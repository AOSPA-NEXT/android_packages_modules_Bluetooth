package {
    // See: http://go/android-license-faq
    // A large-scale-change added 'default_applicable_licenses' to import
    // all of the 'license_kinds' from "system_bt_license"
    // to get the below license kinds:
    //   SPDX-license-identifier-Apache-2.0
    default_applicable_licenses: ["system_bt_license"],
}

linker_config {
    name: "btservices-linker-config",
    src: "linker.config.json",
    installable: false,
}

// Mainline bluetooth apex module.
apex {
    name: "com.android.btservices",
    defaults: ["t-launched-apex-module"],
    manifest: "apex_manifest.json",
    bootclasspath_fragments: ["com.android.btservices-bootclasspath-fragment"],
    systemserverclasspath_fragments: ["com.android.btservices-systemserverclasspath-fragment"],
<<<<<<< HEAD
    // TODO(b/244748540) re-enable
    // compat_configs: ["bluetooth-compat-config"],
=======
    compat_configs: [
        "bluetooth-compat-config",
        "framework-bluetooth-compat-config",
    ],
>>>>>>> 0098e7da
    apps: ["Bluetooth"],

    multilib: {
        first: {
            // Extractor process runs only with the primary ABI.
            jni_libs: [
                "libbluetooth_jni",
            ],
        },
    },

    prebuilts: [
        "audio_set_configurations_bfbs",
        "audio_set_configurations_json",
        "audio_set_scenarios_bfbs",
        "audio_set_scenarios_json",
        "btservices-linker-config",
        "bt_did.conf",
        "bt_stack.conf",
        "interop_database.conf",
        "privapp_allowlist_com.android.bluetooth.xml",
    ],
    key: "com.android.btservices.key",
    certificate: ":com.android.btservices.certificate",
    updatable: true,
    compressible: false,
    enabled: false,
}

apex_key {
    name: "com.android.btservices.key",
    public_key: "com.android.btservices.avbpubkey",
    private_key: "com.android.btservices.pem",
}

android_app_certificate {
    name: "com.android.btservices.certificate",
    certificate: "com.android.btservices",
}
<|MERGE_RESOLUTION|>--- conflicted
+++ resolved
@@ -20,15 +20,11 @@
     manifest: "apex_manifest.json",
     bootclasspath_fragments: ["com.android.btservices-bootclasspath-fragment"],
     systemserverclasspath_fragments: ["com.android.btservices-systemserverclasspath-fragment"],
-<<<<<<< HEAD
-    // TODO(b/244748540) re-enable
-    // compat_configs: ["bluetooth-compat-config"],
-=======
     compat_configs: [
-        "bluetooth-compat-config",
+        // TODO(b/244748540) re-enable
+        //"bluetooth-compat-config",
         "framework-bluetooth-compat-config",
     ],
->>>>>>> 0098e7da
     apps: ["Bluetooth"],
 
     multilib: {
