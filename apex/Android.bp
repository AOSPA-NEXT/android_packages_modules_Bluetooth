package {
    // See: http://go/android-license-faq
    // A large-scale-change added 'default_applicable_licenses' to import
    // all of the 'license_kinds' from "system_bt_license"
    // to get the below license kinds:
    //   SPDX-license-identifier-Apache-2.0
    default_applicable_licenses: ["system_bt_license"],
}

<<<<<<< HEAD
apex {
    // TODO(b/224561763): Qualcomm to refactor BT modifications into APEX.
    name: "com.android.bluetooth",
    enabled: false,

    manifest: "apex_manifest.json",

    native_shared_libs: [
      "libbluetooth_jni",
      "libbluetooth"
    ],
=======
linker_config {
    name: "bluetooth-linker-config",
    src: "linker.config.json",
    installable: false,
}

//Mainline bluetooth apex module.
apex {
    name: "com.android.bluetooth",
    defaults: ["t-launched-apex-module"],
    manifest: "apex_manifest.json",
    bootclasspath_fragments: ["com.android.bluetooth-bootclasspath-fragment"],
    systemserverclasspath_fragments: ["com.android.bluetooth-systemserverclasspath-fragment"],
>>>>>>> 8b91c4ad
    apps: ["Bluetooth"],

    compile_multilib: "both",

    prebuilts: [
        "audio_set_configurations_bfbs",
        "audio_set_configurations_json",
        "audio_set_scenarios_bfbs",
        "audio_set_scenarios_json",
        "bluetooth-linker-config",
        "bt_did.conf",
        "bt_stack.conf",
        "privapp_allowlist_com.android.bluetooth.services.xml",
    ],

    key: "com.android.bluetooth.key",
    certificate: ":com.android.bluetooth.certificate",
<<<<<<< HEAD
}

linker_config {
    name: "bluetooth-linker-config",
    src: "linker.config.json",
    installable: false,
}

=======
    updatable: true,
    // Indicates that pre-installed version of this apex can be compressed.
    // Whether it actually will be compressed is controlled on per-device basis.
    compressible: true,
}

>>>>>>> 8b91c4ad
apex_key {
    name: "com.android.bluetooth.key",
    public_key: "com.android.bluetooth.avbpubkey",
    private_key: "com.android.bluetooth.pem",
}

android_app_certificate {
    name: "com.android.bluetooth.certificate",
    certificate: "com.android.bluetooth",
}<|MERGE_RESOLUTION|>--- conflicted
+++ resolved
@@ -7,7 +7,12 @@
     default_applicable_licenses: ["system_bt_license"],
 }
 
-<<<<<<< HEAD
+linker_config {
+    name: "bluetooth-linker-config",
+    src: "linker.config.json",
+    installable: false,
+}
+
 apex {
     // TODO(b/224561763): Qualcomm to refactor BT modifications into APEX.
     name: "com.android.bluetooth",
@@ -19,21 +24,6 @@
       "libbluetooth_jni",
       "libbluetooth"
     ],
-=======
-linker_config {
-    name: "bluetooth-linker-config",
-    src: "linker.config.json",
-    installable: false,
-}
-
-//Mainline bluetooth apex module.
-apex {
-    name: "com.android.bluetooth",
-    defaults: ["t-launched-apex-module"],
-    manifest: "apex_manifest.json",
-    bootclasspath_fragments: ["com.android.bluetooth-bootclasspath-fragment"],
-    systemserverclasspath_fragments: ["com.android.bluetooth-systemserverclasspath-fragment"],
->>>>>>> 8b91c4ad
     apps: ["Bluetooth"],
 
     compile_multilib: "both",
@@ -51,23 +41,8 @@
 
     key: "com.android.bluetooth.key",
     certificate: ":com.android.bluetooth.certificate",
-<<<<<<< HEAD
 }
 
-linker_config {
-    name: "bluetooth-linker-config",
-    src: "linker.config.json",
-    installable: false,
-}
-
-=======
-    updatable: true,
-    // Indicates that pre-installed version of this apex can be compressed.
-    // Whether it actually will be compressed is controlled on per-device basis.
-    compressible: true,
-}
-
->>>>>>> 8b91c4ad
 apex_key {
     name: "com.android.bluetooth.key",
     public_key: "com.android.bluetooth.avbpubkey",
