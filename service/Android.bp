--- conflicted
+++ resolved
@@ -131,16 +131,13 @@
     apex_available: [
         "com.android.bluetooth",
     ],
-<<<<<<< HEAD
     min_sdk_version: "33",
     sdk_version: "module_current",
-=======
-    min_sdk_version: "Tiramisu"
 }
 
-platform_compat_config
-{
-    name: "bluetooth-compat-config",
-    src: ":service-bluetooth-pre-jarjar",
->>>>>>> f3e39234
-}+// TODO(b/244748540) re-enable
+// platform_compat_config
+// {
+//    name: "bluetooth-compat-config",
+//    src: ":service-bluetooth-pre-jarjar",
+// }