// Copyright (C) 2021 The Android Open Source Project
//
// Licensed under the Apache License, Version 2.0 (the "License");
// you may not use this file except in compliance with the License.
// You may obtain a copy of the License at
//
//      http://www.apache.org/licenses/LICENSE-2.0
//
// Unless required by applicable law or agreed to in writing, software
// distributed under the License is distributed on an "AS IS" BASIS,
// WITHOUT WARRANTIES OR CONDITIONS OF ANY KIND, either express or implied.
// See the License for the specific language governing permissions and
// limitations under the License.

// ============================================================
package {
    default_applicable_licenses: ["Android-Apache-2.0"],
}

filegroup {
    name: "service-bluetooth-tests-sources",
    srcs: [
        "src/**/*.java",
    ],
    visibility: [
        "//frameworks/base",
        "//frameworks/base/services",
        "//frameworks/base/services/tests/servicestests",
    ],
}

android_test {
    name: "ServiceBluetoothTests",

    srcs: [
        "src/**/*.java",
        "src/**/*.kt",
    ],

    dxflags: ["--multi-dex"],

    java_version: "1.9",

    static_libs: [
        "androidx.test.rules",
        "frameworks-base-testutils",
        "mockito-target-extended-minus-junit4",
<<<<<<< HEAD
        "platform-compat-test-rules",
        "platform-test-annotations",
        // "service-bluetooth.change-ids",
=======
        "kotlinx_coroutines_test",
        "platform-compat-test-rules",
        "platform-test-annotations",
        "service-bluetooth.change-ids",
>>>>>>> a5e8c6e4
        "truth-prebuilt",

        // Statically link service-bluetooth-pre-jarjar since we want to test the working copy of
        // service-bluetooth, not the on-device copy.
        // Use pre-jarjar version so that we can reference symbols before they are renamed.
        // Then, the jarjar_rules here will perform the rename for the entire APK
        // i.e. service-bluetooth + test code
        "service-bluetooth-pre-jarjar",
    ],

    jarjar_rules: ":bluetooth-jarjar-rules",

    libs: [
        "android.test.base",
        "android.test.mock",
        "android.test.runner",
        "framework-bluetooth-pre-jarjar",
    ],

    jni_libs: [
        // these are needed for Extended Mockito
        "libbluetooth_jni",
        "libdexmakerjvmtiagent",
        "libstaticjvmtiagent",
    ],
    compile_multilib: "both",

    min_sdk_version: "Tiramisu",

    test_suites: [
        "general-tests",
        "mts-bluetooth",
    ],
}

cc_library_shared {
    name: "libbluetooth_jni",
    srcs: ["jni/**/*.cpp"],
    header_libs: [
        "jni_headers",
        "libbluetooth_headers",
    ],
    include_dirs: [
        "packages/modules/Bluetooth/system/types",
    ],
    shared_libs: [
        "libbase",
        "libchrome",
        "liblog",
        "libnativehelper",
    ],
    static_libs: [
        "libbluetooth-types",
    ],
    cflags: [
        "-Wall",
        "-Werror",
        "-Wextra",
        "-Wno-unused-parameter",
    ],
    sanitize: {
        scs: true,
    },
    min_sdk_version: "33",
}<|MERGE_RESOLUTION|>--- conflicted
+++ resolved
@@ -45,16 +45,10 @@
         "androidx.test.rules",
         "frameworks-base-testutils",
         "mockito-target-extended-minus-junit4",
-<<<<<<< HEAD
+        "kotlinx_coroutines_test",
         "platform-compat-test-rules",
         "platform-test-annotations",
         // "service-bluetooth.change-ids",
-=======
-        "kotlinx_coroutines_test",
-        "platform-compat-test-rules",
-        "platform-test-annotations",
-        "service-bluetooth.change-ids",
->>>>>>> a5e8c6e4
         "truth-prebuilt",
 
         // Statically link service-bluetooth-pre-jarjar since we want to test the working copy of
