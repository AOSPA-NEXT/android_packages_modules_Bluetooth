--- conflicted
+++ resolved
@@ -79,12 +79,6 @@
     static final int TIMEOUT_MS = 1000; // TO use to wait for handler execution
 
     BluetoothManagerService mManagerService;
-<<<<<<< HEAD
-    Context mContext;
-    @Mock BluetoothServerProxy mBluetoothServerProxy;
-    @Mock BluetoothManagerService.BluetoothHandler mHandler;
-    HandlerThread mHandlerThread;
-=======
 
     /* @Spy */ Context mContext;
     @Spy BluetoothServerProxy mBluetoothServerProxy;
@@ -100,13 +94,10 @@
     TestLooper mLooper;
 
     boolean mHasException = false;
->>>>>>> a5e8c6e4
 
     @Before
     public void setUp() throws Exception {
         MockitoAnnotations.initMocks(this);
-<<<<<<< HEAD
-=======
 
         // Mock these functions so security errors won't throw
         doReturn("name")
@@ -116,14 +107,10 @@
                 .when(mBluetoothServerProxy)
                 .settingsSecureGetString(any(), eq(Settings.Secure.BLUETOOTH_ADDRESS));
 
->>>>>>> a5e8c6e4
         mContext =
                 spy(
                         new ContextWrapper(
                                 InstrumentationRegistry.getInstrumentation().getTargetContext()));
-<<<<<<< HEAD
-        mHandlerThread = new HandlerThread("BluetoothManagerServiceTest");
-=======
 
         // Test is not allowed to send broadcast as Bluetooth. doNothing Prevent SecurityException
         doNothing().when(mContext).sendBroadcastAsUser(any(), any(), any(), any());
@@ -153,7 +140,6 @@
 
         mManagerService = new BluetoothManagerService(mContext, mLooper.getLooper());
         mManagerService.registerAdapter(mManagerCallback);
->>>>>>> a5e8c6e4
     }
 
     @After
@@ -168,26 +154,6 @@
         validateMockitoUsage();
     }
 
-<<<<<<< HEAD
-    private void createBluetoothManagerService() {
-        doReturn(mock(Intent.class))
-                .when(mContext)
-                .registerReceiverForAllUsers(any(), any(), eq(null), eq(null));
-        BluetoothServerProxy.setInstanceForTesting(mBluetoothServerProxy);
-        // Mock the handler to avoid handle message & to terminate the thread after
-        // test
-        doReturn(mHandlerThread).when(mBluetoothServerProxy).createHandlerThread(any());
-        doReturn(mHandler).when(mBluetoothServerProxy).newBluetoothHandler(any());
-
-        // Mock these functions so security errors won't throw
-        doReturn("name")
-                .when(mBluetoothServerProxy)
-                .settingsSecureGetString(any(), eq(Settings.Secure.BLUETOOTH_NAME));
-        doReturn("00:11:22:33:44:55")
-                .when(mBluetoothServerProxy)
-                .settingsSecureGetString(any(), eq(Settings.Secure.BLUETOOTH_ADDRESS));
-        mManagerService = new BluetoothManagerService(mContext);
-=======
     /**
      * Dispatch all the message on the Loopper and check that the what is expected
      *
@@ -202,24 +168,11 @@
                             assertThat(msg.what).isEqualTo(w);
                             msg.getTarget().dispatchMessage(msg);
                         });
->>>>>>> a5e8c6e4
     }
 
     @Test
     public void onUserRestrictionsChanged_disallowBluetooth_onlySendDisableMessageOnSystemUser()
             throws InterruptedException {
-<<<<<<< HEAD
-        // Spy UserManager so we can mimic the case when restriction settings changed
-        UserManager userManager = mock(UserManager.class);
-        doReturn(userManager).when(mContext).getSystemService(UserManager.class);
-        doReturn(true)
-                .when(userManager)
-                .hasUserRestrictionForUser(eq(UserManager.DISALLOW_BLUETOOTH), any());
-        doReturn(false)
-                .when(userManager)
-                .hasUserRestrictionForUser(eq(UserManager.DISALLOW_BLUETOOTH_SHARING), any());
-        createBluetoothManagerService();
-=======
         // Mimic the case when restriction settings changed
         doReturn(true)
                 .when(mUserManager)
@@ -227,27 +180,16 @@
         doReturn(false)
                 .when(mUserManager)
                 .hasUserRestrictionForUser(eq(UserManager.DISALLOW_BLUETOOTH_SHARING), any());
->>>>>>> a5e8c6e4
 
         // Check if disable message sent once for system user only
 
         // test run on user -1, should not turning Bluetooth off
         mManagerService.onUserRestrictionsChanged(UserHandle.CURRENT);
-<<<<<<< HEAD
-        verify(mBluetoothServerProxy, timeout(sTimeout).times(0))
-                .handlerSendWhatMessage(mHandler, BluetoothManagerService.MESSAGE_DISABLE);
-
-        // called from SYSTEM user, should try to toggle Bluetooth off
-        mManagerService.onUserRestrictionsChanged(UserHandle.SYSTEM);
-        verify(mBluetoothServerProxy, timeout(sTimeout))
-                .handlerSendWhatMessage(mHandler, BluetoothManagerService.MESSAGE_DISABLE);
-=======
         assertThat(mLooper.nextMessage()).isNull();
 
         // called from SYSTEM user, should try to toggle Bluetooth off
         mManagerService.onUserRestrictionsChanged(UserHandle.SYSTEM);
         syncHandler(MESSAGE_DISABLE);
->>>>>>> a5e8c6e4
     }
 
     @Test
@@ -260,17 +202,11 @@
                 .isEqualTo(0);
 
         // Confirm that apm enhancement enabled value has been updated to 1
-<<<<<<< HEAD
-        mManagerService.loadApmEnhancementStateFromResource();
-=======
         mManagerService.setApmEnhancementState();
->>>>>>> a5e8c6e4
         assertThat(
                         Settings.Global.getInt(
                                 mContext.getContentResolver(), "apm_enhancement_enabled", 0))
                 .isEqualTo(1);
-<<<<<<< HEAD
-=======
     }
 
     @Test
@@ -415,6 +351,5 @@
 
         verify(mStateChangeCallback).onBluetoothStateChange(eq(true));
         assertThat(mManagerService.getState()).isEqualTo(STATE_ON);
->>>>>>> a5e8c6e4
     }
 }