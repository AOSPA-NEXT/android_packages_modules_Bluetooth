/*
 * Copyright (C) 2012 The Android Open Source Project
 *
 * Licensed under the Apache License, Version 2.0 (the "License");
 * you may not use this file except in compliance with the License.
 * You may obtain a copy of the License at
 *
 *      http://www.apache.org/licenses/LICENSE-2.0
 *
 * Unless required by applicable law or agreed to in writing, software
 * distributed under the License is distributed on an "AS IS" BASIS,
 * WITHOUT WARRANTIES OR CONDITIONS OF ANY KIND, either express or implied.
 * See the License for the specific language governing permissions and
 * limitations under the License.
 */

package com.android.server.bluetooth;

import static android.bluetooth.BluetoothAdapter.STATE_BLE_ON;
import static android.bluetooth.BluetoothAdapter.STATE_BLE_TURNING_OFF;
import static android.bluetooth.BluetoothAdapter.STATE_BLE_TURNING_ON;
import static android.bluetooth.BluetoothAdapter.STATE_OFF;
import static android.bluetooth.BluetoothAdapter.STATE_ON;
import static android.bluetooth.BluetoothAdapter.STATE_TURNING_OFF;
import static android.bluetooth.BluetoothAdapter.STATE_TURNING_ON;
import static android.bluetooth.BluetoothProtoEnums.ENABLE_DISABLE_REASON_AIRPLANE_MODE;
import static android.bluetooth.BluetoothProtoEnums.ENABLE_DISABLE_REASON_APPLICATION_REQUEST;
import static android.bluetooth.BluetoothProtoEnums.ENABLE_DISABLE_REASON_CRASH;
import static android.bluetooth.BluetoothProtoEnums.ENABLE_DISABLE_REASON_DISALLOWED;
import static android.bluetooth.BluetoothProtoEnums.ENABLE_DISABLE_REASON_FACTORY_RESET;
import static android.bluetooth.BluetoothProtoEnums.ENABLE_DISABLE_REASON_RESTARTED;
import static android.bluetooth.BluetoothProtoEnums.ENABLE_DISABLE_REASON_RESTORE_USER_SETTING;
import static android.bluetooth.BluetoothProtoEnums.ENABLE_DISABLE_REASON_SATELLITE_MODE;
import static android.bluetooth.BluetoothProtoEnums.ENABLE_DISABLE_REASON_START_ERROR;
import static android.bluetooth.BluetoothProtoEnums.ENABLE_DISABLE_REASON_SYSTEM_BOOT;
import static android.bluetooth.BluetoothProtoEnums.ENABLE_DISABLE_REASON_USER_SWITCH;
import static android.os.PowerExemptionManager.TEMPORARY_ALLOW_LIST_TYPE_FOREGROUND_SERVICE_ALLOWED;

import static com.android.modules.utils.build.SdkLevel.isAtLeastV;

import static java.util.Objects.requireNonNull;

import android.annotation.NonNull;
import android.app.ActivityManager;
import android.app.BroadcastOptions;
import android.bluetooth.BluetoothAdapter;
import android.bluetooth.BluetoothStatusCodes;
import android.bluetooth.IBluetooth;
import android.bluetooth.IBluetoothCallback;
import android.bluetooth.IBluetoothManager;
import android.bluetooth.IBluetoothManagerCallback;
import android.content.BroadcastReceiver;
import android.content.ComponentName;
import android.content.ContentResolver;
import android.content.Context;
import android.content.Intent;
import android.content.IntentFilter;
import android.content.ServiceConnection;
import android.content.pm.ApplicationInfo;
import android.content.pm.PackageInfo;
import android.content.pm.PackageManager;
import android.content.pm.ResolveInfo;
import android.database.ContentObserver;
import android.os.Binder;
import android.os.Build;
import android.os.Bundle;
import android.os.Handler;
import android.os.IBinder;
import android.os.Looper;
import android.os.Message;
import android.os.PowerExemptionManager;
import android.os.Process;
import android.os.RemoteCallbackList;
import android.os.RemoteException;
import android.os.SystemClock;
import android.os.SystemProperties;
import android.os.UserHandle;
import android.os.UserManager;
import android.provider.Settings;
import android.provider.Settings.SettingNotFoundException;
import android.sysprop.BluetoothProperties;
import android.util.proto.ProtoOutputStream;

import androidx.annotation.RequiresApi;

import com.android.bluetooth.BluetoothStatsLog;
import com.android.bluetooth.flags.Flags;
import com.android.internal.annotations.GuardedBy;
import com.android.internal.annotations.VisibleForTesting;
import com.android.modules.expresslog.Counter;
import com.android.server.BluetoothManagerServiceDumpProto;
import com.android.server.bluetooth.airplane.AirplaneModeListener;
import com.android.server.bluetooth.satellite.SatelliteModeListener;

import libcore.util.SneakyThrow;

import kotlin.Unit;
import kotlin.time.TimeSource;

import java.io.FileDescriptor;
import java.io.FileOutputStream;
import java.io.PrintWriter;
import java.lang.reflect.InvocationTargetException;
import java.lang.reflect.Method;
import java.time.Duration;
import java.time.Instant;
import java.time.ZoneId;
import java.time.format.DateTimeFormatter;
import java.util.Arrays;
import java.util.LinkedList;
import java.util.List;
import java.util.Locale;
import java.util.Map;
import java.util.concurrent.Callable;
import java.util.concurrent.ConcurrentHashMap;
import java.util.concurrent.ExecutionException;
import java.util.concurrent.Executors;
import java.util.concurrent.FutureTask;
import java.util.concurrent.TimeUnit;
import java.util.concurrent.TimeoutException;
import java.util.concurrent.locks.ReentrantReadWriteLock;

class BluetoothManagerService {
    private static final String TAG = BluetoothManagerService.class.getSimpleName();

    private static final int ACTIVE_LOG_MAX_SIZE = 20;
    private static final int CRASH_LOG_MAX_SIZE = 100;

    // Maximum msec to wait for a bind
    private static final int TIMEOUT_BIND_MS =
            3000 * SystemProperties.getInt("ro.hw_timeout_multiplier", 1);

    // Timeout value for synchronous binder call
    private static final Duration SYNC_CALLS_TIMEOUT =
            Duration.ofSeconds(3 * SystemProperties.getInt("ro.hw_timeout_multiplier", 1));

    /**
     * @return timeout value for synchronous binder call
     */
    private static Duration getSyncTimeout() {
        return SYNC_CALLS_TIMEOUT;
    }

    // Maximum msec to wait for service restart
    private static final int SERVICE_RESTART_TIME_MS =
            400 * SystemProperties.getInt("ro.hw_timeout_multiplier", 1);
    // Maximum msec to wait for restart due to error
    private static final int ERROR_RESTART_TIME_MS =
            3000 * SystemProperties.getInt("ro.hw_timeout_multiplier", 1);
    // Maximum msec to delay MESSAGE_USER_SWITCHED
    private static final int USER_SWITCHED_TIME_MS =
            200 * SystemProperties.getInt("ro.hw_timeout_multiplier", 1);
    // Delay for the addProxy function in msec
    private static final int ADD_PROXY_DELAY_MS =
            100 * SystemProperties.getInt("ro.hw_timeout_multiplier", 1);
    // Delay for retrying enable and disable in msec
    private static final int ENABLE_DISABLE_DELAY_MS =
            300 * SystemProperties.getInt("ro.hw_timeout_multiplier", 1);

    @VisibleForTesting static final int MESSAGE_ENABLE = 1;
    @VisibleForTesting static final int MESSAGE_DISABLE = 2;
    @VisibleForTesting static final int MESSAGE_HANDLE_ENABLE_DELAYED = 3;
    @VisibleForTesting static final int MESSAGE_HANDLE_DISABLE_DELAYED = 4;
    @VisibleForTesting static final int MESSAGE_INFORM_ADAPTER_SERVICE_UP = 22;
    @VisibleForTesting static final int MESSAGE_BLUETOOTH_SERVICE_CONNECTED = 40;
    @VisibleForTesting static final int MESSAGE_BLUETOOTH_SERVICE_DISCONNECTED = 41;
    @VisibleForTesting static final int MESSAGE_RESTART_BLUETOOTH_SERVICE = 42;
    @VisibleForTesting static final int MESSAGE_BLUETOOTH_STATE_CHANGE = 60;
    @VisibleForTesting static final int MESSAGE_TIMEOUT_BIND = 100;
    @VisibleForTesting static final int MESSAGE_GET_NAME_AND_ADDRESS = 200;
    @VisibleForTesting static final int MESSAGE_USER_SWITCHED = 300;
    @VisibleForTesting static final int MESSAGE_USER_UNLOCKED = 301;
    @VisibleForTesting static final int MESSAGE_RESTORE_USER_SETTING = 500;

    private static final int RESTORE_SETTING_TO_ON = 1;
    private static final int RESTORE_SETTING_TO_OFF = 0;

    private static final int MAX_ERROR_RESTART_RETRIES = 6;
    private static final int MAX_WAIT_FOR_ENABLE_DISABLE_RETRIES = 10;

    // Bluetooth persisted setting is off
    @VisibleForTesting static final int BLUETOOTH_OFF = 0;
    // Bluetooth persisted setting is on
    // and Airplane mode won't affect Bluetooth state at start up
    // This is the default value
    @VisibleForTesting static final int BLUETOOTH_ON_BLUETOOTH = 1;
    // Bluetooth persisted setting is on
    // but Airplane mode will affect Bluetooth state at start up
    // and Airplane mode will have higher priority.
    @VisibleForTesting static final int BLUETOOTH_ON_AIRPLANE = 2;

    private final Context mContext;
    private final Looper mLooper;

    private final UserManager mUserManager;

    // Locks are not provided for mName and mAddress.
    // They are accessed in handler or broadcast receiver, same thread context.
    private String mAddress = null;
    private String mName = null;
    private final ContentResolver mContentResolver;
    private final RemoteCallbackList<IBluetoothManagerCallback> mCallbacks =
            new RemoteCallbackList<IBluetoothManagerCallback>();
    private final BluetoothServiceBinder mBinder;

    private final ReentrantReadWriteLock mAdapterLock = new ReentrantReadWriteLock();

    @GuardedBy("mAdapterLock")
    private AdapterBinder mAdapter = null;

<<<<<<< HEAD
    private int mBindingUserID;
    private boolean mTryBindOnBindTimeout = false;

    private List<Integer> mSupportedProfileList = new ArrayList<>();

=======
>>>>>>> 88e7a4e3
    // used inside handler thread
    private boolean mQuietEnable = false;
    private boolean mEnable = false;
    private boolean mShutdownInProgress = false;

    private Context mCurrentUserContext = null;

    static String timeToLog(long timestamp) {
        return DateTimeFormatter.ofPattern("MM-dd HH:mm:ss.SSS")
                .withZone(ZoneId.systemDefault())
                .format(Instant.ofEpochMilli(timestamp));
    }

    // Used for tracking apps that enabled / disabled Bluetooth.
    private static class ActiveLog {
        private int mReason;
        private String mPackageName;
        private boolean mEnable;
        private boolean mIsBle;
        private long mTimestamp;

        ActiveLog(int reason, String packageName, boolean enable, boolean isBle, long timestamp) {
            mReason = reason;
            mPackageName = packageName;
            mEnable = enable;
            mIsBle = isBle;
            mTimestamp = timestamp;
            Log.d(TAG, this.toString());
        }

        @Override
        public String toString() {
            return timeToLog(mTimestamp)
                    + ("\tPackage [" + mPackageName + "]")
                    + " requested to"
                    + (" [" + (mEnable ? "Enable" : "Disable") + (mIsBle ? "Ble" : "") + "]")
                    + (".\tReason is " + getEnableDisableReasonString(mReason));
        }

        long getTimestamp() {
            return mTimestamp;
        }

        boolean getEnable() {
            return mEnable;
        }

        void dump(ProtoOutputStream proto) {
            proto.write(BluetoothManagerServiceDumpProto.ActiveLog.TIMESTAMP_MS, mTimestamp);
            proto.write(BluetoothManagerServiceDumpProto.ActiveLog.ENABLE, mEnable);
            proto.write(BluetoothManagerServiceDumpProto.ActiveLog.PACKAGE_NAME, mPackageName);
            proto.write(BluetoothManagerServiceDumpProto.ActiveLog.REASON, mReason);
        }
    }

    private final LinkedList<ActiveLog> mActiveLogs = new LinkedList<>();
    private final LinkedList<Long> mCrashTimestamps = new LinkedList<>();
    private int mCrashes = 0;
    private long mLastEnabledTime;

    // configuration from external IBinder call which is used to
    // synchronize with broadcast receiver.
    private boolean mQuietEnableExternal = false;
    private boolean mEnableExternal = false;

    // Map of apps registered to keep BLE scanning on.
    private Map<IBinder, ClientDeathRecipient> mBleApps =
            new ConcurrentHashMap<IBinder, ClientDeathRecipient>();

    private final BluetoothAdapterState mState = new BluetoothAdapterState();

    private final BluetoothHandler mHandler;
    private int mErrorRecoveryRetryCounter = 0;

    private final boolean mIsHearingAidProfileSupported;

    private final IBluetoothCallback mBluetoothCallback =
            new IBluetoothCallback.Stub() {
                @Override
                public void onBluetoothStateChange(int prevState, int newState)
                        throws RemoteException {
                    mHandler.obtainMessage(MESSAGE_BLUETOOTH_STATE_CHANGE, prevState, newState)
                            .sendToTarget();
                }
            };

    public void onUserRestrictionsChanged(UserHandle userHandle) {
        final boolean newBluetoothDisallowed =
                mUserManager.hasUserRestrictionForUser(UserManager.DISALLOW_BLUETOOTH, userHandle);
        // Disallow Bluetooth sharing when either Bluetooth is disallowed or Bluetooth sharing
        // is disallowed
        final boolean newBluetoothSharingDisallowed =
                mUserManager.hasUserRestrictionForUser(
                                UserManager.DISALLOW_BLUETOOTH_SHARING, userHandle)
                        || newBluetoothDisallowed;

        // Disable OPP activities for this userHandle
        updateOppLauncherComponentState(userHandle, newBluetoothSharingDisallowed);

        // DISALLOW_BLUETOOTH can only be set by DO or PO on the system user.
        // Only trigger once instead of for all users
        if (UserHandle.SYSTEM.equals(userHandle) && newBluetoothDisallowed) {
            sendDisableMsg(ENABLE_DISABLE_REASON_DISALLOWED);
        }
    }

    boolean onFactoryReset() {
        // Wait for stable state if bluetooth is temporary state.
        int state = getState();
        if (state == STATE_BLE_TURNING_ON
                || state == STATE_TURNING_ON
                || state == STATE_TURNING_OFF) {
            if (!waitForState(STATE_BLE_ON, STATE_ON)) {
                return false;
            }
        }

        // Clear registered LE apps to force shut-off Bluetooth
        clearBleApps();
        state = getState();
        mAdapterLock.readLock().lock();
        try {
            if (mAdapter == null) {
                return false;
            }
            if (state == STATE_BLE_ON) {
                addActiveLog(ENABLE_DISABLE_REASON_FACTORY_RESET, false);
                mAdapter.stopBle(mContext.getAttributionSource());
                return true;
            } else if (state == STATE_ON) {
                addActiveLog(ENABLE_DISABLE_REASON_FACTORY_RESET, false);
                mAdapter.disable(mContext.getAttributionSource());
                return true;
            }
        } catch (RemoteException e) {
            Log.e(TAG, "Unable to shutdown Bluetooth", e);
        } finally {
            mAdapterLock.readLock().unlock();
        }
        return false;
    }

    private int estimateBusyTime(int state) {
        if (state == STATE_BLE_ON && isBluetoothPersistedStateOn()) {
            // Bluetooth is in BLE and is starting classic
            return SERVICE_RESTART_TIME_MS;
        } else if (state != STATE_ON && state != STATE_OFF && state != STATE_BLE_ON) {
            // Bluetooth is turning state
            return ADD_PROXY_DELAY_MS;
        } else if (mHandler.hasMessages(MESSAGE_ENABLE)
                || mHandler.hasMessages(MESSAGE_DISABLE)
                || mHandler.hasMessages(MESSAGE_HANDLE_ENABLE_DELAYED)
                || mHandler.hasMessages(MESSAGE_HANDLE_DISABLE_DELAYED)
                || mHandler.hasMessages(MESSAGE_RESTART_BLUETOOTH_SERVICE)
                || mHandler.hasMessages(MESSAGE_TIMEOUT_BIND)) {
            Log.d(
                    TAG,
                    "Busy reason:"
                            + " ENABLE="
                            + mHandler.hasMessages(MESSAGE_ENABLE)
                            + " DISABLE="
                            + mHandler.hasMessages(MESSAGE_DISABLE)
                            + " HANDLE_ENABLE_DELAYED="
                            + mHandler.hasMessages(MESSAGE_HANDLE_ENABLE_DELAYED)
                            + " HANDLE_DISABLE_DELAYED="
                            + mHandler.hasMessages(MESSAGE_HANDLE_DISABLE_DELAYED)
                            + " RESTART_BLUETOOTH_SERVICE="
                            + mHandler.hasMessages(MESSAGE_RESTART_BLUETOOTH_SERVICE)
                            + " TIMEOUT_BIND="
                            + mHandler.hasMessages(MESSAGE_TIMEOUT_BIND));
            // Bluetooth is restarting
            return SERVICE_RESTART_TIME_MS;
        }
        return 0;
    }

    private void delayModeChangedIfNeeded(Object token, Runnable r, String modechanged) {
        final int state = getState();
        final int delayMs = estimateBusyTime(state);
        Log.d(
                TAG,
                ("delayModeChangedIfNeeded(" + modechanged + "):")
                        + (" state=" + BluetoothAdapter.nameForState(state))
                        + (" isAirplaneModeOn()=" + isAirplaneModeOn())
                        + (" isSatelliteModeOn()=" + isSatelliteModeOn())
                        + (" delayed=" + delayMs + "ms"));

        mHandler.removeCallbacksAndMessages(token);

        if (delayMs > 0) {
            mHandler.postDelayed(
                    () -> delayModeChangedIfNeeded(token, r, modechanged), token, delayMs);
        } else {
            r.run();
        }
    }

    /** Send Intent to the Notification Service in the Bluetooth app */
    Unit sendToggleNotification(String notificationReason) {
        Intent intent =
                new Intent("android.bluetooth.notification.action.SEND_TOGGLE_NOTIFICATION");
        intent.setComponent(resolveSystemService(intent));
        intent.putExtra(
                "android.bluetooth.notification.extra.NOTIFICATION_REASON", notificationReason);
        mCurrentUserContext.startService(intent);
        return Unit.INSTANCE;
    }

    private static final Object ON_AIRPLANE_MODE_CHANGED_TOKEN = new Object();
    private static final Object ON_SATELLITE_MODE_CHANGED_TOKEN = new Object();
    private static final Object ON_SWITCH_USER_TOKEN = new Object();

    Unit onAirplaneModeChanged(boolean isAirplaneModeOn) {
        mHandler.postDelayed(
                () ->
                        delayModeChangedIfNeeded(
                                ON_AIRPLANE_MODE_CHANGED_TOKEN,
                                () -> handleAirplaneModeChanged(isAirplaneModeOn),
                                "onAirplaneModeChanged"),
                ON_AIRPLANE_MODE_CHANGED_TOKEN,
                0);
        return Unit.INSTANCE;
    }

    // TODO(b/289584302): Update to private once use_new_satellite_mode is enabled
    Unit onSatelliteModeChanged(boolean isSatelliteModeOn) {
        mHandler.postDelayed(
                () ->
                        delayModeChangedIfNeeded(
                                ON_SATELLITE_MODE_CHANGED_TOKEN,
                                () -> handleSatelliteModeChanged(isSatelliteModeOn),
                                "onSatelliteModeChanged"),
                ON_SATELLITE_MODE_CHANGED_TOKEN,
                0);
        return Unit.INSTANCE;
    }

    void onSwitchUser(UserHandle userHandle) {
        mHandler.postDelayed(
                () ->
                        delayModeChangedIfNeeded(
                                ON_SWITCH_USER_TOKEN,
                                () -> handleSwitchUser(userHandle),
                                "onSwitchUser"),
                ON_SWITCH_USER_TOKEN,
                0);
    }

    private void forceToOffFromModeChange(int currentState, int reason) {
        // Clear registered LE apps to force shut-off
        clearBleApps();

        if (reason == ENABLE_DISABLE_REASON_SATELLITE_MODE
                || !AirplaneModeListener.hasUserToggledApm(mCurrentUserContext)) {
            // AirplaneMode can have a state where it does not impact the AutoOnFeature
            AutoOnFeature.pause();
        }

        if (currentState == STATE_ON) {
            sendDisableMsg(reason);
        } else if (currentState == STATE_BLE_ON) {
            // If currentState is BLE_ON make sure we trigger stopBle
            mAdapterLock.readLock().lock();
            try {
                if (mAdapter != null) {
                    addActiveLog(reason, false);
                    mAdapter.stopBle(mContext.getAttributionSource());
                    mEnable = false;
                    mEnableExternal = false;
                }
            } catch (RemoteException e) {
                Log.e(TAG, "Unable to call stopBle", e);
            } finally {
                mAdapterLock.readLock().unlock();
            }
        }
    }

    private void handleAirplaneModeChanged(boolean isAirplaneModeOn) {
        synchronized (this) {
            if (isBluetoothPersistedStateOn()) {
                if (isAirplaneModeOn) {
                    setBluetoothPersistedState(BLUETOOTH_ON_AIRPLANE);
                } else {
                    setBluetoothPersistedState(BLUETOOTH_ON_BLUETOOTH);
                }
            }

            int currentState = mState.get();

            Log.d(
                    TAG,
                    ("handleAirplaneModeChanged(" + isAirplaneModeOn + "):")
                            + (" currentState=" + BluetoothAdapter.nameForState(currentState)));

            if (isAirplaneModeOn) {
                forceToOffFromModeChange(currentState, ENABLE_DISABLE_REASON_AIRPLANE_MODE);
            } else if (mEnableExternal) {
                if (isBluetoothPersistedStateOn()) {
                    Log.d(TAG, "Airplane OFF: sendEnableMsg");
                    sendEnableMsg(mQuietEnableExternal, ENABLE_DISABLE_REASON_AIRPLANE_MODE);
                }
            } else if (currentState != STATE_ON) {
                autoOnSetupTimer();
            }
        }
    }

    private void handleSatelliteModeChanged(boolean isSatelliteModeOn) {
        final int currentState = mState.get();

        if (shouldBluetoothBeOn(isSatelliteModeOn) && currentState != STATE_ON) {
            sendEnableMsg(mQuietEnableExternal, ENABLE_DISABLE_REASON_SATELLITE_MODE);
        } else if (!shouldBluetoothBeOn(isSatelliteModeOn) && currentState != STATE_OFF) {
            forceToOffFromModeChange(currentState, ENABLE_DISABLE_REASON_SATELLITE_MODE);
        } else if (!isSatelliteModeOn
                && !shouldBluetoothBeOn(isSatelliteModeOn)
                && currentState != STATE_ON) {
            autoOnSetupTimer();
        }
    }

    private boolean shouldBluetoothBeOn(boolean isSatelliteModeOn) {
        if (!isBluetoothPersistedStateOn()) {
            Log.d(TAG, "shouldBluetoothBeOn: User want BT off.");
            return false;
        }

        if (isSatelliteModeOn) {
            Log.d(TAG, "shouldBluetoothBeOn: BT should be off as satellite mode is on.");
            return false;
        }

        if (isAirplaneModeOn() && isBluetoothPersistedStateOnAirplane()) {
            Log.d(TAG, "shouldBluetoothBeOn: BT should be off as airplaneMode is on.");
            return false;
        }

        Log.d(TAG, "shouldBluetoothBeOn: BT should be on.");
        return true;
    }

    private final BroadcastReceiver mReceiver =
            new BroadcastReceiver() {
                @Override
                public void onReceive(Context context, Intent intent) {
                    String action = intent.getAction();
                    if (BluetoothAdapter.ACTION_LOCAL_NAME_CHANGED.equals(action)) {
                        String newName = intent.getStringExtra(BluetoothAdapter.EXTRA_LOCAL_NAME);
                        if (newName != null) {
                            Log.d(TAG, "Bluetooth Adapter name changed to " + newName);
                            storeNameAndAddress(newName, null);
                        }
                    } else if (BluetoothAdapter.ACTION_BLUETOOTH_ADDRESS_CHANGED.equals(action)) {
                        String newAddress =
                                intent.getStringExtra(BluetoothAdapter.EXTRA_BLUETOOTH_ADDRESS);
                        if (newAddress != null) {
                            Log.d(TAG, "Local address changed to …" + logAddress(newAddress));
                            storeNameAndAddress(null, newAddress);
                        } else {
                            Log.e(TAG, "No Bluetooth Adapter address parameter found");
                        }
                    } else if (Intent.ACTION_SETTING_RESTORED.equals(action)) {
                        final String name = intent.getStringExtra(Intent.EXTRA_SETTING_NAME);
                        if (Settings.Global.BLUETOOTH_ON.equals(name)) {
                            // The Bluetooth On state may be changed during system restore.
                            final String prevValue =
                                    intent.getStringExtra(Intent.EXTRA_SETTING_PREVIOUS_VALUE);
                            final String newValue =
                                    intent.getStringExtra(Intent.EXTRA_SETTING_NEW_VALUE);

                            Log.d(
                                    TAG,
                                    "ACTION_SETTING_RESTORED with BLUETOOTH_ON"
                                            + (" prevValue=" + prevValue)
                                            + (" newValue=" + newValue));

                            if ((newValue != null)
                                    && (prevValue != null)
                                    && !prevValue.equals(newValue)) {
                                mHandler.obtainMessage(
                                                MESSAGE_RESTORE_USER_SETTING,
                                                newValue.equals("0")
                                                        ? RESTORE_SETTING_TO_OFF
                                                        : RESTORE_SETTING_TO_ON,
                                                0)
                                        .sendToTarget();
                            }
                        }
                    } else if (action.equals(Intent.ACTION_SHUTDOWN)) {
                        Log.i(TAG, "Device is shutting down.");
                        mShutdownInProgress = true;
                        mAdapterLock.readLock().lock();
                        try {
                            mEnable = false;
                            mEnableExternal = false;
                            if (mAdapter != null && mState.oneOf(STATE_BLE_ON)) {
                                mAdapter.stopBle(mContext.getAttributionSource());
                            } else if (mAdapter != null && mState.oneOf(STATE_ON)) {
                                mAdapter.disable(mContext.getAttributionSource());
                            }
                        } catch (RemoteException e) {
                            Log.e(TAG, "Unable to shutdown Bluetooth", e);
                        } finally {
                            mAdapterLock.readLock().unlock();
                        }
                    }
                }
            };

    BluetoothManagerService(@NonNull Context context, @NonNull Looper looper) {
        mContext = requireNonNull(context, "Context cannot be null");
        mContentResolver = requireNonNull(mContext.getContentResolver(), "Resolver cannot be null");
        mLooper = requireNonNull(looper, "Looper cannot be null");

        mUserManager =
                requireNonNull(
                        mContext.getSystemService(UserManager.class),
                        "UserManager system service cannot be null");

        mBinder = new BluetoothServiceBinder(this, mLooper, mContext, mUserManager);
        mHandler = new BluetoothHandler(mLooper);

        mTryBindOnBindTimeout = false;

        // Observe BLE scan only mode settings change.
        registerForBleScanModeChange();

        // Disable ASHA if BLE is not supported, overriding any system property
        if (!isBleSupported(mContext)) {
            mIsHearingAidProfileSupported = false;
        } else {
            // ASHA default value is:
            //   * disabled on Automotive, TV, and Watch.
            //   * enabled for other form factor
            // This default value can be overridden with a system property
            final boolean isAshaEnabledByDefault =
                    !(isAutomotive(mContext) || isWatch(mContext) || isTv(mContext));
            mIsHearingAidProfileSupported =
                    BluetoothProperties.isProfileAshaCentralEnabled()
                            .orElse(isAshaEnabledByDefault);
        }

        IntentFilter filter = new IntentFilter();
        filter.addAction(BluetoothAdapter.ACTION_LOCAL_NAME_CHANGED);
        filter.addAction(BluetoothAdapter.ACTION_BLUETOOTH_ADDRESS_CHANGED);
        filter.addAction(Intent.ACTION_SETTING_RESTORED);
        filter.addAction(Intent.ACTION_SHUTDOWN);
        filter.setPriority(IntentFilter.SYSTEM_HIGH_PRIORITY);
        mContext.registerReceiver(mReceiver, filter, null, mHandler);

        IntentFilter filterUser = new IntentFilter();
        filterUser.addAction(UserManager.ACTION_USER_RESTRICTIONS_CHANGED);
        filterUser.addAction(Intent.ACTION_USER_SWITCHED);
        filterUser.setPriority(IntentFilter.SYSTEM_HIGH_PRIORITY);
        mContext.registerReceiverForAllUsers(
                new BroadcastReceiver() {
                    @Override
                    public void onReceive(Context context, Intent intent) {
                        switch (intent.getAction()) {
                            case Intent.ACTION_USER_SWITCHED:
                                int foregroundUserId =
                                        intent.getIntExtra(Intent.EXTRA_USER_HANDLE, 0);
                                propagateForegroundUserId(foregroundUserId);
                                break;
                            case UserManager.ACTION_USER_RESTRICTIONS_CHANGED:
                                onUserRestrictionsChanged(getSendingUser());
                                break;
                            default:
                                Log.e(
                                        TAG,
                                        "Unknown broadcast received in BluetoothManagerService"
                                                + " receiver registered across all users");
                        }
                    }
                },
                filterUser,
                null,
                mHandler);

        loadStoredNameAndAddress();
        if (isBluetoothPersistedStateOn()) {
            Log.i(TAG, "Startup: Bluetooth persisted state is ON.");
            mEnableExternal = true;
        }

        { // AutoOn feature initialization of flag guarding
            final boolean autoOnFlag = Flags.autoOnFeature();
            final boolean autoOnProperty =
                    SystemProperties.getBoolean("bluetooth.server.automatic_turn_on", false);
            Log.d(TAG, "AutoOnFeature status: flag=" + autoOnFlag + ", property=" + autoOnProperty);

            mDeviceConfigAllowAutoOn = autoOnFlag && autoOnProperty;
            if (mDeviceConfigAllowAutoOn) {
                Counter.logIncrement("bluetooth.value_auto_on_supported");
            }
        }
    }

    IBluetoothManager.Stub getBinder() {
        return mBinder;
    }

    /** Returns true if airplane mode is currently on */
    private boolean isAirplaneModeOn() {
        return AirplaneModeListener.isOn();
    }

    /** Returns true if satellite mode is turned on. */
    private boolean isSatelliteModeOn() {
        return SatelliteModeListener.isOn();
    }

    /** Returns true if the Bluetooth saved state is "on" */
    private boolean isBluetoothPersistedStateOn() {
        final int state =
                BluetoothServerProxy.getInstance()
                        .getBluetoothPersistedState(mContentResolver, BLUETOOTH_ON_BLUETOOTH);
        Log.d(TAG, "isBluetoothPersistedStateOn: " + state);
        return state != BLUETOOTH_OFF;
    }

    private boolean isBluetoothPersistedStateOnAirplane() {
        final int state =
                BluetoothServerProxy.getInstance()
                        .getBluetoothPersistedState(mContentResolver, BLUETOOTH_ON_BLUETOOTH);
        Log.d(TAG, "isBluetoothPersistedStateOnAirplane: " + state);
        return state == BLUETOOTH_ON_AIRPLANE;
    }

    /** Returns true if the Bluetooth saved state is BLUETOOTH_ON_BLUETOOTH */
    private boolean isBluetoothPersistedStateOnBluetooth() {
        final int state =
                BluetoothServerProxy.getInstance()
                        .getBluetoothPersistedState(mContentResolver, BLUETOOTH_ON_BLUETOOTH);
        Log.d(TAG, "isBluetoothPersistedStateOnBluetooth: " + state);
        return state == BLUETOOTH_ON_BLUETOOTH;
    }

    private void setBluetoothPersistedState(int state) {
        BluetoothServerProxy.getInstance().setBluetoothPersistedState(mContentResolver, state);
    }

    /**
     * Returns true if the Bluetooth Adapter's name and address is locally cached
     *
     * @return
     */
    private boolean isNameAndAddressSet() {
        return mName != null && mAddress != null && mName.length() > 0 && mAddress.length() > 0;
    }

    /** Retrieve the Bluetooth Adapter's name and address and save it in the local cache */
    private void loadStoredNameAndAddress() {
        if (BluetoothProperties.isAdapterAddressValidationEnabled().orElse(false)
                && Settings.Secure.getInt(mContentResolver, Settings.Secure.BLUETOOTH_ADDR_VALID, 0)
                        == 0) {
            // if the valid flag is not set, don't load the address and name
            Log.w(TAG, "There is no valid bluetooth name and address stored");
            return;
        }
        mName =
                BluetoothServerProxy.getInstance()
                        .settingsSecureGetString(mContentResolver, Settings.Secure.BLUETOOTH_NAME);
        mAddress =
                BluetoothServerProxy.getInstance()
                        .settingsSecureGetString(
                                mContentResolver, Settings.Secure.BLUETOOTH_ADDRESS);

        Log.d(TAG, "loadStoredNameAndAddress: Name=" + mName + ", Address=" + logAddress(mAddress));
    }

    private String logAddress(String address) {
        if (address == null) {
            return "[address is null]";
        }
        if (address.length() != 17) {
            return "[address invalid]";
        }
        return "XX:XX:XX:XX:" + address.substring(address.length() - 5);
    }

    /**
     * Save the Bluetooth name and address in the persistent store. Only non-null values will be
     * saved.
     */
    private void storeNameAndAddress(String name, String address) {
        final String logHeader = "storeNameAndAddress(" + name + ", " + logAddress(address) + "): ";
        if (name != null) {
            if (Settings.Secure.putString(mContentResolver, Settings.Secure.BLUETOOTH_NAME, name)) {
                mName = name;
            } else {
                Log.e(TAG, logHeader + "Failed. Name is still " + mName);
            }
        }

        if (address != null) {
            if (Settings.Secure.putString(
                    mContentResolver, Settings.Secure.BLUETOOTH_ADDRESS, address)) {
                mAddress = address;
            } else {
                Log.e(TAG, logHeader + "Failed. Address is still " + logAddress(mAddress));
            }
        }

        if ((mName != null) && (mAddress != null)) {
            Settings.Secure.putInt(mContentResolver, Settings.Secure.BLUETOOTH_ADDR_VALID, 1);
        }
        Log.d(TAG, logHeader + "Completed successfully");
    }

    IBluetooth registerAdapter(IBluetoothManagerCallback callback) {
        synchronized (mCallbacks) {
            mCallbacks.register(callback);
        }
        return mAdapter != null ? mAdapter.getAdapterBinder() : null;
    }

    void unregisterAdapter(IBluetoothManagerCallback callback) {
        synchronized (mCallbacks) {
            mCallbacks.unregister(callback);
        }
    }

    boolean isEnabled() {
        return getState() == STATE_ON;
    }

//  @GuardedBy("mAdapterLock")
//     private boolean synchronousDisable(AttributionSource attributionSource)
//             throws RemoteException, TimeoutException {
//         if (mAdapter == null) return false;
//         final SynchronousResultReceiver<Boolean> recv = SynchronousResultReceiver.get();
//         mAdapter.disable(attributionSource, recv);
//         return recv.awaitResultNoInterrupt(getSyncTimeout()).getValue(false);
//     }

//     @GuardedBy("mAdapterLock")
//     private boolean synchronousEnable(boolean quietMode, AttributionSource attributionSource)
//             throws RemoteException, TimeoutException {
//         if (mAdapter == null) return false;
//         final SynchronousResultReceiver<Boolean> recv = SynchronousResultReceiver.get();
//         mAdapter.enable(quietMode, attributionSource, recv);
//         return recv.awaitResultNoInterrupt(getSyncTimeout()).getValue(false);
//     }

//     @GuardedBy("mAdapterLock")
//     private String synchronousGetAddress(AttributionSource attributionSource)
//             throws RemoteException, TimeoutException {
//         if (mAdapter == null) return null;
//         final SynchronousResultReceiver<String> recv = SynchronousResultReceiver.get();
//         mAdapter.getAddress(attributionSource, recv);
//         return recv.awaitResultNoInterrupt(getSyncTimeout()).getValue(null);
//     }

//     @GuardedBy("mAdapterLock")
//     private String synchronousGetName(AttributionSource attributionSource)
//             throws RemoteException, TimeoutException {
//         if (mAdapter == null) return null;
//         final SynchronousResultReceiver<String> recv = SynchronousResultReceiver.get();
//         mAdapter.getName(attributionSource, recv);
//         return recv.awaitResultNoInterrupt(getSyncTimeout()).getValue(null);
//     }

//     @GuardedBy("mAdapterLock")
//     private int synchronousGetState() throws RemoteException, TimeoutException {
//         if (mAdapter == null) return STATE_OFF;
//         final SynchronousResultReceiver<Integer> recv = SynchronousResultReceiver.get();
//         mAdapter.getState(recv);
//         return recv.awaitResultNoInterrupt(getSyncTimeout()).getValue(STATE_OFF);
//     }

//     @GuardedBy("mAdapterLock")
//     private void synchronousOnBrEdrDown(AttributionSource attributionSource)
//             throws RemoteException, TimeoutException {
//         if (mAdapter == null) return;
//         final SynchronousResultReceiver recv = SynchronousResultReceiver.get();
//         //mAdapter.onBrEdrDown(attributionSource, recv);
//         recv.awaitResultNoInterrupt(getSyncTimeout()).getValue(null);
//     }

//     @GuardedBy("mAdapterLock")
//     private void synchronousOnLeServiceUp(AttributionSource attributionSource)
//             throws RemoteException, TimeoutException {
//         if (mAdapter == null) return;
//         final SynchronousResultReceiver recv = SynchronousResultReceiver.get();
//         //mAdapter.onLeServiceUp(attributionSource, recv);
//         recv.awaitResultNoInterrupt(getSyncTimeout()).getValue(null);
//     }

//     @GuardedBy("mAdapterLock")
//     private void synchronousRegisterCallback(
//             IBluetoothCallback callback, AttributionSource attributionSource)
//             throws RemoteException, TimeoutException {
//         if (mAdapter == null) return;
//         final SynchronousResultReceiver recv = SynchronousResultReceiver.get();
//         mAdapter.registerCallback(callback, attributionSource, recv);
//         recv.awaitResultNoInterrupt(getSyncTimeout()).getValue(null);
//     }

//     @GuardedBy("mAdapterLock")
//     private void synchronousUnregisterCallback(
//             IBluetoothCallback callback, AttributionSource attributionSource)
//             throws RemoteException, TimeoutException {
//         if (mAdapter == null) return;
//         final SynchronousResultReceiver recv = SynchronousResultReceiver.get();
//         mAdapter.unregisterCallback(callback, attributionSource, recv);
//         recv.awaitResultNoInterrupt(getSyncTimeout()).getValue(null);
//     }

//     @GuardedBy("mAdapterLock")
//     private List<Integer> synchronousGetSupportedProfiles(AttributionSource attributionSource)
//             throws RemoteException, TimeoutException {
//         final ArrayList<Integer> supportedProfiles = new ArrayList<Integer>();
//         if (mAdapter == null) return supportedProfiles;
//         final SynchronousResultReceiver<Long> recv = SynchronousResultReceiver.get();
//         mAdapter.getSupportedProfiles(attributionSource, recv);
//         final long supportedProfilesBitMask =
//                 recv.awaitResultNoInterrupt(getSyncTimeout()).getValue((long) 0);

//         for (int i = 0; i <= BluetoothProfile.MAX_PROFILE_ID; i++) {
//             if ((supportedProfilesBitMask & (1L << i)) != 0) {
//                 supportedProfiles.add(i);
//             }
//         }

//         return supportedProfiles;
//     }

    /**
     * Sends the current foreground user id to the Bluetooth process. This user id is used to
     * determine if Binder calls are coming from the active user.
     *
     * @param userId is the foreground user id we are propagating to the Bluetooth process
     */
    private void propagateForegroundUserId(int userId) {
        mAdapterLock.readLock().lock();
        try {
            if (mAdapter != null) {
                mAdapter.setForegroundUserId(userId, mContext.getAttributionSource());
            }
        } catch (RemoteException e) {
            Log.e(TAG, "Unable to set foreground user id", e);
        } finally {
            mAdapterLock.readLock().unlock();
        }
    }

    int getState() {
        return mState.get();
    }

    class ClientDeathRecipient implements IBinder.DeathRecipient {
        private String mPackageName;

        ClientDeathRecipient(String packageName) {
            mPackageName = packageName;
        }

        public void binderDied() {
            Log.w(TAG, "Binder is dead - unregister " + mPackageName);

            for (Map.Entry<IBinder, ClientDeathRecipient> entry : mBleApps.entrySet()) {
                IBinder token = entry.getKey();
                ClientDeathRecipient deathRec = entry.getValue();
                if (deathRec.equals(this)) {
                    updateBleAppCount(token, false, mPackageName);
                    break;
                }
            }

            int appCount = mBleApps.size();
            Log.i(TAG, appCount + "Binder is dead,registered Ble Apps");

            if (appCount == 0 && mEnable) {
                disableBleScanMode();
            }

            if (appCount == 0) {
                int st = STATE_OFF;
                try {
                    mAdapterLock.readLock().lock();
                    if (mAdapter != null) {
                        st = getState();
                    }
                    if (!mEnableExternal || (st == STATE_BLE_ON)) {
                        Log.i(TAG, "Move to BT state OFF");
                        sendBrEdrDownCallback();
                    }
                } finally {
                    mAdapterLock.readLock().unlock();
                }
            }
        }

        public String getPackageName() {
            return mPackageName;
        }
    }

    boolean isBleScanAlwaysAvailable() {
        if (isAirplaneModeOn() && !mEnable) {
            return false;
        }
        try {
            return Settings.Global.getInt(
                            mContentResolver, Settings.Global.BLE_SCAN_ALWAYS_AVAILABLE)
                    != 0;
        } catch (SettingNotFoundException e) {
        }
        return false;
    }

    boolean isHearingAidProfileSupported() {
        return mIsHearingAidProfileSupported;
    }

    Context getCurrentUserContext() {
        return mCurrentUserContext;
    }

    boolean isMediaProfileConnected() {
        if (mAdapter == null || !mState.oneOf(STATE_ON)) {
            return false;
        }
        return mAdapter.isMediaProfileConnected(mContext.getAttributionSource());
    }

    // Monitor change of BLE scan only mode settings.
    private void registerForBleScanModeChange() {
        ContentObserver contentObserver =
                new ContentObserver(new Handler(mLooper)) {
                    @Override
                    public void onChange(boolean selfChange) {
                        if (isBleScanAlwaysAvailable()) {
                            // Nothing to do
                            return;
                        }
                        // BLE scan is not available.
                        disableBleScanMode();
                        clearBleApps();
                        mAdapterLock.readLock().lock();
                        try {
                            if (mAdapter != null) {
                                addActiveLog(ENABLE_DISABLE_REASON_APPLICATION_REQUEST, false);
                                mAdapter.stopBle(mContext.getAttributionSource());
                            }
                        } catch (RemoteException e) {
                            Log.e(TAG, "error when disabling bluetooth", e);
                        } finally {
                            mAdapterLock.readLock().unlock();
                        }
                    }
                };

        mContentResolver.registerContentObserver(
                Settings.Global.getUriFor(Settings.Global.BLE_SCAN_ALWAYS_AVAILABLE),
                false,
                contentObserver);
    }

    // Disable ble scan only mode.
    private void disableBleScanMode() {
        mAdapterLock.writeLock().lock();
        try {
            if (mAdapter != null && mState.oneOf(STATE_ON) && (!isBluetoothPersistedStateOnBluetooth())) {
                Log.d(TAG, "disableBleScanMode: Resetting the mEnable flag for clean disable");
                mEnable = false;
            }
        } finally {
            mAdapterLock.writeLock().unlock();
        }
    }

    private int updateBleAppCount(IBinder token, boolean enable, String packageName) {
        String header = "updateBleAppCount(" + token + ", " + enable + ", " + packageName + ")";
        ClientDeathRecipient r = mBleApps.get(token);
        int st = STATE_OFF;
        if (r == null && enable) {
            ClientDeathRecipient deathRec = new ClientDeathRecipient(packageName);
            try {
                token.linkToDeath(deathRec, 0);
            } catch (RemoteException ex) {
                throw new IllegalArgumentException("BLE app (" + packageName + ") already dead!");
            }
            mBleApps.put(token, deathRec);
            Log.d(TAG, header + " linkToDeath");
        } else if (!enable && r != null) {
            // Unregister death recipient as the app goes away.
            token.unlinkToDeath(r, 0);
            mBleApps.remove(token);
            Log.d(TAG, header + " unlinkToDeath");
        }

        int appCount = mBleApps.size();
        Log.d(TAG, header + " Number of BLE app registered: appCount=" + appCount);
        return appCount;
    }

    boolean enableBle(String packageName, IBinder token) {
        Log.i(
                TAG,
                ("enableBle(" + packageName + ", " + token + "):")
                        + (" mAdapter=" + mAdapter)
                        + (" isBinding=" + isBinding())
                        + (" mState=" + mState));

        if (isAirplaneModeOn()) {
            Log.d(TAG, "enableBle: not enabling - Airplane mode is on");
            return false;
        }

        if (isSatelliteModeOn()) {
            Log.d(TAG, "enableBle: not enabling - Satellite mode is on.");
            return false;
        }

        // TODO(b/262605980): enableBle/disableBle should be on handler thread
        updateBleAppCount(token, true, packageName);

        if (mState.oneOf(
                STATE_ON,
                STATE_BLE_ON,
                STATE_TURNING_ON,
                STATE_TURNING_OFF,
                STATE_BLE_TURNING_ON)) {
            Log.i(TAG, "enableBle: Bluetooth is already in state" + mState);
            return true;
        }
        synchronized (mReceiver) {
            // waive WRITE_SECURE_SETTINGS permission check
            sendEnableMsg(false, ENABLE_DISABLE_REASON_APPLICATION_REQUEST, packageName, true);
        }
        return true;
    }

    boolean disableBle(String packageName, IBinder token) {
        Log.i(
                TAG,
                ("disableBle(" + packageName + ", " + token + "):")
                        + (" mAdapter=" + mAdapter)
                        + (" isBinding=" + isBinding())
                        + (" mState=" + mState));
        /* update app count even in bt off state, if quick enableBle and
         * disableBle during BT turning off may leave app count non zero
         */
        updateBleAppCount(token, false, packageName);

        if (isSatelliteModeOn()) {
            Log.d(TAG, "disableBle: not disabling - satellite mode is on.");
            return false;
        }

        if (mState.oneOf(STATE_OFF)) {
            Log.i(TAG, "disableBle: Already disabled");
            return false;
        }
        // TODO(b/262605980): enableBle/disableBle should be on handler thread
        updateBleAppCount(token, false, packageName);

        if (mState.oneOf(STATE_BLE_ON) && !isBleAppPresent()) {
            if (mEnable) {
                disableBleScanMode();
            }
            if (!mEnableExternal) {
                addActiveLog(ENABLE_DISABLE_REASON_APPLICATION_REQUEST, packageName, false, true);
                sendBrEdrDownCallback();
            }
        }
        return true;
    }

    // Clear all apps using BLE scan only mode.
    private void clearBleApps() {
        mBleApps.clear();
    }

    private boolean isBleAppPresent() {
        Log.d(TAG, "isBleAppPresent(): Number of BLE app registered: " + mBleApps.size());
        return mBleApps.size() > 0;
    }

    /**
     * Will call startBrEdr() if bluetooth classic should be on and will call stopBle if bluetooth
     * BLE should be off
     */
    private void continueFromBleOnState() {
        mAdapterLock.readLock().lock();
        try {
            if (mAdapter == null) {
                Log.e(TAG, "continueFromBleOnState: Adapter is null");
                return;
            }
            int st = getState();
            if (st != STATE_BLE_ON) {
                Log.v(TAG, "onBluetoothServiceUp: state isn't BLE_ON: " +
                    BluetoothAdapter.nameForState(st));
                return;
            }
            if (!mEnableExternal && !isBleAppPresent() &&
                !isBluetoothPersistedStateOnBluetooth()) {
                 // TODO(b/262605980): this code is unlikely to be trigger and will never be once
                 // enableBle & disableBle are executed on the handler
                Log.i(TAG, "continueFromBleOnState: Disabled while enabling BLE, disable BLE now");
                mEnable = false;
                mAdapter.stopBle(mContext.getAttributionSource());
                return;
            }
            if (isBluetoothPersistedStateOnBluetooth() || !isBleAppPresent()) {
                Log.i(TAG, "continueFromBleOnState: Starting br edr");
                // This triggers transition to STATE_ON
                mAdapter.updateQuietModeStatus(mQuietEnable,
                        mContext.getAttributionSource());
                mAdapter.startBrEdr(mContext.getAttributionSource());
                setBluetoothPersistedState(BLUETOOTH_ON_BLUETOOTH);
            } else {
                Log.i(TAG, "continueFromBleOnState: Staying in BLE_ON");
            }
        } catch (RemoteException e) {
            Log.e(TAG, "Unable to call onServiceUp", e);
        } finally {
            mAdapterLock.readLock().unlock();
        }
    }

    /**
     * Inform BluetoothAdapter instances that BREDR part is down and turn off all service and stack
     * if no LE app needs it
     */
    private void sendBrEdrDownCallback() {
        mAdapterLock.readLock().lock();
        try {
            if (mAdapter == null) {
                Log.w(TAG, "sendBrEdrDownCallback: mAdapter is null");
                return;
            }
            if (isBleAppPresent()) {
                // Need to stay at BLE ON. Disconnect all Gatt connections
                Log.i(TAG, "sendBrEdrDownCallback: Staying in BLE_ON");
                mAdapter.unregAllGattClient(mContext.getAttributionSource());
            } else {
                Log.i(TAG, "sendBrEdrDownCallback: Stopping ble");
                mAdapter.stopBle(mContext.getAttributionSource());
            }
        } catch (RemoteException e) {
            Log.e(TAG, "sendBrEdrDownCallback: Call to mAdapter failed.", e);
        } finally {
            mAdapterLock.readLock().unlock();
        }
    }

    private Unit enableFromAutoOn() {
        if (isBluetoothDisallowed()) {
            Log.d(TAG, "Bluetooth is not allowed, preventing AutoOn");
            return Unit.INSTANCE;
        }
        Counter.logIncrement("bluetooth.value_auto_on_triggered");
        sendToggleNotification("auto_on_bt_enabled_notification");
        enable("BluetoothSystemServer/AutoOn");
        return Unit.INSTANCE;
    }

    boolean enableNoAutoConnect(String packageName) {
        if (isSatelliteModeOn()) {
            Log.d(TAG, "enableNoAutoConnect(" + packageName + "): Blocked by satellite mode");
            return false;
        }

        synchronized (mReceiver) {
            mQuietEnableExternal = true;
            mEnableExternal = true;
            sendEnableMsg(true, ENABLE_DISABLE_REASON_APPLICATION_REQUEST, packageName);
        }
        return true;
    }

    boolean enable(String packageName) {
        Log.d(
                TAG,
                ("enable(" + packageName + "):")
                        + (" mAdapter=" + mAdapter)
                        + (" isBinding=" + isBinding())
                        + (" mState=" + mState));

        if (isSatelliteModeOn()) {
            Log.d(TAG, "enable: not enabling - satellite mode is on.");
            return false;
        }

        synchronized (mReceiver) {
            mQuietEnableExternal = false;
            mEnableExternal = true;
            // TODO(b/288450479): Remove clearCallingIdentity when threading is fixed
            final long callingIdentity = Binder.clearCallingIdentity();
            try {
                AirplaneModeListener.notifyUserToggledBluetooth(
                        mContentResolver, mCurrentUserContext, true);
            } finally {
                Binder.restoreCallingIdentity(callingIdentity);
            }
            sendEnableMsg(false, ENABLE_DISABLE_REASON_APPLICATION_REQUEST, packageName);
        }
        return true;
    }

    boolean disable(String packageName, boolean persist) {
        Log.d(
                TAG,
                ("disable(" + packageName + ", " + persist + "):")
                        + (" mAdapter=" + mAdapter)
                        + (" isBinding=" + isBinding())
                        + (" mState=" + mState));

        synchronized (mReceiver) {
            // TODO(b/288450479): Remove clearCallingIdentity when threading is fixed
            final long callingIdentity = Binder.clearCallingIdentity();
            try {
                AirplaneModeListener.notifyUserToggledBluetooth(
                        mContentResolver, mCurrentUserContext, false);
            } finally {
                Binder.restoreCallingIdentity(callingIdentity);
            }

            if (persist) {
                sendDisableMsg(ENABLE_DISABLE_REASON_APPLICATION_REQUEST,
                            packageName);

            } else {
                /* It means disable is called by shutdown thread */
                synchronized (this) {
                clearBleApps();
                }

                try {
                    mAdapterLock.readLock().lock();
                    mEnableExternal = false;
                    if (mAdapter != null) {
                        if (getState() == STATE_BLE_ON) {
                           mEnable = false;
                           mAdapter.stopBle(mContext.getAttributionSource());
                        } else {
                            sendDisableMsg(ENABLE_DISABLE_REASON_SYSTEM_BOOT,
                                   packageName);
                        }
                    }
                } catch (RemoteException e) {
                    Log.e(TAG, "Unable to initiate disable", e);
                } finally {
                    mAdapterLock.readLock().unlock();
                }
            }
            if (persist) {
                setBluetoothPersistedState(BLUETOOTH_OFF);
            }
            mEnableExternal = false;
            sendDisableMsg(ENABLE_DISABLE_REASON_APPLICATION_REQUEST, packageName);
        }
        return true;
    }

    void unbindAndFinish() {
        Log.d(TAG, "unbindAndFinish(): mAdapter=" + mAdapter + " isBinding=" + isBinding());

        mAdapterLock.writeLock().lock();
        try {
            mHandler.removeMessages(MESSAGE_BLUETOOTH_STATE_CHANGE);
            if (mAdapter != null) {
                // Unregister callback object
                try {
                    mAdapter.unregisterCallback(
                            mBluetoothCallback, mContext.getAttributionSource());
                } catch (RemoteException e) {
                    Log.e(TAG, "Unable to unregister BluetoothCallback", e);
                }
                mAdapter = null;
                mContext.unbindService(mConnection);

                mHandler.removeMessages(MESSAGE_TIMEOUT_BIND);
            }
        } finally {
            mAdapterLock.writeLock().unlock();
        }
    }

    public boolean isBluetoothAvailableForBinding() {
        try {
            mAdapterLock.readLock().lock();
            if (mAdapter != null && ((getState() == STATE_ON) ||
                (getState() == STATE_TURNING_ON))) {
                return true;
            } else {
                return false;
           }
        } finally {
            mAdapterLock.readLock().unlock();
        }
    }
    /**
     * Send enable message and set adapter name and address. Called when the boot phase becomes
     * PHASE_SYSTEM_SERVICES_READY.
     */
    void handleOnBootPhase(UserHandle userHandle) {
        mHandler.post(() -> internalHandleOnBootPhase(userHandle));
    }

    @VisibleForTesting
    void initialize(UserHandle userHandle) {
        mCurrentUserContext =
                requireNonNull(
                        mContext.createContextAsUser(userHandle, 0),
                        "Current User Context cannot be null");
        AirplaneModeListener.initialize(
                mLooper,
                mContentResolver,
                mState,
                this::onAirplaneModeChanged,
                this::sendToggleNotification,
                this::isMediaProfileConnected,
                this::getCurrentUserContext,
                TimeSource.Monotonic.INSTANCE);

        SatelliteModeListener.initialize(mLooper, mContentResolver, this::onSatelliteModeChanged);
    }

    private void internalHandleOnBootPhase(UserHandle userHandle) {
        Log.d(TAG, "internalHandleOnBootPhase(" + userHandle + "): Bluetooth boot completed");

        initialize(userHandle);

        final boolean isBluetoothDisallowed = isBluetoothDisallowed();
        if (isBluetoothDisallowed) {
            return;
        }
        final boolean isSafeMode = mContext.getPackageManager().isSafeMode();
        if (mEnableExternal && isBluetoothPersistedStateOnBluetooth() && !isSafeMode) {
            Log.i(TAG, "internalHandleOnBootPhase: Auto-enabling Bluetooth.");
            sendEnableMsg(mQuietEnableExternal, ENABLE_DISABLE_REASON_SYSTEM_BOOT);
        } else if (!isNameAndAddressSet()) {
            Log.i(TAG, "internalHandleOnBootPhase: Getting adapter name and address");
            mHandler.sendEmptyMessage(MESSAGE_GET_NAME_AND_ADDRESS);
        } else {
            autoOnSetupTimer();
        }
    }

    /** Called when switching to a different foreground user. */
    private void handleSwitchUser(UserHandle userHandle) {
        Log.d(TAG, "handleSwitchUser(" + userHandle + ")");
        mHandler.obtainMessage(MESSAGE_USER_SWITCHED, userHandle).sendToTarget();
    }

    /** Called when user is unlocked. */
    void handleOnUnlockUser(UserHandle userHandle) {
        Log.d(TAG, "handleOnUnlockUser(" + userHandle + ")");
        mHandler.obtainMessage(MESSAGE_USER_UNLOCKED, userHandle).sendToTarget();
    }

    private void sendBluetoothOnCallback() {
        synchronized (mCallbacks) {
            try {
                int n = mCallbacks.beginBroadcast();
                Log.d(TAG, "Broadcasting onBluetoothOn() to " + n + " receivers.");
                for (int i = 0; i < n; i++) {
                    try {
                        mCallbacks.getBroadcastItem(i).onBluetoothOn();
                    } catch (RemoteException e) {
                        Log.e(TAG, "Unable to call onBluetoothOn() on callback #" + i, e);
                    }
                }
            } finally {
                mCallbacks.finishBroadcast();
            }
        }
    }

    private void sendBluetoothOffCallback() {
        synchronized (mCallbacks) {
            try {
                int n = mCallbacks.beginBroadcast();
                Log.d(TAG, "Broadcasting onBluetoothOff() to " + n + " receivers.");
                for (int i = 0; i < n; i++) {
                    try {
                        mCallbacks.getBroadcastItem(i).onBluetoothOff();
                    } catch (RemoteException e) {
                        Log.e(TAG, "Unable to call onBluetoothOff() on callback #" + i, e);
                    }
                }
            } finally {
                mCallbacks.finishBroadcast();
            }
        }
    }

    /** Inform BluetoothAdapter instances that Adapter service is up */
    private void sendBluetoothServiceUpCallback() {
        synchronized (mCallbacks) {
            mAdapterLock.readLock().lock();
            try {
                int n = mCallbacks.beginBroadcast();
                Log.d(TAG, "sendBluetoothServiceUpCallback(): to " + n + " receivers");
                for (int i = 0; i < n; i++) {
                    try {
                        mCallbacks
                                .getBroadcastItem(i)
                                .onBluetoothServiceUp(mAdapter.getAdapterBinder().asBinder());
                    } catch (RemoteException e) {
                        Log.e(TAG, "Unable to call onBluetoothServiceUp() on callback #" + i, e);
                    }
                }
            } finally {
                mCallbacks.finishBroadcast();
                mAdapterLock.readLock().unlock();
            }
        }
    }

    /** Inform BluetoothAdapter instances that Adapter service is down */
    private void sendBluetoothServiceDownCallback() {
        synchronized (mCallbacks) {
            try {
                int n = mCallbacks.beginBroadcast();
                Log.d(TAG, "sendBluetoothServiceDownCallback(): to " + n + " receivers");
                for (int i = 0; i < n; i++) {
                    try {
                        mCallbacks.getBroadcastItem(i).onBluetoothServiceDown();
                    } catch (RemoteException e) {
                        Log.e(TAG, "Unable to call onBluetoothServiceDown() on callback #" + i, e);
                    }
                }
            } finally {
                mCallbacks.finishBroadcast();
            }
        }
    }

    String getAddress() {
        mAdapterLock.readLock().lock();
        try {
            if (mAdapter != null) {
                return mAdapter.getAddress(mContext.getAttributionSource());
            }
        } catch (RemoteException e) {
            Log.e(
                    TAG,
                    "getAddress(): Unable to retrieve address remotely. Returning cached address",
                    e);
        } finally {
            mAdapterLock.readLock().unlock();
        }

        // mAddress is accessed from outside.
        // It is alright without a lock. Here, bluetooth is off, no other thread is
        // changing mAddress
        return mAddress;
    }

    String getName() {
        mAdapterLock.readLock().lock();
        try {
            if (mAdapter != null) {
                return mAdapter.getName(mContext.getAttributionSource());
            }
        } catch (RemoteException e) {
            Log.e(TAG, "getName(): Unable to retrieve name remotely. Returning cached name", e);
        } finally {
            mAdapterLock.readLock().unlock();
        }

        // mName is accessed from outside.
        // It alright without a lock. Here, bluetooth is off, no other thread is
        // changing mName
        return mName;
    }

    @VisibleForTesting
    class BluetoothServiceConnection implements ServiceConnection {
        public void onServiceConnected(ComponentName componentName, IBinder service) {
            String name = componentName.getClassName();
            Log.d(TAG, "ServiceConnection.onServiceConnected(" + name + ", " + service + ")");
            if (!name.equals("com.android.bluetooth.btservice.AdapterService")) {
                Log.e(TAG, "Unknown service connected: " + name);
                return;
            }
            mHandler.obtainMessage(MESSAGE_BLUETOOTH_SERVICE_CONNECTED, service).sendToTarget();
        }

        public void onServiceDisconnected(ComponentName componentName) {
            // Called if we unexpectedly disconnect.
            String name = componentName.getClassName();
            Log.d(TAG, "ServiceConnection.onServiceDisconnected(" + name + ")");
            if (!name.equals("com.android.bluetooth.btservice.AdapterService")) {
                Log.e(TAG, "Unknown service disconnected: " + name);
                return;
            }
            mHandler.sendEmptyMessage(MESSAGE_BLUETOOTH_SERVICE_DISCONNECTED);
        }
    }

    private BluetoothServiceConnection mConnection = new BluetoothServiceConnection();
    private int mWaitForEnableRetry;
    private int mWaitForDisableRetry;

    @VisibleForTesting
    class BluetoothHandler extends Handler {
        boolean mGetNameAddressOnly = false;

        BluetoothHandler(Looper looper) {
            super(looper);
        }

        @Override
        public void handleMessage(Message msg) {
            switch (msg.what) {
                case MESSAGE_GET_NAME_AND_ADDRESS:
                    Log.d(TAG, "MESSAGE_GET_NAME_AND_ADDRESS");
                    mAdapterLock.writeLock().lock();
                    try {
                        if (mAdapter == null && !isBinding()) {
                            Log.d(TAG, "Binding to service to get name and address");
                            mGetNameAddressOnly = true;
                            mHandler.sendEmptyMessageDelayed(MESSAGE_TIMEOUT_BIND, TIMEOUT_BIND_MS);
                            Intent i = new Intent(IBluetooth.class.getName());
                            if (!doBind(
                                    i,
                                    mConnection,
                                    Context.BIND_AUTO_CREATE | Context.BIND_IMPORTANT,
                                    UserHandle.CURRENT)) {
                                mHandler.removeMessages(MESSAGE_TIMEOUT_BIND);
                            } else {
                                mBindingUserID = ActivityManager.getCurrentUser();
                                Log.d(TAG, "Binding BT service. Current user: " + mBindingUserID);
                            }
                        } else if (mAdapter != null) {
                            try {
                                storeNameAndAddress(
                                        mAdapter.getName(mContext.getAttributionSource()),
                                        mAdapter.getAddress(mContext.getAttributionSource()));
                            } catch (RemoteException e) {
                                Log.e(TAG, "Unable to grab names", e);
                            }
                            if (mGetNameAddressOnly && !mEnable) {
                                unbindAndFinish();
                            }
                            mGetNameAddressOnly = false;
                        }
                    } finally {
                        mAdapterLock.writeLock().unlock();
                    }
                    break;

                case MESSAGE_ENABLE:
                    int quietEnable = msg.arg1;
                    int isBle = msg.arg2;

                    Log.d(
                            TAG,
                            ("MESSAGE_ENABLE(quietEnable=" + quietEnable + ", isBle=" + isBle + ")")
                                    + (": mAdapter=" + mAdapter));

                    handleEnableMessage(quietEnable, isBle);
                    break;

                case MESSAGE_DISABLE:
                    Log.d(TAG, "MESSAGE_DISABLE: mAdapter=" + mAdapter);

                    handleDisableMessage();
                    break;

                case MESSAGE_HANDLE_ENABLE_DELAYED:
                    /* The Bluetooth is turning off, wait for STATE_OFF then restart bluetooth
                     * if ble app running, then wait for BLE ON and continue bt turn on
                     */
                    Log.d(TAG, "MESSAGE_HANDLE_ENABLE_DELAYED, mState=" +
                        BluetoothAdapter.nameForState(mState.get()) + " mEnableExternal = "
                        + mEnableExternal + " getServiceRestartMs()="
                        + getServiceRestartMs());
                    if ((mState.get() == STATE_BLE_ON) && (isBleAppPresent() ||
                                mWaitForEnableRetry > 0)) {
                        Log.d(TAG, "isBleAppPresent(): " + isBleAppPresent() +
                                " mWaitForEnableRetry=" + mWaitForEnableRetry);
                        mWaitForEnableRetry = 0;
                        if (mEnableExternal || isBluetoothPersistedStateOnBluetooth()) {
                           try {
                                mAdapterLock.readLock().lock();
                                if (mAdapter != null) {
                                    mAdapter.updateQuietModeStatus(mQuietEnable,
                                            mContext.getAttributionSource());
                                }
                           } finally {
                                mAdapterLock.readLock().unlock();
                           }
                        } else {
                            Log.e(TAG, "BLE app running stay in BLE ON state");
                        }
                        break;
                    } else if (!mState.oneOf(STATE_OFF)) {
                        if (mWaitForEnableRetry < MAX_WAIT_FOR_ENABLE_DISABLE_RETRIES) {
                            mWaitForEnableRetry++;
                            mHandler.sendEmptyMessageDelayed(
                                    MESSAGE_HANDLE_ENABLE_DELAYED, ENABLE_DISABLE_DELAY_MS);
                            Log.d(TAG, "Re-Queue MESSAGE_HANDLE_ENABLE_DELAYED");
                            break;
                        } else {
                            Log.e(TAG, "Wait for STATE_OFF timeout");
                        }
                    }
                    // Either state is changed to STATE_OFF or reaches the maximum retry, we
                    // should move forward to the next step.
                    mWaitForEnableRetry = 0;
                    mHandler.sendEmptyMessageDelayed(
                            MESSAGE_RESTART_BLUETOOTH_SERVICE, getServiceRestartMs());
                    Log.d(TAG, "Queue MESSAGE_RESTART_BLUETOOTH_SERVICE");
                    Log.d(TAG, "Handle enable is finished");
                    break;

                case MESSAGE_HANDLE_DISABLE_DELAYED:
                    boolean disabling = (msg.arg1 == 1);
                    Log.d(TAG, "MESSAGE_HANDLE_DISABLE_DELAYED: disabling:" + disabling);
                    if (!disabling) {
                        /* if bluetooth is in BLE ON state and enable is from ble app
                         * then skip disable, else wait for complete ON or timeout.
                         */
                        if ((mState.get() == STATE_BLE_ON) &&
                            !mEnableExternal &&
                            !isBluetoothPersistedStateOnBluetooth() &&
                            isBleAppPresent()) {
                            Log.w(TAG, "Enable from BLE APP, stay in BLE ON");
                            mWaitForDisableRetry = 0;
                            mEnable = false;
                            break;
                        } else if (!mState.oneOf(STATE_ON)) {
                            if (mWaitForDisableRetry < MAX_WAIT_FOR_ENABLE_DISABLE_RETRIES) {
                                mWaitForDisableRetry++;
                                mHandler.sendEmptyMessageDelayed(
                                        MESSAGE_HANDLE_DISABLE_DELAYED, ENABLE_DISABLE_DELAY_MS);
                                Log.d(TAG, "Re-Queue MESSAGE_HANDLE_DISABLE_DELAYED(0)");
                                break;
                            } else {
                                Log.e(TAG, "Wait for STATE_ON timeout");
                            }
                        }
                        // Either state is changed to STATE_ON or reaches the maximum retry, we
                        // should move forward to the next step.
                        mWaitForDisableRetry = 0;
                        mEnable = false;
                        Log.d(TAG, "MESSAGE_HANDLE_DISABLE_DELAYED: handleDisable");
                        handleDisable();
                        // Wait for state exiting STATE_ON
                        Message disableDelayedMsg =
                                mHandler.obtainMessage(MESSAGE_HANDLE_DISABLE_DELAYED, 1, 0);
                        mHandler.sendMessageDelayed(disableDelayedMsg, ENABLE_DISABLE_DELAY_MS);
                        Log.d(TAG, "Re-Queue MESSAGE_HANDLE_DISABLE_DELAYED(1)");
                    } else {
                        // The Bluetooth is turning off, wait for exiting STATE_ON
                        if (mState.oneOf(STATE_ON)) {
                            if (mWaitForDisableRetry < MAX_WAIT_FOR_ENABLE_DISABLE_RETRIES) {
                                mWaitForDisableRetry++;
                                Message disableDelayedMsg =
                                        mHandler.obtainMessage(
                                                MESSAGE_HANDLE_DISABLE_DELAYED, 1, 0);
                                mHandler.sendMessageDelayed(
                                        disableDelayedMsg, ENABLE_DISABLE_DELAY_MS);
                                Log.d(TAG, "Re-Queue MESSAGE_HANDLE_DISABLE_DELAYED(1)");
                                break;
                            } else {
                                Log.e(TAG, "Wait for exiting STATE_ON timeout");
                            }
                        }
                        // Either state is exited from STATE_ON or reaches the maximum retry, we
                        // should move forward to the next step.
                        Log.d(TAG, "Handle disable is finished");
                    }
                    break;

                case MESSAGE_RESTORE_USER_SETTING:
                    if ((msg.arg1 == RESTORE_SETTING_TO_OFF) && mEnable) {
                        Log.d(TAG, "MESSAGE_RESTORE_USER_SETTING: set Bluetooth state to disabled");
                        setBluetoothPersistedState(BLUETOOTH_OFF);
                        mEnableExternal = false;
                        sendDisableMsg(ENABLE_DISABLE_REASON_RESTORE_USER_SETTING);
                    } else if ((msg.arg1 == RESTORE_SETTING_TO_ON) && !mEnable) {
                        Log.d(TAG, "MESSAGE_RESTORE_USER_SETTING: set Bluetooth state to enabled");
                        mQuietEnableExternal = false;
                        mEnableExternal = true;
                        sendEnableMsg(false, ENABLE_DISABLE_REASON_RESTORE_USER_SETTING);
                    } else {
                        Log.w(
                                TAG,
                                "MESSAGE_RESTORE_USER_SETTING: Unhandled."
                                        + (" mEnable=" + mEnable)
                                        + (" msg.arg1=" + msg.arg1));
                    }
                    break;
                case MESSAGE_INFORM_ADAPTER_SERVICE_UP:
                    Log.i(TAG,"MESSAGE_INFORM_ADAPTER_SERVICE_UP");
                    sendBluetoothServiceUpCallback();
                    break;
                case MESSAGE_BLUETOOTH_SERVICE_CONNECTED:
                    IBinder service = (IBinder) msg.obj;
                    Log.d(TAG, "MESSAGE_BLUETOOTH_SERVICE_CONNECTED: service=" + service);

                    mAdapterLock.writeLock().lock();
                    try {
                        // Remove timeout
                        mHandler.removeMessages(MESSAGE_TIMEOUT_BIND);

                        mAdapter = BluetoothServerProxy.getInstance().createAdapterBinder(service);

                        int foregroundUserId = ActivityManager.getCurrentUser();
                        propagateForegroundUserId(foregroundUserId);

                        if (!isNameAndAddressSet()) {
                            mHandler.sendEmptyMessage(MESSAGE_GET_NAME_AND_ADDRESS);
                            if (mGetNameAddressOnly) {
                                return;
                            }
                        }

                        // Register callback object
                        try {
                            mAdapter.registerCallback(
                                    mBluetoothCallback, mContext.getAttributionSource());
                        } catch (RemoteException e) {
                            Log.e(TAG, "Unable to register BluetoothCallback", e);
                        }
                        // Inform BluetoothAdapter instances that service is up
                        Message informMsg =
                                    mHandler.obtainMessage(MESSAGE_INFORM_ADAPTER_SERVICE_UP);
                        mHandler.sendMessage(informMsg);

                        // Do enable request
                        try {
                            mAdapter.enable(mQuietEnable, mContext.getAttributionSource());
                        } catch (RemoteException e) {
                            Log.e(TAG, "Unable to call enable()", e);
                        }
                        if (Flags.fastBindToApp()) {
                            sendBluetoothServiceUpCallback();
                        }
                    } finally {
                        mAdapterLock.writeLock().unlock();
                    }

                    if (!mEnable) {
                        /* Wait for BLE ON or ON state ,if enable is from BLE app
                         * skip disable, else wait for on state and handle disable
                         */
                        waitForState(STATE_BLE_ON, STATE_ON);

                        int st = getState();
                        if ((st == STATE_TURNING_ON) ||
                           ((st == STATE_BLE_ON) &&
                           (mEnableExternal || isBluetoothPersistedStateOnBluetooth()))) {
                            waitForState(STATE_ON);
                        } else if ((st == STATE_BLE_ON) && isBleAppPresent()) {
                            Log.e(TAG, "MESSAGE_BLUETOOTH_SERVICE_CONNECTED: ble app present");
                            break;
                        }
                        handleDisable();
                        waitForState(
                                STATE_OFF,
                                STATE_TURNING_ON,
                                STATE_TURNING_OFF,
                                STATE_BLE_TURNING_ON,
                                STATE_BLE_ON,
                                STATE_BLE_TURNING_OFF);
                    }
                    break;

                case MESSAGE_BLUETOOTH_STATE_CHANGE:
                    int prevState = msg.arg1;
                    int newState = msg.arg2;
                    Log.d(
                            TAG,
                            "MESSAGE_BLUETOOTH_STATE_CHANGE:"
                                    + (" prevState=" + BluetoothAdapter.nameForState(prevState))
                                    + (" newState=" + BluetoothAdapter.nameForState(newState)));
                    mState.set(newState);
                    bluetoothStateChangeHandler(prevState, newState);
                    // handle error state transition case from TURNING_ON to OFF
                    // unbind and rebind bluetooth service and enable bluetooth
                    if ((prevState == STATE_BLE_TURNING_ON)
                            && (newState == STATE_OFF)
                            && (mAdapter != null)
                            && mEnable) {
                        recoverBluetoothServiceFromError(false);
                    }
                    if ((prevState == STATE_TURNING_ON)
                            && (newState == STATE_OFF)
                            && (mAdapter != null)
                            && mEnable) {
                         setBluetoothPersistedState(BLUETOOTH_OFF);
                    }
                    if ((prevState == STATE_TURNING_ON)
                            && (newState == STATE_BLE_ON)
                            && (mAdapter != null)
                            && mEnable) {
                        recoverBluetoothServiceFromError(true);
                    }
                    // If we tried to enable BT while BT was in the process of shutting down,
                    // wait for the BT process to fully tear down and then force a restart
                    // here.  This is a bit of a hack (b/29363429).
                    if (prevState == STATE_BLE_TURNING_OFF && newState == STATE_OFF) {
                        if (mEnable) {
                            Log.d(TAG, "Entering STATE_OFF but mEnabled is true; restarting.");
                            mHandler.removeMessages(MESSAGE_RESTART_BLUETOOTH_SERVICE);
                            waitForState(STATE_OFF);
                            mHandler.sendEmptyMessageDelayed(
                                    MESSAGE_RESTART_BLUETOOTH_SERVICE, getServiceRestartMs());
                        }
                    }
                    if (newState == STATE_ON || newState == STATE_BLE_ON) {
                        // bluetooth is working, reset the counter
                        if (mErrorRecoveryRetryCounter != 0) {
                            Log.w(TAG, "bluetooth is recovered from error");
                            mErrorRecoveryRetryCounter = 0;
                        }
                    }
                    break;

                case MESSAGE_BLUETOOTH_SERVICE_DISCONNECTED:
                    Log.e(TAG, "MESSAGE_BLUETOOTH_SERVICE_DISCONNECTED");
                    mAdapterLock.writeLock().lock();
                    try {
                        // if service is unbinded already, do nothing and return
                        if (mAdapter == null) {
                            break;
                        }
                        mAdapter = null;
                    } finally {
                        mAdapterLock.writeLock().unlock();
                    }

                    // Make sure BT process exit completely
                    int[] pids = null;
                    try {
                        pids = (int[]) Class.forName("android.os.Process")
                            .getMethod("getPidsForCommands", String[].class)
                            .invoke(new String[]{ "com.android.bluetooth" });
                    } catch (Exception e) {
                        Log.e(TAG, "Error to call getPidsForCommands");
                    }
                    if (pids != null && pids.length > 0) {
                        for(int pid : pids) {
                            Log.e(TAG, "Killing BT process with PID = " + pid);
                            Process.killProcess(pid);
                        }
                    }

                    // log the unexpected crash
                    addCrashLog();
                    addActiveLog(ENABLE_DISABLE_REASON_CRASH, false);
                    if (mEnable) {
                        mEnable = false;
                        mHandler.sendEmptyMessageDelayed(
                                MESSAGE_RESTART_BLUETOOTH_SERVICE, getServiceRestartMs());
                    }

                    sendBluetoothServiceDownCallback();

                    // Send BT state broadcast to update
                    // the BT icon correctly
                    if (mState.oneOf(STATE_TURNING_ON, STATE_ON)) {
                        bluetoothStateChangeHandler(STATE_ON, STATE_TURNING_OFF);
                        mState.set(STATE_TURNING_OFF);
                    }
                    if (mState.oneOf(STATE_TURNING_OFF)) {
                        bluetoothStateChangeHandler(STATE_TURNING_OFF, STATE_OFF);
                    }

                    mHandler.removeMessages(MESSAGE_BLUETOOTH_STATE_CHANGE);
                    mState.set(STATE_OFF);
                    break;

                case MESSAGE_RESTART_BLUETOOTH_SERVICE:
                    mErrorRecoveryRetryCounter++;
                    Log.d(
                            TAG,
                            "MESSAGE_RESTART_BLUETOOTH_SERVICE: retry count="
                                    + mErrorRecoveryRetryCounter);
                    if (mErrorRecoveryRetryCounter < MAX_ERROR_RESTART_RETRIES) {
                        /* Enable without persisting the setting as
                         * it doesn't change when IBluetooth
                         * service restarts */
                        mEnable = true;
                        addActiveLog(ENABLE_DISABLE_REASON_RESTARTED, true);
                        handleEnable(mQuietEnable);
                    } else {
                        mAdapterLock.writeLock().lock();
                        mAdapter = null;
                        mAdapterLock.writeLock().unlock();
                        Log.e(TAG, "Reach maximum retry to restart Bluetooth!");
                    }
                    break;

                case MESSAGE_TIMEOUT_BIND:
                    Log.e(TAG, "MESSAGE_TIMEOUT_BIND");
                    // TODO(b/286082382): Timeout should be more than a log. We should at least call
                    // context.unbindService, eventually log a metric with it
                    // Ensure try BIND for one more time
                    if(!mTryBindOnBindTimeout) {
                        int userID = ActivityManager.getCurrentUser();

                        Log.d(TAG, "Current user: " + userID);
                        if (mBindingUserID == userID) {
                            Log.e(TAG, " Trying to Bind again");
                            mTryBindOnBindTimeout = true;
                            handleEnable(mQuietEnable);
                        }
                    } else {
                        Log.e(TAG, "Bind trails excedded");
                        mTryBindOnBindTimeout = false;
                    }
                    break;

                case MESSAGE_USER_SWITCHED:
                    UserHandle userTo = (UserHandle) msg.obj;
                    Log.d(TAG, "MESSAGE_USER_SWITCHED: userTo=" + userTo);
                    mHandler.removeMessages(MESSAGE_USER_SWITCHED);

                    try {
                        AutoOnFeature.pause();
                        mAdapterLock.writeLock().lock();
                        int state = getState();

                        if (mAdapter != null && isEnabled()) {
                            mCurrentUserContext = mContext.createContextAsUser(userTo, 0);
                            /* disable and enable BT when detect a user switch */
                            if (mState.oneOf(STATE_ON)) {
                                restartForNewUser(userTo);
                            } else {
                                Log.i(TAG, "Turn off from BLE state");
                                clearBleApps();
                                addActiveLog(ENABLE_DISABLE_REASON_USER_SWITCH,
                                          mContext.getPackageName(), false, false);
                                mEnable = false;
                                mAdapter.stopBle(mContext.getAttributionSource());
                            }
                        } else if (isBinding() || mAdapter != null) {
                            Message userMsg = Message.obtain(msg);
                            userMsg.arg1++;
                            // if user is switched when service is binding retry after a delay
                            mHandler.sendMessageDelayed(userMsg, USER_SWITCHED_TIME_MS);
                            Log.d(
                                TAG,
                                "MESSAGE_USER_SWITCHED:"
                                        + (" userTo=" + userTo)
                                        + (" number of retry attempt=" + userMsg.arg1)
                                        + (" isBinding=" + isBinding())
                                        + (" mAdapter=" + mAdapter));
                        } else {
                            autoOnSetupTimer();
                        }
                    } catch (RemoteException e) {
                        Log.e(TAG, "MESSAGE_USER_SWITCHED: Remote exception", e);
                    } finally {
                        mAdapterLock.writeLock().unlock();
                    }
                    break;

                case MESSAGE_USER_UNLOCKED:
                    Log.d(TAG, "MESSAGE_USER_UNLOCKED");
                    mHandler.removeMessages(MESSAGE_USER_SWITCHED);

                    if (mEnable && !isBinding() && (mAdapter == null)) {
                        // We should be connected, but we gave up for some
                        // reason; maybe the Bluetooth service wasn't encryption
                        // aware, so try binding again.
                        Log.d(TAG, "Enabled but not bound; retrying after unlock");
                        handleEnable(mQuietEnable);
                    }
                    break;
            }
        }

        private void restartForNewUser(UserHandle unusedNewUser) {
            mAdapterLock.readLock().lock();
            try {
                if (mAdapter != null) {
                    mAdapter.unregisterCallback(
                            mBluetoothCallback, mContext.getAttributionSource());
                }
            } catch (RemoteException e) {
                Log.e(TAG, "Unable to unregister", e);
            } finally {
                mAdapterLock.readLock().unlock();
            }

            if (mState.oneOf(STATE_TURNING_OFF)) {
                // MESSAGE_USER_SWITCHED happened right after MESSAGE_ENABLE
                bluetoothStateChangeHandler(STATE_TURNING_OFF, STATE_OFF);
                mState.set(STATE_OFF);
            }
            if (mState.oneOf(STATE_OFF)) {
                bluetoothStateChangeHandler(STATE_OFF, STATE_TURNING_ON);
                mState.set(STATE_TURNING_ON);
            }

            // TODO(b/285046954): We call unregisterCallback, and yet the code is calling
            // waitForState(STATE_ON)
            // This is a non-sense
            waitForState(STATE_BLE_ON, STATE_ON);

            if (mState.oneOf(STATE_TURNING_ON)) {
                bluetoothStateChangeHandler(STATE_TURNING_ON, STATE_ON);
            }

            // disable
            addActiveLog(ENABLE_DISABLE_REASON_USER_SWITCH, false);
            clearBleApps();
            handleDisable();
            // Pbap service need receive STATE_TURNING_OFF intent to close
            bluetoothStateChangeHandler(STATE_ON, STATE_TURNING_OFF);

            /* wait for BLE_ON or OFF state. If its BLE ON state
             * post BLE ON state to bluetoothStateChangeHandler
             * to continue off and wait for off state
             */
            boolean didDisableTimeout =
                    !waitForState(STATE_BLE_ON, STATE_OFF);

            if(!didDisableTimeout) {
               int state = getState();

               if (state == STATE_BLE_ON) {
                   bluetoothStateChangeHandler(STATE_TURNING_OFF,
                                            STATE_BLE_ON);
               }

               didDisableTimeout =
                    !waitForState(STATE_OFF);
            }
            bluetoothStateChangeHandler(STATE_TURNING_OFF, STATE_OFF);

            //
            // If disabling Bluetooth times out, wait for an
            // additional amount of time to ensure the process is
            // shut down completely before attempting to restart.
            //
            if (didDisableTimeout) {
                SystemClock.sleep(3000);
                mHandler.removeMessages(MESSAGE_BLUETOOTH_SERVICE_DISCONNECTED);
            } else {
                SystemClock.sleep(100);
            }

            mHandler.removeMessages(MESSAGE_BLUETOOTH_STATE_CHANGE);
            mState.set(STATE_OFF);
            // enable
            addActiveLog(ENABLE_DISABLE_REASON_USER_SWITCH, true);
            // mEnable flag could have been reset on stopBle. Reenable it.
            mEnable = true;
            handleEnable(mQuietEnable);
        }
    }

    private boolean isBinding() {
        return mHandler.hasMessages(MESSAGE_TIMEOUT_BIND);
    }

    private void handleEnableMessage(int quietEnable, int isBle) {
        if (mShutdownInProgress) {
            Log.d(TAG, "Skip Bluetooth Enable in device shutdown process");
            return;
        }

        if (mHandler.hasMessages(MESSAGE_HANDLE_DISABLE_DELAYED)
                || mHandler.hasMessages(MESSAGE_HANDLE_ENABLE_DELAYED)) {
            // We are handling enable or disable right now, wait for it.
            mHandler.sendMessageDelayed(
                    mHandler.obtainMessage(MESSAGE_ENABLE, quietEnable, isBle),
                    ENABLE_DISABLE_DELAY_MS);
            return;
        }

        mHandler.removeMessages(MESSAGE_RESTART_BLUETOOTH_SERVICE);
        mEnable = true;

        if (isBle == 0) {
            setBluetoothPersistedState(BLUETOOTH_ON_BLUETOOTH);
        }

        // Use service interface to get the exact state
        mAdapterLock.readLock().lock();
        try {
            if (mAdapter != null) {
                boolean isHandled = true;
                switch (mState.get()) {
                    case STATE_BLE_ON:
                        if (isBle == 1) {
                            Log.i(TAG, "Already at BLE_ON State");
                        } else {
                            Log.w(TAG, "BT Enable in BLE_ON State, going to ON");
                            mAdapter.startBrEdr(mContext.getAttributionSource());
                        }
                        break;
                    case STATE_BLE_TURNING_ON:
                    case STATE_TURNING_ON:
                    case STATE_ON:
                        Log.i(TAG, "MESSAGE_ENABLE: already enabled");
                        break;
                    default:
                        isHandled = false;
                        break;
                }
                if (isHandled) return;
            }
        } catch (RemoteException e) {
            Log.e(TAG, "", e);
        } finally {
            mAdapterLock.readLock().unlock();
        }

        mQuietEnable = (quietEnable == 1);
        if (mAdapter == null) {
            handleEnable(mQuietEnable);
        } else {
            //
            // We need to wait until transitioned to STATE_OFF and
            // the previous Bluetooth process has exited. The
            // waiting period has three components:
            // (a) Wait until the local state is STATE_OFF. This
            //     is accomplished by sending delay a message
            //     MESSAGE_HANDLE_ENABLE_DELAYED
            // (b) Wait until the STATE_OFF state is updated to
            //     all components.
            // (c) Wait until the Bluetooth process exits, and
            //     ActivityManager detects it.
            // The waiting for (b) and (c) is accomplished by
            // delaying the MESSAGE_RESTART_BLUETOOTH_SERVICE
            // message. The delay time is backed off if Bluetooth
            // continuously failed to turn on itself.
            //
            mWaitForEnableRetry = 0;
            mHandler.sendEmptyMessageDelayed(
                    MESSAGE_HANDLE_ENABLE_DELAYED, ENABLE_DISABLE_DELAY_MS);
        }
    }

    private void handleDisableMessage() {
        if (mHandler.hasMessages(MESSAGE_HANDLE_DISABLE_DELAYED)
                || isBinding()
                || mHandler.hasMessages(MESSAGE_HANDLE_ENABLE_DELAYED)) {
            // We are handling enable or disable right now, wait for it.
            mHandler.sendEmptyMessageDelayed(MESSAGE_DISABLE, ENABLE_DISABLE_DELAY_MS);
            return;
        }

        mHandler.removeMessages(MESSAGE_RESTART_BLUETOOTH_SERVICE);

        if (mEnable && mAdapter != null) {
            mWaitForDisableRetry = 0;
            mHandler.sendEmptyMessageDelayed(
                    MESSAGE_HANDLE_DISABLE_DELAYED, ENABLE_DISABLE_DELAY_MS);
        } else {
            mEnable = false;
            handleDisable();
        }
    }

    private void handleEnable(boolean quietMode) {
        mQuietEnable = quietMode;

        mAdapterLock.writeLock().lock();
        try {
            if (mAdapter == null && !isBinding()) {
                Log.d(TAG, "binding Bluetooth service");
                // Start bind timeout and bind
                mHandler.sendEmptyMessageDelayed(MESSAGE_TIMEOUT_BIND, TIMEOUT_BIND_MS);
                Intent i = new Intent(IBluetooth.class.getName());
                if (!doBind(
                        i,
                        mConnection,
                        Context.BIND_AUTO_CREATE | Context.BIND_IMPORTANT,
                        UserHandle.CURRENT)) {
                    mHandler.removeMessages(MESSAGE_TIMEOUT_BIND);
                } else {
                    mBindingUserID = ActivityManager.getCurrentUser();
                    Log.d(TAG, "Binding BT service. Current user: " + mBindingUserID);
                }
            } else if (!Flags.fastBindToApp() && mAdapter != null) {
                // Enable bluetooth
                try {
                    mAdapter.enable(mQuietEnable, mContext.getAttributionSource());
                } catch (RemoteException e) {
                    Log.e(TAG, "Unable to call enable()", e);
                }
            }
        } finally {
            mAdapterLock.writeLock().unlock();
        }
    }

    boolean doBind(Intent intent, ServiceConnection conn, int flags, UserHandle user) {
        ComponentName comp = resolveSystemService(intent);
        intent.setComponent(comp);
        if (comp == null || !mContext.bindServiceAsUser(intent, conn, flags, user)) {
            Log.e(TAG, "Fail to bind to: " + intent);
            return false;
        }
        return true;
    }

    private void handleDisable() {
        mAdapterLock.readLock().lock();
        try {
            if (mAdapter != null) {
                Log.d(TAG, "handleDisable: Sending off request.");
                mAdapter.disable(mContext.getAttributionSource());
            }
        } catch (RemoteException e) {
            Log.e(TAG, "Unable to call disable()", e);
        } finally {
            mAdapterLock.readLock().unlock();
        }
    }

    private void broadcastIntentStateChange(String action, int prevState, int newState) {
        Log.d(
                TAG,
                "broadcastIntentStateChange:"
                        + (" action=" + action.substring(action.lastIndexOf('.') + 1))
                        + (" prevState=" + BluetoothAdapter.nameForState(prevState))
                        + (" newState=" + BluetoothAdapter.nameForState(newState)));
        // Send broadcast message to everyone else
        Intent intent = new Intent(action);
        intent.putExtra(BluetoothAdapter.EXTRA_PREVIOUS_STATE, prevState);
        intent.putExtra(BluetoothAdapter.EXTRA_STATE, newState);
        intent.addFlags(Intent.FLAG_RECEIVER_REGISTERED_ONLY_BEFORE_BOOT);
        if (action.equals(BluetoothAdapter.ACTION_STATE_CHANGED)) {
            intent.setFlags(Intent.FLAG_RECEIVER_INCLUDE_BACKGROUND);
        } else {
            intent.setFlags(Intent.FLAG_RECEIVER_FOREGROUND);
        }
        mContext.sendBroadcastAsUser(
                intent, UserHandle.ALL, null, getTempAllowlistBroadcastOptions());
    }

    private boolean isBleState(int state) {
        switch (state) {
            case STATE_BLE_ON:
            case STATE_BLE_TURNING_ON:
            case STATE_BLE_TURNING_OFF:
                return true;
        }
        return false;
    }

    private void bluetoothStateChangeHandler(int prevState, int newState) {
        if (prevState == newState) { // No change. Nothing to do.
            return;
        }

        if (prevState == STATE_ON) {
            autoOnSetupTimer();
        }

        // Notify all proxy objects first of adapter state change
        if (newState == STATE_ON) {
            if (isAtLeastV() && mDeviceConfigAllowAutoOn) {
                AutoOnFeature.notifyBluetoothOn(mCurrentUserContext);
            }
            sendBluetoothOnCallback();
        } else if (newState == STATE_OFF) {
            // If Bluetooth is off, send service down event to proxy objects, and unbind
            Log.d(TAG, "bluetoothStateChangeHandler: Bluetooth is OFF send Service Down");
            sendBluetoothServiceDownCallback();
            unbindAndFinish();
        } else if (newState == STATE_BLE_ON && prevState == STATE_BLE_TURNING_ON) {
            continueFromBleOnState();
        } // Nothing specific to do for STATE_TURNING_<X>

        broadcastIntentStateChange(BluetoothAdapter.ACTION_BLE_STATE_CHANGED, prevState, newState);

        // BLE state are shown as STATE_OFF for BrEdr users
        final int prevBrEdrState = isBleState(prevState) ? STATE_OFF : prevState;
        final int newBrEdrState = isBleState(newState) ? STATE_OFF : newState;

        if (prevBrEdrState != newBrEdrState) { // Only broadcast when there is a BrEdr state change.
            if (newBrEdrState == STATE_OFF) {
                sendBluetoothOffCallback();
                sendBrEdrDownCallback();
            }
            broadcastIntentStateChange(
                    BluetoothAdapter.ACTION_STATE_CHANGED, prevBrEdrState, newBrEdrState);
        }
    }

    boolean waitForManagerState(int state) {
        return mState.waitForState(getSyncTimeout(), state);
    }

    private boolean waitForState(int... states) {
        return mState.waitForState(getSyncTimeout(), states);
    }

    /* TODO(b/151672214) - Update for change from waitForOnOff -> waitForState
    private boolean waitForMonitoredState(Set<Integer> states) {
        int i = 0;
        while (i < 10) {
            synchronized(mConnection) {
                try {
                    if (mAdapter == null) break;
                    if (on) {
                        if (mAdapter.getState() == STATE_ON) return true;
                        if (mAdapter.getState() == STATE_BLE_ON) {
                            bluetoothStateChangeHandler(STATE_BLE_TURNING_ON,
                                                        STATE_BLE_ON);
                            if (mBluetoothGatt != null) {
                                Log.d(TAG,"GattService is connected, execute waitForState");
                                boolean ret = waitForState(states);
                                return ret;
                            } else {
                                Log.d(TAG,
                                    "GattService connect in progress, return to avoid timeout");
                                return true;
                            }
                        }
                    } else if (off) {
                        if (mAdapter.getState() == STATE_OFF) return true;
                        if (mAdapter.getState() == STATE_BLE_ON) {
                            bluetoothStateChangeHandler(STATE_TURNING_OFF,
                                                        STATE_BLE_ON);
                            boolean ret = waitForState(states);
                            return ret;
                        }
                    } else {
                        if (mAdapter.getState() != STATE_ON) return true;
                    }
                } catch (RemoteException e) {
                    Log.e(TAG, "getState()", e);
                    break;
                }
            }
            SystemClock.sleep(300);
            i++;
        }
        Log.e(TAG,"waitForMonitoredOnOff time out");
        return false;
    }
    */

    private void sendDisableMsg(int reason) {
        sendDisableMsg(reason, mContext.getPackageName());
    }

    private void sendDisableMsg(int reason, String packageName) {
        mHandler.sendEmptyMessage(MESSAGE_DISABLE);
        addActiveLog(reason, packageName, false, false);
    }

    private void sendEnableMsg(boolean quietMode, int reason) {
        sendEnableMsg(quietMode, reason, mContext.getPackageName());
    }

    private void sendEnableMsg(boolean quietMode, int reason, String packageName) {
        sendEnableMsg(quietMode, reason, packageName, false);
    }

    private void sendEnableMsg(boolean quietMode, int reason, String packageName, boolean isBle) {
        mHandler.obtainMessage(MESSAGE_ENABLE, quietMode ? 1 : 0, isBle ? 1 : 0).sendToTarget();
        addActiveLog(reason, packageName, true, isBle);
        mLastEnabledTime = SystemClock.elapsedRealtime();
    }

    private void addActiveLog(int reason, boolean enable) {
        addActiveLog(reason, mContext.getPackageName(), enable, false);
    }

    private void addActiveLog(int reason, String packageName, boolean enable, boolean isBle) {
        ActiveLog lastActiveLog = mActiveLogs.peekLast();
        synchronized (mActiveLogs) {
            if (mActiveLogs.size() > ACTIVE_LOG_MAX_SIZE) {
                mActiveLogs.remove();
            }
            mActiveLogs.add(
                    new ActiveLog(reason, packageName, enable, isBle, System.currentTimeMillis()));

            int state =
                    enable
                            ? BluetoothStatsLog.BLUETOOTH_ENABLED_STATE_CHANGED__STATE__ENABLED
                            : BluetoothStatsLog.BLUETOOTH_ENABLED_STATE_CHANGED__STATE__DISABLED;

            int lastState;
            long timeSinceLastChanged;
            if (lastActiveLog == null) {
                lastState = BluetoothStatsLog.BLUETOOTH_ENABLED_STATE_CHANGED__STATE__UNKNOWN;
                timeSinceLastChanged = 0;
            } else {
                lastState =
                        lastActiveLog.getEnable()
                                ? BluetoothStatsLog.BLUETOOTH_ENABLED_STATE_CHANGED__STATE__ENABLED
                                : BluetoothStatsLog
                                        .BLUETOOTH_ENABLED_STATE_CHANGED__STATE__DISABLED;
                timeSinceLastChanged = System.currentTimeMillis() - lastActiveLog.getTimestamp();
            }

            BluetoothStatsLog.write_non_chained(
                    BluetoothStatsLog.BLUETOOTH_ENABLED_STATE_CHANGED,
                    Binder.getCallingUid(),
                    null,
                    state,
                    reason,
                    packageName,
                    lastState,
                    timeSinceLastChanged);
        }
    }

    private void addCrashLog() {
        synchronized (mCrashTimestamps) {
            if (mCrashTimestamps.size() == CRASH_LOG_MAX_SIZE) {
                mCrashTimestamps.removeFirst();
            }
            mCrashTimestamps.add(System.currentTimeMillis());
            mCrashes++;
        }
    }

    private void recoverBluetoothServiceFromError(boolean clearBle) {
        Log.e(TAG, "recoverBluetoothServiceFromError");
        boolean repeatAirplaneRunnable = false;

        // 0 means we are matching unset `what` since we are using a token instead
        if (mHandler.hasMessages(0, ON_AIRPLANE_MODE_CHANGED_TOKEN)) {
            mHandler.removeCallbacksAndMessages(ON_AIRPLANE_MODE_CHANGED_TOKEN);
            repeatAirplaneRunnable = true;
        }
        mAdapterLock.readLock().lock();
        try {
            if (mAdapter != null) {
                // Unregister callback object
                mAdapter.unregisterCallback(mBluetoothCallback, mContext.getAttributionSource());
            }
        } catch (RemoteException e) {
            Log.e(TAG, "Unable to unregister", e);
        } finally {
            mAdapterLock.readLock().unlock();
        }

        SystemClock.sleep(500);

        // disable
        addActiveLog(ENABLE_DISABLE_REASON_START_ERROR, false);
        handleDisable();

        waitForState(STATE_OFF);

        sendBluetoothServiceDownCallback();

        mAdapterLock.writeLock().lock();
        try {
            if (mAdapter != null) {
                mAdapter = null;
                // Unbind
                mContext.unbindService(mConnection);
            }
        } finally {
            mAdapterLock.writeLock().unlock();
        }

        mHandler.removeMessages(MESSAGE_BLUETOOTH_STATE_CHANGE);
        mState.set(STATE_OFF);

        if (clearBle) {
            clearBleApps();
        }

        mEnable = false;

        // Send a Bluetooth Restart message to reenable bluetooth
        mHandler.sendEmptyMessageDelayed(MESSAGE_RESTART_BLUETOOTH_SERVICE, ERROR_RESTART_TIME_MS);

        if (repeatAirplaneRunnable) {
            onAirplaneModeChanged(isAirplaneModeOn());
        }
    }

    private boolean isBluetoothDisallowed() {
        final long callingIdentity = Binder.clearCallingIdentity();
        try {
            return mContext.getSystemService(UserManager.class)
                    .hasUserRestrictionForUser(UserManager.DISALLOW_BLUETOOTH, UserHandle.SYSTEM);
        } finally {
            Binder.restoreCallingIdentity(callingIdentity);
        }
    }

    /**
     * Disables BluetoothOppLauncherActivity component, so the Bluetooth sharing option is not
     * offered to the user if Bluetooth or sharing is disallowed. Puts the component to its default
     * state if Bluetooth is not disallowed.
     *
     * @param userHandle user to disable bluetooth sharing for
     * @param bluetoothSharingDisallowed whether bluetooth sharing is disallowed.
     */
    private void updateOppLauncherComponentState(
            UserHandle userHandle, boolean bluetoothSharingDisallowed) {
        try {
            int newState;
            if (bluetoothSharingDisallowed) {
                newState = PackageManager.COMPONENT_ENABLED_STATE_DISABLED;
            } else if (BluetoothProperties.isProfileOppEnabled().orElse(false)) {
                newState = PackageManager.COMPONENT_ENABLED_STATE_ENABLED;
            } else {
                newState = PackageManager.COMPONENT_ENABLED_STATE_DEFAULT;
            }

            // Bluetooth OPP activities that should always be enabled,
            // even when Bluetooth is turned OFF.
            List<String> baseBluetoothOppActivities =
                    List.of(
                            // Base sharing activity
                            "com.android.bluetooth.opp.BluetoothOppLauncherActivity",
                            // BT enable activities
                            "com.android.bluetooth.opp.BluetoothOppBtEnableActivity",
                            "com.android.bluetooth.opp.BluetoothOppBtEnablingActivity",
                            "com.android.bluetooth.opp.BluetoothOppBtErrorActivity");

            PackageManager systemPackageManager = mContext.getPackageManager();
            PackageManager userPackageManager =
                    mContext.createContextAsUser(userHandle, 0).getPackageManager();
            var allPackages = systemPackageManager.getPackagesForUid(Process.BLUETOOTH_UID);
            for (String candidatePackage : allPackages) {
                Log.v(TAG, "Searching package " + candidatePackage);
                PackageInfo packageInfo;
                try {
                    packageInfo =
                            systemPackageManager.getPackageInfo(
                                    candidatePackage,
                                    PackageManager.PackageInfoFlags.of(
                                            PackageManager.GET_ACTIVITIES
                                                    | PackageManager.MATCH_ANY_USER
                                                    | PackageManager.MATCH_UNINSTALLED_PACKAGES
                                                    | PackageManager.MATCH_DISABLED_COMPONENTS));
                } catch (PackageManager.NameNotFoundException e) {
                    // ignore, try next package
                    Log.e(TAG, "Could not find package " + candidatePackage);
                    continue;
                } catch (Exception e) {
                    Log.e(TAG, "Error while loading package" + e);
                    continue;
                }
                if (packageInfo.activities == null) {
                    continue;
                }
                for (var activity : packageInfo.activities) {
                    Log.v(TAG, "Checking activity " + activity.name);
                    if (baseBluetoothOppActivities.contains(activity.name)) {
                        for (String activityName : baseBluetoothOppActivities) {
                            userPackageManager.setComponentEnabledSetting(
                                    new ComponentName(candidatePackage, activityName),
                                    newState,
                                    PackageManager.DONT_KILL_APP);
                        }
                        return;
                    }
                }
            }

            Log.e(
                    TAG,
                    "Cannot toggle Bluetooth OPP activities, could not find them in any package");
        } catch (Exception e) {
            Log.e(TAG, "updateOppLauncherComponentState failed: " + e);
        }
    }

    private int getServiceRestartMs() {
        return (mErrorRecoveryRetryCounter + 1) * SERVICE_RESTART_TIME_MS;
    }

    void dump(FileDescriptor fd, PrintWriter writer, String[] args) {
        if ((args.length > 0) && args[0].startsWith("--proto")) {
            dumpProto(fd);
            return;
        }
        String errorMsg = null;

        writer.println("Bluetooth Status");
        writer.println("  enabled: " + isEnabled());
        writer.println("  state: " + mState);
        writer.println("  address: " + logAddress(mAddress));
        writer.println("  name: " + mName);
        if (mEnable) {
            long onDuration = SystemClock.elapsedRealtime() - mLastEnabledTime;
            String onDurationString =
                    String.format(
                            Locale.US,
                            "%02d:%02d:%02d.%03d",
                            (int) (onDuration / (1000 * 60 * 60)),
                            (int) ((onDuration / (1000 * 60)) % 60),
                            (int) ((onDuration / 1000) % 60),
                            (int) (onDuration % 1000));
            writer.println("  time since enabled: " + onDurationString);
        }

        if (mActiveLogs.size() == 0) {
            writer.println("\nBluetooth never enabled!");
        } else {
            writer.println("\nEnable log:");
            for (ActiveLog log : mActiveLogs) {
                writer.println("  " + log);
            }
        }

        writer.println("\nBluetooth crashed " + mCrashes + " time" + (mCrashes == 1 ? "" : "s"));
        if (mCrashes == CRASH_LOG_MAX_SIZE) {
            writer.println("(last " + CRASH_LOG_MAX_SIZE + ")");
        }
        for (Long time : mCrashTimestamps) {
            writer.println("  " + timeToLog(time));
        }

        writer.println(
                "\n"
                        + mBleApps.size()
                        + " BLE app"
                        + (mBleApps.size() == 1 ? "" : "s")
                        + " registered");
        for (ClientDeathRecipient app : mBleApps.values()) {
            writer.println("  " + app.getPackageName());
        }

        writer.println("\nBluetoothManagerService:");
        writer.println("  mEnable:" + mEnable);
        writer.println("  mQuietEnable:" + mQuietEnable);
        writer.println("  mEnableExternal:" + mEnableExternal);
        writer.println("  mQuietEnableExternal:" + mQuietEnableExternal);

        writer.println("");
        writer.flush();
        if (args.length == 0) {
            // Add arg to produce output
            args = new String[1];
            args[0] = "--print";
        }

        try {
            dumpBluetoothFlags(writer);
        } catch (Exception e) {
            writer.println("Exception while dumping Bluetooth Flags");
        }

        if (mAdapter == null) {
            errorMsg = "Bluetooth Service not connected";
        } else {
            try {
                mAdapter.getAdapterBinder().asBinder().dumpAsync(fd, args);
            } catch (RemoteException re) {
                errorMsg = "RemoteException while dumping Bluetooth Service";
            }
        }
        if (errorMsg != null) {
            writer.println(errorMsg);
        }
    }

    private void dumpBluetoothFlags(PrintWriter writer)
            throws IllegalAccessException, InvocationTargetException {
        writer.println("🚩Flag dump:");

        // maxLen is used to align the flag output
        int maxLen =
                Arrays.stream(Flags.class.getDeclaredMethods())
                        .map(Method::getName)
                        .map(String::length)
                        .max(Integer::compare)
                        .get();

        String fmt = "\t%s: %-" + maxLen + "s %s";

        for (Method m : Flags.class.getDeclaredMethods()) {
            String flagStatus = ((Boolean) m.invoke(null)) ? "[■]" : "[ ]";
            String name = m.getName();
            String snakeCaseName =
                    name.replaceAll("([a-z])([A-Z]+)", "$1_$2").toLowerCase(Locale.US);
            writer.println(String.format(fmt, flagStatus, name, snakeCaseName));
        }
        writer.println("");
    }

    private void dumpProto(FileDescriptor fd) {
        final ProtoOutputStream proto = new ProtoOutputStream(new FileOutputStream(fd));
        proto.write(BluetoothManagerServiceDumpProto.ENABLED, isEnabled());
        proto.write(BluetoothManagerServiceDumpProto.STATE, mState.get());
        proto.write(
                BluetoothManagerServiceDumpProto.STATE_NAME,
                BluetoothAdapter.nameForState(mState.get()));
        proto.write(BluetoothManagerServiceDumpProto.ADDRESS, logAddress(mAddress));
        proto.write(BluetoothManagerServiceDumpProto.NAME, mName);
        if (mEnable) {
            proto.write(BluetoothManagerServiceDumpProto.LAST_ENABLED_TIME_MS, mLastEnabledTime);
        }
        proto.write(
                BluetoothManagerServiceDumpProto.CURR_TIMESTAMP_MS, SystemClock.elapsedRealtime());
        for (ActiveLog log : mActiveLogs) {
            long token = proto.start(BluetoothManagerServiceDumpProto.ACTIVE_LOGS);
            log.dump(proto);
            proto.end(token);
        }
        proto.write(BluetoothManagerServiceDumpProto.NUM_CRASHES, mCrashes);
        proto.write(
                BluetoothManagerServiceDumpProto.CRASH_LOG_MAXED, mCrashes == CRASH_LOG_MAX_SIZE);
        for (Long time : mCrashTimestamps) {
            proto.write(BluetoothManagerServiceDumpProto.CRASH_TIMESTAMPS_MS, time);
        }
        proto.write(BluetoothManagerServiceDumpProto.NUM_BLE_APPS, mBleApps.size());
        for (ClientDeathRecipient app : mBleApps.values()) {
            proto.write(
                    BluetoothManagerServiceDumpProto.BLE_APP_PACKAGE_NAMES, app.getPackageName());
        }
        proto.flush();
    }

    private static String getEnableDisableReasonString(int reason) {
        switch (reason) {
            case ENABLE_DISABLE_REASON_APPLICATION_REQUEST:
                return "APPLICATION_REQUEST";
            case ENABLE_DISABLE_REASON_AIRPLANE_MODE:
                return "AIRPLANE_MODE";
            case ENABLE_DISABLE_REASON_DISALLOWED:
                return "DISALLOWED";
            case ENABLE_DISABLE_REASON_RESTARTED:
                return "RESTARTED";
            case ENABLE_DISABLE_REASON_START_ERROR:
                return "START_ERROR";
            case ENABLE_DISABLE_REASON_SYSTEM_BOOT:
                return "SYSTEM_BOOT";
            case ENABLE_DISABLE_REASON_CRASH:
                return "CRASH";
            case ENABLE_DISABLE_REASON_USER_SWITCH:
                return "USER_SWITCH";
            case ENABLE_DISABLE_REASON_RESTORE_USER_SETTING:
                return "RESTORE_USER_SETTING";
            case ENABLE_DISABLE_REASON_FACTORY_RESET:
                return "FACTORY_RESET";
            case ENABLE_DISABLE_REASON_SATELLITE_MODE:
                return "SATELLITE MODE";
            default:
                return "UNKNOWN[" + reason + "]";
        }
    }

    static @NonNull Bundle getTempAllowlistBroadcastOptions() {
        final long duration = 10_000;
        final BroadcastOptions bOptions = BroadcastOptions.makeBasic();
        bOptions.setTemporaryAppAllowlist(
                duration,
                TEMPORARY_ALLOW_LIST_TYPE_FOREGROUND_SERVICE_ALLOWED,
                PowerExemptionManager.REASON_BLUETOOTH_BROADCAST,
                "");
        return bOptions.toBundle();
    }

    private ComponentName resolveSystemService(@NonNull Intent intent) {
        List<ResolveInfo> results = mContext.getPackageManager().queryIntentServices(intent, 0);
        if (results == null) {
            return null;
        }
        ComponentName comp = null;
        for (int i = 0; i < results.size(); i++) {
            ResolveInfo ri = results.get(i);
            if ((ri.serviceInfo.applicationInfo.flags & ApplicationInfo.FLAG_SYSTEM) == 0) {
                continue;
            }
            ComponentName foundComp =
                    new ComponentName(
                            ri.serviceInfo.applicationInfo.packageName, ri.serviceInfo.name);
            if (comp != null) {
                throw new IllegalStateException(
                        "Multiple system services handle "
                                + intent
                                + ": "
                                + comp
                                + ", "
                                + foundComp);
            }
            comp = foundComp;
        }
        return comp;
    }

    int setBtHciSnoopLogMode(int mode) {
        final BluetoothProperties.snoop_log_mode_values snoopMode;

        switch (mode) {
            case BluetoothAdapter.BT_SNOOP_LOG_MODE_DISABLED:
                snoopMode = BluetoothProperties.snoop_log_mode_values.DISABLED;
                break;
            case BluetoothAdapter.BT_SNOOP_LOG_MODE_FILTERED:
                snoopMode = BluetoothProperties.snoop_log_mode_values.FILTERED;
                break;
            case BluetoothAdapter.BT_SNOOP_LOG_MODE_FULL:
                snoopMode = BluetoothProperties.snoop_log_mode_values.FULL;
                break;
            default:
                Log.e(TAG, "setBtHciSnoopLogMode: Not a valid mode:" + mode);
                return BluetoothStatusCodes.ERROR_BAD_PARAMETERS;
        }
        try {
            BluetoothProperties.snoop_log_mode(snoopMode);
        } catch (RuntimeException e) {
            Log.e(TAG, "setBtHciSnoopLogMode: Failed to set mode to " + mode + ": " + e);
            return BluetoothStatusCodes.ERROR_UNKNOWN;
        }
        return BluetoothStatusCodes.SUCCESS;
    }

    int getBtHciSnoopLogMode() {
        BluetoothProperties.snoop_log_mode_values mode =
                BluetoothProperties.snoop_log_mode()
                        .orElse(BluetoothProperties.snoop_log_mode_values.DISABLED);
        if (mode == BluetoothProperties.snoop_log_mode_values.FILTERED) {
            return BluetoothAdapter.BT_SNOOP_LOG_MODE_FILTERED;
        } else if (mode == BluetoothProperties.snoop_log_mode_values.FULL) {
            return BluetoothAdapter.BT_SNOOP_LOG_MODE_FULL;
        }
        return BluetoothAdapter.BT_SNOOP_LOG_MODE_DISABLED;
    }

    private final boolean mDeviceConfigAllowAutoOn;

    private void autoOnSetupTimer() {
        if (!mDeviceConfigAllowAutoOn) {
            Log.d(TAG, "No support for AutoOn feature: Not creating a timer");
            return;
        }
        AutoOnFeature.resetAutoOnTimerForUser(
                mLooper, mCurrentUserContext, mState, this::enableFromAutoOn);
    }

    private <T> T postAndWait(Callable<T> callable) {
        FutureTask<T> task = new FutureTask(callable);

        mHandler.post(task);
        try {
            return task.get(1, TimeUnit.SECONDS);
        } catch (TimeoutException | InterruptedException e) {
            SneakyThrow.sneakyThrow(e);
        } catch (ExecutionException e) {
            SneakyThrow.sneakyThrow(e.getCause());
        }
        return null;
    }

    boolean isAutoOnSupported() {
        return mDeviceConfigAllowAutoOn
                && postAndWait(
                        () ->
                                AutoOnFeature.isUserSupported(
                                        mCurrentUserContext.getContentResolver()));
    }

    boolean isAutoOnEnabled() {
        if (!mDeviceConfigAllowAutoOn) {
            throw new IllegalStateException("AutoOnFeature is not supported in current config");
        }
        return postAndWait(() -> AutoOnFeature.isUserEnabled(mCurrentUserContext));
    }

    @RequiresApi(Build.VERSION_CODES.VANILLA_ICE_CREAM)
    void setAutoOnEnabled(boolean status) {
        if (!mDeviceConfigAllowAutoOn) {
            throw new IllegalStateException("AutoOnFeature is not supported in current config");
        }
        postAndWait(
                Executors.callable(
                        () ->
                                AutoOnFeature.setUserEnabled(
                                        mLooper,
                                        mCurrentUserContext,
                                        mState,
                                        status,
                                        this::enableFromAutoOn)));
    }

    /**
     * Check if BLE is supported by this platform
     *
     * @param context current device context
     * @return true if BLE is supported, false otherwise
     */
    private static boolean isBleSupported(Context context) {
        return context.getPackageManager().hasSystemFeature(PackageManager.FEATURE_BLUETOOTH_LE);
    }

    /**
     * Check if this is an automotive device
     *
     * @param context current device context
     * @return true if this Android device is an automotive device, false otherwise
     */
    private static boolean isAutomotive(Context context) {
        return context.getPackageManager().hasSystemFeature(PackageManager.FEATURE_AUTOMOTIVE);
    }

    /**
     * Check if this is a watch device
     *
     * @param context current device context
     * @return true if this Android device is a watch device, false otherwise
     */
    private static boolean isWatch(Context context) {
        return context.getPackageManager().hasSystemFeature(PackageManager.FEATURE_WATCH);
    }

    /**
     * Check if this is a TV device
     *
     * @param context current device context
     * @return true if this Android device is a TV device, false otherwise
     */
    private static boolean isTv(Context context) {
        PackageManager pm = context.getPackageManager();
        return pm.hasSystemFeature(PackageManager.FEATURE_TELEVISION)
                || pm.hasSystemFeature(PackageManager.FEATURE_LEANBACK);
    }
}<|MERGE_RESOLUTION|>--- conflicted
+++ resolved
@@ -208,14 +208,9 @@
     @GuardedBy("mAdapterLock")
     private AdapterBinder mAdapter = null;
 
-<<<<<<< HEAD
     private int mBindingUserID;
     private boolean mTryBindOnBindTimeout = false;
 
-    private List<Integer> mSupportedProfileList = new ArrayList<>();
-
-=======
->>>>>>> 88e7a4e3
     // used inside handler thread
     private boolean mQuietEnable = false;
     private boolean mEnable = false;
