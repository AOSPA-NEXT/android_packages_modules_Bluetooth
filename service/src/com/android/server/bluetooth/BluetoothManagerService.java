--- conflicted
+++ resolved
@@ -182,14 +182,6 @@
     private static final int FLAGS_SYSTEM_APP =
             ApplicationInfo.FLAG_SYSTEM | ApplicationInfo.FLAG_UPDATED_SYSTEM_APP;
 
-    /**
-     * Starting with {@link android.os.Build.VERSION_CODES#TIRAMISU}, applications are
-     * not allowed to enable/disable Bluetooth.
-     */
-    @ChangeId
-    @EnabledSince(targetSdkVersion = android.os.Build.VERSION_CODES.TIRAMISU)
-    static final long RESTRICT_ENABLE_DISABLE = 218493289L;
-
     private final Context mContext;
 
     private final UserManager mUserManager;
@@ -216,17 +208,11 @@
     @GuardedBy("mBluetoothLock")
     private IBluetooth mBluetooth = null;
 
-<<<<<<< HEAD
-    private IBluetoothGatt mBluetoothGatt;
-    private boolean mBinding;
-    private int mBindingUserID;
-    private boolean mUnbinding;
-    private boolean mTryBindOnBindTimeout = false;
-=======
     private IBluetoothGatt mBluetoothGatt = null;
     private boolean mBinding = false;
     private boolean mUnbinding = false;
->>>>>>> 0e948f6f
+    private int mBindingUserID;
+    private boolean mTryBindOnBindTimeout = false;
     private List<Integer> mSupportedProfileList = new ArrayList<>();
 
     private BluetoothModeChangeHelper mBluetoothModeChangeHelper;
@@ -544,31 +530,20 @@
                     } finally {
                         mBluetoothLock.readLock().unlock();
                     }
-<<<<<<< HEAD
                 } else {
                     Log.d(TAG, "Airplane ON: sendDisableMsg");
-                    sendDisableMsg(BluetoothProtoEnums.ENABLE_DISABLE_REASON_AIRPLANE_MODE,
+                    sendDisableMsg(
+                            BluetoothProtoEnums.ENABLE_DISABLE_REASON_AIRPLANE_MODE,
                             mContext.getPackageName());
                 }
             } else if (mEnableExternal) {
                 if (isBluetoothPersistedStateOn()) {
                     Log.d(TAG, "Airplane OFF: sendEnableMsg");
-                    sendEnableMsg(mQuietEnableExternal,
+                    sendEnableMsg(
+                            mQuietEnableExternal,
                             BluetoothProtoEnums.ENABLE_DISABLE_REASON_AIRPLANE_MODE,
                             mContext.getPackageName());
                 }
-=======
-                } else if (st == BluetoothAdapter.STATE_ON) {
-                    sendDisableMsg(
-                            BluetoothProtoEnums.ENABLE_DISABLE_REASON_AIRPLANE_MODE,
-                            mContext.getPackageName());
-                }
-            } else if (mEnableExternal) {
-                sendEnableMsg(
-                        mQuietEnableExternal,
-                        BluetoothProtoEnums.ENABLE_DISABLE_REASON_AIRPLANE_MODE,
-                        mContext.getPackageName());
->>>>>>> 0e948f6f
             }
         }
     }
@@ -704,23 +679,7 @@
                         .newBluetoothHandler(
                                 new BluetoothHandler(mBluetoothHandlerThread.getLooper()));
 
-<<<<<<< HEAD
-        mCrashes = 0;
-        mBluetooth = null;
-        mBluetoothBinder = null;
-        mBluetoothGatt = null;
-        mBinding = false;
         mTryBindOnBindTimeout = false;
-        mUnbinding = false;
-        mEnable = false;
-        mState = BluetoothAdapter.STATE_OFF;
-        mQuietEnableExternal = false;
-        mEnableExternal = false;
-        mAddress = null;
-        mName = null;
-        mErrorRecoveryRetryCounter = 0;
-=======
->>>>>>> 0e948f6f
         mContentResolver = context.getContentResolver();
 
         // Observe BLE scan only mode settings change.
@@ -1493,13 +1452,9 @@
             // Need to stay at BLE ON. Disconnect all Gatt connections
             try {
                 final SynchronousResultReceiver recv = SynchronousResultReceiver.get();
-<<<<<<< HEAD
                 if (mBluetoothGatt != null) {
-                    mBluetoothGatt.unregAll(attributionSource, recv);
-                }
-=======
-                mBluetoothGatt.unregAll(source, recv);
->>>>>>> 0e948f6f
+                    mBluetoothGatt.unregAll(source, recv);
+                }
                 recv.awaitResultNoInterrupt(getSyncTimeout()).getValue(null);
             } catch (RemoteException | TimeoutException e) {
                 Log.e(TAG, "Unable to disconnect all apps.", e);
@@ -1596,20 +1551,14 @@
         }
 
         if (DBG) {
-<<<<<<< HEAD
-            Log.d(TAG, "disable(" + packageName + "): mBluetooth = "
-                    + mBluetooth + ", persist=" + persist
-                    + ", mBinding = " + mBinding);
-=======
             Log.d(
                     TAG,
-                    "disable(): mBluetooth="
+                    "disable(" + packageName + "): mBluetooth = "
                             + mBluetooth
                             + ", persist="
                             + persist
-                            + ", mBinding="
+                            + ", mBinding = "
                             + mBinding);
->>>>>>> 0e948f6f
         }
 
         synchronized (mReceiver) {
@@ -1635,7 +1584,7 @@
                     if (mBluetooth != null) {
                         if(getState() == BluetoothAdapter.STATE_BLE_ON) {
                             mEnable = false;
-                            synchronousOnBrEdrDown(attributionSource);
+                            synchronousOnBrEdrDown(mContext.getAttributionSource());
                         } else {
                             sendDisableMsg(BluetoothProtoEnums.ENABLE_DISABLE_REASON_SYSTEM_BOOT,
                                     packageName);
@@ -1652,11 +1601,6 @@
                 persistBluetoothSetting(BLUETOOTH_OFF);
             }
             mEnableExternal = false;
-<<<<<<< HEAD
-=======
-            sendDisableMsg(
-                    BluetoothProtoEnums.ENABLE_DISABLE_REASON_APPLICATION_REQUEST, packageName);
->>>>>>> 0e948f6f
         }
         return true;
     }
@@ -1710,7 +1654,6 @@
         return mBluetoothGatt;
     }
 
-<<<<<<< HEAD
     public boolean isBluetoothAvailableForBinding() {
         try {
             mBluetoothLock.readLock().lock();
@@ -1725,24 +1668,14 @@
         }
     }
 
-    @Override
-    public boolean bindBluetoothProfileService(int bluetoothProfile, String serviceName,
-            IBluetoothProfileServiceConnection proxy) {
+    public boolean bindBluetoothProfileService(
+            int bluetoothProfile, String serviceName, IBluetoothProfileServiceConnection proxy) {
         if (isBluetoothAvailableForBinding() == false) {
-            Log.w(TAG, "bindBluetoothProfileService:Trying to bind to profile: "
-                       + bluetoothProfile + ", while Bluetooth is disabled");
-=======
-    boolean bindBluetoothProfileService(
-            int bluetoothProfile, String serviceName, IBluetoothProfileServiceConnection proxy) {
-        if (mState != BluetoothAdapter.STATE_ON) {
-            if (DBG) {
-                Log.d(
-                        TAG,
-                        "Trying to bind to profile: "
-                                + bluetoothProfile
-                                + ", while Bluetooth was disabled");
-            }
->>>>>>> 0e948f6f
+            Log.w(
+                    TAG,
+                            "bindBluetoothProfileService:Trying to bind to profile: "
+                            + bluetoothProfile
+                            + ", while Bluetooth is disabled");
             return false;
         }
         synchronized (mProfileServices) {
@@ -2192,11 +2125,6 @@
         final boolean callerSystem = UserHandle.getAppId(callingUid) == Process.SYSTEM_UID;
 
         if (!callerSystem) {
-            if (!checkIfCallerIsForegroundUser()) {
-                Log.w(TAG, "factoryReset(): not allowed for non-active and non system user");
-                return false;
-            }
-
             mContext.enforceCallingOrSelfPermission(
                    BLUETOOTH_PRIVILEGED, "Need BLUETOOTH PRIVILEGED permission");
         }
@@ -2355,7 +2283,6 @@
 
                     if (mHandler.hasMessages(MESSAGE_HANDLE_DISABLE_DELAYED)
                             || mHandler.hasMessages(MESSAGE_HANDLE_ENABLE_DELAYED)) {
-<<<<<<< HEAD
                         if (msg.arg2 == 0) {
                             int delay = ENABLE_DISABLE_DELAY_MS;
 
@@ -2388,12 +2315,6 @@
                         mHandler.sendMessageDelayed(mHandler.obtainMessage(
                             MESSAGE_ENABLE, quietEnable, isBle), ENABLE_DISABLE_DELAY_MS * 2);
                         Log.d(TAG, "MESSAGE_DISABLE exist. Queue new MESSAGE_ENABLE");
-=======
-                        // We are handling enable or disable right now, wait for it.
-                        mHandler.sendMessageDelayed(
-                                mHandler.obtainMessage(MESSAGE_ENABLE, quietEnable, isBle),
-                                ENABLE_DISABLE_DELAY_MS);
->>>>>>> 0e948f6f
                         break;
                     }
 
@@ -2484,7 +2405,6 @@
                     if (mHandler.hasMessages(MESSAGE_HANDLE_DISABLE_DELAYED)
                             || mBinding
                             || mHandler.hasMessages(MESSAGE_HANDLE_ENABLE_DELAYED)) {
-<<<<<<< HEAD
                         if (msg.arg2 == 0) {
                             int delay = ENABLE_DISABLE_DELAY_MS;
 
@@ -2518,26 +2438,18 @@
                         mHandler.sendMessageDelayed(mHandler.obtainMessage(
                             MESSAGE_DISABLE, 0, 1), ENABLE_DISABLE_DELAY_MS * 2);
                         Log.d(TAG, "MESSAGE_ENABLE exist. Queue new MESSAGE_DISABLE");
-=======
-                        // We are handling enable or disable right now, wait for it.
-                        mHandler.sendMessageDelayed(
-                                mHandler.obtainMessage(MESSAGE_DISABLE), ENABLE_DISABLE_DELAY_MS);
->>>>>>> 0e948f6f
                         break;
                     }
 
                     if (DBG) {
-<<<<<<< HEAD
-                        Log.d(TAG, "MESSAGE_DISABLE: mBluetooth = " + mBluetooth
-                                + ", mBinding = " + mBinding + " mEnable = " + mEnable);
-=======
                         Log.d(
                                 TAG,
-                                "MESSAGE_DISABLE: mBluetooth="
+                                "MESSAGE_DISABLE: mBluetooth = "
                                         + mBluetooth
-                                        + ", mBinding="
-                                        + mBinding);
->>>>>>> 0e948f6f
+                                        + ", mBinding = "
+                                        + mBinding
+                                        + " mEnable = "
+                                        + mEnable);
                     }
                     mHandler.removeMessages(MESSAGE_RESTART_BLUETOOTH_SERVICE);
 
@@ -2554,8 +2466,7 @@
                     }
                     break;
 
-<<<<<<< HEAD
-                case MESSAGE_HANDLE_ENABLE_DELAYED: {
+                case MESSAGE_HANDLE_ENABLE_DELAYED:
                     /* The Bluetooth is turning off, wait for STATE_OFF then restart bluetooth
                      * if ble app running, then wait for BLE ON and continue bt turn on
                      */
@@ -2586,11 +2497,6 @@
                         }
                         break;
                     } else if (mState != BluetoothAdapter.STATE_OFF) {
-=======
-                case MESSAGE_HANDLE_ENABLE_DELAYED:
-                    // The Bluetooth is turning off, wait for STATE_OFF
-                    if (mState != BluetoothAdapter.STATE_OFF) {
->>>>>>> 0e948f6f
                         if (mWaitForEnableRetry < MAX_WAIT_FOR_ENABLE_DISABLE_RETRIES) {
                             mWaitForEnableRetry++;
                             Message enableDelayedMsg =
@@ -2605,15 +2511,9 @@
                     // Either state is changed to STATE_OFF or reaches the maximum retry, we
                     // should move forward to the next step.
                     mWaitForEnableRetry = 0;
-<<<<<<< HEAD
-                    Message restartMsg =
-                            mHandler.obtainMessage(MESSAGE_RESTART_BLUETOOTH_SERVICE);
-                    mHandler.sendMessageDelayed(restartMsg, getServiceRestartMs());
-                    Log.d(TAG, "Queue MESSAGE_RESTART_BLUETOOTH_SERVICE");
-=======
                     mHandler.sendEmptyMessageDelayed(
                             MESSAGE_RESTART_BLUETOOTH_SERVICE, getServiceRestartMs());
->>>>>>> 0e948f6f
+                    Log.d(TAG, "Queue MESSAGE_RESTART_BLUETOOTH_SERVICE");
                     Log.d(TAG, "Handle enable is finished");
                     break;
 
@@ -2635,19 +2535,12 @@
                         } else if (mState != BluetoothAdapter.STATE_ON) {
                             if (mWaitForDisableRetry < MAX_WAIT_FOR_ENABLE_DISABLE_RETRIES) {
                                 mWaitForDisableRetry++;
-<<<<<<< HEAD
-                                Message disableDelayedMsg = mHandler.obtainMessage(
-                                        MESSAGE_HANDLE_DISABLE_DELAYED, 0, 0);
-                                mHandler.sendMessageDelayed(disableDelayedMsg,
-                                        ENABLE_DISABLE_DELAY_MS);
-                                Log.d(TAG, "Re-Queue MESSAGE_HANDLE_DISABLE_DELAYED(0)");
-=======
                                 Message disableDelayedMsg =
                                         mHandler.obtainMessage(
                                                 MESSAGE_HANDLE_DISABLE_DELAYED, 0, 0);
                                 mHandler.sendMessageDelayed(
                                         disableDelayedMsg, ENABLE_DISABLE_DELAY_MS);
->>>>>>> 0e948f6f
+                                Log.d(TAG, "Re-Queue MESSAGE_HANDLE_DISABLE_DELAYED(0)");
                                 break;
                             } else {
                                 Log.e(TAG, "Wait for STATE_ON timeout");
@@ -2669,19 +2562,12 @@
                         if (mState == BluetoothAdapter.STATE_ON) {
                             if (mWaitForDisableRetry < MAX_WAIT_FOR_ENABLE_DISABLE_RETRIES) {
                                 mWaitForDisableRetry++;
-<<<<<<< HEAD
-                                Message disableDelayedMsg = mHandler.obtainMessage(
-                                        MESSAGE_HANDLE_DISABLE_DELAYED, 1, 0);
-                                mHandler.sendMessageDelayed(disableDelayedMsg,
-                                        ENABLE_DISABLE_DELAY_MS);
-                                Log.d(TAG, "Re-Queue MESSAGE_HANDLE_DISABLE_DELAYED(1)");
-=======
                                 Message disableDelayedMsg =
                                         mHandler.obtainMessage(
                                                 MESSAGE_HANDLE_DISABLE_DELAYED, 1, 0);
                                 mHandler.sendMessageDelayed(
                                         disableDelayedMsg, ENABLE_DISABLE_DELAY_MS);
->>>>>>> 0e948f6f
+                                Log.d(TAG, "Re-Queue MESSAGE_HANDLE_DISABLE_DELAYED(1)");
                                 break;
                             } else {
                                 Log.e(TAG, "Wait for exiting STATE_ON timeout");
@@ -2732,21 +2618,12 @@
                                 mContext.getPackageName());
                     }
                     break;
-<<<<<<< HEAD
-                case MESSAGE_INFORM_ADAPTER_SERVICE_UP: {
+                case MESSAGE_INFORM_ADAPTER_SERVICE_UP:
                     if (DBG) Log.d(TAG,"MESSAGE_INFORM_ADAPTER_SERVICE_UP");
                     sendBluetoothServiceUpCallback();
                     break;
-                }
-                case MESSAGE_REGISTER_STATE_CHANGE_CALLBACK: {
-                    IBluetoothStateChangeCallback callback =
-                            (IBluetoothStateChangeCallback) msg.obj;
-                    mStateChangeCallbacks.register(callback);
-=======
-
                 case MESSAGE_REGISTER_STATE_CHANGE_CALLBACK:
                     mStateChangeCallbacks.register((IBluetoothStateChangeCallback) msg.obj);
->>>>>>> 0e948f6f
                     break;
 
                 case MESSAGE_UNREGISTER_STATE_CHANGE_CALLBACK:
@@ -2762,14 +2639,8 @@
                             (IBluetoothProfileServiceConnection) msg.obj;
                     connection.addProxy(proxy);
                     break;
-<<<<<<< HEAD
-                }
-                case MESSAGE_BIND_PROFILE_SERVICE: {
+                case MESSAGE_BIND_PROFILE_SERVICE:
                     Log.w(TAG, "MESSAGE_BIND_PROFILE_SERVICE");
-=======
-
-                case MESSAGE_BIND_PROFILE_SERVICE:
->>>>>>> 0e948f6f
                     ProfileServiceConnections psc = (ProfileServiceConnections) msg.obj;
                     removeMessages(MESSAGE_BIND_PROFILE_SERVICE, msg.obj);
                     if (psc == null) {
@@ -2801,12 +2672,6 @@
                             break;
                         } // else must be SERVICE_IBLUETOOTH
 
-<<<<<<< HEAD
-=======
-                        // Remove timeout
-                        mHandler.removeMessages(MESSAGE_TIMEOUT_BIND);
-
->>>>>>> 0e948f6f
                         mBinding = false;
                         mTryBindOnBindTimeout = false;
                         mBluetoothBinder = service;
@@ -2830,15 +2695,10 @@
                         } catch (RemoteException | TimeoutException e) {
                             Log.e(TAG, "Unable to register BluetoothCallback", e);
                         }
-<<<<<<< HEAD
-                        //Inform BluetoothAdapter instances that service is up
+                        // Inform BluetoothAdapter instances that service is up
                         Message informMsg =
                                     mHandler.obtainMessage(MESSAGE_INFORM_ADAPTER_SERVICE_UP);
                         mHandler.sendMessage(informMsg);
-=======
-                        // Inform BluetoothAdapter instances that service is up
-                        sendBluetoothServiceUpCallback();
->>>>>>> 0e948f6f
 
                         // Get the supported profiles list
                         try {
@@ -2910,21 +2770,16 @@
                             && mEnable) {
                         recoverBluetoothServiceFromError(false);
                     }
-<<<<<<< HEAD
-                    if ((prevState == BluetoothAdapter.STATE_TURNING_ON) &&
-                            (newState == BluetoothAdapter.STATE_OFF) &&
-                            (mBluetooth != null) && mEnable) {
+                    if ((prevState == BluetoothAdapter.STATE_TURNING_ON)
+                            && (newState == BluetoothAdapter.STATE_OFF)
+                            && (mBluetooth != null)
+                            && mEnable) {
                          persistBluetoothSetting(BLUETOOTH_OFF);
                     }
-                    if ((prevState == BluetoothAdapter.STATE_TURNING_ON) &&
-                           (newState == BluetoothAdapter.STATE_BLE_ON) &&
-                           (mBluetooth != null) && mEnable) {
-=======
                     if ((prevState == BluetoothAdapter.STATE_TURNING_ON)
                             && (newState == BluetoothAdapter.STATE_BLE_ON)
                             && (mBluetooth != null)
                             && mEnable) {
->>>>>>> 0e948f6f
                         recoverBluetoothServiceFromError(true);
                     }
                     // If we tried to enable BT while BT was in the process of shutting down,
@@ -3173,14 +3028,13 @@
             bluetoothStateChangeHandler(
                     BluetoothAdapter.STATE_ON, BluetoothAdapter.STATE_TURNING_OFF);
 
-<<<<<<< HEAD
             /* wait for BLE_ON or OFF state. If its BLE ON state
              * post BLE ON state to bluetoothStateChangeHandler
              * to continue off and wait for off state
              */
             boolean didDisableTimeout =
-            !waitForState(Set.of(BluetoothAdapter.STATE_BLE_ON,
-                                 BluetoothAdapter.STATE_OFF));
+                    !waitForState(Set.of(BluetoothAdapter.STATE_BLE_ON,
+                            BluetoothAdapter.STATE_OFF));
 
             if(!didDisableTimeout) {
                int state = getState();
@@ -3193,14 +3047,8 @@
                didDisableTimeout =
                     !waitForState(Set.of(BluetoothAdapter.STATE_OFF));
             }
-            bluetoothStateChangeHandler(BluetoothAdapter.STATE_TURNING_OFF,
-                    BluetoothAdapter.STATE_OFF);
-=======
-            boolean didDisableTimeout = !waitForState(Set.of(BluetoothAdapter.STATE_OFF));
-
             bluetoothStateChangeHandler(
                     BluetoothAdapter.STATE_TURNING_OFF, BluetoothAdapter.STATE_OFF);
->>>>>>> 0e948f6f
             sendBluetoothServiceDownCallback();
 
             if(!didDisableTimeout) {
@@ -3320,13 +3168,9 @@
         intent.putExtra(BluetoothAdapter.EXTRA_PREVIOUS_STATE, prevState);
         intent.putExtra(BluetoothAdapter.EXTRA_STATE, newState);
         intent.addFlags(Intent.FLAG_RECEIVER_REGISTERED_ONLY_BEFORE_BOOT);
-<<<<<<< HEAD
         intent.setFlags(Intent.FLAG_RECEIVER_FOREGROUND);
-        mContext.sendBroadcastAsUser(intent, UserHandle.ALL, null, getTempAllowlistBroadcastOptions());
-=======
         mContext.sendBroadcastAsUser(
                 intent, UserHandle.ALL, null, getTempAllowlistBroadcastOptions());
->>>>>>> 0e948f6f
     }
 
     private boolean isBleState(int state) {
@@ -3448,14 +3292,9 @@
             intent.putExtra(BluetoothAdapter.EXTRA_PREVIOUS_STATE, prevState);
             intent.putExtra(BluetoothAdapter.EXTRA_STATE, newState);
             intent.addFlags(Intent.FLAG_RECEIVER_REGISTERED_ONLY_BEFORE_BOOT);
-<<<<<<< HEAD
             intent.addFlags(Intent.FLAG_RECEIVER_INCLUDE_BACKGROUND);
-            mContext.sendBroadcastAsUser(intent, UserHandle.ALL, null,
-                    getTempAllowlistBroadcastOptions());
-=======
             mContext.sendBroadcastAsUser(
                     intent, UserHandle.ALL, null, getTempAllowlistBroadcastOptions());
->>>>>>> 0e948f6f
         }
     }
 
@@ -3560,12 +3399,8 @@
             if (mActiveLogs.size() > ACTIVE_LOG_MAX_SIZE) {
                 mActiveLogs.remove();
             }
-<<<<<<< HEAD
             mActiveLogs.add(
                     new ActiveLog(reason, packageName, enable, System.currentTimeMillis()));
-=======
-            mActiveLogs.add(new ActiveLog(reason, packageName, enable, System.currentTimeMillis()));
->>>>>>> 0e948f6f
 
             int state =
                     enable
@@ -3618,18 +3453,6 @@
             mBluetoothLock.readLock().unlock();
         }
 
-<<<<<<< HEAD
-=======
-        SystemClock.sleep(500);
-
-        // disable
-        addActiveLog(
-                BluetoothProtoEnums.ENABLE_DISABLE_REASON_START_ERROR,
-                mContext.getPackageName(),
-                false);
-        handleDisable();
-
->>>>>>> 0e948f6f
         waitForState(Set.of(BluetoothAdapter.STATE_OFF));
 
         sendBluetoothServiceDownCallback();
