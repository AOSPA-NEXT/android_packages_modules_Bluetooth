--- conflicted
+++ resolved
@@ -144,12 +144,7 @@
     @VisibleForTesting static final int MESSAGE_DISABLE = 2;
     @VisibleForTesting static final int MESSAGE_HANDLE_ENABLE_DELAYED = 3;
     @VisibleForTesting static final int MESSAGE_HANDLE_DISABLE_DELAYED = 4;
-<<<<<<< HEAD
     @VisibleForTesting static final int MESSAGE_INFORM_ADAPTER_SERVICE_UP = 22;
-    @VisibleForTesting static final int MESSAGE_REGISTER_STATE_CHANGE_CALLBACK = 30;
-    @VisibleForTesting static final int MESSAGE_UNREGISTER_STATE_CHANGE_CALLBACK = 31;
-=======
->>>>>>> f9e9b55f
     @VisibleForTesting static final int MESSAGE_BLUETOOTH_SERVICE_CONNECTED = 40;
     @VisibleForTesting static final int MESSAGE_BLUETOOTH_SERVICE_DISCONNECTED = 41;
     @VisibleForTesting static final int MESSAGE_RESTART_BLUETOOTH_SERVICE = 42;
@@ -1450,7 +1445,6 @@
         }
     }
 
-<<<<<<< HEAD
     public boolean isBluetoothAvailableForBinding() {
         try {
             mAdapterLock.readLock().lock();
@@ -1464,99 +1458,6 @@
             mAdapterLock.readLock().unlock();
         }
     }
-
-    boolean bindBluetoothProfileService(
-            int bluetoothProfile, IBluetoothProfileServiceConnection proxy) {
-        String header = "bindBluetoothProfileService(" + bluetoothProfile + ", " + proxy + "):";
-
-        if (!mState.oneOf(BluetoothAdapter.STATE_ON)) {
-            Log.d(TAG, header + " Invalid state, Bluetooth is disabled");
-            return false;
-        }
-        synchronized (mProfileServices) {
-            if (!mSupportedProfileList.contains(bluetoothProfile)) {
-                Log.w(TAG, header + " Profile is not supported");
-                return false;
-            }
-            ProfileServiceConnections psc = mProfileServices.get(bluetoothProfile);
-            if (psc == null) {
-                Log.d(TAG, header + " Creating new ProfileServiceConnections");
-                psc =
-                        new ProfileServiceConnections(
-                                new Intent(PROFILE_TO_SERVICE_NAME.get(bluetoothProfile)));
-
-                // TODO: b/291815510 or b/288450479 - Remove clearCallingIdentity
-                // bindService is using bindServiceAsUser that require permission to interact
-                // across users.
-                // Because this method is called on the binderThread, we need to clear identity
-                // before attempting to bind
-                final long callingIdentity = Binder.clearCallingIdentity();
-                try {
-                    if (!psc.bindService(DEFAULT_REBIND_COUNT)) {
-                        return false;
-                    }
-                } finally {
-                    Binder.restoreCallingIdentity(callingIdentity);
-                }
-
-                mProfileServices.put(bluetoothProfile, psc);
-            }
-            else
-               Log.w(TAG, "psc is not null in bindBluetoothProfileService");
-        }
-
-        // Introducing a delay to give the client app time to prepare
-        Message addProxyMsg = mHandler.obtainMessage(MESSAGE_ADD_PROXY_DELAYED);
-        addProxyMsg.arg1 = bluetoothProfile;
-        addProxyMsg.obj = proxy;
-        mHandler.sendMessageDelayed(addProxyMsg, ADD_PROXY_DELAY_MS);
-        return true;
-    }
-
-    void unbindBluetoothProfileService(
-            int bluetoothProfile, IBluetoothProfileServiceConnection proxy) {
-        if (mUnbindingAll) {
-            return;
-        }
-        synchronized (mProfileServices) {
-            ProfileServiceConnections psc = mProfileServices.get(bluetoothProfile);
-            if (psc == null) {
-                Log.e(TAG, "unbindBluetoothProfileService: psc is null, returning");
-                return;
-            }
-            Log.w(TAG, "unbindBluetoothProfileService: calling psc.removeProxy");
-            psc.removeProxy(proxy);
-            if (psc.isEmpty()) {
-                // All proxies are disconnected, unbind with the service.
-                try {
-                    mContext.unbindService(psc);
-                } catch (IllegalArgumentException e) {
-                    Log.e(TAG, "Unable to unbind service with intent: " + psc.mIntent, e);
-                }
-                mProfileServices.remove(bluetoothProfile);
-            }
-        }
-    }
-
-    private void unbindAllBluetoothProfileServices() {
-        mUnbindingAll = true;
-        synchronized (mProfileServices) {
-            for (Integer i : mProfileServices.keySet()) {
-                ProfileServiceConnections psc = mProfileServices.get(i);
-                try {
-                    mContext.unbindService(psc);
-                } catch (IllegalArgumentException e) {
-                    Log.e(TAG, "Unable to unbind service with intent: " + psc.mIntent, e);
-                }
-                psc.removeAllProxies();
-            }
-            mProfileServices.clear();
-        }
-        mUnbindingAll = false;
-    }
-
-=======
->>>>>>> f9e9b55f
     /**
      * Send enable message and set adapter name and address. Called when the boot phase becomes
      * PHASE_SYSTEM_SERVICES_READY.
@@ -1635,139 +1536,6 @@
         mHandler.obtainMessage(MESSAGE_USER_UNLOCKED, userHandle).sendToTarget();
     }
 
-<<<<<<< HEAD
-    /**
-     * This class manages the clients connected to a given ProfileService and maintains the
-     * connection with that service.
-     */
-    private final class ProfileServiceConnections
-            implements ServiceConnection, IBinder.DeathRecipient {
-        final RemoteCallbackList<IBluetoothProfileServiceConnection> mProxies =
-                new RemoteCallbackList<IBluetoothProfileServiceConnection>();
-        IBinder mService;
-        ComponentName mClassName;
-        Intent mIntent;
-
-        ProfileServiceConnections(Intent intent) {
-            mService = null;
-            mClassName = null;
-            mIntent = intent;
-        }
-
-        private boolean bindService(int rebindCount) {
-            if (!mState.oneOf(STATE_ON)) {
-                Log.e(TAG, "bindService: Invalid state, Bluetooth is disabled");
-                return false;
-            }
-
-            if (mIntent != null
-                    && mService == null
-                    && doBind(mIntent, this, 0, USER_HANDLE_CURRENT_OR_SELF)) {
-                Message msg = mHandler.obtainMessage(MESSAGE_BIND_PROFILE_SERVICE, this);
-                msg.arg1 = rebindCount;
-                mHandler.sendMessageDelayed(msg, TIMEOUT_BIND_MS);
-                return true;
-            }
-            Log.w(TAG, "bindService: Unable to bind. intent=" + mIntent);
-            return false;
-        }
-
-        private void addProxy(IBluetoothProfileServiceConnection proxy) {
-            mProxies.register(proxy);
-            if (mService != null) {
-                try {
-                    proxy.onServiceConnected(mClassName, mService);
-                } catch (RemoteException e) {
-                    Log.e(TAG, "Unable to connect to proxy", e);
-                }
-            } else {
-                if (isBluetoothAvailableForBinding() == false) {
-                    Log.w(TAG, "addProxy: Trying to bind to profile: " + mClassName +
-                           ", while Bluetooth is disabled");
-                    mProxies.unregister(proxy);
-                    return;
-                }
-
-                if (!mHandler.hasMessages(MESSAGE_BIND_PROFILE_SERVICE, this)) {
-                    Message msg = mHandler.obtainMessage(MESSAGE_BIND_PROFILE_SERVICE, this);
-                    msg.arg1 = DEFAULT_REBIND_COUNT;
-                    mHandler.sendMessage(msg);
-                }
-            }
-        }
-
-        private void removeProxy(IBluetoothProfileServiceConnection proxy) {
-            if (proxy == null) {
-                Log.w(TAG, "removeProxy: null proxy for " + mIntent);
-                return;
-            }
-            if (mProxies.unregister(proxy)) {
-                try {
-                    proxy.onServiceDisconnected(mClassName);
-                } catch (RemoteException e) {
-                    Log.e(TAG, "Unable to disconnect proxy", e);
-                }
-            }
-        }
-
-        private void removeAllProxies() {
-            onServiceDisconnected(mClassName);
-            mProxies.kill();
-        }
-
-        private boolean isEmpty() {
-            return (mProxies != null && mProxies.getRegisteredCallbackCount() == 0);
-        }
-
-        @Override
-        public void onServiceConnected(ComponentName className, IBinder service) {
-            // remove timeout message
-            mHandler.removeMessages(MESSAGE_BIND_PROFILE_SERVICE, this);
-            mService = service;
-            mClassName = className;
-            try {
-                mService.linkToDeath(this, 0);
-            } catch (RemoteException e) {
-                Log.e(TAG, "Unable to linkToDeath", e);
-            }
-
-            synchronized (mProxies) {
-                final int n = mProxies.beginBroadcast();
-                try {
-                    for (int i = 0; i < n; i++) {
-                        try {
-                            mProxies.getBroadcastItem(i).onServiceConnected(className, service);
-                        } catch (RemoteException e) {
-                            Log.e(TAG, "Unable to connect to proxy", e);
-                        }
-                    }
-                } finally {
-                    mProxies.finishBroadcast();
-                }
-            }
-        }
-
-        @Override
-        public void onServiceDisconnected(ComponentName className) {
-            if (mService == null) return;
-            try {
-                mService.unlinkToDeath(this, 0);
-            } catch (NoSuchElementException e) {
-                Log.e(TAG, "Unable to unlinkToDeath", e);
-            }
-            mService = null;
-            mClassName = null;
-
-            synchronized (mProxies) {
-                final int n = mProxies.beginBroadcast();
-                try {
-                    for (int i = 0; i < n; i++) {
-                        try {
-                            mProxies.getBroadcastItem(i).onServiceDisconnected(className);
-                        } catch (RemoteException e) {
-                            Log.e(TAG, "Unable to disconnect from proxy #" + i, e);
-                        }
-=======
     private void sendBluetoothOnCallback() {
         synchronized (mCallbacks) {
             try {
@@ -1778,31 +1546,12 @@
                         mCallbacks.getBroadcastItem(i).onBluetoothOn();
                     } catch (RemoteException e) {
                         Log.e(TAG, "Unable to call onBluetoothOn() on callback #" + i, e);
->>>>>>> f9e9b55f
                     }
                 }
             } finally {
                 mCallbacks.finishBroadcast();
             }
         }
-<<<<<<< HEAD
-
-        @Override
-        public void binderDied() {
-            Log.w(TAG, "binderDied(): profile=" + mClassName);
-            onServiceDisconnected(mClassName);
-
-            if (isBluetoothAvailableForBinding() == false) {
-                Log.w(TAG, "binderDied: Trying to bind to profile: " + mClassName +
-                           ", while Bluetooth is disabled");
-                return;
-            }
-            // Trigger rebind
-            Message msg = mHandler.obtainMessage(MESSAGE_BIND_PROFILE_SERVICE, this);
-            mHandler.sendMessageDelayed(msg, TIMEOUT_BIND_MS);
-        }
-=======
->>>>>>> f9e9b55f
     }
 
     private void sendBluetoothOffCallback() {
@@ -2290,68 +2039,10 @@
                                         + (" msg.arg1=" + msg.arg1));
                     }
                     break;
-<<<<<<< HEAD
                 case MESSAGE_INFORM_ADAPTER_SERVICE_UP:
                     Log.i(TAG,"MESSAGE_INFORM_ADAPTER_SERVICE_UP");
                     sendBluetoothServiceUpCallback();
                     break;
-                case MESSAGE_REGISTER_STATE_CHANGE_CALLBACK:
-                    IBluetoothStateChangeCallback regCallback =
-                            (IBluetoothStateChangeCallback) msg.obj;
-                    if (mState.oneOf(STATE_ON)) {
-                        try {
-                            regCallback.onBluetoothStateChange(true);
-                        } catch (RemoteException e) {
-                            Log.e(TAG, "REGISTER_STATE_CHANGE_CALLBACK: callback failed", e);
-                            break;
-                        }
-                    }
-                    mStateChangeCallbacks.register(regCallback);
-                    break;
-
-                case MESSAGE_UNREGISTER_STATE_CHANGE_CALLBACK:
-                    IBluetoothStateChangeCallback unregCallback =
-                            (IBluetoothStateChangeCallback)msg.obj;
-                    try {
-                        // LINT.IfChange
-                        unregCallback.onBluetoothStateChange(false);
-                        // LINT.ThenChange(/framework/tests/unit/src/android/bluetooth/BluetoothProfileConnectorTest.java)
-                    } catch (RemoteException e) {
-                        Log.e(TAG, "UNREGISTER_STATE_CHANGE_CALLBACK: callback failed", e);
-                    }
-                    mStateChangeCallbacks.unregister(unregCallback);
-                    break;
-
-                case MESSAGE_ADD_PROXY_DELAYED:
-                    ProfileServiceConnections connection = mProfileServices.get(msg.arg1);
-                    if (connection == null) {
-                        break;
-                    }
-                    IBluetoothProfileServiceConnection proxy =
-                            (IBluetoothProfileServiceConnection) msg.obj;
-                    connection.addProxy(proxy);
-                    break;
-                case MESSAGE_BIND_PROFILE_SERVICE:
-                    Log.w(TAG, "MESSAGE_BIND_PROFILE_SERVICE");
-                    ProfileServiceConnections psc = (ProfileServiceConnections) msg.obj;
-                    removeMessages(MESSAGE_BIND_PROFILE_SERVICE, msg.obj);
-                    if (psc == null) {
-                        Log.w(TAG, "psc is null, breaking");
-                        break;
-                    }
-                    if (msg.arg1 > 0) {
-                        try {
-                            mContext.unbindService(psc);
-                            Log.w(TAG, "Calling psc.bindService from MESSAGE_BIND_PROFILE_SERVICE");
-                        } catch (IllegalArgumentException e) {
-                            Log.e(TAG, "Unable to unbind service with intent: " + psc.mIntent, e);
-                        }
-                        psc.bindService(msg.arg1 - 1);
-                    }
-                    break;
-=======
->>>>>>> f9e9b55f
-
                 case MESSAGE_BLUETOOTH_SERVICE_CONNECTED:
                     IBinder service = (IBinder) msg.obj;
                     Log.d(TAG, "MESSAGE_BLUETOOTH_SERVICE_CONNECTED: service=" + service);
