/*
 * Copyright (C) 2012 The Android Open Source Project
 *
 * Licensed under the Apache License, Version 2.0 (the "License");
 * you may not use this file except in compliance with the License.
 * You may obtain a copy of the License at
 *
 *      http://www.apache.org/licenses/LICENSE-2.0
 *
 * Unless required by applicable law or agreed to in writing, software
 * distributed under the License is distributed on an "AS IS" BASIS,
 * WITHOUT WARRANTIES OR CONDITIONS OF ANY KIND, either express or implied.
 * See the License for the specific language governing permissions and
 * limitations under the License.
 */

package com.android.server.bluetooth;

import static android.bluetooth.BluetoothAdapter.STATE_BLE_ON;
import static android.bluetooth.BluetoothAdapter.STATE_BLE_TURNING_OFF;
import static android.bluetooth.BluetoothAdapter.STATE_BLE_TURNING_ON;
import static android.bluetooth.BluetoothAdapter.STATE_OFF;
import static android.bluetooth.BluetoothAdapter.STATE_ON;
import static android.bluetooth.BluetoothAdapter.STATE_TURNING_OFF;
import static android.bluetooth.BluetoothAdapter.STATE_TURNING_ON;
import static android.os.PowerExemptionManager.TEMPORARY_ALLOW_LIST_TYPE_FOREGROUND_SERVICE_ALLOWED;

import static com.android.modules.utils.build.SdkLevel.isAtLeastV;
import static com.android.server.bluetooth.BluetoothAirplaneModeListener.APM_ENHANCEMENT;

import static java.util.Objects.requireNonNull;

import android.annotation.NonNull;
import android.annotation.RequiresPermission;
import android.app.ActivityManager;
import android.app.BroadcastOptions;
import android.bluetooth.BluetoothAdapter;
import android.bluetooth.BluetoothProtoEnums;
import android.bluetooth.BluetoothStatusCodes;
import android.bluetooth.IBluetooth;
import android.bluetooth.IBluetoothCallback;
import android.bluetooth.IBluetoothManager;
import android.bluetooth.IBluetoothManagerCallback;
import android.content.AttributionSource;
import android.content.BroadcastReceiver;
import android.content.ComponentName;
import android.content.ContentResolver;
import android.content.Context;
import android.content.Intent;
import android.content.IntentFilter;
import android.content.ServiceConnection;
import android.content.pm.ApplicationInfo;
import android.content.pm.PackageInfo;
import android.content.pm.PackageManager;
import android.content.pm.ResolveInfo;
import android.database.ContentObserver;
import android.os.Binder;
import android.os.Bundle;
import android.os.Handler;
import android.os.IBinder;
import android.os.Looper;
import android.os.Message;
import android.os.PowerExemptionManager;
import android.os.Process;
import android.os.RemoteCallbackList;
import android.os.RemoteException;
import android.os.SystemClock;
import android.os.SystemProperties;
import android.os.UserHandle;
import android.os.UserManager;
import android.provider.Settings;
import android.provider.Settings.SettingNotFoundException;
import android.sysprop.BluetoothProperties;
import android.util.proto.ProtoOutputStream;

import com.android.bluetooth.BluetoothStatsLog;
import com.android.bluetooth.flags.FeatureFlags;
import com.android.bluetooth.flags.Flags;
import com.android.internal.annotations.GuardedBy;
import com.android.internal.annotations.VisibleForTesting;
import com.android.modules.expresslog.Counter;
import com.android.server.BluetoothManagerServiceDumpProto;
import com.android.server.bluetooth.airplane.AirplaneModeListener;
import com.android.server.bluetooth.satellite.SatelliteModeListener;

import libcore.util.SneakyThrow;

import kotlin.Unit;
import kotlin.time.TimeSource;

import java.io.FileDescriptor;
import java.io.FileOutputStream;
import java.io.PrintWriter;
import java.lang.reflect.InvocationTargetException;
import java.lang.reflect.Method;
import java.time.Duration;
import java.time.Instant;
import java.time.ZoneId;
import java.time.format.DateTimeFormatter;
import java.util.ArrayList;
import java.util.Arrays;
import java.util.LinkedList;
import java.util.List;
import java.util.Locale;
import java.util.Map;
import java.util.concurrent.Callable;
import java.util.concurrent.ConcurrentHashMap;
import java.util.concurrent.ExecutionException;
import java.util.concurrent.Executors;
import java.util.concurrent.FutureTask;
import java.util.concurrent.TimeUnit;
import java.util.concurrent.TimeoutException;
import java.util.concurrent.locks.ReentrantReadWriteLock;

class BluetoothManagerService {
    private static final String TAG = BluetoothManagerService.class.getSimpleName();

    private static final int ACTIVE_LOG_MAX_SIZE = 20;
    private static final int CRASH_LOG_MAX_SIZE = 100;

    // Maximum msec to wait for a bind
    private static final int TIMEOUT_BIND_MS =
            3000 * SystemProperties.getInt("ro.hw_timeout_multiplier", 1);

    // Timeout value for synchronous binder call
    private static final Duration SYNC_CALLS_TIMEOUT =
            Duration.ofSeconds(3 * SystemProperties.getInt("ro.hw_timeout_multiplier", 1));

    /**
     * @return timeout value for synchronous binder call
     */
    private static Duration getSyncTimeout() {
        return SYNC_CALLS_TIMEOUT;
    }

    // Maximum msec to wait for service restart
    private static final int SERVICE_RESTART_TIME_MS =
            400 * SystemProperties.getInt("ro.hw_timeout_multiplier", 1);
    // Maximum msec to wait for restart due to error
    private static final int ERROR_RESTART_TIME_MS =
            3000 * SystemProperties.getInt("ro.hw_timeout_multiplier", 1);
    // Maximum msec to delay MESSAGE_USER_SWITCHED
    private static final int USER_SWITCHED_TIME_MS =
            200 * SystemProperties.getInt("ro.hw_timeout_multiplier", 1);
    // Delay for the addProxy function in msec
    private static final int ADD_PROXY_DELAY_MS =
            100 * SystemProperties.getInt("ro.hw_timeout_multiplier", 1);
    // Delay for retrying enable and disable in msec
    private static final int ENABLE_DISABLE_DELAY_MS =
            300 * SystemProperties.getInt("ro.hw_timeout_multiplier", 1);

    @VisibleForTesting static final int MESSAGE_ENABLE = 1;
    @VisibleForTesting static final int MESSAGE_DISABLE = 2;
    @VisibleForTesting static final int MESSAGE_HANDLE_ENABLE_DELAYED = 3;
    @VisibleForTesting static final int MESSAGE_HANDLE_DISABLE_DELAYED = 4;
    @VisibleForTesting static final int MESSAGE_INFORM_ADAPTER_SERVICE_UP = 22;
    @VisibleForTesting static final int MESSAGE_BLUETOOTH_SERVICE_CONNECTED = 40;
    @VisibleForTesting static final int MESSAGE_BLUETOOTH_SERVICE_DISCONNECTED = 41;
    @VisibleForTesting static final int MESSAGE_RESTART_BLUETOOTH_SERVICE = 42;
    @VisibleForTesting static final int MESSAGE_BLUETOOTH_STATE_CHANGE = 60;
    @VisibleForTesting static final int MESSAGE_TIMEOUT_BIND = 100;
    @VisibleForTesting static final int MESSAGE_GET_NAME_AND_ADDRESS = 200;
    @VisibleForTesting static final int MESSAGE_USER_SWITCHED = 300;
    @VisibleForTesting static final int MESSAGE_USER_UNLOCKED = 301;
    @VisibleForTesting static final int MESSAGE_RESTORE_USER_SETTING = 500;

    private static final int RESTORE_SETTING_TO_ON = 1;
    private static final int RESTORE_SETTING_TO_OFF = 0;

    private static final int MAX_ERROR_RESTART_RETRIES = 6;
    private static final int MAX_WAIT_FOR_ENABLE_DISABLE_RETRIES = 10;

    // Bluetooth persisted setting is off
    @VisibleForTesting static final int BLUETOOTH_OFF = 0;
    // Bluetooth persisted setting is on
    // and Airplane mode won't affect Bluetooth state at start up
    // This is the default value
    @VisibleForTesting static final int BLUETOOTH_ON_BLUETOOTH = 1;
    // Bluetooth persisted setting is on
    // but Airplane mode will affect Bluetooth state at start up
    // and Airplane mode will have higher priority.
    @VisibleForTesting static final int BLUETOOTH_ON_AIRPLANE = 2;

    // APM enhancement feature is enabled by default
    // Set this value to 0 to disable the feature
    private static final int DEFAULT_APM_ENHANCEMENT_STATE = 1;

    private final Context mContext;
    private final Looper mLooper;

    private final UserManager mUserManager;

    // Locks are not provided for mName and mAddress.
    // They are accessed in handler or broadcast receiver, same thread context.
    private String mAddress = null;
    private String mName = null;
    private final ContentResolver mContentResolver;
    private final RemoteCallbackList<IBluetoothManagerCallback> mCallbacks =
            new RemoteCallbackList<IBluetoothManagerCallback>();
    private final BluetoothServiceBinder mBinder;

    private final ReentrantReadWriteLock mAdapterLock = new ReentrantReadWriteLock();

    private final FeatureFlags mFeatureFlags;

    @GuardedBy("mAdapterLock")
    private AdapterBinder mAdapter = null;

    private int mBindingUserID;
    private boolean mTryBindOnBindTimeout = false;

    private List<Integer> mSupportedProfileList = new ArrayList<>();

    // TODO(b/309033118): remove BluetoothAirplaneModeListener once use_new_airplane_mode ship
    private final BluetoothAirplaneModeListener mBluetoothAirplaneModeListener;

    // TODO(b/303552318): remove BluetoothNotificationManager once airplane_ressources_in_app ship
    private BluetoothNotificationManager mBluetoothNotificationManager;

    // TODO(b/289584302): remove BluetoothSatelliteModeListener once use_new_satellite_mode ship
    private BluetoothSatelliteModeListener mBluetoothSatelliteModeListener;

    private final boolean mUseNewSatelliteMode;
    private final boolean mUseNewAirplaneMode;

    // used inside handler thread
    private boolean mQuietEnable = false;
    private boolean mEnable = false;
    private boolean mShutdownInProgress = false;

    private Context mCurrentUserContext = null;

    static String timeToLog(long timestamp) {
        return DateTimeFormatter.ofPattern("MM-dd HH:mm:ss.SSS")
                .withZone(ZoneId.systemDefault())
                .format(Instant.ofEpochMilli(timestamp));
    }

    // Used for tracking apps that enabled / disabled Bluetooth.
    private static class ActiveLog {
        private int mReason;
        private String mPackageName;
        private boolean mEnable;
        private long mTimestamp;

        ActiveLog(int reason, String packageName, boolean enable, long timestamp) {
            mReason = reason;
            mPackageName = packageName;
            mEnable = enable;
            mTimestamp = timestamp;
            Log.d(TAG, this.toString());
        }

        @Override
        public String toString() {
            return timeToLog(mTimestamp)
                    + (mEnable ? "  Enabled " : " Disabled ")
                    + " due to "
                    + getEnableDisableReasonString(mReason)
                    + " by "
                    + mPackageName;
        }

        long getTimestamp() {
            return mTimestamp;
        }

        boolean getEnable() {
            return mEnable;
        }

        void dump(ProtoOutputStream proto) {
            proto.write(BluetoothManagerServiceDumpProto.ActiveLog.TIMESTAMP_MS, mTimestamp);
            proto.write(BluetoothManagerServiceDumpProto.ActiveLog.ENABLE, mEnable);
            proto.write(BluetoothManagerServiceDumpProto.ActiveLog.PACKAGE_NAME, mPackageName);
            proto.write(BluetoothManagerServiceDumpProto.ActiveLog.REASON, mReason);
        }
    }

    private final LinkedList<ActiveLog> mActiveLogs = new LinkedList<>();
    private final LinkedList<Long> mCrashTimestamps = new LinkedList<>();
    private int mCrashes = 0;
    private long mLastEnabledTime;

    // configuration from external IBinder call which is used to
    // synchronize with broadcast receiver.
    private boolean mQuietEnableExternal = false;
    private boolean mEnableExternal = false;

    // Map of apps registered to keep BLE scanning on.
    private Map<IBinder, ClientDeathRecipient> mBleApps =
            new ConcurrentHashMap<IBinder, ClientDeathRecipient>();

    private final BluetoothAdapterState mState = new BluetoothAdapterState();

    private final BluetoothHandler mHandler;
    private int mErrorRecoveryRetryCounter = 0;

    private final boolean mIsHearingAidProfileSupported;

    private final IBluetoothCallback mBluetoothCallback =
            new IBluetoothCallback.Stub() {
                @Override
                public void onBluetoothStateChange(int prevState, int newState)
                        throws RemoteException {
                    mHandler.obtainMessage(MESSAGE_BLUETOOTH_STATE_CHANGE, prevState, newState)
                            .sendToTarget();
                }
            };

    public void onUserRestrictionsChanged(UserHandle userHandle) {
        final boolean newBluetoothDisallowed =
                mUserManager.hasUserRestrictionForUser(UserManager.DISALLOW_BLUETOOTH, userHandle);
        // Disallow Bluetooth sharing when either Bluetooth is disallowed or Bluetooth sharing
        // is disallowed
        final boolean newBluetoothSharingDisallowed =
                mUserManager.hasUserRestrictionForUser(
                                UserManager.DISALLOW_BLUETOOTH_SHARING, userHandle)
                        || newBluetoothDisallowed;

        // Disable OPP activities for this userHandle
        updateOppLauncherComponentState(userHandle, newBluetoothSharingDisallowed);

        // DISALLOW_BLUETOOTH can only be set by DO or PO on the system user.
        // Only trigger once instead of for all users
        if (UserHandle.SYSTEM.equals(userHandle) && newBluetoothDisallowed) {
            sendDisableMsg(
                    BluetoothProtoEnums.ENABLE_DISABLE_REASON_DISALLOWED,
                    mContext.getPackageName());
        }
    }

    boolean onFactoryReset(AttributionSource source) {
        // Wait for stable state if bluetooth is temporary state.
        int state = getState();
        if (state == STATE_BLE_TURNING_ON
                || state == STATE_TURNING_ON
                || state == STATE_TURNING_OFF) {
            if (!waitForState(STATE_BLE_ON, STATE_ON)) {
                return false;
            }
        }

        // Clear registered LE apps to force shut-off Bluetooth
        clearBleApps();
        state = getState();
        mAdapterLock.readLock().lock();
        try {
            if (mAdapter == null) {
                return false;
            }
            if (state == STATE_BLE_ON) {
                addActiveLog(
                        BluetoothProtoEnums.ENABLE_DISABLE_REASON_FACTORY_RESET,
                        mContext.getPackageName(),
                        false);
                mAdapter.stopBle(source);
                return true;
            } else if (state == STATE_ON) {
                addActiveLog(
                        BluetoothProtoEnums.ENABLE_DISABLE_REASON_FACTORY_RESET,
                        mContext.getPackageName(),
                        false);
                mAdapter.disable(source);
                return true;
            }
        } catch (RemoteException | TimeoutException e) {
            Log.e(TAG, "Unable to shutdown Bluetooth", e);
        } finally {
            mAdapterLock.readLock().unlock();
        }
        return false;
    }

    private int estimateBusyTime(int state) {
        if (state == STATE_BLE_ON && isBluetoothPersistedStateOn()) {
            // Bluetooth is in BLE and is starting classic
            return SERVICE_RESTART_TIME_MS;
        } else if (state != STATE_ON && state != STATE_OFF && state != STATE_BLE_ON) {
            // Bluetooth is turning state
            return ADD_PROXY_DELAY_MS;
        } else if (mHandler.hasMessages(MESSAGE_ENABLE)
                || mHandler.hasMessages(MESSAGE_DISABLE)
                || mHandler.hasMessages(MESSAGE_HANDLE_ENABLE_DELAYED)
                || mHandler.hasMessages(MESSAGE_HANDLE_DISABLE_DELAYED)
                || mHandler.hasMessages(MESSAGE_RESTART_BLUETOOTH_SERVICE)
                || mHandler.hasMessages(MESSAGE_TIMEOUT_BIND)) {
            Log.d(
                    TAG,
                    "Busy reason:"
                            + " ENABLE="
                            + mHandler.hasMessages(MESSAGE_ENABLE)
                            + " DISABLE="
                            + mHandler.hasMessages(MESSAGE_DISABLE)
                            + " HANDLE_ENABLE_DELAYED="
                            + mHandler.hasMessages(MESSAGE_HANDLE_ENABLE_DELAYED)
                            + " HANDLE_DISABLE_DELAYED="
                            + mHandler.hasMessages(MESSAGE_HANDLE_DISABLE_DELAYED)
                            + " RESTART_BLUETOOTH_SERVICE="
                            + mHandler.hasMessages(MESSAGE_RESTART_BLUETOOTH_SERVICE)
                            + " TIMEOUT_BIND="
                            + mHandler.hasMessages(MESSAGE_TIMEOUT_BIND));
            // Bluetooth is restarting
            return SERVICE_RESTART_TIME_MS;
        }
        return 0;
    }

    private void delayModeChangedIfNeeded(Object token, Runnable r, String modechanged) {
        final int state = getState();
        final int delayMs = estimateBusyTime(state);
        Log.d(
                TAG,
                ("delayModeChangedIfNeeded(" + modechanged + "):")
                        + (" state=" + BluetoothAdapter.nameForState(state))
                        + (" isAirplaneModeOn()=" + isAirplaneModeOn())
                        + (" isSatelliteModeOn()=" + isSatelliteModeOn())
                        + (" delayed=" + delayMs + "ms"));

        mHandler.removeCallbacksAndMessages(token);

        if (delayMs > 0) {
            mHandler.postDelayed(
                    () -> delayModeChangedIfNeeded(token, r, modechanged), token, delayMs);
        } else {
            r.run();
        }
    }

    /** Send Intent to the Notification Service in the Bluetooth app */
    Unit sendToggleNotification(String notificationReason) {
        Intent intent =
                new Intent("android.bluetooth.notification.action.SEND_TOGGLE_NOTIFICATION");
        intent.setComponent(resolveSystemService(intent));
        intent.putExtra(
                "android.bluetooth.notification.extra.NOTIFICATION_REASON", notificationReason);
        mCurrentUserContext.startService(intent);
        return Unit.INSTANCE;
    }

    private static final Object ON_AIRPLANE_MODE_CHANGED_TOKEN = new Object();
    private static final Object ON_SATELLITE_MODE_CHANGED_TOKEN = new Object();
    private static final Object ON_SWITCH_USER_TOKEN = new Object();

    @RequiresPermission(android.Manifest.permission.BLUETOOTH_PRIVILEGED)
    Unit onAirplaneModeChanged(boolean isAirplaneModeOn) {
        mHandler.postDelayed(
                () ->
                        delayModeChangedIfNeeded(
                                ON_AIRPLANE_MODE_CHANGED_TOKEN,
                                () -> handleAirplaneModeChanged(isAirplaneModeOn),
                                "onAirplaneModeChanged"),
                ON_AIRPLANE_MODE_CHANGED_TOKEN,
                0);
        return Unit.INSTANCE;
    }

    // TODO(b/289584302): Update to private once use_new_satellite_mode is enabled
    @RequiresPermission(android.Manifest.permission.BLUETOOTH_PRIVILEGED)
    Unit onSatelliteModeChanged(boolean isSatelliteModeOn) {
        mHandler.postDelayed(
                () ->
                        delayModeChangedIfNeeded(
                                ON_SATELLITE_MODE_CHANGED_TOKEN,
                                () -> handleSatelliteModeChanged(isSatelliteModeOn),
                                "onSatelliteModeChanged"),
                ON_SATELLITE_MODE_CHANGED_TOKEN,
                0);
        return Unit.INSTANCE;
    }

    @RequiresPermission(android.Manifest.permission.BLUETOOTH_PRIVILEGED)
    void onSwitchUser(UserHandle userHandle) {
        mHandler.postDelayed(
                () ->
                        delayModeChangedIfNeeded(
                                ON_SWITCH_USER_TOKEN,
                                () -> handleSwitchUser(userHandle),
                                "onSwitchUser"),
                ON_SWITCH_USER_TOKEN,
                0);
    }

    @RequiresPermission(android.Manifest.permission.BLUETOOTH_PRIVILEGED)
    private void handleAirplaneModeChanged(boolean isAirplaneModeOn) {
        synchronized (this) {
            if (isBluetoothPersistedStateOn()) {
                if (isAirplaneModeOn) {
                    setBluetoothPersistedState(BLUETOOTH_ON_AIRPLANE);
                } else {
                    setBluetoothPersistedState(BLUETOOTH_ON_BLUETOOTH);
                }
            }

            int st = mState.get();

            Log.d(
                    TAG,
                    "handleAirplaneModeChanged(isAirplaneModeOn="
                            + isAirplaneModeOn
                            + ") | current state="
                            + BluetoothAdapter.nameForState(st));

            if (isAirplaneModeOn) {
                // Clear registered LE apps to force shut-off
                clearBleApps();

                if (!AirplaneModeListener.hasUserToggledApm(mCurrentUserContext)) {
                    AutoOnFeature.pause();
                }

                // If state is BLE_ON make sure we trigger stopBle
                if (st == STATE_BLE_ON) {
                    mAdapterLock.readLock().lock();
                    try {
                        if (mAdapter != null) {
                            addActiveLog(
                                    BluetoothProtoEnums.ENABLE_DISABLE_REASON_AIRPLANE_MODE,
                                    mContext.getPackageName(),
                                    false);
                            mAdapter.stopBle(mContext.getAttributionSource());
                            mEnable = false;
                        }
                    } catch (RemoteException | TimeoutException e) {
                        Log.e(TAG, "Unable to call stopBle", e);
                    } finally {
                        mAdapterLock.readLock().unlock();
                    }
                } else {
                    sendDisableMsg(
                            BluetoothProtoEnums.ENABLE_DISABLE_REASON_AIRPLANE_MODE,
                            mContext.getPackageName());
                }
            } else if (mEnableExternal) {
                if (isBluetoothPersistedStateOn()) {
                    Log.d(TAG, "Airplane OFF: sendEnableMsg");
                    sendEnableMsg(
                            mQuietEnableExternal,
                            BluetoothProtoEnums.ENABLE_DISABLE_REASON_AIRPLANE_MODE,
                            mContext.getPackageName());
                }
            } else if (st != STATE_ON) {
                autoOnSetupTimer();
            }
        }
    }

    private void handleSatelliteModeChanged(boolean isSatelliteModeOn) {
        if (shouldBluetoothBeOn(isSatelliteModeOn) && getState() != STATE_ON) {
            sendEnableMsg(
                    mQuietEnableExternal,
                    BluetoothProtoEnums.ENABLE_DISABLE_REASON_SATELLITE_MODE,
                    mContext.getPackageName());
        } else if (!shouldBluetoothBeOn(isSatelliteModeOn) && getState() != STATE_OFF) {
            AutoOnFeature.pause();
            sendDisableMsg(
                    BluetoothProtoEnums.ENABLE_DISABLE_REASON_SATELLITE_MODE,
                    mContext.getPackageName());
        } else if (!isSatelliteModeOn
                && !shouldBluetoothBeOn(isSatelliteModeOn)
                && getState() != STATE_ON) {
            autoOnSetupTimer();
        }
    }

    private boolean shouldBluetoothBeOn(boolean isSatelliteModeOn) {
        if (!isBluetoothPersistedStateOn()) {
            Log.d(TAG, "shouldBluetoothBeOn: User want BT off.");
            return false;
        }

        if (isSatelliteModeOn) {
            Log.d(TAG, "shouldBluetoothBeOn: BT should be off as satellite mode is on.");
            return false;
        }

        if (isAirplaneModeOn() && isBluetoothPersistedStateOnAirplane()) {
            Log.d(TAG, "shouldBluetoothBeOn: BT should be off as airplaneMode is on.");
            return false;
        }

        Log.d(TAG, "shouldBluetoothBeOn: BT should be on.");
        return true;
    }

    private final BroadcastReceiver mReceiver =
            new BroadcastReceiver() {
                @Override
                public void onReceive(Context context, Intent intent) {
                    String action = intent.getAction();
                    if (BluetoothAdapter.ACTION_LOCAL_NAME_CHANGED.equals(action)) {
                        String newName = intent.getStringExtra(BluetoothAdapter.EXTRA_LOCAL_NAME);
                        if (newName != null) {
                            Log.d(TAG, "Bluetooth Adapter name changed to " + newName);
                            storeNameAndAddress(newName, null);
                        }
                    } else if (BluetoothAdapter.ACTION_BLUETOOTH_ADDRESS_CHANGED.equals(action)) {
                        String newAddress =
                                intent.getStringExtra(BluetoothAdapter.EXTRA_BLUETOOTH_ADDRESS);
                        if (newAddress != null) {
                            Log.d(TAG, "Bluetooth Adapter address changed to " + newAddress);
                            storeNameAndAddress(null, newAddress);
                        } else {
                            Log.e(TAG, "No Bluetooth Adapter address parameter found");
                        }
                    } else if (Intent.ACTION_SETTING_RESTORED.equals(action)) {
                        final String name = intent.getStringExtra(Intent.EXTRA_SETTING_NAME);
                        if (Settings.Global.BLUETOOTH_ON.equals(name)) {
                            // The Bluetooth On state may be changed during system restore.
                            final String prevValue =
                                    intent.getStringExtra(Intent.EXTRA_SETTING_PREVIOUS_VALUE);
                            final String newValue =
                                    intent.getStringExtra(Intent.EXTRA_SETTING_NEW_VALUE);

                            Log.d(
                                    TAG,
                                    "ACTION_SETTING_RESTORED with BLUETOOTH_ON"
                                            + (" prevValue=" + prevValue)
                                            + (" newValue=" + newValue));

                            if ((newValue != null)
                                    && (prevValue != null)
                                    && !prevValue.equals(newValue)) {
                                mHandler.obtainMessage(
                                                MESSAGE_RESTORE_USER_SETTING,
                                                newValue.equals("0")
                                                        ? RESTORE_SETTING_TO_OFF
                                                        : RESTORE_SETTING_TO_ON,
                                                0)
                                        .sendToTarget();
                            }
                        }
                    } else if (action.equals(Intent.ACTION_SHUTDOWN)) {
                        Log.i(TAG, "Device is shutting down.");
                        mShutdownInProgress = true;
                        mAdapterLock.readLock().lock();
                        try {
                            mEnable = false;
                            mEnableExternal = false;
                            if (mAdapter != null && mState.oneOf(STATE_BLE_ON)) {
                                mAdapter.stopBle(mContext.getAttributionSource());
                            } else if (mAdapter != null && mState.oneOf(STATE_ON)) {
                                mAdapter.disable(mContext.getAttributionSource());
                            }
                        } catch (RemoteException | TimeoutException e) {
                            Log.e(TAG, "Unable to shutdown Bluetooth", e);
                        } finally {
                            mAdapterLock.readLock().unlock();
                        }
                    }
                }
            };

    BluetoothManagerService(
            @NonNull Context context, @NonNull Looper looper, @NonNull FeatureFlags featureFlags) {
        mContext = requireNonNull(context, "Context cannot be null");
        mContentResolver = requireNonNull(mContext.getContentResolver(), "Resolver cannot be null");
        mLooper = requireNonNull(looper, "Looper cannot be null");
        mFeatureFlags = requireNonNull(featureFlags, "Feature Flags cannot be null");

        mUserManager =
                requireNonNull(
                        mContext.getSystemService(UserManager.class),
                        "UserManager system service cannot be null");

        mBinder = new BluetoothServiceBinder(this, mLooper, mContext, mUserManager);
        mHandler = new BluetoothHandler(mLooper);

        mTryBindOnBindTimeout = false;

        // Observe BLE scan only mode settings change.
        registerForBleScanModeChange();

        if (!mFeatureFlags.airplaneRessourcesInApp() && !mFeatureFlags.useNewAirplaneMode()) {
            mBluetoothNotificationManager = new BluetoothNotificationManager(mContext);
        }

        // Disable ASHA if BLE is not supported, overriding any system property
        if (!isBleSupported(mContext)) {
            mIsHearingAidProfileSupported = false;
        } else {
            // ASHA default value is:
            //   * disabled on Automotive, TV, and Watch.
            //   * enabled for other form factor
            // This default value can be overridden with a system property
            final boolean isAshaEnabledByDefault =
                    !(isAutomotive(mContext) || isWatch(mContext) || isTv(mContext));
            mIsHearingAidProfileSupported =
                    BluetoothProperties.isProfileAshaCentralEnabled()
                            .orElse(isAshaEnabledByDefault);
        }

        IntentFilter filter = new IntentFilter();
        filter.addAction(BluetoothAdapter.ACTION_LOCAL_NAME_CHANGED);
        filter.addAction(BluetoothAdapter.ACTION_BLUETOOTH_ADDRESS_CHANGED);
        filter.addAction(Intent.ACTION_SETTING_RESTORED);
        filter.addAction(Intent.ACTION_SHUTDOWN);
        filter.setPriority(IntentFilter.SYSTEM_HIGH_PRIORITY);
        mContext.registerReceiver(mReceiver, filter);

        IntentFilter filterUser = new IntentFilter();
        filterUser.addAction(UserManager.ACTION_USER_RESTRICTIONS_CHANGED);
        filterUser.addAction(Intent.ACTION_USER_SWITCHED);
        filterUser.setPriority(IntentFilter.SYSTEM_HIGH_PRIORITY);
        mContext.registerReceiverForAllUsers(
                new BroadcastReceiver() {
                    @Override
                    public void onReceive(Context context, Intent intent) {
                        switch (intent.getAction()) {
                            case Intent.ACTION_USER_SWITCHED:
                                int foregroundUserId =
                                        intent.getIntExtra(Intent.EXTRA_USER_HANDLE, 0);
                                propagateForegroundUserId(foregroundUserId);
                                break;
                            case UserManager.ACTION_USER_RESTRICTIONS_CHANGED:
                                onUserRestrictionsChanged(getSendingUser());
                                break;
                            default:
                                Log.e(
                                        TAG,
                                        "Unknown broadcast received in BluetoothManagerService"
                                                + " receiver registered across all users");
                        }
                    }
                },
                filterUser,
                null,
                null);

        loadStoredNameAndAddress();
        if (isBluetoothPersistedStateOn()) {
            Log.i(TAG, "Startup: Bluetooth persisted state is ON.");
            mEnableExternal = true;
        }

        // Caching is necessary to prevent caller requiring the READ_DEVICE_CONFIG permission
        mUseNewAirplaneMode = mFeatureFlags.useNewAirplaneMode();
        if (mUseNewAirplaneMode) {
            mBluetoothAirplaneModeListener = null;
        } else {
            mBluetoothAirplaneModeListener =
                    new BluetoothAirplaneModeListener(
                            this, looper, mContext, mBluetoothNotificationManager, mFeatureFlags);
        }

        // Caching is necessary to prevent caller requiring the READ_DEVICE_CONFIG permission
        mUseNewSatelliteMode = mFeatureFlags.useNewSatelliteMode();
        if (!mUseNewSatelliteMode) {
            // Only instantiate the legacy listener
            // New implementation is instantiated during onBootPhase on correct thread
            mBluetoothSatelliteModeListener =
                    new BluetoothSatelliteModeListener(this, mLooper, mContext);
        }

        { // AutoOn feature initialization of flag guarding
            final boolean autoOnFlag = Flags.autoOnFeature();
            final boolean autoOnProperty =
                    SystemProperties.getBoolean("bluetooth.server.automatic_turn_on", false);
            Log.d(TAG, "AutoOnFeature status: flag=" + autoOnFlag + ", property=" + autoOnProperty);

            mDeviceConfigAllowAutoOn = autoOnFlag && autoOnProperty;
            if (mDeviceConfigAllowAutoOn) {
                Counter.logIncrement("bluetooth.value_auto_on_supported");
            }
        }
    }

    IBluetoothManager.Stub getBinder() {
        return mBinder;
    }

    /** Returns true if airplane mode is currently on */
    private boolean isAirplaneModeOn() {
        if (mUseNewAirplaneMode) {
            return AirplaneModeListener.isOn();
        }
        return mBluetoothAirplaneModeListener.isAirplaneModeOn();
    }

    /** Returns true if satellite mode is turned on. */
    private boolean isSatelliteModeOn() {
        if (mUseNewSatelliteMode) {
            return SatelliteModeListener.isOn();
        }
        return mBluetoothSatelliteModeListener.isSatelliteModeOn();
    }

    /** Returns true if the Bluetooth saved state is "on" */
    private boolean isBluetoothPersistedStateOn() {
        final int state =
                BluetoothServerProxy.getInstance()
                        .getBluetoothPersistedState(mContentResolver, BLUETOOTH_ON_BLUETOOTH);
        Log.d(TAG, "isBluetoothPersistedStateOn: " + state);
        return state != BLUETOOTH_OFF;
    }

    private boolean isBluetoothPersistedStateOnAirplane() {
        final int state =
                BluetoothServerProxy.getInstance()
                        .getBluetoothPersistedState(mContentResolver, BLUETOOTH_ON_BLUETOOTH);
        Log.d(TAG, "isBluetoothPersistedStateOnAirplane: " + state);
        return state == BLUETOOTH_ON_AIRPLANE;
    }

    /** Returns true if the Bluetooth saved state is BLUETOOTH_ON_BLUETOOTH */
    private boolean isBluetoothPersistedStateOnBluetooth() {
        final int state =
                BluetoothServerProxy.getInstance()
                        .getBluetoothPersistedState(mContentResolver, BLUETOOTH_ON_BLUETOOTH);
        Log.d(TAG, "isBluetoothPersistedStateOnBluetooth: " + state);
        return state == BLUETOOTH_ON_BLUETOOTH;
    }

    private void setBluetoothPersistedState(int state) {
        BluetoothServerProxy.getInstance().setBluetoothPersistedState(mContentResolver, state);
    }

    /**
     * Returns true if the Bluetooth Adapter's name and address is locally cached
     *
     * @return
     */
    private boolean isNameAndAddressSet() {
        return mName != null && mAddress != null && mName.length() > 0 && mAddress.length() > 0;
    }

    /** Retrieve the Bluetooth Adapter's name and address and save it in the local cache */
    private void loadStoredNameAndAddress() {
        if (BluetoothProperties.isAdapterAddressValidationEnabled().orElse(false)
                && Settings.Secure.getInt(mContentResolver, Settings.Secure.BLUETOOTH_ADDR_VALID, 0)
                        == 0) {
            // if the valid flag is not set, don't load the address and name
            Log.w(TAG, "There is no valid bluetooth name and address stored");
            return;
        }
        mName =
                BluetoothServerProxy.getInstance()
                        .settingsSecureGetString(mContentResolver, Settings.Secure.BLUETOOTH_NAME);
        mAddress =
                BluetoothServerProxy.getInstance()
                        .settingsSecureGetString(
                                mContentResolver, Settings.Secure.BLUETOOTH_ADDRESS);

        Log.d(TAG, "loadStoredNameAndAddress: Name=" + mName + ", Address=" + mAddress);
    }

    /**
     * Save the Bluetooth name and address in the persistent store. Only non-null values will be
     * saved.
     *
     * @param name
     * @param address
     */
    private void storeNameAndAddress(String name, String address) {
        if (name != null) {
            if (Settings.Secure.putString(mContentResolver, Settings.Secure.BLUETOOTH_NAME, name)) {
                mName = name;
            } else {
                Log.e(TAG, "Failed to store name=" + name + ". Name is still " + mName);
            }
        }

        if (address != null) {
            if (Settings.Secure.putString(
                    mContentResolver, Settings.Secure.BLUETOOTH_ADDRESS, address)) {
                mAddress = address;
            } else {
                Log.e(TAG, "Failed to store address=" + address + ". Address is still " + mAddress);
            }
        }

        if ((mName != null) && (mAddress != null)) {
            Settings.Secure.putInt(mContentResolver, Settings.Secure.BLUETOOTH_ADDR_VALID, 1);
        }
        Log.d(TAG, "storeNameAndAddress: Name=" + mName + ", Address=" + mAddress);
    }

    IBluetooth registerAdapter(IBluetoothManagerCallback callback) {
        synchronized (mCallbacks) {
            mCallbacks.register(callback);
        }
        return mAdapter != null ? mAdapter.getAdapterBinder() : null;
    }

    void unregisterAdapter(IBluetoothManagerCallback callback) {
        synchronized (mCallbacks) {
            mCallbacks.unregister(callback);
        }
    }

    boolean isEnabled() {
        return getState() == STATE_ON;
    }

//  @GuardedBy("mAdapterLock")
//     private boolean synchronousDisable(AttributionSource attributionSource)
//             throws RemoteException, TimeoutException {
//         if (mAdapter == null) return false;
//         final SynchronousResultReceiver<Boolean> recv = SynchronousResultReceiver.get();
//         mAdapter.disable(attributionSource, recv);
//         return recv.awaitResultNoInterrupt(getSyncTimeout()).getValue(false);
//     }

//     @GuardedBy("mAdapterLock")
//     private boolean synchronousEnable(boolean quietMode, AttributionSource attributionSource)
//             throws RemoteException, TimeoutException {
//         if (mAdapter == null) return false;
//         final SynchronousResultReceiver<Boolean> recv = SynchronousResultReceiver.get();
//         mAdapter.enable(quietMode, attributionSource, recv);
//         return recv.awaitResultNoInterrupt(getSyncTimeout()).getValue(false);
//     }

//     @GuardedBy("mAdapterLock")
//     private String synchronousGetAddress(AttributionSource attributionSource)
//             throws RemoteException, TimeoutException {
//         if (mAdapter == null) return null;
//         final SynchronousResultReceiver<String> recv = SynchronousResultReceiver.get();
//         mAdapter.getAddress(attributionSource, recv);
//         return recv.awaitResultNoInterrupt(getSyncTimeout()).getValue(null);
//     }

//     @GuardedBy("mAdapterLock")
//     private String synchronousGetName(AttributionSource attributionSource)
//             throws RemoteException, TimeoutException {
//         if (mAdapter == null) return null;
//         final SynchronousResultReceiver<String> recv = SynchronousResultReceiver.get();
//         mAdapter.getName(attributionSource, recv);
//         return recv.awaitResultNoInterrupt(getSyncTimeout()).getValue(null);
//     }

//     @GuardedBy("mAdapterLock")
//     private int synchronousGetState() throws RemoteException, TimeoutException {
//         if (mAdapter == null) return STATE_OFF;
//         final SynchronousResultReceiver<Integer> recv = SynchronousResultReceiver.get();
//         mAdapter.getState(recv);
//         return recv.awaitResultNoInterrupt(getSyncTimeout()).getValue(STATE_OFF);
//     }

//     @GuardedBy("mAdapterLock")
//     private void synchronousOnBrEdrDown(AttributionSource attributionSource)
//             throws RemoteException, TimeoutException {
//         if (mAdapter == null) return;
//         final SynchronousResultReceiver recv = SynchronousResultReceiver.get();
//         //mAdapter.onBrEdrDown(attributionSource, recv);
//         recv.awaitResultNoInterrupt(getSyncTimeout()).getValue(null);
//     }

//     @GuardedBy("mAdapterLock")
//     private void synchronousOnLeServiceUp(AttributionSource attributionSource)
//             throws RemoteException, TimeoutException {
//         if (mAdapter == null) return;
//         final SynchronousResultReceiver recv = SynchronousResultReceiver.get();
//         //mAdapter.onLeServiceUp(attributionSource, recv);
//         recv.awaitResultNoInterrupt(getSyncTimeout()).getValue(null);
//     }

//     @GuardedBy("mAdapterLock")
//     private void synchronousRegisterCallback(
//             IBluetoothCallback callback, AttributionSource attributionSource)
//             throws RemoteException, TimeoutException {
//         if (mAdapter == null) return;
//         final SynchronousResultReceiver recv = SynchronousResultReceiver.get();
//         mAdapter.registerCallback(callback, attributionSource, recv);
//         recv.awaitResultNoInterrupt(getSyncTimeout()).getValue(null);
//     }

//     @GuardedBy("mAdapterLock")
//     private void synchronousUnregisterCallback(
//             IBluetoothCallback callback, AttributionSource attributionSource)
//             throws RemoteException, TimeoutException {
//         if (mAdapter == null) return;
//         final SynchronousResultReceiver recv = SynchronousResultReceiver.get();
//         mAdapter.unregisterCallback(callback, attributionSource, recv);
//         recv.awaitResultNoInterrupt(getSyncTimeout()).getValue(null);
//     }

//     @GuardedBy("mAdapterLock")
//     private List<Integer> synchronousGetSupportedProfiles(AttributionSource attributionSource)
//             throws RemoteException, TimeoutException {
//         final ArrayList<Integer> supportedProfiles = new ArrayList<Integer>();
//         if (mAdapter == null) return supportedProfiles;
//         final SynchronousResultReceiver<Long> recv = SynchronousResultReceiver.get();
//         mAdapter.getSupportedProfiles(attributionSource, recv);
//         final long supportedProfilesBitMask =
//                 recv.awaitResultNoInterrupt(getSyncTimeout()).getValue((long) 0);

//         for (int i = 0; i <= BluetoothProfile.MAX_PROFILE_ID; i++) {
//             if ((supportedProfilesBitMask & (1L << i)) != 0) {
//                 supportedProfiles.add(i);
//             }
//         }

//         return supportedProfiles;
//     }

    /**
     * Sends the current foreground user id to the Bluetooth process. This user id is used to
     * determine if Binder calls are coming from the active user.
     *
     * @param userId is the foreground user id we are propagating to the Bluetooth process
     */
    private void propagateForegroundUserId(int userId) {
        mAdapterLock.readLock().lock();
        try {
            if (mAdapter != null) {
                mAdapter.setForegroundUserId(userId, mContext.getAttributionSource());
            }
        } catch (RemoteException e) {
            Log.e(TAG, "Unable to set foreground user id", e);
        } finally {
            mAdapterLock.readLock().unlock();
        }
    }

    int getState() {
        return mState.get();
    }

    class ClientDeathRecipient implements IBinder.DeathRecipient {
        private String mPackageName;

        ClientDeathRecipient(String packageName) {
            mPackageName = packageName;
        }

        public void binderDied() {
            Log.w(TAG, "Binder is dead - unregister " + mPackageName);

            for (Map.Entry<IBinder, ClientDeathRecipient> entry : mBleApps.entrySet()) {
                IBinder token = entry.getKey();
                ClientDeathRecipient deathRec = entry.getValue();
                if (deathRec.equals(this)) {
                    updateBleAppCount(token, false, mPackageName);
                    break;
                }
            }

            int appCount = mBleApps.size();
            Log.i(TAG, appCount + "Binder is dead,registered Ble Apps");

            if (appCount == 0 && mEnable) {
                disableBleScanMode();
            }

            if (appCount == 0) {
                int st = STATE_OFF;
                try {
                    mAdapterLock.readLock().lock();
                    if (mAdapter != null) {
                        st = getState();
                    }
                    if (!mEnableExternal || (st == STATE_BLE_ON)) {
                        Log.i(TAG, "Move to BT state OFF");
                        sendBrEdrDownCallback(mContext.getAttributionSource());
                    }
                } finally {
                    mAdapterLock.readLock().unlock();
                }
            }
        }

        public String getPackageName() {
            return mPackageName;
        }
    }

    boolean isBleScanAlwaysAvailable() {
        if (isAirplaneModeOn() && !mEnable) {
            return false;
        }
        try {
            return Settings.Global.getInt(
                            mContentResolver, Settings.Global.BLE_SCAN_ALWAYS_AVAILABLE)
                    != 0;
        } catch (SettingNotFoundException e) {
        }
        return false;
    }

    boolean isHearingAidProfileSupported() {
        return mIsHearingAidProfileSupported;
    }

    Context getCurrentUserContext() {
        return mCurrentUserContext;
    }

    boolean isMediaProfileConnected() {
        if (mAdapter == null || !mState.oneOf(STATE_ON)) {
            return false;
        }
        return mAdapter.isMediaProfileConnected(mContext.getAttributionSource());
    }

    // Monitor change of BLE scan only mode settings.
    private void registerForBleScanModeChange() {
        ContentObserver contentObserver =
                new ContentObserver(new Handler(mLooper)) {
                    @Override
                    public void onChange(boolean selfChange) {
                        if (isBleScanAlwaysAvailable()) {
                            // Nothing to do
                            return;
                        }
                        // BLE scan is not available.
                        disableBleScanMode();
                        clearBleApps();
                        mAdapterLock.readLock().lock();
                        try {
                            if (mAdapter != null) {
                                addActiveLog(
                                        BluetoothProtoEnums
                                                .ENABLE_DISABLE_REASON_APPLICATION_REQUEST,
                                        mContext.getPackageName(),
                                        false);
                                mAdapter.stopBle(mContext.getAttributionSource());
                            }
                        } catch (RemoteException | TimeoutException e) {
                            Log.e(TAG, "error when disabling bluetooth", e);
                        } finally {
                            mAdapterLock.readLock().unlock();
                        }
                    }
                };

        mContentResolver.registerContentObserver(
                Settings.Global.getUriFor(Settings.Global.BLE_SCAN_ALWAYS_AVAILABLE),
                false,
                contentObserver);
    }

    // Disable ble scan only mode.
    private void disableBleScanMode() {
        mAdapterLock.writeLock().lock();
        try {
            if (mAdapter != null && mState.oneOf(STATE_ON) && (!isBluetoothPersistedStateOnBluetooth())) {
                Log.d(TAG, "disableBleScanMode: Resetting the mEnable flag for clean disable");
                mEnable = false;
            }
        } finally {
            mAdapterLock.writeLock().unlock();
        }
    }

    private int updateBleAppCount(IBinder token, boolean enable, String packageName) {
        String header = "updateBleAppCount(" + token + ", " + enable + ", " + packageName + ")";
        ClientDeathRecipient r = mBleApps.get(token);
        int st = STATE_OFF;
        if (r == null && enable) {
            ClientDeathRecipient deathRec = new ClientDeathRecipient(packageName);
            try {
                token.linkToDeath(deathRec, 0);
            } catch (RemoteException ex) {
                throw new IllegalArgumentException("BLE app (" + packageName + ") already dead!");
            }
            mBleApps.put(token, deathRec);
            Log.d(TAG, header + " linkToDeath");
        } else if (!enable && r != null) {
            // Unregister death recipient as the app goes away.
            token.unlinkToDeath(r, 0);
            mBleApps.remove(token);
            Log.d(TAG, header + " unlinkToDeath");
        }

        int appCount = mBleApps.size();
        Log.d(TAG, header + " Number of BLE app registered: appCount=" + appCount);
        return appCount;
    }

    boolean enableBle(String packageName, IBinder token) {
        Log.i(
                TAG,
                ("enableBle(" + packageName + ", " + token + "):")
                        + (" mAdapter=" + mAdapter)
                        + (" isBinding=" + isBinding())
                        + (" mState=" + mState));

        if (isAirplaneModeOn()) {
            Log.d(TAG, "enableBle: not enabling - Airplane mode is on");
            return false;
        }

        if (isSatelliteModeOn()) {
            Log.d(TAG, "enableBle: not enabling - Satellite mode is on.");
            return false;
        }

        // TODO(b/262605980): enableBle/disableBle should be on handler thread
        updateBleAppCount(token, true, packageName);

        if (mState.oneOf(
                STATE_ON,
                STATE_BLE_ON,
                STATE_TURNING_ON,
                STATE_TURNING_OFF,
                STATE_BLE_TURNING_ON)) {
            Log.i(TAG, "enableBle: Bluetooth is already in state" + mState);
            return true;
        }
        synchronized (mReceiver) {
            // waive WRITE_SECURE_SETTINGS permission check
            sendEnableMsg(
                    false,
                    BluetoothProtoEnums.ENABLE_DISABLE_REASON_APPLICATION_REQUEST,
                    packageName,
                    true);
        }
        return true;
    }

    boolean disableBle(AttributionSource source, String packageName, IBinder token) {
        Log.i(
                TAG,
                ("disableBle(" + source + ", " + packageName + ", " + token + "):")
                        + (" mAdapter=" + mAdapter)
                        + (" isBinding=" + isBinding())
                        + (" mState=" + mState));
        /* update app count even in bt off state, if quick enableBle and
         * disableBle during BT turning off may leave app count non zero
         */
        updateBleAppCount(token, false, packageName);

        if (isSatelliteModeOn()) {
            Log.d(TAG, "disableBle: not disabling - satellite mode is on.");
            return false;
        }

        if (mState.oneOf(STATE_OFF)) {
            Log.i(TAG, "disableBle: Already disabled");
            return false;
        }
        // TODO(b/262605980): enableBle/disableBle should be on handler thread
        updateBleAppCount(token, false, packageName);

        if (mState.oneOf(STATE_BLE_ON) && !isBleAppPresent()) {
            if (mEnable) {
                disableBleScanMode();
            }
            if (!mEnableExternal) {
                addActiveLog(
                        BluetoothProtoEnums.ENABLE_DISABLE_REASON_APPLICATION_REQUEST,
                        packageName,
                        false);
                sendBrEdrDownCallback(source);
            }
        }
        return true;
    }

    // Clear all apps using BLE scan only mode.
    private void clearBleApps() {
        mBleApps.clear();
    }

    boolean isBleAppPresent() {
        Log.d(TAG, "isBleAppPresent(): Number of BLE app registered: " + mBleApps.size());
        return mBleApps.size() > 0;
    }

    /**
     * Will call startBrEdr() if bluetooth classic should be on and will call stopBle if bluetooth
     * BLE should be off
     */
    @RequiresPermission(android.Manifest.permission.BLUETOOTH_PRIVILEGED)
    private void continueFromBleOnState() {
        mAdapterLock.readLock().lock();
        try {
            if (mAdapter == null) {
                Log.e(TAG, "continueFromBleOnState: Adapter is null");
                return;
            }
            int st = getState();
            if (st != STATE_BLE_ON) {
                Log.v(TAG, "onBluetoothServiceUp: state isn't BLE_ON: " +
                    BluetoothAdapter.nameForState(st));
                return;
            }
            if (!mEnableExternal && !isBleAppPresent() &&
                !isBluetoothPersistedStateOnBluetooth()) {
                 // TODO(b/262605980): this code is unlikely to be trigger and will never be once
                 // enableBle & disableBle are executed on the handler
                Log.i(TAG, "continueFromBleOnState: Disabled while enabling BLE, disable BLE now");
                mEnable = false;
                mAdapter.stopBle(mContext.getAttributionSource());
                return;
            }
            if (isBluetoothPersistedStateOnBluetooth() || !isBleAppPresent()) {
                Log.i(TAG, "continueFromBleOnState: Starting br edr");
                // This triggers transition to STATE_ON
                mAdapter.updateQuietModeStatus(mQuietEnable,
                        mContext.getAttributionSource());
                mAdapter.startBrEdr(mContext.getAttributionSource());
                setBluetoothPersistedState(BLUETOOTH_ON_BLUETOOTH);
            } else {
                Log.i(TAG, "continueFromBleOnState: Staying in BLE_ON");
            }
        } catch (RemoteException | TimeoutException e) {
            Log.e(TAG, "Unable to call onServiceUp", e);
        } finally {
            mAdapterLock.readLock().unlock();
        }
    }

    /**
     * Inform BluetoothAdapter instances that BREDR part is down and turn off all service and stack
     * if no LE app needs it
     */
    @RequiresPermission(
            allOf = {
                android.Manifest.permission.BLUETOOTH_CONNECT,
                android.Manifest.permission.BLUETOOTH_PRIVILEGED,
            })
    private void sendBrEdrDownCallback(AttributionSource source) {
        mAdapterLock.readLock().lock();
        try {
            if (mAdapter == null) {
                Log.w(TAG, "sendBrEdrDownCallback: mAdapter is null");
                return;
            }
            if (isBleAppPresent()) {
                // Need to stay at BLE ON. Disconnect all Gatt connections
                Log.i(TAG, "sendBrEdrDownCallback: Staying in BLE_ON");
                mAdapter.unregAllGattClient(source);
            } else {
                Log.i(TAG, "sendBrEdrDownCallback: Stopping ble");
                mAdapter.stopBle(source);
            }
        } catch (RemoteException | TimeoutException e) {
            Log.e(TAG, "sendBrEdrDownCallback: Call to mAdapter failed.", e);
        } finally {
            mAdapterLock.readLock().unlock();
        }
    }

    private Unit enableFromAutoOn() {
        if (isBluetoothDisallowed()) {
            Log.d(TAG, "Bluetooth is not allowed, preventing AutoOn");
            return Unit.INSTANCE;
        }
        Counter.logIncrement("bluetooth.value_auto_on_triggered");
        sendToggleNotification("auto_on_bt_enabled_notification");
        enable("BluetoothSystemServer/AutoOn");
        return Unit.INSTANCE;
    }

    boolean enableNoAutoConnect(String packageName) {
        if (isSatelliteModeOn()) {
            Log.d(TAG, "enableNoAutoConnect(" + packageName + "): Blocked by satellite mode");
            return false;
        }

        synchronized (mReceiver) {
            mQuietEnableExternal = true;
            mEnableExternal = true;
            sendEnableMsg(
                    true,
                    BluetoothProtoEnums.ENABLE_DISABLE_REASON_APPLICATION_REQUEST,
                    packageName);
        }
        return true;
    }

    boolean enable(String packageName) {
        Log.d(
                TAG,
                ("enable(" + packageName + "):")
                        + (" mAdapter=" + mAdapter)
                        + (" isBinding=" + isBinding())
                        + (" mState=" + mState));

        if (isSatelliteModeOn()) {
            Log.d(TAG, "enable: not enabling - satellite mode is on.");
            return false;
        }

        synchronized (mReceiver) {
            mQuietEnableExternal = false;
            mEnableExternal = true;
            if (!mUseNewAirplaneMode) {
                mBluetoothAirplaneModeListener.notifyUserToggledBluetooth(true);
            } else {
                // TODO(b/288450479): Remove clearCallingIdentity when threading is fixed
                final long callingIdentity = Binder.clearCallingIdentity();
                try {
                    AirplaneModeListener.notifyUserToggledBluetooth(
                            mContentResolver, mCurrentUserContext, true);
                } finally {
                    Binder.restoreCallingIdentity(callingIdentity);
                }
            }
            sendEnableMsg(
                    false,
                    BluetoothProtoEnums.ENABLE_DISABLE_REASON_APPLICATION_REQUEST,
                    packageName);
        }
        return true;
    }

    boolean disable(String packageName, boolean persist) {
        Log.d(
                TAG,
                ("disable(" + packageName + ", " + persist + "):")
                        + (" mAdapter=" + mAdapter)
                        + (" isBinding=" + isBinding())
                        + (" mState=" + mState)
                        + ("mUseNewAirplaneMode" + mUseNewAirplaneMode));

        synchronized (mReceiver) {
            if (!mUseNewAirplaneMode) {
                mBluetoothAirplaneModeListener.notifyUserToggledBluetooth(false);

            } else {
                // TODO(b/288450479): Remove clearCallingIdentity when threading is fixed
                final long callingIdentity = Binder.clearCallingIdentity();
                try {
                    AirplaneModeListener.notifyUserToggledBluetooth(
                            mContentResolver, mCurrentUserContext, false);
                } finally {
                    Binder.restoreCallingIdentity(callingIdentity);
                }
            }

            if (persist) {
<<<<<<< HEAD
                sendDisableMsg(BluetoothProtoEnums.ENABLE_DISABLE_REASON_APPLICATION_REQUEST,
                            packageName);

            } else {
                /* It means disable is called by shutdown thread */
                synchronized (this) {
                clearBleApps();
                }

                try {
                    mAdapterLock.readLock().lock();
                    mEnableExternal = false;
                    if (mAdapter != null) {
                        if (getState() == STATE_BLE_ON) {
                           mEnable = false;
                           mAdapter.stopBle(mContext.getAttributionSource());
                        } else {
                            sendDisableMsg(BluetoothProtoEnums.ENABLE_DISABLE_REASON_SYSTEM_BOOT,
                                   packageName);
                        }
                    }
                } catch (RemoteException | TimeoutException e) {
                    Log.e(TAG, "Unable to initiate disable", e);
                } finally {
                    mAdapterLock.readLock().unlock();
                }
            }
            if (persist) {
                persistBluetoothSetting(BLUETOOTH_OFF);
=======
                setBluetoothPersistedState(BLUETOOTH_OFF);
>>>>>>> 4d9c9aff
            }
            mEnableExternal = false;
        }
        return true;
    }

    @RequiresPermission(android.Manifest.permission.BLUETOOTH_PRIVILEGED)
    void unbindAndFinish() {
        Log.d(TAG, "unbindAndFinish(): mAdapter=" + mAdapter + " isBinding=" + isBinding());

        mAdapterLock.writeLock().lock();
        try {
            mHandler.removeMessages(MESSAGE_BLUETOOTH_STATE_CHANGE);
            if (mAdapter != null) {
                // Unregister callback object
                try {
                    mAdapter.unregisterCallback(
                            mBluetoothCallback, mContext.getAttributionSource());
                } catch (RemoteException | TimeoutException e) {
                    Log.e(TAG, "Unable to unregister BluetoothCallback", e);
                }
                mAdapter = null;
                mContext.unbindService(mConnection);

                mHandler.removeMessages(MESSAGE_TIMEOUT_BIND);
            }
        } finally {
            mAdapterLock.writeLock().unlock();
        }
    }

    public boolean isBluetoothAvailableForBinding() {
        try {
            mAdapterLock.readLock().lock();
            if (mAdapter != null && ((getState() == STATE_ON) ||
                (getState() == STATE_TURNING_ON))) {
                return true;
            } else {
                return false;
           }
        } finally {
            mAdapterLock.readLock().unlock();
        }
    }
    /**
     * Send enable message and set adapter name and address. Called when the boot phase becomes
     * PHASE_SYSTEM_SERVICES_READY.
     */
    void handleOnBootPhase(UserHandle userHandle) {
        mHandler.post(() -> internalHandleOnBootPhase(userHandle));
    }

    @VisibleForTesting
    void initialize(UserHandle userHandle) {
        mCurrentUserContext =
                requireNonNull(
                        mContext.createContextAsUser(userHandle, 0),
                        "Current User Context cannot be null");
        if (mUseNewAirplaneMode) {
            AirplaneModeListener.initialize(
                    mLooper,
                    mContentResolver,
                    mState,
                    this::onAirplaneModeChanged,
                    this::sendToggleNotification,
                    this::isMediaProfileConnected,
                    this::getCurrentUserContext,
                    TimeSource.Monotonic.INSTANCE);
        }

        if (mUseNewSatelliteMode) {
            SatelliteModeListener.initialize(
                    mLooper, mContentResolver, this::onSatelliteModeChanged);
        }
    }

    private void internalHandleOnBootPhase(UserHandle userHandle) {
        Log.d(TAG, "internalHandleOnBootPhase(" + userHandle + "): Bluetooth boot completed");

        initialize(userHandle);

        final boolean isBluetoothDisallowed = isBluetoothDisallowed();
        if (isBluetoothDisallowed) {
            return;
        }
        final boolean isSafeMode = mContext.getPackageManager().isSafeMode();
        if (mEnableExternal && isBluetoothPersistedStateOnBluetooth() && !isSafeMode) {
            Log.i(TAG, "internalHandleOnBootPhase: Auto-enabling Bluetooth.");
            sendEnableMsg(
                    mQuietEnableExternal,
                    BluetoothProtoEnums.ENABLE_DISABLE_REASON_SYSTEM_BOOT,
                    mContext.getPackageName());
        } else if (!isNameAndAddressSet()) {
            Log.i(TAG, "internalHandleOnBootPhase: Getting adapter name and address");
            mHandler.sendEmptyMessage(MESSAGE_GET_NAME_AND_ADDRESS);
        } else {
            autoOnSetupTimer();
        }

        autoOnHiddenListener();

        if (!mUseNewAirplaneMode) {
            mBluetoothAirplaneModeListener.start(new BluetoothModeChangeHelper(mContext));
            setApmEnhancementState();
        }
    }

    /** set APM enhancement feature state */
    @VisibleForTesting
    void setApmEnhancementState() {
        Settings.Global.putInt(
                mContext.getContentResolver(), APM_ENHANCEMENT, DEFAULT_APM_ENHANCEMENT_STATE);
    }

    /** Called when switching to a different foreground user. */
    private void handleSwitchUser(UserHandle userHandle) {
        Log.d(TAG, "handleSwitchUser(" + userHandle + ")");
        mHandler.obtainMessage(MESSAGE_USER_SWITCHED, userHandle).sendToTarget();
    }

    /** Called when user is unlocked. */
    void handleOnUnlockUser(UserHandle userHandle) {
        Log.d(TAG, "handleOnUnlockUser(" + userHandle + ")");
        mHandler.obtainMessage(MESSAGE_USER_UNLOCKED, userHandle).sendToTarget();
    }

    private void sendBluetoothOnCallback() {
        synchronized (mCallbacks) {
            try {
                int n = mCallbacks.beginBroadcast();
                Log.d(TAG, "Broadcasting onBluetoothOn() to " + n + " receivers.");
                for (int i = 0; i < n; i++) {
                    try {
                        mCallbacks.getBroadcastItem(i).onBluetoothOn();
                    } catch (RemoteException e) {
                        Log.e(TAG, "Unable to call onBluetoothOn() on callback #" + i, e);
                    }
                }
            } finally {
                mCallbacks.finishBroadcast();
            }
        }
    }

    private void sendBluetoothOffCallback() {
        synchronized (mCallbacks) {
            try {
                int n = mCallbacks.beginBroadcast();
                Log.d(TAG, "Broadcasting onBluetoothOff() to " + n + " receivers.");
                for (int i = 0; i < n; i++) {
                    try {
                        mCallbacks.getBroadcastItem(i).onBluetoothOff();
                    } catch (RemoteException e) {
                        Log.e(TAG, "Unable to call onBluetoothOff() on callback #" + i, e);
                    }
                }
            } finally {
                mCallbacks.finishBroadcast();
            }
        }
    }

    /** Inform BluetoothAdapter instances that Adapter service is up */
    private void sendBluetoothServiceUpCallback() {
        synchronized (mCallbacks) {
            mAdapterLock.readLock().lock();
            try {
                int n = mCallbacks.beginBroadcast();
                Log.d(TAG, "sendBluetoothServiceUpCallback(): to " + n + " receivers");
                for (int i = 0; i < n; i++) {
                    try {
                        mCallbacks
                                .getBroadcastItem(i)
                                .onBluetoothServiceUp(mAdapter.getAdapterBinder());
                    } catch (RemoteException e) {
                        Log.e(TAG, "Unable to call onBluetoothServiceUp() on callback #" + i, e);
                    }
                }
            } finally {
                mCallbacks.finishBroadcast();
                mAdapterLock.readLock().unlock();
            }
        }
    }

    /** Inform BluetoothAdapter instances that Adapter service is down */
    private void sendBluetoothServiceDownCallback() {
        synchronized (mCallbacks) {
            try {
                int n = mCallbacks.beginBroadcast();
                Log.d(TAG, "sendBluetoothServiceDownCallback(): to " + n + " receivers");
                for (int i = 0; i < n; i++) {
                    try {
                        mCallbacks.getBroadcastItem(i).onBluetoothServiceDown();
                    } catch (RemoteException e) {
                        Log.e(TAG, "Unable to call onBluetoothServiceDown() on callback #" + i, e);
                    }
                }
            } finally {
                mCallbacks.finishBroadcast();
            }
        }
    }

    String getAddress(AttributionSource source) {
        mAdapterLock.readLock().lock();
        try {
            if (mAdapter != null) {
                return mAdapter.getAddress(source);
            }
        } catch (RemoteException | TimeoutException e) {
            Log.e(
                    TAG,
                    "getAddress(): Unable to retrieve address remotely. Returning cached address",
                    e);
        } finally {
            mAdapterLock.readLock().unlock();
        }

        // mAddress is accessed from outside.
        // It is alright without a lock. Here, bluetooth is off, no other thread is
        // changing mAddress
        return mAddress;
    }

    String getName(AttributionSource source) {
        mAdapterLock.readLock().lock();
        try {
            if (mAdapter != null) {
                return mAdapter.getName(source);
            }
        } catch (RemoteException | TimeoutException e) {
            Log.e(TAG, "getName(): Unable to retrieve name remotely. Returning cached name", e);
        } finally {
            mAdapterLock.readLock().unlock();
        }

        // mName is accessed from outside.
        // It alright without a lock. Here, bluetooth is off, no other thread is
        // changing mName
        return mName;
    }

    @VisibleForTesting
    class BluetoothServiceConnection implements ServiceConnection {
        public void onServiceConnected(ComponentName componentName, IBinder service) {
            String name = componentName.getClassName();
            Log.d(TAG, "ServiceConnection.onServiceConnected(" + name + ", " + service + ")");
            if (!name.equals("com.android.bluetooth.btservice.AdapterService")) {
                Log.e(TAG, "Unknown service connected: " + name);
                return;
            }
            mHandler.obtainMessage(MESSAGE_BLUETOOTH_SERVICE_CONNECTED, service).sendToTarget();
        }

        public void onServiceDisconnected(ComponentName componentName) {
            // Called if we unexpectedly disconnect.
            String name = componentName.getClassName();
            Log.d(TAG, "ServiceConnection.onServiceDisconnected(" + name + ")");
            if (!name.equals("com.android.bluetooth.btservice.AdapterService")) {
                Log.e(TAG, "Unknown service disconnected: " + name);
                return;
            }
            mHandler.sendEmptyMessage(MESSAGE_BLUETOOTH_SERVICE_DISCONNECTED);
        }
    }

    private BluetoothServiceConnection mConnection = new BluetoothServiceConnection();

    @VisibleForTesting
    class BluetoothHandler extends Handler {
        boolean mGetNameAddressOnly = false;
        private int mWaitForEnableRetry;
        private int mWaitForDisableRetry;

        BluetoothHandler(Looper looper) {
            super(looper);
        }

        @Override
        public void handleMessage(Message msg) {
            switch (msg.what) {
                case MESSAGE_GET_NAME_AND_ADDRESS:
                    Log.d(TAG, "MESSAGE_GET_NAME_AND_ADDRESS");
                    mAdapterLock.writeLock().lock();
                    try {
                        if (mAdapter == null && !isBinding()) {
                            Log.d(TAG, "Binding to service to get name and address");
                            mGetNameAddressOnly = true;
                            mHandler.sendEmptyMessageDelayed(MESSAGE_TIMEOUT_BIND, TIMEOUT_BIND_MS);
                            Intent i = new Intent(IBluetooth.class.getName());
                            if (!doBind(
                                    i,
                                    mConnection,
                                    Context.BIND_AUTO_CREATE | Context.BIND_IMPORTANT,
                                    UserHandle.CURRENT)) {
                                mHandler.removeMessages(MESSAGE_TIMEOUT_BIND);
                            } else {
                                mBindingUserID = ActivityManager.getCurrentUser();
                                Log.d(TAG, "Binding BT service. Current user: " + mBindingUserID);
                            }
                        } else if (mAdapter != null) {
                            try {
                                storeNameAndAddress(
                                        mAdapter.getName(mContext.getAttributionSource()),
                                        mAdapter.getAddress(mContext.getAttributionSource()));
                            } catch (RemoteException | TimeoutException e) {
                                Log.e(TAG, "Unable to grab names", e);
                            }
                            if (mGetNameAddressOnly && !mEnable) {
                                unbindAndFinish();
                            }
                            mGetNameAddressOnly = false;
                        }
                    } finally {
                        mAdapterLock.writeLock().unlock();
                    }
                    break;

                case MESSAGE_ENABLE:
                    int quietEnable = msg.arg1;
                    int isBle = msg.arg2;
                    if (mShutdownInProgress) {
                        Log.d(TAG, "Skip Bluetooth Enable in device shutdown process");
                        break;
                    }

                    Log.d(TAG, "MESSAGE_ENABLE(" + quietEnable + "): mAdapter=" + mAdapter);

                    if (mHandler.hasMessages(MESSAGE_HANDLE_DISABLE_DELAYED)
                            || mHandler.hasMessages(MESSAGE_HANDLE_ENABLE_DELAYED)) {
                        if (msg.arg2 == 0) {
                            int delay = ENABLE_DISABLE_DELAY_MS;

                            if (mHandler.hasMessages(MESSAGE_DISABLE)) {
                                delay = ENABLE_DISABLE_DELAY_MS * 2;
                            }
                            // Keep only one MESSAGE_ENABLE and ensure it is the last one
                            // to be taken out of the queue
                            mHandler.removeMessages(MESSAGE_ENABLE);
                            // We are handling enable or disable right now, wait for it.
                            mHandler.sendMessageDelayed(mHandler.obtainMessage(
                                MESSAGE_ENABLE, quietEnable, 1), delay);
                            Log.d(TAG, "Queue new MESSAGE_ENABLE");
                        } else {
                            mHandler.sendMessageDelayed(mHandler.obtainMessage(
                                MESSAGE_ENABLE, quietEnable, isBle), ENABLE_DISABLE_DELAY_MS);
                            Log.d(TAG, "Re-Queue previous MESSAGE_ENABLE");
                            if (mHandler.hasMessages(MESSAGE_DISABLE)) {
                                // Ensure the original order of just entering the queue
                                // if MESSAGE_DISABLE present
                                mHandler.removeMessages(MESSAGE_DISABLE);
                                mHandler.sendMessageDelayed(mHandler.obtainMessage(
                                    MESSAGE_DISABLE, 0, isBle), ENABLE_DISABLE_DELAY_MS * 2);
                                Log.d(TAG, "Re-Queue previous MESSAGE_DISABLE");
                            }
                        }
                        break;
                    } else if(msg.arg2 == 0 && mHandler.hasMessages(MESSAGE_DISABLE)) {
                        mHandler.removeMessages(MESSAGE_ENABLE);
                        mHandler.sendMessageDelayed(mHandler.obtainMessage(
                            MESSAGE_ENABLE, quietEnable, isBle), ENABLE_DISABLE_DELAY_MS * 2);
                        Log.d(TAG, "MESSAGE_DISABLE exist. Queue new MESSAGE_ENABLE");
                        break;
                    }

                    mHandler.removeMessages(MESSAGE_RESTART_BLUETOOTH_SERVICE);
                    mEnable = true;

                    if (isBle == 0) {
                        setBluetoothPersistedState(BLUETOOTH_ON_BLUETOOTH);
                    }

                    mQuietEnable = (quietEnable == 1);
                    // Use service interface to get the exact state
                    mAdapterLock.readLock().lock();
                    try {
                        if (mAdapter != null) {
                            boolean isHandled = true;
                            switch (mState.get()) {
                                case STATE_BLE_ON:
                                    if (isBle == 1) {
                                        Log.i(TAG, "Already at BLE_ON State");
                                    } else if (isBluetoothPersistedStateOnBluetooth() ||
                                        mEnableExternal) {
                                        Log.w(TAG, "BLE_ON State:Enable from Settings or" +
                                                    "BT on persisted, going to ON");
                                        mAdapter.updateQuietModeStatus(mQuietEnable,
                                                mContext.getAttributionSource());
                                        mAdapter.startBrEdr(mContext.getAttributionSource());
                                        persistBluetoothSetting(BLUETOOTH_ON_BLUETOOTH);

                                        // waive WRITE_SECURE_SETTINGS permission check
                                        long callingIdentity = Binder.clearCallingIdentity();
                                        Binder.restoreCallingIdentity(callingIdentity);
                                    } else {
                                        Log.w(TAG, "BLE_ON State:Queued enable from ble app," +
                                                    " stay in ble on");
                                    }
                                    break;
                                case STATE_BLE_TURNING_ON:
                                case STATE_TURNING_ON:
                                case STATE_ON:
                                    Log.i(TAG, "MESSAGE_ENABLE: already enabled");
                                    break;
                                default:
                                    isHandled = false;
                                    break;
                            }
                            if (isHandled) break;
                        }
                    } catch (RemoteException | TimeoutException e) {
                        Log.e(TAG, "", e);
                    } finally {
                        mAdapterLock.readLock().unlock();
                    }

                    if (mAdapter == null) {
                        Log.d(TAG, "MESSAGE_ENABLE: handleEnable");
                        handleEnable(mQuietEnable);
                    } else {
                        //
                        // We need to wait until transitioned to STATE_OFF and
                        // the previous Bluetooth process has exited. The
                        // waiting period has three components:
                        // (a) Wait until the local state is STATE_OFF. This
                        //     is accomplished by sending delay a message
                        //     MESSAGE_HANDLE_ENABLE_DELAYED
                        // (b) Wait until the STATE_OFF state is updated to
                        //     all components.
                        // (c) Wait until the Bluetooth process exits, and
                        //     ActivityManager detects it.
                        // The waiting for (b) and (c) is accomplished by
                        // delaying the MESSAGE_RESTART_BLUETOOTH_SERVICE
                        // message. The delay time is backed off if Bluetooth
                        // continuously failed to turn on itself.
                        //
                        mWaitForEnableRetry = 0;
                        Log.d(TAG, "Re-Queue MESSAGE_HANDLE_ENABLE_DELAYED");
                        mHandler.sendEmptyMessageDelayed(
                                MESSAGE_HANDLE_ENABLE_DELAYED, ENABLE_DISABLE_DELAY_MS);
                    }
                    break;

                case MESSAGE_DISABLE:
                    Log.d(TAG, "MESSAGE_DISABLE: mAdapter=" + mAdapter);
                    if (mHandler.hasMessages(MESSAGE_HANDLE_DISABLE_DELAYED)
                            || isBinding()
                            || mHandler.hasMessages(MESSAGE_HANDLE_ENABLE_DELAYED)) {
                        if (msg.arg2 == 0) {
                            int delay = ENABLE_DISABLE_DELAY_MS;

                            if (mHandler.hasMessages(MESSAGE_ENABLE)) {
                                delay = ENABLE_DISABLE_DELAY_MS * 2;
                            }
                            // Keep only one MESSAGE_DISABLE and ensure it is the last one
                            // to be taken out of the queue
                            mHandler.removeMessages(MESSAGE_DISABLE);
                            // We are handling enable or disable right now, wait for it.
                            mHandler.sendMessageDelayed(mHandler.obtainMessage(
                                MESSAGE_DISABLE, 0, 1), delay);
                            Log.d(TAG, "Queue new MESSAGE_DISABLE");
                        } else {
                            mHandler.sendMessageDelayed(mHandler.obtainMessage(
                                MESSAGE_DISABLE, 0, 1), ENABLE_DISABLE_DELAY_MS);
                            Log.d(TAG, "Re-Queue previous MESSAGE_DISABLE");
                            if (mHandler.hasMessages(MESSAGE_ENABLE)) {
                                // Ensure the original order of just entering the queue
                                // if MESSAGE_DISABLE present
                                mHandler.removeMessages(MESSAGE_ENABLE);
                                mHandler.sendMessageDelayed(mHandler.obtainMessage(
                                   MESSAGE_ENABLE, mQuietEnableExternal ? 1: 0, 1),
                                   ENABLE_DISABLE_DELAY_MS * 2);
                                Log.d(TAG, "Re-Queue previous MESSAGE_ENABLE");
                            }
                        }
                        break;
                    } else if(msg.arg2 == 0 && mHandler.hasMessages(MESSAGE_ENABLE)) {
                        mHandler.removeMessages(MESSAGE_DISABLE);
                        // We are handling enable or disable right now, wait for it.
                        mHandler.sendEmptyMessageDelayed(MESSAGE_DISABLE, ENABLE_DISABLE_DELAY_MS * 2);
                        Log.d(TAG, "MESSAGE_ENABLE exist. Queue new MESSAGE_DISABLE");
                        break;
                    }

                    mHandler.removeMessages(MESSAGE_RESTART_BLUETOOTH_SERVICE);

                    if (mEnable && mAdapter != null) {
                        mWaitForDisableRetry = 0;
                        mHandler.sendEmptyMessageDelayed(
                                MESSAGE_HANDLE_DISABLE_DELAYED, ENABLE_DISABLE_DELAY_MS);
                        Log.d(TAG, "Re-Queue MESSAGE_HANDLE_DISABLE_DELAYED(0)");
                    } else {
                        mEnable = false;
                        handleDisable();
                        Log.d(TAG, "MESSAGE_DISABLE: handleDisable");
                    }
                    break;

                case MESSAGE_HANDLE_ENABLE_DELAYED:
                    /* The Bluetooth is turning off, wait for STATE_OFF then restart bluetooth
                     * if ble app running, then wait for BLE ON and continue bt turn on
                     */
                    Log.d(TAG, "MESSAGE_HANDLE_ENABLE_DELAYED, mState=" +
                        BluetoothAdapter.nameForState(mState.get()) + " mEnableExternal = "
                        + mEnableExternal + " getServiceRestartMs()="
                        + getServiceRestartMs());
                    if ((mState.get() == STATE_BLE_ON) && (isBleAppPresent() ||
                                mWaitForEnableRetry > 0)) {
                        Log.d(TAG, "isBleAppPresent(): " + isBleAppPresent() +
                                " mWaitForEnableRetry=" + mWaitForEnableRetry);
                        mWaitForEnableRetry = 0;
                        if (mEnableExternal || isBluetoothPersistedStateOnBluetooth()) {
                           try {
                                mAdapterLock.readLock().lock();
                                if (mAdapter != null) {
                                    mAdapter.updateQuietModeStatus(mQuietEnable,
                                            mContext.getAttributionSource());
                                }
                           } finally {
                                mAdapterLock.readLock().unlock();
                           }
                        } else {
                            Log.e(TAG, "BLE app running stay in BLE ON state");
                        }
                        break;
                    } else if (!mState.oneOf(STATE_OFF)) {
                        if (mWaitForEnableRetry < MAX_WAIT_FOR_ENABLE_DISABLE_RETRIES) {
                            mWaitForEnableRetry++;
                            mHandler.sendEmptyMessageDelayed(
                                    MESSAGE_HANDLE_ENABLE_DELAYED, ENABLE_DISABLE_DELAY_MS);
                            Log.d(TAG, "Re-Queue MESSAGE_HANDLE_ENABLE_DELAYED");
                            break;
                        } else {
                            Log.e(TAG, "Wait for STATE_OFF timeout");
                        }
                    }
                    // Either state is changed to STATE_OFF or reaches the maximum retry, we
                    // should move forward to the next step.
                    mWaitForEnableRetry = 0;
                    mHandler.sendEmptyMessageDelayed(
                            MESSAGE_RESTART_BLUETOOTH_SERVICE, getServiceRestartMs());
                    Log.d(TAG, "Queue MESSAGE_RESTART_BLUETOOTH_SERVICE");
                    Log.d(TAG, "Handle enable is finished");
                    break;

                case MESSAGE_HANDLE_DISABLE_DELAYED:
                    boolean disabling = (msg.arg1 == 1);
                    Log.d(TAG, "MESSAGE_HANDLE_DISABLE_DELAYED: disabling:" + disabling);
                    if (!disabling) {
                        /* if bluetooth is in BLE ON state and enable is from ble app
                         * then skip disable, else wait for complete ON or timeout.
                         */
                        if ((mState.get() == STATE_BLE_ON) &&
                            !mEnableExternal &&
                            !isBluetoothPersistedStateOnBluetooth() &&
                            isBleAppPresent()) {
                            Log.w(TAG, "Enable from BLE APP, stay in BLE ON");
                            mWaitForDisableRetry = 0;
                            mEnable = false;
                            break;
                        } else if (!mState.oneOf(STATE_ON)) {
                            if (mWaitForDisableRetry < MAX_WAIT_FOR_ENABLE_DISABLE_RETRIES) {
                                mWaitForDisableRetry++;
                                mHandler.sendEmptyMessageDelayed(
                                        MESSAGE_HANDLE_DISABLE_DELAYED, ENABLE_DISABLE_DELAY_MS);
                                Log.d(TAG, "Re-Queue MESSAGE_HANDLE_DISABLE_DELAYED(0)");
                                break;
                            } else {
                                Log.e(TAG, "Wait for STATE_ON timeout");
                            }
                        }
                        // Either state is changed to STATE_ON or reaches the maximum retry, we
                        // should move forward to the next step.
                        mWaitForDisableRetry = 0;
                        mEnable = false;
                        Log.d(TAG, "MESSAGE_HANDLE_DISABLE_DELAYED: handleDisable");
                        handleDisable();
                        // Wait for state exiting STATE_ON
                        Message disableDelayedMsg =
                                mHandler.obtainMessage(MESSAGE_HANDLE_DISABLE_DELAYED, 1, 0);
                        mHandler.sendMessageDelayed(disableDelayedMsg, ENABLE_DISABLE_DELAY_MS);
                        Log.d(TAG, "Re-Queue MESSAGE_HANDLE_DISABLE_DELAYED(1)");
                    } else {
                        // The Bluetooth is turning off, wait for exiting STATE_ON
                        if (mState.oneOf(STATE_ON)) {
                            if (mWaitForDisableRetry < MAX_WAIT_FOR_ENABLE_DISABLE_RETRIES) {
                                mWaitForDisableRetry++;
                                Message disableDelayedMsg =
                                        mHandler.obtainMessage(
                                                MESSAGE_HANDLE_DISABLE_DELAYED, 1, 0);
                                mHandler.sendMessageDelayed(
                                        disableDelayedMsg, ENABLE_DISABLE_DELAY_MS);
                                Log.d(TAG, "Re-Queue MESSAGE_HANDLE_DISABLE_DELAYED(1)");
                                break;
                            } else {
                                Log.e(TAG, "Wait for exiting STATE_ON timeout");
                            }
                        }
                        // Either state is exited from STATE_ON or reaches the maximum retry, we
                        // should move forward to the next step.
                        Log.d(TAG, "Handle disable is finished");
                    }
                    break;

                case MESSAGE_RESTORE_USER_SETTING:
                    if ((msg.arg1 == RESTORE_SETTING_TO_OFF) && mEnable) {
                        Log.d(TAG, "MESSAGE_RESTORE_USER_SETTING: set Bluetooth state to disabled");
                        setBluetoothPersistedState(BLUETOOTH_OFF);
                        mEnableExternal = false;
                        sendDisableMsg(
                                BluetoothProtoEnums.ENABLE_DISABLE_REASON_RESTORE_USER_SETTING,
                                mContext.getPackageName());
                    } else if ((msg.arg1 == RESTORE_SETTING_TO_ON) && !mEnable) {
                        Log.d(TAG, "MESSAGE_RESTORE_USER_SETTING: set Bluetooth state to enabled");
                        mQuietEnableExternal = false;
                        mEnableExternal = true;
                        sendEnableMsg(
                                false,
                                BluetoothProtoEnums.ENABLE_DISABLE_REASON_RESTORE_USER_SETTING,
                                mContext.getPackageName());
                    } else {
                        Log.w(
                                TAG,
                                "MESSAGE_RESTORE_USER_SETTING: Unhandled."
                                        + (" mEnable=" + mEnable)
                                        + (" msg.arg1=" + msg.arg1));
                    }
                    break;
                case MESSAGE_INFORM_ADAPTER_SERVICE_UP:
                    Log.i(TAG,"MESSAGE_INFORM_ADAPTER_SERVICE_UP");
                    sendBluetoothServiceUpCallback();
                    break;
                case MESSAGE_BLUETOOTH_SERVICE_CONNECTED:
                    IBinder service = (IBinder) msg.obj;
                    Log.d(TAG, "MESSAGE_BLUETOOTH_SERVICE_CONNECTED: service=" + service);

                    mAdapterLock.writeLock().lock();
                    try {
                        // Remove timeout
                        mHandler.removeMessages(MESSAGE_TIMEOUT_BIND);

                        mAdapter = BluetoothServerProxy.getInstance().createAdapterBinder(service);

                        int foregroundUserId = ActivityManager.getCurrentUser();
                        propagateForegroundUserId(foregroundUserId);

                        if (!isNameAndAddressSet()) {
                            mHandler.sendEmptyMessage(MESSAGE_GET_NAME_AND_ADDRESS);
                            if (mGetNameAddressOnly) {
                                return;
                            }
                        }

                        // Register callback object
                        try {
                            mAdapter.registerCallback(
                                    mBluetoothCallback, mContext.getAttributionSource());
                        } catch (RemoteException | TimeoutException e) {
                            Log.e(TAG, "Unable to register BluetoothCallback", e);
                        }
                        // Inform BluetoothAdapter instances that service is up
                        Message informMsg =
                                    mHandler.obtainMessage(MESSAGE_INFORM_ADAPTER_SERVICE_UP);
                        mHandler.sendMessage(informMsg);

                        // Get the supported profiles list
                        try {
                            mSupportedProfileList =
                                    mAdapter.getSupportedProfiles(mContext.getAttributionSource());
                        } catch (RemoteException | TimeoutException e) {
                            Log.e(TAG, "Unable to get the supported profiles list", e);
                        }

                        // Do enable request
                        try {
                            if (!mAdapter.enable(mQuietEnable, mContext.getAttributionSource())) {
                                Log.e(TAG, "IBluetooth.enable() returned false");
                            }
                        } catch (RemoteException | TimeoutException e) {
                            Log.e(TAG, "Unable to call enable()", e);
                        }
                        if (Flags.fastBindToApp()) {
                            sendBluetoothServiceUpCallback();
                        }
                    } finally {
                        mAdapterLock.writeLock().unlock();
                    }

                    if (!mEnable) {
                        /* Wait for BLE ON or ON state ,if enable is from BLE app
                         * skip disable, else wait for on state and handle disable
                         */
                        waitForState(STATE_BLE_ON, STATE_ON);

                        int st = getState();
                        if ((st == STATE_TURNING_ON) ||
                           ((st == STATE_BLE_ON) &&
                           (mEnableExternal || isBluetoothPersistedStateOnBluetooth()))) {
                            waitForState(STATE_ON);
                        } else if ((st == STATE_BLE_ON) && isBleAppPresent()) {
                            Log.e(TAG, "MESSAGE_BLUETOOTH_SERVICE_CONNECTED: ble app present");
                            break;
                        }
                        handleDisable();
                        waitForState(
                                STATE_OFF,
                                STATE_TURNING_ON,
                                STATE_TURNING_OFF,
                                STATE_BLE_TURNING_ON,
                                STATE_BLE_ON,
                                STATE_BLE_TURNING_OFF);
                    }
                    break;

                case MESSAGE_BLUETOOTH_STATE_CHANGE:
                    int prevState = msg.arg1;
                    int newState = msg.arg2;
                    Log.d(
                            TAG,
                            "MESSAGE_BLUETOOTH_STATE_CHANGE:"
                                    + (" prevState=" + BluetoothAdapter.nameForState(prevState))
                                    + (" newState=" + BluetoothAdapter.nameForState(newState)));
                    mState.set(newState);
                    bluetoothStateChangeHandler(prevState, newState);
                    // handle error state transition case from TURNING_ON to OFF
                    // unbind and rebind bluetooth service and enable bluetooth
                    if ((prevState == STATE_BLE_TURNING_ON)
                            && (newState == STATE_OFF)
                            && (mAdapter != null)
                            && mEnable) {
                        recoverBluetoothServiceFromError(false);
                    }
                    if ((prevState == STATE_TURNING_ON)
                            && (newState == STATE_OFF)
                            && (mAdapter != null)
                            && mEnable) {
                         persistBluetoothSetting(BLUETOOTH_OFF);
                    }
                    if ((prevState == STATE_TURNING_ON)
                            && (newState == STATE_BLE_ON)
                            && (mAdapter != null)
                            && mEnable) {
                        recoverBluetoothServiceFromError(true);
                    }
                    // If we tried to enable BT while BT was in the process of shutting down,
                    // wait for the BT process to fully tear down and then force a restart
                    // here.  This is a bit of a hack (b/29363429).
                    if (prevState == STATE_BLE_TURNING_OFF && newState == STATE_OFF) {
                        if (mEnable) {
                            Log.d(TAG, "Entering STATE_OFF but mEnabled is true; restarting.");
                            mHandler.removeMessages(MESSAGE_RESTART_BLUETOOTH_SERVICE);
                            waitForState(STATE_OFF);
                            mHandler.sendEmptyMessageDelayed(
                                    MESSAGE_RESTART_BLUETOOTH_SERVICE, getServiceRestartMs());
                        }
                    }
                    if (newState == STATE_ON || newState == STATE_BLE_ON) {
                        // bluetooth is working, reset the counter
                        if (mErrorRecoveryRetryCounter != 0) {
                            Log.w(TAG, "bluetooth is recovered from error");
                            mErrorRecoveryRetryCounter = 0;
                        }
                    }
                    break;

                case MESSAGE_BLUETOOTH_SERVICE_DISCONNECTED:
                    Log.e(TAG, "MESSAGE_BLUETOOTH_SERVICE_DISCONNECTED");
                    mAdapterLock.writeLock().lock();
                    try {
                        // if service is unbinded already, do nothing and return
                        if (mAdapter == null) {
                            break;
                        }
                        mAdapter = null;
                        mSupportedProfileList.clear();
                    } finally {
                        mAdapterLock.writeLock().unlock();
                    }

                    // Make sure BT process exit completely
                    int[] pids = null;
                    try {
                        pids = (int[]) Class.forName("android.os.Process")
                            .getMethod("getPidsForCommands", String[].class)
                            .invoke(new String[]{ "com.android.bluetooth" });
                    } catch (Exception e) {
                        Log.e(TAG, "Error to call getPidsForCommands");
                    }
                    if (pids != null && pids.length > 0) {
                        for(int pid : pids) {
                            Log.e(TAG, "Killing BT process with PID = " + pid);
                            Process.killProcess(pid);
                        }
                    }

                    // log the unexpected crash
                    addCrashLog();
                    addActiveLog(
                            BluetoothProtoEnums.ENABLE_DISABLE_REASON_CRASH,
                            mContext.getPackageName(),
                            false);
                    if (mEnable) {
                        mEnable = false;
                        mHandler.sendEmptyMessageDelayed(
                                MESSAGE_RESTART_BLUETOOTH_SERVICE, getServiceRestartMs());
                    }

                    sendBluetoothServiceDownCallback();

                    // Send BT state broadcast to update
                    // the BT icon correctly
                    if (mState.oneOf(STATE_TURNING_ON, STATE_ON)) {
                        bluetoothStateChangeHandler(STATE_ON, STATE_TURNING_OFF);
                        mState.set(STATE_TURNING_OFF);
                    }
                    if (mState.oneOf(STATE_TURNING_OFF)) {
                        bluetoothStateChangeHandler(STATE_TURNING_OFF, STATE_OFF);
                    }

                    mHandler.removeMessages(MESSAGE_BLUETOOTH_STATE_CHANGE);
                    mState.set(STATE_OFF);
                    break;

                case MESSAGE_RESTART_BLUETOOTH_SERVICE:
                    mErrorRecoveryRetryCounter++;
                    Log.d(
                            TAG,
                            "MESSAGE_RESTART_BLUETOOTH_SERVICE: retry count="
                                    + mErrorRecoveryRetryCounter);
                    if (mErrorRecoveryRetryCounter < MAX_ERROR_RESTART_RETRIES) {
                        /* Enable without persisting the setting as
                         * it doesn't change when IBluetooth
                         * service restarts */
                        mEnable = true;
                        addActiveLog(
                                BluetoothProtoEnums.ENABLE_DISABLE_REASON_RESTARTED,
                                mContext.getPackageName(),
                                true);
                        handleEnable(mQuietEnable);
                    } else {
                        mAdapterLock.writeLock().lock();
                        mAdapter = null;
                        mAdapterLock.writeLock().unlock();
                        Log.e(TAG, "Reach maximum retry to restart Bluetooth!");
                    }
                    break;

                case MESSAGE_TIMEOUT_BIND:
                    Log.e(TAG, "MESSAGE_TIMEOUT_BIND");
                    // TODO(b/286082382): Timeout should be more than a log. We should at least call
                    // context.unbindService, eventually log a metric with it
                    // Ensure try BIND for one more time
                    if(!mTryBindOnBindTimeout) {
                        int userID = ActivityManager.getCurrentUser();

                        Log.d(TAG, "Current user: " + userID);
                        if (mBindingUserID == userID) {
                            Log.e(TAG, " Trying to Bind again");
                            mTryBindOnBindTimeout = true;
                            handleEnable(mQuietEnable);
                        }
                    } else {
                        Log.e(TAG, "Bind trails excedded");
                        mTryBindOnBindTimeout = false;
                    }
                    break;

                case MESSAGE_USER_SWITCHED:
                    UserHandle userTo = (UserHandle) msg.obj;
                    Log.d(TAG, "MESSAGE_USER_SWITCHED: userTo=" + userTo);
                    mHandler.removeMessages(MESSAGE_USER_SWITCHED);
                    if (!mFeatureFlags.airplaneRessourcesInApp() && !mUseNewAirplaneMode) {
                        mBluetoothNotificationManager.createNotificationChannels();
                    }

                    try {
                        AutoOnFeature.pause();
                        mAdapterLock.writeLock().lock();
                        int state = getState();

                        if (mAdapter != null && isEnabled()) {
                            mCurrentUserContext = mContext.createContextAsUser(userTo, 0);
                            /* disable and enable BT when detect a user switch */
                            if (mState.oneOf(STATE_ON)) {
                                restartForNewUser(userTo);
                            } else {
                                Log.i(TAG, "Turn off from BLE state");
                                clearBleApps();
                                addActiveLog(BluetoothProtoEnums.ENABLE_DISABLE_REASON_USER_SWITCH,
                                          mContext.getPackageName(), false);
                                mEnable = false;
                                mAdapter.stopBle(mContext.getAttributionSource());
                            }
                        } else if (isBinding() || mAdapter != null) {
                            Message userMsg = Message.obtain(msg);
                            userMsg.arg1++;
                            // if user is switched when service is binding retry after a delay
                            mHandler.sendMessageDelayed(userMsg, USER_SWITCHED_TIME_MS);
                            Log.d(
                                TAG,
                                "MESSAGE_USER_SWITCHED:"
                                        + (" userTo=" + userTo)
                                        + (" number of retry attempt=" + userMsg.arg1)
                                        + (" isBinding=" + isBinding())
                                        + (" mAdapter=" + mAdapter));
                        } else {
                            autoOnSetupTimer();
                        }
                    } catch (RemoteException | TimeoutException e) {
                        Log.e(TAG, "MESSAGE_USER_SWITCHED: Remote exception", e);
                    } finally {
                        mAdapterLock.writeLock().unlock();
                    }

                    autoOnHiddenListener();

                    break;

                case MESSAGE_USER_UNLOCKED:
                    Log.d(TAG, "MESSAGE_USER_UNLOCKED");
                    mHandler.removeMessages(MESSAGE_USER_SWITCHED);

                    if (mEnable && !isBinding() && (mAdapter == null)) {
                        // We should be connected, but we gave up for some
                        // reason; maybe the Bluetooth service wasn't encryption
                        // aware, so try binding again.
                        Log.d(TAG, "Enabled but not bound; retrying after unlock");
                        handleEnable(mQuietEnable);
                    }
                    break;
            }
        }

        @RequiresPermission(
                allOf = {
                    android.Manifest.permission.BLUETOOTH_CONNECT,
                    android.Manifest.permission.BLUETOOTH_PRIVILEGED
                })
        private void restartForNewUser(UserHandle unusedNewUser) {
            mAdapterLock.readLock().lock();
            try {
                if (mAdapter != null) {
                    mAdapter.unregisterCallback(
                            mBluetoothCallback, mContext.getAttributionSource());
                }
            } catch (RemoteException | TimeoutException e) {
                Log.e(TAG, "Unable to unregister", e);
            } finally {
                mAdapterLock.readLock().unlock();
            }

            if (mState.oneOf(STATE_TURNING_OFF)) {
                // MESSAGE_USER_SWITCHED happened right after MESSAGE_ENABLE
                bluetoothStateChangeHandler(STATE_TURNING_OFF, STATE_OFF);
                mState.set(STATE_OFF);
            }
            if (mState.oneOf(STATE_OFF)) {
                bluetoothStateChangeHandler(STATE_OFF, STATE_TURNING_ON);
                mState.set(STATE_TURNING_ON);
            }

            // TODO(b/285046954): We call unregisterCallback, and yet the code is calling
            // waitForState(STATE_ON)
            // This is a non-sense
            waitForState(STATE_BLE_ON, STATE_ON);

            if (mState.oneOf(STATE_TURNING_ON)) {
                bluetoothStateChangeHandler(STATE_TURNING_ON, STATE_ON);
            }

            // disable
            addActiveLog(
                    BluetoothProtoEnums.ENABLE_DISABLE_REASON_USER_SWITCH,
                    mContext.getPackageName(),
                    false);

            clearBleApps();
            handleDisable();
            // Pbap service need receive STATE_TURNING_OFF intent to close
            bluetoothStateChangeHandler(STATE_ON, STATE_TURNING_OFF);

            /* wait for BLE_ON or OFF state. If its BLE ON state
             * post BLE ON state to bluetoothStateChangeHandler
             * to continue off and wait for off state
             */
            boolean didDisableTimeout =
                    !waitForState(STATE_BLE_ON, STATE_OFF);

            if(!didDisableTimeout) {
               int state = getState();

               if (state == STATE_BLE_ON) {
                   bluetoothStateChangeHandler(STATE_TURNING_OFF,
                                            STATE_BLE_ON);
               }

               didDisableTimeout =
                    !waitForState(STATE_OFF);
            }
            bluetoothStateChangeHandler(STATE_TURNING_OFF, STATE_OFF);

            //
            // If disabling Bluetooth times out, wait for an
            // additional amount of time to ensure the process is
            // shut down completely before attempting to restart.
            //
            if (didDisableTimeout) {
                SystemClock.sleep(3000);
                mHandler.removeMessages(MESSAGE_BLUETOOTH_SERVICE_DISCONNECTED);
            } else {
                SystemClock.sleep(100);
            }

            mHandler.removeMessages(MESSAGE_BLUETOOTH_STATE_CHANGE);
            mState.set(STATE_OFF);
            // enable
            addActiveLog(
                    BluetoothProtoEnums.ENABLE_DISABLE_REASON_USER_SWITCH,
                    mContext.getPackageName(),
                    true);
            // mEnable flag could have been reset on stopBle. Reenable it.
            mEnable = true;
            handleEnable(mQuietEnable);
        }
    }

    private boolean isBinding() {
        return mHandler.hasMessages(MESSAGE_TIMEOUT_BIND);
    }

    @RequiresPermission(android.Manifest.permission.BLUETOOTH_CONNECT)
    private void handleEnable(boolean quietMode) {
        mQuietEnable = quietMode;

        mAdapterLock.writeLock().lock();
        try {
            if (mAdapter == null && !isBinding()) {
                Log.d(TAG, "binding Bluetooth service");
                // Start bind timeout and bind
                mHandler.sendEmptyMessageDelayed(MESSAGE_TIMEOUT_BIND, TIMEOUT_BIND_MS);
                Intent i = new Intent(IBluetooth.class.getName());
                if (!doBind(
                        i,
                        mConnection,
                        Context.BIND_AUTO_CREATE | Context.BIND_IMPORTANT,
                        UserHandle.CURRENT)) {
                    mHandler.removeMessages(MESSAGE_TIMEOUT_BIND);
                } else {
                    mBindingUserID = ActivityManager.getCurrentUser();
                    Log.d(TAG, "Binding BT service. Current user: " + mBindingUserID);
                }
            } else if (mAdapter != null) {
                // Enable bluetooth
                try {
                    if (!mAdapter.enable(mQuietEnable, mContext.getAttributionSource())) {
                        Log.e(TAG, "IBluetooth.enable() returned false");
                    }
                } catch (RemoteException | TimeoutException e) {
                    Log.e(TAG, "Unable to call enable()", e);
                }
            }
        } finally {
            mAdapterLock.writeLock().unlock();
        }
    }

    boolean doBind(Intent intent, ServiceConnection conn, int flags, UserHandle user) {
        ComponentName comp = resolveSystemService(intent);
        intent.setComponent(comp);
        if (comp == null || !mContext.bindServiceAsUser(intent, conn, flags, user)) {
            Log.e(TAG, "Fail to bind to: " + intent);
            return false;
        }
        return true;
    }

    @RequiresPermission(android.Manifest.permission.BLUETOOTH_CONNECT)
    private void handleDisable() {
        mAdapterLock.readLock().lock();
        try {
            if (mAdapter != null) {
                Log.d(TAG, "handleDisable: Sending off request.");
                if (!mAdapter.disable(mContext.getAttributionSource())) {
                    Log.e(TAG, "IBluetooth.disable() returned false");
                }
            }
        } catch (RemoteException | TimeoutException e) {
            Log.e(TAG, "Unable to call disable()", e);
        } finally {
            mAdapterLock.readLock().unlock();
        }
    }

    private void broadcastIntentStateChange(String action, int prevState, int newState) {
        Log.d(
                TAG,
                "broadcastIntentStateChange:"
                        + (" action=" + action.substring(action.lastIndexOf('.') + 1))
                        + (" prevState=" + BluetoothAdapter.nameForState(prevState))
                        + (" newState=" + BluetoothAdapter.nameForState(newState)));
        // Send broadcast message to everyone else
        Intent intent = new Intent(action);
        intent.putExtra(BluetoothAdapter.EXTRA_PREVIOUS_STATE, prevState);
        intent.putExtra(BluetoothAdapter.EXTRA_STATE, newState);
        intent.addFlags(Intent.FLAG_RECEIVER_REGISTERED_ONLY_BEFORE_BOOT);
        if (action.equals(BluetoothAdapter.ACTION_STATE_CHANGED)) {
            intent.setFlags(Intent.FLAG_RECEIVER_INCLUDE_BACKGROUND);
        } else {
            intent.setFlags(Intent.FLAG_RECEIVER_FOREGROUND);
        }
        mContext.sendBroadcastAsUser(
                intent, UserHandle.ALL, null, getTempAllowlistBroadcastOptions());
    }

    private boolean isBleState(int state) {
        switch (state) {
            case STATE_BLE_ON:
            case STATE_BLE_TURNING_ON:
            case STATE_BLE_TURNING_OFF:
                return true;
        }
        return false;
    }

    @RequiresPermission(
            allOf = {
                android.Manifest.permission.BLUETOOTH_CONNECT,
                android.Manifest.permission.BLUETOOTH_PRIVILEGED,
            })
    private void bluetoothStateChangeHandler(int prevState, int newState) {
        if (prevState == newState) { // No change. Nothing to do.
            return;
        }

        if (prevState == STATE_ON) {
            autoOnSetupTimer();
        }

        // Notify all proxy objects first of adapter state change
        if (newState == STATE_ON) {
            if (mDeviceConfigAllowAutoOn) {
                AutoOnFeature.notifyBluetoothOn(mCurrentUserContext);
            }
            sendBluetoothOnCallback();
        } else if (newState == STATE_OFF) {
            // If Bluetooth is off, send service down event to proxy objects, and unbind
            Log.d(TAG, "bluetoothStateChangeHandler: Bluetooth is OFF send Service Down");
            sendBluetoothServiceDownCallback();
            unbindAndFinish();
        } else if (newState == STATE_BLE_ON && prevState == STATE_BLE_TURNING_ON) {
            continueFromBleOnState();
        } // Nothing specific to do for STATE_TURNING_<X>

        broadcastIntentStateChange(BluetoothAdapter.ACTION_BLE_STATE_CHANGED, prevState, newState);

        // BLE state are shown as STATE_OFF for BrEdr users
        final int prevBrEdrState = isBleState(prevState) ? STATE_OFF : prevState;
        final int newBrEdrState = isBleState(newState) ? STATE_OFF : newState;

        if (prevBrEdrState != newBrEdrState) { // Only broadcast when there is a BrEdr state change.
            if (newBrEdrState == STATE_OFF) {
                sendBluetoothOffCallback();
                sendBrEdrDownCallback(mContext.getAttributionSource());
            }
            broadcastIntentStateChange(
                    BluetoothAdapter.ACTION_STATE_CHANGED, prevBrEdrState, newBrEdrState);
        }
    }

    boolean waitForManagerState(int state) {
        return mState.waitForState(getSyncTimeout(), state);
    }

    private boolean waitForState(int... states) {
        return mState.waitForState(getSyncTimeout(), states);
    }

    /* TODO(b/151672214) - Update for change from waitForOnOff -> waitForState
    private boolean waitForMonitoredState(Set<Integer> states) {
        int i = 0;
        while (i < 10) {
            synchronized(mConnection) {
                try {
                    if (mAdapter == null) break;
                    if (on) {
                        if (mAdapter.getState() == STATE_ON) return true;
                        if (mAdapter.getState() == STATE_BLE_ON) {
                            bluetoothStateChangeHandler(STATE_BLE_TURNING_ON,
                                                        STATE_BLE_ON);
                            if (mBluetoothGatt != null) {
                                Log.d(TAG,"GattService is connected, execute waitForState");
                                boolean ret = waitForState(states);
                                return ret;
                            } else {
                                Log.d(TAG,
                                    "GattService connect in progress, return to avoid timeout");
                                return true;
                            }
                        }
                    } else if (off) {
                        if (mAdapter.getState() == STATE_OFF) return true;
                        if (mAdapter.getState() == STATE_BLE_ON) {
                            bluetoothStateChangeHandler(STATE_TURNING_OFF,
                                                        STATE_BLE_ON);
                            boolean ret = waitForState(states);
                            return ret;
                        }
                    } else {
                        if (mAdapter.getState() != STATE_ON) return true;
                    }
                } catch (RemoteException e) {
                    Log.e(TAG, "getState()", e);
                    break;
                }
            }
            SystemClock.sleep(300);
            i++;
        }
        Log.e(TAG,"waitForMonitoredOnOff time out");
        return false;
    }
    */

    private void sendDisableMsg(int reason, String packageName) {
        mHandler.sendEmptyMessage(MESSAGE_DISABLE);
        addActiveLog(reason, packageName, false);
    }

    private void sendEnableMsg(boolean quietMode, int reason, String packageName) {
        sendEnableMsg(quietMode, reason, packageName, false);
    }

    private void sendEnableMsg(boolean quietMode, int reason, String packageName, boolean isBle) {
        mHandler.obtainMessage(MESSAGE_ENABLE, quietMode ? 1 : 0, isBle ? 1 : 0).sendToTarget();
        addActiveLog(reason, packageName, true);
        mLastEnabledTime = SystemClock.elapsedRealtime();
    }

    private void addActiveLog(int reason, String packageName, boolean enable) {
        ActiveLog lastActiveLog = mActiveLogs.peekLast();
        synchronized (mActiveLogs) {
            if (mActiveLogs.size() > ACTIVE_LOG_MAX_SIZE) {
                mActiveLogs.remove();
            }
            mActiveLogs.add(new ActiveLog(reason, packageName, enable, System.currentTimeMillis()));

            int state =
                    enable
                            ? BluetoothStatsLog.BLUETOOTH_ENABLED_STATE_CHANGED__STATE__ENABLED
                            : BluetoothStatsLog.BLUETOOTH_ENABLED_STATE_CHANGED__STATE__DISABLED;

            int lastState;
            long timeSinceLastChanged;
            if (lastActiveLog == null) {
                lastState = BluetoothStatsLog.BLUETOOTH_ENABLED_STATE_CHANGED__STATE__UNKNOWN;
                timeSinceLastChanged = 0;
            } else {
                lastState =
                        lastActiveLog.getEnable()
                                ? BluetoothStatsLog.BLUETOOTH_ENABLED_STATE_CHANGED__STATE__ENABLED
                                : BluetoothStatsLog
                                        .BLUETOOTH_ENABLED_STATE_CHANGED__STATE__DISABLED;
                timeSinceLastChanged = System.currentTimeMillis() - lastActiveLog.getTimestamp();
            }

            BluetoothStatsLog.write_non_chained(
                    BluetoothStatsLog.BLUETOOTH_ENABLED_STATE_CHANGED,
                    Binder.getCallingUid(),
                    null,
                    state,
                    reason,
                    packageName,
                    lastState,
                    timeSinceLastChanged);
        }
    }

    private void addCrashLog() {
        synchronized (mCrashTimestamps) {
            if (mCrashTimestamps.size() == CRASH_LOG_MAX_SIZE) {
                mCrashTimestamps.removeFirst();
            }
            mCrashTimestamps.add(System.currentTimeMillis());
            mCrashes++;
        }
    }

    @RequiresPermission(
            allOf = {
                android.Manifest.permission.BLUETOOTH_CONNECT,
                android.Manifest.permission.BLUETOOTH_PRIVILEGED,
            })
    private void recoverBluetoothServiceFromError(boolean clearBle) {
        Log.e(TAG, "recoverBluetoothServiceFromError");
        boolean repeatAirplaneRunnable = false;

        // 0 means we are matching unset `what` since we are using a token instead
        if (mHandler.hasMessages(0, ON_AIRPLANE_MODE_CHANGED_TOKEN)) {
            mHandler.removeCallbacksAndMessages(ON_AIRPLANE_MODE_CHANGED_TOKEN);
            repeatAirplaneRunnable = true;
        }
        mAdapterLock.readLock().lock();
        try {
            if (mAdapter != null) {
                // Unregister callback object
                mAdapter.unregisterCallback(mBluetoothCallback, mContext.getAttributionSource());
            }
        } catch (RemoteException | TimeoutException e) {
            Log.e(TAG, "Unable to unregister", e);
        } finally {
            mAdapterLock.readLock().unlock();
        }

        waitForState(STATE_OFF);

        sendBluetoothServiceDownCallback();

        mAdapterLock.writeLock().lock();
        try {
            if (mAdapter != null) {
                mAdapter = null;
                // Unbind
                mContext.unbindService(mConnection);
            }
        } finally {
            mAdapterLock.writeLock().unlock();
        }

        mHandler.removeMessages(MESSAGE_BLUETOOTH_STATE_CHANGE);
        mState.set(STATE_OFF);

        if (clearBle) {
            clearBleApps();
        }

        mEnable = false;

        // Send a Bluetooth Restart message to reenable bluetooth
        mHandler.sendEmptyMessageDelayed(MESSAGE_RESTART_BLUETOOTH_SERVICE, ERROR_RESTART_TIME_MS);

        if (repeatAirplaneRunnable) {
            onAirplaneModeChanged(isAirplaneModeOn());
        }
    }

    private boolean isBluetoothDisallowed() {
        final long callingIdentity = Binder.clearCallingIdentity();
        try {
            return mContext.getSystemService(UserManager.class)
                    .hasUserRestrictionForUser(UserManager.DISALLOW_BLUETOOTH, UserHandle.SYSTEM);
        } finally {
            Binder.restoreCallingIdentity(callingIdentity);
        }
    }

    /**
     * Disables BluetoothOppLauncherActivity component, so the Bluetooth sharing option is not
     * offered to the user if Bluetooth or sharing is disallowed. Puts the component to its default
     * state if Bluetooth is not disallowed.
     *
     * @param userHandle user to disable bluetooth sharing for
     * @param bluetoothSharingDisallowed whether bluetooth sharing is disallowed.
     */
    private void updateOppLauncherComponentState(
            UserHandle userHandle, boolean bluetoothSharingDisallowed) {
        try {
            int newState;
            if (bluetoothSharingDisallowed) {
                newState = PackageManager.COMPONENT_ENABLED_STATE_DISABLED;
            } else if (BluetoothProperties.isProfileOppEnabled().orElse(false)) {
                newState = PackageManager.COMPONENT_ENABLED_STATE_ENABLED;
            } else {
                newState = PackageManager.COMPONENT_ENABLED_STATE_DEFAULT;
            }

            // Bluetooth OPP activities that should always be enabled,
            // even when Bluetooth is turned OFF.
            List<String> baseBluetoothOppActivities =
                    List.of(
                            // Base sharing activity
                            "com.android.bluetooth.opp.BluetoothOppLauncherActivity",
                            // BT enable activities
                            "com.android.bluetooth.opp.BluetoothOppBtEnableActivity",
                            "com.android.bluetooth.opp.BluetoothOppBtEnablingActivity",
                            "com.android.bluetooth.opp.BluetoothOppBtErrorActivity");

            PackageManager systemPackageManager = mContext.getPackageManager();
            PackageManager userPackageManager =
                    mContext.createContextAsUser(userHandle, 0).getPackageManager();
            var allPackages = systemPackageManager.getPackagesForUid(Process.BLUETOOTH_UID);
            for (String candidatePackage : allPackages) {
                Log.v(TAG, "Searching package " + candidatePackage);
                PackageInfo packageInfo;
                try {
                    packageInfo =
                            systemPackageManager.getPackageInfo(
                                    candidatePackage,
                                    PackageManager.PackageInfoFlags.of(
                                            PackageManager.GET_ACTIVITIES
                                                    | PackageManager.MATCH_ANY_USER
                                                    | PackageManager.MATCH_UNINSTALLED_PACKAGES
                                                    | PackageManager.MATCH_DISABLED_COMPONENTS));
                } catch (PackageManager.NameNotFoundException e) {
                    // ignore, try next package
                    Log.e(TAG, "Could not find package " + candidatePackage);
                    continue;
                } catch (Exception e) {
                    Log.e(TAG, "Error while loading package" + e);
                    continue;
                }
                if (packageInfo.activities == null) {
                    continue;
                }
                for (var activity : packageInfo.activities) {
                    Log.v(TAG, "Checking activity " + activity.name);
                    if (baseBluetoothOppActivities.contains(activity.name)) {
                        for (String activityName : baseBluetoothOppActivities) {
                            userPackageManager.setComponentEnabledSetting(
                                    new ComponentName(candidatePackage, activityName),
                                    newState,
                                    PackageManager.DONT_KILL_APP);
                        }
                        return;
                    }
                }
            }

            Log.e(
                    TAG,
                    "Cannot toggle Bluetooth OPP activities, could not find them in any package");
        } catch (Exception e) {
            Log.e(TAG, "updateOppLauncherComponentState failed: " + e);
        }
    }

    private int getServiceRestartMs() {
        return (mErrorRecoveryRetryCounter + 1) * SERVICE_RESTART_TIME_MS;
    }

    void dump(FileDescriptor fd, PrintWriter writer, String[] args) {
        if ((args.length > 0) && args[0].startsWith("--proto")) {
            dumpProto(fd);
            return;
        }
        String errorMsg = null;

        writer.println("Bluetooth Status");
        writer.println("  enabled: " + isEnabled());
        writer.println("  state: " + mState);
        writer.println("  address: " + mAddress);
        writer.println("  name: " + mName);
        if (mEnable) {
            long onDuration = SystemClock.elapsedRealtime() - mLastEnabledTime;
            String onDurationString =
                    String.format(
                            Locale.US,
                            "%02d:%02d:%02d.%03d",
                            (int) (onDuration / (1000 * 60 * 60)),
                            (int) ((onDuration / (1000 * 60)) % 60),
                            (int) ((onDuration / 1000) % 60),
                            (int) (onDuration % 1000));
            writer.println("  time since enabled: " + onDurationString);
        }

        if (mActiveLogs.size() == 0) {
            writer.println("\nBluetooth never enabled!");
        } else {
            writer.println("\nEnable log:");
            for (ActiveLog log : mActiveLogs) {
                writer.println("  " + log);
            }
        }

        writer.println("\nBluetooth crashed " + mCrashes + " time" + (mCrashes == 1 ? "" : "s"));
        if (mCrashes == CRASH_LOG_MAX_SIZE) {
            writer.println("(last " + CRASH_LOG_MAX_SIZE + ")");
        }
        for (Long time : mCrashTimestamps) {
            writer.println("  " + timeToLog(time));
        }

        writer.println(
                "\n"
                        + mBleApps.size()
                        + " BLE app"
                        + (mBleApps.size() == 1 ? "" : "s")
                        + " registered");
        for (ClientDeathRecipient app : mBleApps.values()) {
            writer.println("  " + app.getPackageName());
        }

        writer.println("\nBluetoothManagerService:");
        writer.println("  mEnable:" + mEnable);
        writer.println("  mQuietEnable:" + mQuietEnable);
        writer.println("  mEnableExternal:" + mEnableExternal);
        writer.println("  mQuietEnableExternal:" + mQuietEnableExternal);

        writer.println("");
        writer.flush();
        if (args.length == 0) {
            // Add arg to produce output
            args = new String[1];
            args[0] = "--print";
        }

        try {
            dumpBluetoothFlags(writer);
        } catch (Exception e) {
            writer.println("Exception while dumping Bluetooth Flags");
        }

        if (mAdapter == null) {
            errorMsg = "Bluetooth Service not connected";
        } else {
            try {
                mAdapter.getAdapterBinder().asBinder().dumpAsync(fd, args);
            } catch (RemoteException re) {
                errorMsg = "RemoteException while dumping Bluetooth Service";
            }
        }
        if (errorMsg != null) {
            writer.println(errorMsg);
        }
    }

    private void dumpBluetoothFlags(PrintWriter writer)
            throws IllegalAccessException, InvocationTargetException {
        writer.println("🚩Flag dump:");

        // maxLen is used to align the flag output
        int maxLen =
                Arrays.stream(Flags.class.getDeclaredMethods())
                        .map(Method::getName)
                        .map(String::length)
                        .max(Integer::compare)
                        .get();

        String fmt = "\t%s: %-" + maxLen + "s %s";

        for (Method m : Flags.class.getDeclaredMethods()) {
            String flagStatus = ((Boolean) m.invoke(null)) ? "[■]" : "[ ]";
            String name = m.getName();
            String snakeCaseName =
                    name.replaceAll("([a-z])([A-Z]+)", "$1_$2").toLowerCase(Locale.US);
            writer.println(String.format(fmt, flagStatus, name, snakeCaseName));
        }
        writer.println("");
    }

    private void dumpProto(FileDescriptor fd) {
        final ProtoOutputStream proto = new ProtoOutputStream(new FileOutputStream(fd));
        proto.write(BluetoothManagerServiceDumpProto.ENABLED, isEnabled());
        proto.write(BluetoothManagerServiceDumpProto.STATE, mState.get());
        proto.write(
                BluetoothManagerServiceDumpProto.STATE_NAME,
                BluetoothAdapter.nameForState(mState.get()));
        proto.write(BluetoothManagerServiceDumpProto.ADDRESS, mAddress);
        proto.write(BluetoothManagerServiceDumpProto.NAME, mName);
        if (mEnable) {
            proto.write(BluetoothManagerServiceDumpProto.LAST_ENABLED_TIME_MS, mLastEnabledTime);
        }
        proto.write(
                BluetoothManagerServiceDumpProto.CURR_TIMESTAMP_MS, SystemClock.elapsedRealtime());
        for (ActiveLog log : mActiveLogs) {
            long token = proto.start(BluetoothManagerServiceDumpProto.ACTIVE_LOGS);
            log.dump(proto);
            proto.end(token);
        }
        proto.write(BluetoothManagerServiceDumpProto.NUM_CRASHES, mCrashes);
        proto.write(
                BluetoothManagerServiceDumpProto.CRASH_LOG_MAXED, mCrashes == CRASH_LOG_MAX_SIZE);
        for (Long time : mCrashTimestamps) {
            proto.write(BluetoothManagerServiceDumpProto.CRASH_TIMESTAMPS_MS, time);
        }
        proto.write(BluetoothManagerServiceDumpProto.NUM_BLE_APPS, mBleApps.size());
        for (ClientDeathRecipient app : mBleApps.values()) {
            proto.write(
                    BluetoothManagerServiceDumpProto.BLE_APP_PACKAGE_NAMES, app.getPackageName());
        }
        proto.flush();
    }

    private static String getEnableDisableReasonString(int reason) {
        switch (reason) {
            case BluetoothProtoEnums.ENABLE_DISABLE_REASON_APPLICATION_REQUEST:
                return "APPLICATION_REQUEST";
            case BluetoothProtoEnums.ENABLE_DISABLE_REASON_AIRPLANE_MODE:
                return "AIRPLANE_MODE";
            case BluetoothProtoEnums.ENABLE_DISABLE_REASON_DISALLOWED:
                return "DISALLOWED";
            case BluetoothProtoEnums.ENABLE_DISABLE_REASON_RESTARTED:
                return "RESTARTED";
            case BluetoothProtoEnums.ENABLE_DISABLE_REASON_START_ERROR:
                return "START_ERROR";
            case BluetoothProtoEnums.ENABLE_DISABLE_REASON_SYSTEM_BOOT:
                return "SYSTEM_BOOT";
            case BluetoothProtoEnums.ENABLE_DISABLE_REASON_CRASH:
                return "CRASH";
            case BluetoothProtoEnums.ENABLE_DISABLE_REASON_USER_SWITCH:
                return "USER_SWITCH";
            case BluetoothProtoEnums.ENABLE_DISABLE_REASON_RESTORE_USER_SETTING:
                return "RESTORE_USER_SETTING";
            case BluetoothProtoEnums.ENABLE_DISABLE_REASON_FACTORY_RESET:
                return "FACTORY_RESET";
            case BluetoothProtoEnums.ENABLE_DISABLE_REASON_INIT_FLAGS_CHANGED:
                return "INIT_FLAGS_CHANGED";
            case BluetoothProtoEnums.ENABLE_DISABLE_REASON_UNSPECIFIED:
            default:
                return "UNKNOWN[" + reason + "]";
        }
    }

    static @NonNull Bundle getTempAllowlistBroadcastOptions() {
        final long duration = 10_000;
        final BroadcastOptions bOptions = BroadcastOptions.makeBasic();
        bOptions.setTemporaryAppAllowlist(
                duration,
                TEMPORARY_ALLOW_LIST_TYPE_FOREGROUND_SERVICE_ALLOWED,
                PowerExemptionManager.REASON_BLUETOOTH_BROADCAST,
                "");
        return bOptions.toBundle();
    }

    private ComponentName resolveSystemService(@NonNull Intent intent) {
        List<ResolveInfo> results = mContext.getPackageManager().queryIntentServices(intent, 0);
        if (results == null) {
            return null;
        }
        ComponentName comp = null;
        for (int i = 0; i < results.size(); i++) {
            ResolveInfo ri = results.get(i);
            if ((ri.serviceInfo.applicationInfo.flags & ApplicationInfo.FLAG_SYSTEM) == 0) {
                continue;
            }
            ComponentName foundComp =
                    new ComponentName(
                            ri.serviceInfo.applicationInfo.packageName, ri.serviceInfo.name);
            if (comp != null) {
                throw new IllegalStateException(
                        "Multiple system services handle "
                                + intent
                                + ": "
                                + comp
                                + ", "
                                + foundComp);
            }
            comp = foundComp;
        }
        return comp;
    }

    int setBtHciSnoopLogMode(int mode) {
        final BluetoothProperties.snoop_log_mode_values snoopMode;

        switch (mode) {
            case BluetoothAdapter.BT_SNOOP_LOG_MODE_DISABLED:
                snoopMode = BluetoothProperties.snoop_log_mode_values.DISABLED;
                break;
            case BluetoothAdapter.BT_SNOOP_LOG_MODE_FILTERED:
                snoopMode = BluetoothProperties.snoop_log_mode_values.FILTERED;
                break;
            case BluetoothAdapter.BT_SNOOP_LOG_MODE_FULL:
                snoopMode = BluetoothProperties.snoop_log_mode_values.FULL;
                break;
            default:
                Log.e(TAG, "setBtHciSnoopLogMode: Not a valid mode:" + mode);
                return BluetoothStatusCodes.ERROR_BAD_PARAMETERS;
        }
        try {
            BluetoothProperties.snoop_log_mode(snoopMode);
        } catch (RuntimeException e) {
            Log.e(TAG, "setBtHciSnoopLogMode: Failed to set mode to " + mode + ": " + e);
            return BluetoothStatusCodes.ERROR_UNKNOWN;
        }
        return BluetoothStatusCodes.SUCCESS;
    }

    int getBtHciSnoopLogMode() {
        BluetoothProperties.snoop_log_mode_values mode =
                BluetoothProperties.snoop_log_mode()
                        .orElse(BluetoothProperties.snoop_log_mode_values.DISABLED);
        if (mode == BluetoothProperties.snoop_log_mode_values.FILTERED) {
            return BluetoothAdapter.BT_SNOOP_LOG_MODE_FILTERED;
        } else if (mode == BluetoothProperties.snoop_log_mode_values.FULL) {
            return BluetoothAdapter.BT_SNOOP_LOG_MODE_FULL;
        }
        return BluetoothAdapter.BT_SNOOP_LOG_MODE_DISABLED;
    }

    private final boolean mDeviceConfigAllowAutoOn;

    private void autoOnSetupTimer() {
        if (!mDeviceConfigAllowAutoOn) {
            Log.d(TAG, "No support for AutoOn feature: Not creating a timer");
            return;
        }
        AutoOnFeature.resetAutoOnTimerForUser(
                mLooper, mCurrentUserContext, mState, this::enableFromAutoOn);
    }

    private void autoOnHiddenListener() {
        if (!mDeviceConfigAllowAutoOn) {
            Log.d(TAG, "No support for AutoOn feature: Not listening on hidden api");
            return;
        }
        if (isAtLeastV()) {
            Log.d(TAG, "AutoOn feature: prevent listening on hidden api. Use proper API in V+");
            return;
        }
        AutoOnFeature.registerHiddenApiListener(
                mLooper, mCurrentUserContext, mState, this::enableFromAutoOn);
    }

    private <T> T postAndWait(Callable<T> callable) {
        FutureTask<T> task = new FutureTask(callable);

        mHandler.post(task);
        try {
            return task.get(1, TimeUnit.SECONDS);
        } catch (TimeoutException | InterruptedException e) {
            SneakyThrow.sneakyThrow(e);
        } catch (ExecutionException e) {
            SneakyThrow.sneakyThrow(e.getCause());
        }
        return null;
    }

    boolean isAutoOnSupported() {
        return mDeviceConfigAllowAutoOn
                && postAndWait(
                        () ->
                                AutoOnFeature.isUserSupported(
                                        mCurrentUserContext.getContentResolver()));
    }

    boolean isAutoOnEnabled() {
        if (!mDeviceConfigAllowAutoOn) {
            throw new IllegalStateException("AutoOnFeature is not supported in current config");
        }
        return postAndWait(() -> AutoOnFeature.isUserEnabled(mCurrentUserContext));
    }

    void setAutoOnEnabled(boolean status) {
        if (!mDeviceConfigAllowAutoOn) {
            throw new IllegalStateException("AutoOnFeature is not supported in current config");
        }
        postAndWait(
                Executors.callable(
                        () ->
                                AutoOnFeature.setUserEnabled(
                                        mLooper,
                                        mCurrentUserContext,
                                        mState,
                                        status,
                                        this::enableFromAutoOn)));
    }

    /**
     * Check if BLE is supported by this platform
     *
     * @param context current device context
     * @return true if BLE is supported, false otherwise
     */
    private static boolean isBleSupported(Context context) {
        return context.getPackageManager().hasSystemFeature(PackageManager.FEATURE_BLUETOOTH_LE);
    }

    /**
     * Check if this is an automotive device
     *
     * @param context current device context
     * @return true if this Android device is an automotive device, false otherwise
     */
    private static boolean isAutomotive(Context context) {
        return context.getPackageManager().hasSystemFeature(PackageManager.FEATURE_AUTOMOTIVE);
    }

    /**
     * Check if this is a watch device
     *
     * @param context current device context
     * @return true if this Android device is a watch device, false otherwise
     */
    private static boolean isWatch(Context context) {
        return context.getPackageManager().hasSystemFeature(PackageManager.FEATURE_WATCH);
    }

    /**
     * Check if this is a TV device
     *
     * @param context current device context
     * @return true if this Android device is a TV device, false otherwise
     */
    private static boolean isTv(Context context) {
        PackageManager pm = context.getPackageManager();
        return pm.hasSystemFeature(PackageManager.FEATURE_TELEVISION)
                || pm.hasSystemFeature(PackageManager.FEATURE_LEANBACK);
    }
}<|MERGE_RESOLUTION|>--- conflicted
+++ resolved
@@ -1421,7 +1421,6 @@
             }
 
             if (persist) {
-<<<<<<< HEAD
                 sendDisableMsg(BluetoothProtoEnums.ENABLE_DISABLE_REASON_APPLICATION_REQUEST,
                             packageName);
 
@@ -1450,10 +1449,7 @@
                 }
             }
             if (persist) {
-                persistBluetoothSetting(BLUETOOTH_OFF);
-=======
                 setBluetoothPersistedState(BLUETOOTH_OFF);
->>>>>>> 4d9c9aff
             }
             mEnableExternal = false;
         }
@@ -1844,7 +1840,7 @@
                                         mAdapter.updateQuietModeStatus(mQuietEnable,
                                                 mContext.getAttributionSource());
                                         mAdapter.startBrEdr(mContext.getAttributionSource());
-                                        persistBluetoothSetting(BLUETOOTH_ON_BLUETOOTH);
+                                        setBluetoothPersistedState(BLUETOOTH_ON_BLUETOOTH);
 
                                         // waive WRITE_SECURE_SETTINGS permission check
                                         long callingIdentity = Binder.clearCallingIdentity();
@@ -2191,7 +2187,7 @@
                             && (newState == STATE_OFF)
                             && (mAdapter != null)
                             && mEnable) {
-                         persistBluetoothSetting(BLUETOOTH_OFF);
+                         setBluetoothPersistedState(BLUETOOTH_OFF);
                     }
                     if ((prevState == STATE_TURNING_ON)
                             && (newState == STATE_BLE_ON)
