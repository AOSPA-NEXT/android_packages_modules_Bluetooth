/*
 * Copyright (C) 2012 The Android Open Source Project
 *
 * Licensed under the Apache License, Version 2.0 (the "License");
 * you may not use this file except in compliance with the License.
 * You may obtain a copy of the License at
 *
 *      http://www.apache.org/licenses/LICENSE-2.0
 *
 * Unless required by applicable law or agreed to in writing, software
 * distributed under the License is distributed on an "AS IS" BASIS,
 * WITHOUT WARRANTIES OR CONDITIONS OF ANY KIND, either express or implied.
 * See the License for the specific language governing permissions and
 * limitations under the License.
 */

package com.android.server.bluetooth;

import static android.bluetooth.BluetoothAdapter.STATE_BLE_ON;
import static android.bluetooth.BluetoothAdapter.STATE_BLE_TURNING_OFF;
import static android.bluetooth.BluetoothAdapter.STATE_BLE_TURNING_ON;
import static android.bluetooth.BluetoothAdapter.STATE_OFF;
import static android.bluetooth.BluetoothAdapter.STATE_ON;
import static android.bluetooth.BluetoothAdapter.STATE_TURNING_OFF;
import static android.bluetooth.BluetoothAdapter.STATE_TURNING_ON;
import static android.bluetooth.BluetoothProtoEnums.ENABLE_DISABLE_REASON_AIRPLANE_MODE;
import static android.bluetooth.BluetoothProtoEnums.ENABLE_DISABLE_REASON_APPLICATION_REQUEST;
import static android.bluetooth.BluetoothProtoEnums.ENABLE_DISABLE_REASON_CRASH;
import static android.bluetooth.BluetoothProtoEnums.ENABLE_DISABLE_REASON_DISALLOWED;
import static android.bluetooth.BluetoothProtoEnums.ENABLE_DISABLE_REASON_FACTORY_RESET;
import static android.bluetooth.BluetoothProtoEnums.ENABLE_DISABLE_REASON_RESTARTED;
import static android.bluetooth.BluetoothProtoEnums.ENABLE_DISABLE_REASON_RESTORE_USER_SETTING;
import static android.bluetooth.BluetoothProtoEnums.ENABLE_DISABLE_REASON_SATELLITE_MODE;
import static android.bluetooth.BluetoothProtoEnums.ENABLE_DISABLE_REASON_START_ERROR;
import static android.bluetooth.BluetoothProtoEnums.ENABLE_DISABLE_REASON_SYSTEM_BOOT;
import static android.bluetooth.BluetoothProtoEnums.ENABLE_DISABLE_REASON_USER_SWITCH;
import static android.os.PowerExemptionManager.TEMPORARY_ALLOW_LIST_TYPE_FOREGROUND_SERVICE_ALLOWED;

import static com.android.modules.utils.build.SdkLevel.isAtLeastV;

import static java.util.Objects.requireNonNull;

import android.annotation.NonNull;
import android.annotation.RequiresPermission;
import android.app.ActivityManager;
import android.app.BroadcastOptions;
import android.bluetooth.BluetoothAdapter;
import android.bluetooth.BluetoothStatusCodes;
import android.bluetooth.IBluetooth;
import android.bluetooth.IBluetoothCallback;
import android.bluetooth.IBluetoothManager;
import android.bluetooth.IBluetoothManagerCallback;
import android.content.BroadcastReceiver;
import android.content.ComponentName;
import android.content.ContentResolver;
import android.content.Context;
import android.content.Intent;
import android.content.IntentFilter;
import android.content.ServiceConnection;
import android.content.pm.ApplicationInfo;
import android.content.pm.PackageInfo;
import android.content.pm.PackageManager;
import android.content.pm.ResolveInfo;
import android.database.ContentObserver;
import android.os.Binder;
import android.os.Build;
import android.os.Bundle;
import android.os.Handler;
import android.os.IBinder;
import android.os.Looper;
import android.os.Message;
import android.os.PowerExemptionManager;
import android.os.Process;
import android.os.RemoteCallbackList;
import android.os.RemoteException;
import android.os.SystemClock;
import android.os.SystemProperties;
import android.os.UserHandle;
import android.os.UserManager;
import android.provider.Settings;
import android.provider.Settings.SettingNotFoundException;
import android.sysprop.BluetoothProperties;
import android.util.proto.ProtoOutputStream;

import androidx.annotation.RequiresApi;

import com.android.bluetooth.BluetoothStatsLog;
import com.android.bluetooth.flags.Flags;
import com.android.internal.annotations.GuardedBy;
import com.android.internal.annotations.VisibleForTesting;
import com.android.modules.expresslog.Counter;
import com.android.server.BluetoothManagerServiceDumpProto;
import com.android.server.bluetooth.airplane.AirplaneModeListener;
import com.android.server.bluetooth.satellite.SatelliteModeListener;

import libcore.util.SneakyThrow;

import kotlin.Unit;
import kotlin.time.TimeSource;

import java.io.FileDescriptor;
import java.io.FileOutputStream;
import java.io.PrintWriter;
import java.lang.reflect.InvocationTargetException;
import java.lang.reflect.Method;
import java.time.Duration;
import java.time.Instant;
import java.time.ZoneId;
import java.time.format.DateTimeFormatter;
import java.util.ArrayList;
import java.util.Arrays;
import java.util.LinkedList;
import java.util.List;
import java.util.Locale;
import java.util.Map;
import java.util.concurrent.Callable;
import java.util.concurrent.ConcurrentHashMap;
import java.util.concurrent.ExecutionException;
import java.util.concurrent.Executors;
import java.util.concurrent.FutureTask;
import java.util.concurrent.TimeUnit;
import java.util.concurrent.TimeoutException;
import java.util.concurrent.locks.ReentrantReadWriteLock;

class BluetoothManagerService {
    private static final String TAG = BluetoothManagerService.class.getSimpleName();

    private static final int ACTIVE_LOG_MAX_SIZE = 20;
    private static final int CRASH_LOG_MAX_SIZE = 100;

    // Maximum msec to wait for a bind
    private static final int TIMEOUT_BIND_MS =
            3000 * SystemProperties.getInt("ro.hw_timeout_multiplier", 1);

    // Timeout value for synchronous binder call
    private static final Duration SYNC_CALLS_TIMEOUT =
            Duration.ofSeconds(3 * SystemProperties.getInt("ro.hw_timeout_multiplier", 1));

    /**
     * @return timeout value for synchronous binder call
     */
    private static Duration getSyncTimeout() {
        return SYNC_CALLS_TIMEOUT;
    }

    // Maximum msec to wait for service restart
    private static final int SERVICE_RESTART_TIME_MS =
            400 * SystemProperties.getInt("ro.hw_timeout_multiplier", 1);
    // Maximum msec to wait for restart due to error
    private static final int ERROR_RESTART_TIME_MS =
            3000 * SystemProperties.getInt("ro.hw_timeout_multiplier", 1);
    // Maximum msec to delay MESSAGE_USER_SWITCHED
    private static final int USER_SWITCHED_TIME_MS =
            200 * SystemProperties.getInt("ro.hw_timeout_multiplier", 1);
    // Delay for the addProxy function in msec
    private static final int ADD_PROXY_DELAY_MS =
            100 * SystemProperties.getInt("ro.hw_timeout_multiplier", 1);
    // Delay for retrying enable and disable in msec
    private static final int ENABLE_DISABLE_DELAY_MS =
            300 * SystemProperties.getInt("ro.hw_timeout_multiplier", 1);

    @VisibleForTesting static final int MESSAGE_ENABLE = 1;
    @VisibleForTesting static final int MESSAGE_DISABLE = 2;
    @VisibleForTesting static final int MESSAGE_HANDLE_ENABLE_DELAYED = 3;
    @VisibleForTesting static final int MESSAGE_HANDLE_DISABLE_DELAYED = 4;
    @VisibleForTesting static final int MESSAGE_INFORM_ADAPTER_SERVICE_UP = 22;
    @VisibleForTesting static final int MESSAGE_BLUETOOTH_SERVICE_CONNECTED = 40;
    @VisibleForTesting static final int MESSAGE_BLUETOOTH_SERVICE_DISCONNECTED = 41;
    @VisibleForTesting static final int MESSAGE_RESTART_BLUETOOTH_SERVICE = 42;
    @VisibleForTesting static final int MESSAGE_BLUETOOTH_STATE_CHANGE = 60;
    @VisibleForTesting static final int MESSAGE_TIMEOUT_BIND = 100;
    @VisibleForTesting static final int MESSAGE_GET_NAME_AND_ADDRESS = 200;
    @VisibleForTesting static final int MESSAGE_USER_SWITCHED = 300;
    @VisibleForTesting static final int MESSAGE_USER_UNLOCKED = 301;
    @VisibleForTesting static final int MESSAGE_RESTORE_USER_SETTING = 500;

    private static final int RESTORE_SETTING_TO_ON = 1;
    private static final int RESTORE_SETTING_TO_OFF = 0;

    private static final int MAX_ERROR_RESTART_RETRIES = 6;
    private static final int MAX_WAIT_FOR_ENABLE_DISABLE_RETRIES = 10;

    // Bluetooth persisted setting is off
    @VisibleForTesting static final int BLUETOOTH_OFF = 0;
    // Bluetooth persisted setting is on
    // and Airplane mode won't affect Bluetooth state at start up
    // This is the default value
    @VisibleForTesting static final int BLUETOOTH_ON_BLUETOOTH = 1;
    // Bluetooth persisted setting is on
    // but Airplane mode will affect Bluetooth state at start up
    // and Airplane mode will have higher priority.
    @VisibleForTesting static final int BLUETOOTH_ON_AIRPLANE = 2;

    private final Context mContext;
    private final Looper mLooper;

    private final UserManager mUserManager;

    // Locks are not provided for mName and mAddress.
    // They are accessed in handler or broadcast receiver, same thread context.
    private String mAddress = null;
    private String mName = null;
    private final ContentResolver mContentResolver;
    private final RemoteCallbackList<IBluetoothManagerCallback> mCallbacks =
            new RemoteCallbackList<IBluetoothManagerCallback>();
    private final BluetoothServiceBinder mBinder;

    private final ReentrantReadWriteLock mAdapterLock = new ReentrantReadWriteLock();

    @GuardedBy("mAdapterLock")
    private AdapterBinder mAdapter = null;

    private int mBindingUserID;
    private boolean mTryBindOnBindTimeout = false;

    private List<Integer> mSupportedProfileList = new ArrayList<>();

    // used inside handler thread
    private boolean mQuietEnable = false;
    private boolean mEnable = false;
    private boolean mShutdownInProgress = false;

    private Context mCurrentUserContext = null;

    static String timeToLog(long timestamp) {
        return DateTimeFormatter.ofPattern("MM-dd HH:mm:ss.SSS")
                .withZone(ZoneId.systemDefault())
                .format(Instant.ofEpochMilli(timestamp));
    }

    // Used for tracking apps that enabled / disabled Bluetooth.
    private static class ActiveLog {
        private int mReason;
        private String mPackageName;
        private boolean mEnable;
        private boolean mIsBle;
        private long mTimestamp;

        ActiveLog(int reason, String packageName, boolean enable, boolean isBle, long timestamp) {
            mReason = reason;
            mPackageName = packageName;
            mEnable = enable;
            mIsBle = isBle;
            mTimestamp = timestamp;
            Log.d(TAG, this.toString());
        }

        @Override
        public String toString() {
            return timeToLog(mTimestamp)
                    + ("\tPackage [" + mPackageName + "]")
                    + " requested to"
                    + (" [" + (mEnable ? "Enable" : "Disable") + (mIsBle ? "Ble" : "") + "]")
                    + (".\tReason is " + getEnableDisableReasonString(mReason));
        }

        long getTimestamp() {
            return mTimestamp;
        }

        boolean getEnable() {
            return mEnable;
        }

        void dump(ProtoOutputStream proto) {
            proto.write(BluetoothManagerServiceDumpProto.ActiveLog.TIMESTAMP_MS, mTimestamp);
            proto.write(BluetoothManagerServiceDumpProto.ActiveLog.ENABLE, mEnable);
            proto.write(BluetoothManagerServiceDumpProto.ActiveLog.PACKAGE_NAME, mPackageName);
            proto.write(BluetoothManagerServiceDumpProto.ActiveLog.REASON, mReason);
        }
    }

    private final LinkedList<ActiveLog> mActiveLogs = new LinkedList<>();
    private final LinkedList<Long> mCrashTimestamps = new LinkedList<>();
    private int mCrashes = 0;
    private long mLastEnabledTime;

    // configuration from external IBinder call which is used to
    // synchronize with broadcast receiver.
    private boolean mQuietEnableExternal = false;
    private boolean mEnableExternal = false;

    // Map of apps registered to keep BLE scanning on.
    private Map<IBinder, ClientDeathRecipient> mBleApps =
            new ConcurrentHashMap<IBinder, ClientDeathRecipient>();

    private final BluetoothAdapterState mState = new BluetoothAdapterState();

    private final BluetoothHandler mHandler;
    private int mErrorRecoveryRetryCounter = 0;

    private final boolean mIsHearingAidProfileSupported;

    private final IBluetoothCallback mBluetoothCallback =
            new IBluetoothCallback.Stub() {
                @Override
                public void onBluetoothStateChange(int prevState, int newState)
                        throws RemoteException {
                    mHandler.obtainMessage(MESSAGE_BLUETOOTH_STATE_CHANGE, prevState, newState)
                            .sendToTarget();
                }
            };

    public void onUserRestrictionsChanged(UserHandle userHandle) {
        final boolean newBluetoothDisallowed =
                mUserManager.hasUserRestrictionForUser(UserManager.DISALLOW_BLUETOOTH, userHandle);
        // Disallow Bluetooth sharing when either Bluetooth is disallowed or Bluetooth sharing
        // is disallowed
        final boolean newBluetoothSharingDisallowed =
                mUserManager.hasUserRestrictionForUser(
                                UserManager.DISALLOW_BLUETOOTH_SHARING, userHandle)
                        || newBluetoothDisallowed;

        // Disable OPP activities for this userHandle
        updateOppLauncherComponentState(userHandle, newBluetoothSharingDisallowed);

        // DISALLOW_BLUETOOTH can only be set by DO or PO on the system user.
        // Only trigger once instead of for all users
        if (UserHandle.SYSTEM.equals(userHandle) && newBluetoothDisallowed) {
            sendDisableMsg(ENABLE_DISABLE_REASON_DISALLOWED);
        }
    }

    boolean onFactoryReset() {
        // Wait for stable state if bluetooth is temporary state.
        int state = getState();
        if (state == STATE_BLE_TURNING_ON
                || state == STATE_TURNING_ON
                || state == STATE_TURNING_OFF) {
            if (!waitForState(STATE_BLE_ON, STATE_ON)) {
                return false;
            }
        }

        // Clear registered LE apps to force shut-off Bluetooth
        clearBleApps();
        state = getState();
        mAdapterLock.readLock().lock();
        try {
            if (mAdapter == null) {
                return false;
            }
            if (state == STATE_BLE_ON) {
                addActiveLog(ENABLE_DISABLE_REASON_FACTORY_RESET, false);
                mAdapter.stopBle(mContext.getAttributionSource());
                return true;
            } else if (state == STATE_ON) {
                addActiveLog(ENABLE_DISABLE_REASON_FACTORY_RESET, false);
                mAdapter.disable(mContext.getAttributionSource());
                return true;
            }
        } catch (RemoteException e) {
            Log.e(TAG, "Unable to shutdown Bluetooth", e);
        } finally {
            mAdapterLock.readLock().unlock();
        }
        return false;
    }

    private int estimateBusyTime(int state) {
        if (state == STATE_BLE_ON && isBluetoothPersistedStateOn()) {
            // Bluetooth is in BLE and is starting classic
            return SERVICE_RESTART_TIME_MS;
        } else if (state != STATE_ON && state != STATE_OFF && state != STATE_BLE_ON) {
            // Bluetooth is turning state
            return ADD_PROXY_DELAY_MS;
        } else if (mHandler.hasMessages(MESSAGE_ENABLE)
                || mHandler.hasMessages(MESSAGE_DISABLE)
                || mHandler.hasMessages(MESSAGE_HANDLE_ENABLE_DELAYED)
                || mHandler.hasMessages(MESSAGE_HANDLE_DISABLE_DELAYED)
                || mHandler.hasMessages(MESSAGE_RESTART_BLUETOOTH_SERVICE)
                || mHandler.hasMessages(MESSAGE_TIMEOUT_BIND)) {
            Log.d(
                    TAG,
                    "Busy reason:"
                            + " ENABLE="
                            + mHandler.hasMessages(MESSAGE_ENABLE)
                            + " DISABLE="
                            + mHandler.hasMessages(MESSAGE_DISABLE)
                            + " HANDLE_ENABLE_DELAYED="
                            + mHandler.hasMessages(MESSAGE_HANDLE_ENABLE_DELAYED)
                            + " HANDLE_DISABLE_DELAYED="
                            + mHandler.hasMessages(MESSAGE_HANDLE_DISABLE_DELAYED)
                            + " RESTART_BLUETOOTH_SERVICE="
                            + mHandler.hasMessages(MESSAGE_RESTART_BLUETOOTH_SERVICE)
                            + " TIMEOUT_BIND="
                            + mHandler.hasMessages(MESSAGE_TIMEOUT_BIND));
            // Bluetooth is restarting
            return SERVICE_RESTART_TIME_MS;
        }
        return 0;
    }

    private void delayModeChangedIfNeeded(Object token, Runnable r, String modechanged) {
        final int state = getState();
        final int delayMs = estimateBusyTime(state);
        Log.d(
                TAG,
                ("delayModeChangedIfNeeded(" + modechanged + "):")
                        + (" state=" + BluetoothAdapter.nameForState(state))
                        + (" isAirplaneModeOn()=" + isAirplaneModeOn())
                        + (" isSatelliteModeOn()=" + isSatelliteModeOn())
                        + (" delayed=" + delayMs + "ms"));

        mHandler.removeCallbacksAndMessages(token);

        if (delayMs > 0) {
            mHandler.postDelayed(
                    () -> delayModeChangedIfNeeded(token, r, modechanged), token, delayMs);
        } else {
            r.run();
        }
    }

    /** Send Intent to the Notification Service in the Bluetooth app */
    Unit sendToggleNotification(String notificationReason) {
        Intent intent =
                new Intent("android.bluetooth.notification.action.SEND_TOGGLE_NOTIFICATION");
        intent.setComponent(resolveSystemService(intent));
        intent.putExtra(
                "android.bluetooth.notification.extra.NOTIFICATION_REASON", notificationReason);
        mCurrentUserContext.startService(intent);
        return Unit.INSTANCE;
    }

    private static final Object ON_AIRPLANE_MODE_CHANGED_TOKEN = new Object();
    private static final Object ON_SATELLITE_MODE_CHANGED_TOKEN = new Object();
    private static final Object ON_SWITCH_USER_TOKEN = new Object();

    @RequiresPermission(android.Manifest.permission.BLUETOOTH_PRIVILEGED)
    Unit onAirplaneModeChanged(boolean isAirplaneModeOn) {
        mHandler.postDelayed(
                () ->
                        delayModeChangedIfNeeded(
                                ON_AIRPLANE_MODE_CHANGED_TOKEN,
                                () -> handleAirplaneModeChanged(isAirplaneModeOn),
                                "onAirplaneModeChanged"),
                ON_AIRPLANE_MODE_CHANGED_TOKEN,
                0);
        return Unit.INSTANCE;
    }

    // TODO(b/289584302): Update to private once use_new_satellite_mode is enabled
    @RequiresPermission(android.Manifest.permission.BLUETOOTH_PRIVILEGED)
    Unit onSatelliteModeChanged(boolean isSatelliteModeOn) {
        mHandler.postDelayed(
                () ->
                        delayModeChangedIfNeeded(
                                ON_SATELLITE_MODE_CHANGED_TOKEN,
                                () -> handleSatelliteModeChanged(isSatelliteModeOn),
                                "onSatelliteModeChanged"),
                ON_SATELLITE_MODE_CHANGED_TOKEN,
                0);
        return Unit.INSTANCE;
    }

    @RequiresPermission(android.Manifest.permission.BLUETOOTH_PRIVILEGED)
    void onSwitchUser(UserHandle userHandle) {
        mHandler.postDelayed(
                () ->
                        delayModeChangedIfNeeded(
                                ON_SWITCH_USER_TOKEN,
                                () -> handleSwitchUser(userHandle),
                                "onSwitchUser"),
                ON_SWITCH_USER_TOKEN,
                0);
    }

    private void forceToOffFromModeChange(int currentState, int reason) {
        // Clear registered LE apps to force shut-off
        clearBleApps();

        if (reason == ENABLE_DISABLE_REASON_SATELLITE_MODE
                || !AirplaneModeListener.hasUserToggledApm(mCurrentUserContext)) {
            // AirplaneMode can have a state where it does not impact the AutoOnFeature
            AutoOnFeature.pause();
        }

        if (currentState == STATE_ON) {
            sendDisableMsg(reason);
        } else if (currentState == STATE_BLE_ON) {
            // If currentState is BLE_ON make sure we trigger stopBle
            mAdapterLock.readLock().lock();
            try {
                if (mAdapter != null) {
                    addActiveLog(reason, false);
                    mAdapter.stopBle(mContext.getAttributionSource());
                    mEnable = false;
                    mEnableExternal = false;
                }
            } catch (RemoteException e) {
                Log.e(TAG, "Unable to call stopBle", e);
            } finally {
                mAdapterLock.readLock().unlock();
            }
        }
    }

    @RequiresPermission(android.Manifest.permission.BLUETOOTH_PRIVILEGED)
    private void handleAirplaneModeChanged(boolean isAirplaneModeOn) {
        synchronized (this) {
            if (isBluetoothPersistedStateOn()) {
                if (isAirplaneModeOn) {
                    setBluetoothPersistedState(BLUETOOTH_ON_AIRPLANE);
                } else {
                    setBluetoothPersistedState(BLUETOOTH_ON_BLUETOOTH);
                }
            }

            int currentState = mState.get();

            Log.d(
                    TAG,
                    ("handleAirplaneModeChanged(" + isAirplaneModeOn + "):")
                            + (" currentState=" + BluetoothAdapter.nameForState(currentState)));

            if (isAirplaneModeOn) {
<<<<<<< HEAD
                // Clear registered LE apps to force shut-off
                clearBleApps();

                if (!AirplaneModeListener.hasUserToggledApm(mCurrentUserContext)) {
                    AutoOnFeature.pause();
                }

                // If state is BLE_ON make sure we trigger stopBle
                if (st == STATE_BLE_ON) {
                    mAdapterLock.readLock().lock();
                    try {
                        if (mAdapter != null) {
                            addActiveLog(ENABLE_DISABLE_REASON_AIRPLANE_MODE, false);
                            mAdapter.stopBle(mContext.getAttributionSource());
                            mEnable = false;
                        }
                    } catch (RemoteException e) {
                        Log.e(TAG, "Unable to call stopBle", e);
                    } finally {
                        mAdapterLock.readLock().unlock();
                    }
                } else if (st == STATE_ON) {
                    sendDisableMsg(ENABLE_DISABLE_REASON_AIRPLANE_MODE);
                }
            } else if (mEnableExternal) {
                if (isBluetoothPersistedStateOn()) {
                    Log.d(TAG, "Airplane OFF: sendEnableMsg");
                    sendEnableMsg(mQuietEnableExternal, ENABLE_DISABLE_REASON_AIRPLANE_MODE);
                }
            } else if (st != STATE_ON) {
=======
                forceToOffFromModeChange(currentState, ENABLE_DISABLE_REASON_AIRPLANE_MODE);
            } else if (mEnableExternal) {
                sendEnableMsg(mQuietEnableExternal, ENABLE_DISABLE_REASON_AIRPLANE_MODE);
            } else if (currentState != STATE_ON) {
>>>>>>> 7ebc0a75
                autoOnSetupTimer();
            }
        }
    }

    private void handleSatelliteModeChanged(boolean isSatelliteModeOn) {
        final int currentState = mState.get();

        if (shouldBluetoothBeOn(isSatelliteModeOn) && currentState != STATE_ON) {
            sendEnableMsg(mQuietEnableExternal, ENABLE_DISABLE_REASON_SATELLITE_MODE);
        } else if (!shouldBluetoothBeOn(isSatelliteModeOn) && currentState != STATE_OFF) {
            forceToOffFromModeChange(currentState, ENABLE_DISABLE_REASON_SATELLITE_MODE);
        } else if (!isSatelliteModeOn
                && !shouldBluetoothBeOn(isSatelliteModeOn)
                && currentState != STATE_ON) {
            autoOnSetupTimer();
        }
    }

    private boolean shouldBluetoothBeOn(boolean isSatelliteModeOn) {
        if (!isBluetoothPersistedStateOn()) {
            Log.d(TAG, "shouldBluetoothBeOn: User want BT off.");
            return false;
        }

        if (isSatelliteModeOn) {
            Log.d(TAG, "shouldBluetoothBeOn: BT should be off as satellite mode is on.");
            return false;
        }

        if (isAirplaneModeOn() && isBluetoothPersistedStateOnAirplane()) {
            Log.d(TAG, "shouldBluetoothBeOn: BT should be off as airplaneMode is on.");
            return false;
        }

        Log.d(TAG, "shouldBluetoothBeOn: BT should be on.");
        return true;
    }

    private final BroadcastReceiver mReceiver =
            new BroadcastReceiver() {
                @Override
                public void onReceive(Context context, Intent intent) {
                    String action = intent.getAction();
                    if (BluetoothAdapter.ACTION_LOCAL_NAME_CHANGED.equals(action)) {
                        String newName = intent.getStringExtra(BluetoothAdapter.EXTRA_LOCAL_NAME);
                        if (newName != null) {
                            Log.d(TAG, "Bluetooth Adapter name changed to " + newName);
                            storeNameAndAddress(newName, null);
                        }
                    } else if (BluetoothAdapter.ACTION_BLUETOOTH_ADDRESS_CHANGED.equals(action)) {
                        String newAddress =
                                intent.getStringExtra(BluetoothAdapter.EXTRA_BLUETOOTH_ADDRESS);
                        if (newAddress != null) {
                            Log.d(TAG, "Local address changed to …" + logAddress(newAddress));
                            storeNameAndAddress(null, newAddress);
                        } else {
                            Log.e(TAG, "No Bluetooth Adapter address parameter found");
                        }
                    } else if (Intent.ACTION_SETTING_RESTORED.equals(action)) {
                        final String name = intent.getStringExtra(Intent.EXTRA_SETTING_NAME);
                        if (Settings.Global.BLUETOOTH_ON.equals(name)) {
                            // The Bluetooth On state may be changed during system restore.
                            final String prevValue =
                                    intent.getStringExtra(Intent.EXTRA_SETTING_PREVIOUS_VALUE);
                            final String newValue =
                                    intent.getStringExtra(Intent.EXTRA_SETTING_NEW_VALUE);

                            Log.d(
                                    TAG,
                                    "ACTION_SETTING_RESTORED with BLUETOOTH_ON"
                                            + (" prevValue=" + prevValue)
                                            + (" newValue=" + newValue));

                            if ((newValue != null)
                                    && (prevValue != null)
                                    && !prevValue.equals(newValue)) {
                                mHandler.obtainMessage(
                                                MESSAGE_RESTORE_USER_SETTING,
                                                newValue.equals("0")
                                                        ? RESTORE_SETTING_TO_OFF
                                                        : RESTORE_SETTING_TO_ON,
                                                0)
                                        .sendToTarget();
                            }
                        }
                    } else if (action.equals(Intent.ACTION_SHUTDOWN)) {
                        Log.i(TAG, "Device is shutting down.");
                        mShutdownInProgress = true;
                        mAdapterLock.readLock().lock();
                        try {
                            mEnable = false;
                            mEnableExternal = false;
                            if (mAdapter != null && mState.oneOf(STATE_BLE_ON)) {
                                mAdapter.stopBle(mContext.getAttributionSource());
                            } else if (mAdapter != null && mState.oneOf(STATE_ON)) {
                                mAdapter.disable(mContext.getAttributionSource());
                            }
                        } catch (RemoteException e) {
                            Log.e(TAG, "Unable to shutdown Bluetooth", e);
                        } finally {
                            mAdapterLock.readLock().unlock();
                        }
                    }
                }
            };

    BluetoothManagerService(@NonNull Context context, @NonNull Looper looper) {
        mContext = requireNonNull(context, "Context cannot be null");
        mContentResolver = requireNonNull(mContext.getContentResolver(), "Resolver cannot be null");
        mLooper = requireNonNull(looper, "Looper cannot be null");

        mUserManager =
                requireNonNull(
                        mContext.getSystemService(UserManager.class),
                        "UserManager system service cannot be null");

        mBinder = new BluetoothServiceBinder(this, mLooper, mContext, mUserManager);
        mHandler = new BluetoothHandler(mLooper);

        mTryBindOnBindTimeout = false;

        // Observe BLE scan only mode settings change.
        registerForBleScanModeChange();

        // Disable ASHA if BLE is not supported, overriding any system property
        if (!isBleSupported(mContext)) {
            mIsHearingAidProfileSupported = false;
        } else {
            // ASHA default value is:
            //   * disabled on Automotive, TV, and Watch.
            //   * enabled for other form factor
            // This default value can be overridden with a system property
            final boolean isAshaEnabledByDefault =
                    !(isAutomotive(mContext) || isWatch(mContext) || isTv(mContext));
            mIsHearingAidProfileSupported =
                    BluetoothProperties.isProfileAshaCentralEnabled()
                            .orElse(isAshaEnabledByDefault);
        }

        IntentFilter filter = new IntentFilter();
        filter.addAction(BluetoothAdapter.ACTION_LOCAL_NAME_CHANGED);
        filter.addAction(BluetoothAdapter.ACTION_BLUETOOTH_ADDRESS_CHANGED);
        filter.addAction(Intent.ACTION_SETTING_RESTORED);
        filter.addAction(Intent.ACTION_SHUTDOWN);
        filter.setPriority(IntentFilter.SYSTEM_HIGH_PRIORITY);
        mContext.registerReceiver(mReceiver, filter);

        IntentFilter filterUser = new IntentFilter();
        filterUser.addAction(UserManager.ACTION_USER_RESTRICTIONS_CHANGED);
        filterUser.addAction(Intent.ACTION_USER_SWITCHED);
        filterUser.setPriority(IntentFilter.SYSTEM_HIGH_PRIORITY);
        mContext.registerReceiverForAllUsers(
                new BroadcastReceiver() {
                    @Override
                    public void onReceive(Context context, Intent intent) {
                        switch (intent.getAction()) {
                            case Intent.ACTION_USER_SWITCHED:
                                int foregroundUserId =
                                        intent.getIntExtra(Intent.EXTRA_USER_HANDLE, 0);
                                propagateForegroundUserId(foregroundUserId);
                                break;
                            case UserManager.ACTION_USER_RESTRICTIONS_CHANGED:
                                onUserRestrictionsChanged(getSendingUser());
                                break;
                            default:
                                Log.e(
                                        TAG,
                                        "Unknown broadcast received in BluetoothManagerService"
                                                + " receiver registered across all users");
                        }
                    }
                },
                filterUser,
                null,
                null);

        loadStoredNameAndAddress();
        if (isBluetoothPersistedStateOn()) {
            Log.i(TAG, "Startup: Bluetooth persisted state is ON.");
            mEnableExternal = true;
        }

        { // AutoOn feature initialization of flag guarding
            final boolean autoOnFlag = Flags.autoOnFeature();
            final boolean autoOnProperty =
                    SystemProperties.getBoolean("bluetooth.server.automatic_turn_on", false);
            Log.d(TAG, "AutoOnFeature status: flag=" + autoOnFlag + ", property=" + autoOnProperty);

            mDeviceConfigAllowAutoOn = autoOnFlag && autoOnProperty;
            if (mDeviceConfigAllowAutoOn) {
                Counter.logIncrement("bluetooth.value_auto_on_supported");
            }
        }
    }

    IBluetoothManager.Stub getBinder() {
        return mBinder;
    }

    /** Returns true if airplane mode is currently on */
    private boolean isAirplaneModeOn() {
        return AirplaneModeListener.isOn();
    }

    /** Returns true if satellite mode is turned on. */
    private boolean isSatelliteModeOn() {
        return SatelliteModeListener.isOn();
    }

    /** Returns true if the Bluetooth saved state is "on" */
    private boolean isBluetoothPersistedStateOn() {
        final int state =
                BluetoothServerProxy.getInstance()
                        .getBluetoothPersistedState(mContentResolver, BLUETOOTH_ON_BLUETOOTH);
        Log.d(TAG, "isBluetoothPersistedStateOn: " + state);
        return state != BLUETOOTH_OFF;
    }

    private boolean isBluetoothPersistedStateOnAirplane() {
        final int state =
                BluetoothServerProxy.getInstance()
                        .getBluetoothPersistedState(mContentResolver, BLUETOOTH_ON_BLUETOOTH);
        Log.d(TAG, "isBluetoothPersistedStateOnAirplane: " + state);
        return state == BLUETOOTH_ON_AIRPLANE;
    }

    /** Returns true if the Bluetooth saved state is BLUETOOTH_ON_BLUETOOTH */
    private boolean isBluetoothPersistedStateOnBluetooth() {
        final int state =
                BluetoothServerProxy.getInstance()
                        .getBluetoothPersistedState(mContentResolver, BLUETOOTH_ON_BLUETOOTH);
        Log.d(TAG, "isBluetoothPersistedStateOnBluetooth: " + state);
        return state == BLUETOOTH_ON_BLUETOOTH;
    }

    private void setBluetoothPersistedState(int state) {
        BluetoothServerProxy.getInstance().setBluetoothPersistedState(mContentResolver, state);
    }

    /**
     * Returns true if the Bluetooth Adapter's name and address is locally cached
     *
     * @return
     */
    private boolean isNameAndAddressSet() {
        return mName != null && mAddress != null && mName.length() > 0 && mAddress.length() > 0;
    }

    /** Retrieve the Bluetooth Adapter's name and address and save it in the local cache */
    private void loadStoredNameAndAddress() {
        if (BluetoothProperties.isAdapterAddressValidationEnabled().orElse(false)
                && Settings.Secure.getInt(mContentResolver, Settings.Secure.BLUETOOTH_ADDR_VALID, 0)
                        == 0) {
            // if the valid flag is not set, don't load the address and name
            Log.w(TAG, "There is no valid bluetooth name and address stored");
            return;
        }
        mName =
                BluetoothServerProxy.getInstance()
                        .settingsSecureGetString(mContentResolver, Settings.Secure.BLUETOOTH_NAME);
        mAddress =
                BluetoothServerProxy.getInstance()
                        .settingsSecureGetString(
                                mContentResolver, Settings.Secure.BLUETOOTH_ADDRESS);

        Log.d(TAG, "loadStoredNameAndAddress: Name=" + mName + ", Address=" + logAddress(mAddress));
    }

    private String logAddress(String address) {
        if (address == null) {
            return "[address is null]";
        }
        if (address.length() != 17) {
            return "[address invalid]";
        }
        return "XX:XX:XX:XX:" + address.substring(address.length() - 5);
    }

    /**
     * Save the Bluetooth name and address in the persistent store. Only non-null values will be
     * saved.
     */
    private void storeNameAndAddress(String name, String address) {
        final String logHeader = "storeNameAndAddress(" + name + ", " + logAddress(address) + "): ";
        if (name != null) {
            if (Settings.Secure.putString(mContentResolver, Settings.Secure.BLUETOOTH_NAME, name)) {
                mName = name;
            } else {
                Log.e(TAG, logHeader + "Failed. Name is still " + mName);
            }
        }

        if (address != null) {
            if (Settings.Secure.putString(
                    mContentResolver, Settings.Secure.BLUETOOTH_ADDRESS, address)) {
                mAddress = address;
            } else {
                Log.e(TAG, logHeader + "Failed. Address is still " + logAddress(mAddress));
            }
        }

        if ((mName != null) && (mAddress != null)) {
            Settings.Secure.putInt(mContentResolver, Settings.Secure.BLUETOOTH_ADDR_VALID, 1);
        }
        Log.d(TAG, logHeader + "Completed successfully");
    }

    IBluetooth registerAdapter(IBluetoothManagerCallback callback) {
        synchronized (mCallbacks) {
            mCallbacks.register(callback);
        }
        return mAdapter != null ? mAdapter.getAdapterBinder() : null;
    }

    void unregisterAdapter(IBluetoothManagerCallback callback) {
        synchronized (mCallbacks) {
            mCallbacks.unregister(callback);
        }
    }

    boolean isEnabled() {
        return getState() == STATE_ON;
    }

//  @GuardedBy("mAdapterLock")
//     private boolean synchronousDisable(AttributionSource attributionSource)
//             throws RemoteException, TimeoutException {
//         if (mAdapter == null) return false;
//         final SynchronousResultReceiver<Boolean> recv = SynchronousResultReceiver.get();
//         mAdapter.disable(attributionSource, recv);
//         return recv.awaitResultNoInterrupt(getSyncTimeout()).getValue(false);
//     }

//     @GuardedBy("mAdapterLock")
//     private boolean synchronousEnable(boolean quietMode, AttributionSource attributionSource)
//             throws RemoteException, TimeoutException {
//         if (mAdapter == null) return false;
//         final SynchronousResultReceiver<Boolean> recv = SynchronousResultReceiver.get();
//         mAdapter.enable(quietMode, attributionSource, recv);
//         return recv.awaitResultNoInterrupt(getSyncTimeout()).getValue(false);
//     }

//     @GuardedBy("mAdapterLock")
//     private String synchronousGetAddress(AttributionSource attributionSource)
//             throws RemoteException, TimeoutException {
//         if (mAdapter == null) return null;
//         final SynchronousResultReceiver<String> recv = SynchronousResultReceiver.get();
//         mAdapter.getAddress(attributionSource, recv);
//         return recv.awaitResultNoInterrupt(getSyncTimeout()).getValue(null);
//     }

//     @GuardedBy("mAdapterLock")
//     private String synchronousGetName(AttributionSource attributionSource)
//             throws RemoteException, TimeoutException {
//         if (mAdapter == null) return null;
//         final SynchronousResultReceiver<String> recv = SynchronousResultReceiver.get();
//         mAdapter.getName(attributionSource, recv);
//         return recv.awaitResultNoInterrupt(getSyncTimeout()).getValue(null);
//     }

//     @GuardedBy("mAdapterLock")
//     private int synchronousGetState() throws RemoteException, TimeoutException {
//         if (mAdapter == null) return STATE_OFF;
//         final SynchronousResultReceiver<Integer> recv = SynchronousResultReceiver.get();
//         mAdapter.getState(recv);
//         return recv.awaitResultNoInterrupt(getSyncTimeout()).getValue(STATE_OFF);
//     }

//     @GuardedBy("mAdapterLock")
//     private void synchronousOnBrEdrDown(AttributionSource attributionSource)
//             throws RemoteException, TimeoutException {
//         if (mAdapter == null) return;
//         final SynchronousResultReceiver recv = SynchronousResultReceiver.get();
//         //mAdapter.onBrEdrDown(attributionSource, recv);
//         recv.awaitResultNoInterrupt(getSyncTimeout()).getValue(null);
//     }

//     @GuardedBy("mAdapterLock")
//     private void synchronousOnLeServiceUp(AttributionSource attributionSource)
//             throws RemoteException, TimeoutException {
//         if (mAdapter == null) return;
//         final SynchronousResultReceiver recv = SynchronousResultReceiver.get();
//         //mAdapter.onLeServiceUp(attributionSource, recv);
//         recv.awaitResultNoInterrupt(getSyncTimeout()).getValue(null);
//     }

//     @GuardedBy("mAdapterLock")
//     private void synchronousRegisterCallback(
//             IBluetoothCallback callback, AttributionSource attributionSource)
//             throws RemoteException, TimeoutException {
//         if (mAdapter == null) return;
//         final SynchronousResultReceiver recv = SynchronousResultReceiver.get();
//         mAdapter.registerCallback(callback, attributionSource, recv);
//         recv.awaitResultNoInterrupt(getSyncTimeout()).getValue(null);
//     }

//     @GuardedBy("mAdapterLock")
//     private void synchronousUnregisterCallback(
//             IBluetoothCallback callback, AttributionSource attributionSource)
//             throws RemoteException, TimeoutException {
//         if (mAdapter == null) return;
//         final SynchronousResultReceiver recv = SynchronousResultReceiver.get();
//         mAdapter.unregisterCallback(callback, attributionSource, recv);
//         recv.awaitResultNoInterrupt(getSyncTimeout()).getValue(null);
//     }

//     @GuardedBy("mAdapterLock")
//     private List<Integer> synchronousGetSupportedProfiles(AttributionSource attributionSource)
//             throws RemoteException, TimeoutException {
//         final ArrayList<Integer> supportedProfiles = new ArrayList<Integer>();
//         if (mAdapter == null) return supportedProfiles;
//         final SynchronousResultReceiver<Long> recv = SynchronousResultReceiver.get();
//         mAdapter.getSupportedProfiles(attributionSource, recv);
//         final long supportedProfilesBitMask =
//                 recv.awaitResultNoInterrupt(getSyncTimeout()).getValue((long) 0);

//         for (int i = 0; i <= BluetoothProfile.MAX_PROFILE_ID; i++) {
//             if ((supportedProfilesBitMask & (1L << i)) != 0) {
//                 supportedProfiles.add(i);
//             }
//         }

//         return supportedProfiles;
//     }

    /**
     * Sends the current foreground user id to the Bluetooth process. This user id is used to
     * determine if Binder calls are coming from the active user.
     *
     * @param userId is the foreground user id we are propagating to the Bluetooth process
     */
    private void propagateForegroundUserId(int userId) {
        mAdapterLock.readLock().lock();
        try {
            if (mAdapter != null) {
                mAdapter.setForegroundUserId(userId, mContext.getAttributionSource());
            }
        } catch (RemoteException e) {
            Log.e(TAG, "Unable to set foreground user id", e);
        } finally {
            mAdapterLock.readLock().unlock();
        }
    }

    int getState() {
        return mState.get();
    }

    class ClientDeathRecipient implements IBinder.DeathRecipient {
        private String mPackageName;

        ClientDeathRecipient(String packageName) {
            mPackageName = packageName;
        }

        public void binderDied() {
            Log.w(TAG, "Binder is dead - unregister " + mPackageName);

            for (Map.Entry<IBinder, ClientDeathRecipient> entry : mBleApps.entrySet()) {
                IBinder token = entry.getKey();
                ClientDeathRecipient deathRec = entry.getValue();
                if (deathRec.equals(this)) {
                    updateBleAppCount(token, false, mPackageName);
                    break;
                }
            }

            int appCount = mBleApps.size();
            Log.i(TAG, appCount + "Binder is dead,registered Ble Apps");

            if (appCount == 0 && mEnable) {
                disableBleScanMode();
            }

            if (appCount == 0) {
                int st = STATE_OFF;
                try {
                    mAdapterLock.readLock().lock();
                    if (mAdapter != null) {
                        st = getState();
                    }
                    if (!mEnableExternal || (st == STATE_BLE_ON)) {
                        Log.i(TAG, "Move to BT state OFF");
                        sendBrEdrDownCallback();
                    }
                } finally {
                    mAdapterLock.readLock().unlock();
                }
            }
        }

        public String getPackageName() {
            return mPackageName;
        }
    }

    boolean isBleScanAlwaysAvailable() {
        if (isAirplaneModeOn() && !mEnable) {
            return false;
        }
        try {
            return Settings.Global.getInt(
                            mContentResolver, Settings.Global.BLE_SCAN_ALWAYS_AVAILABLE)
                    != 0;
        } catch (SettingNotFoundException e) {
        }
        return false;
    }

    boolean isHearingAidProfileSupported() {
        return mIsHearingAidProfileSupported;
    }

    Context getCurrentUserContext() {
        return mCurrentUserContext;
    }

    boolean isMediaProfileConnected() {
        if (mAdapter == null || !mState.oneOf(STATE_ON)) {
            return false;
        }
        return mAdapter.isMediaProfileConnected(mContext.getAttributionSource());
    }

    // Monitor change of BLE scan only mode settings.
    private void registerForBleScanModeChange() {
        ContentObserver contentObserver =
                new ContentObserver(new Handler(mLooper)) {
                    @Override
                    public void onChange(boolean selfChange) {
                        if (isBleScanAlwaysAvailable()) {
                            // Nothing to do
                            return;
                        }
                        // BLE scan is not available.
                        disableBleScanMode();
                        clearBleApps();
                        mAdapterLock.readLock().lock();
                        try {
                            if (mAdapter != null) {
                                addActiveLog(ENABLE_DISABLE_REASON_APPLICATION_REQUEST, false);
                                mAdapter.stopBle(mContext.getAttributionSource());
                            }
                        } catch (RemoteException e) {
                            Log.e(TAG, "error when disabling bluetooth", e);
                        } finally {
                            mAdapterLock.readLock().unlock();
                        }
                    }
                };

        mContentResolver.registerContentObserver(
                Settings.Global.getUriFor(Settings.Global.BLE_SCAN_ALWAYS_AVAILABLE),
                false,
                contentObserver);
    }

    // Disable ble scan only mode.
    private void disableBleScanMode() {
        mAdapterLock.writeLock().lock();
        try {
            if (mAdapter != null && mState.oneOf(STATE_ON) && (!isBluetoothPersistedStateOnBluetooth())) {
                Log.d(TAG, "disableBleScanMode: Resetting the mEnable flag for clean disable");
                mEnable = false;
            }
        } finally {
            mAdapterLock.writeLock().unlock();
        }
    }

    private int updateBleAppCount(IBinder token, boolean enable, String packageName) {
        String header = "updateBleAppCount(" + token + ", " + enable + ", " + packageName + ")";
        ClientDeathRecipient r = mBleApps.get(token);
        int st = STATE_OFF;
        if (r == null && enable) {
            ClientDeathRecipient deathRec = new ClientDeathRecipient(packageName);
            try {
                token.linkToDeath(deathRec, 0);
            } catch (RemoteException ex) {
                throw new IllegalArgumentException("BLE app (" + packageName + ") already dead!");
            }
            mBleApps.put(token, deathRec);
            Log.d(TAG, header + " linkToDeath");
        } else if (!enable && r != null) {
            // Unregister death recipient as the app goes away.
            token.unlinkToDeath(r, 0);
            mBleApps.remove(token);
            Log.d(TAG, header + " unlinkToDeath");
        }

        int appCount = mBleApps.size();
        Log.d(TAG, header + " Number of BLE app registered: appCount=" + appCount);
        return appCount;
    }

    boolean enableBle(String packageName, IBinder token) {
        Log.i(
                TAG,
                ("enableBle(" + packageName + ", " + token + "):")
                        + (" mAdapter=" + mAdapter)
                        + (" isBinding=" + isBinding())
                        + (" mState=" + mState));

        if (isAirplaneModeOn()) {
            Log.d(TAG, "enableBle: not enabling - Airplane mode is on");
            return false;
        }

        if (isSatelliteModeOn()) {
            Log.d(TAG, "enableBle: not enabling - Satellite mode is on.");
            return false;
        }

        // TODO(b/262605980): enableBle/disableBle should be on handler thread
        updateBleAppCount(token, true, packageName);

        if (mState.oneOf(
                STATE_ON,
                STATE_BLE_ON,
                STATE_TURNING_ON,
                STATE_TURNING_OFF,
                STATE_BLE_TURNING_ON)) {
            Log.i(TAG, "enableBle: Bluetooth is already in state" + mState);
            return true;
        }
        synchronized (mReceiver) {
            // waive WRITE_SECURE_SETTINGS permission check
            sendEnableMsg(false, ENABLE_DISABLE_REASON_APPLICATION_REQUEST, packageName, true);
        }
        return true;
    }

    boolean disableBle(String packageName, IBinder token) {
        Log.i(
                TAG,
                ("disableBle(" + packageName + ", " + token + "):")
                        + (" mAdapter=" + mAdapter)
                        + (" isBinding=" + isBinding())
                        + (" mState=" + mState));
        /* update app count even in bt off state, if quick enableBle and
         * disableBle during BT turning off may leave app count non zero
         */
        updateBleAppCount(token, false, packageName);

        if (isSatelliteModeOn()) {
            Log.d(TAG, "disableBle: not disabling - satellite mode is on.");
            return false;
        }

        if (mState.oneOf(STATE_OFF)) {
            Log.i(TAG, "disableBle: Already disabled");
            return false;
        }
        // TODO(b/262605980): enableBle/disableBle should be on handler thread
        updateBleAppCount(token, false, packageName);

        if (mState.oneOf(STATE_BLE_ON) && !isBleAppPresent()) {
            if (mEnable) {
                disableBleScanMode();
            }
            if (!mEnableExternal) {
                addActiveLog(ENABLE_DISABLE_REASON_APPLICATION_REQUEST, packageName, false, true);
                sendBrEdrDownCallback();
            }
        }
        return true;
    }

    // Clear all apps using BLE scan only mode.
    private void clearBleApps() {
        mBleApps.clear();
    }

    private boolean isBleAppPresent() {
        Log.d(TAG, "isBleAppPresent(): Number of BLE app registered: " + mBleApps.size());
        return mBleApps.size() > 0;
    }

    /**
     * Will call startBrEdr() if bluetooth classic should be on and will call stopBle if bluetooth
     * BLE should be off
     */
    @RequiresPermission(android.Manifest.permission.BLUETOOTH_PRIVILEGED)
    private void continueFromBleOnState() {
        mAdapterLock.readLock().lock();
        try {
            if (mAdapter == null) {
                Log.e(TAG, "continueFromBleOnState: Adapter is null");
                return;
            }
            int st = getState();
            if (st != STATE_BLE_ON) {
                Log.v(TAG, "onBluetoothServiceUp: state isn't BLE_ON: " +
                    BluetoothAdapter.nameForState(st));
                return;
            }
            if (!mEnableExternal && !isBleAppPresent() &&
                !isBluetoothPersistedStateOnBluetooth()) {
                 // TODO(b/262605980): this code is unlikely to be trigger and will never be once
                 // enableBle & disableBle are executed on the handler
                Log.i(TAG, "continueFromBleOnState: Disabled while enabling BLE, disable BLE now");
                mEnable = false;
                mAdapter.stopBle(mContext.getAttributionSource());
                return;
            }
            if (isBluetoothPersistedStateOnBluetooth() || !isBleAppPresent()) {
                Log.i(TAG, "continueFromBleOnState: Starting br edr");
                // This triggers transition to STATE_ON
                mAdapter.updateQuietModeStatus(mQuietEnable,
                        mContext.getAttributionSource());
                mAdapter.startBrEdr(mContext.getAttributionSource());
                setBluetoothPersistedState(BLUETOOTH_ON_BLUETOOTH);
            } else {
                Log.i(TAG, "continueFromBleOnState: Staying in BLE_ON");
            }
        } catch (RemoteException e) {
            Log.e(TAG, "Unable to call onServiceUp", e);
        } finally {
            mAdapterLock.readLock().unlock();
        }
    }

    /**
     * Inform BluetoothAdapter instances that BREDR part is down and turn off all service and stack
     * if no LE app needs it
     */
    @RequiresPermission(
            allOf = {
                android.Manifest.permission.BLUETOOTH_CONNECT,
                android.Manifest.permission.BLUETOOTH_PRIVILEGED,
            })
    private void sendBrEdrDownCallback() {
        mAdapterLock.readLock().lock();
        try {
            if (mAdapter == null) {
                Log.w(TAG, "sendBrEdrDownCallback: mAdapter is null");
                return;
            }
            if (isBleAppPresent()) {
                // Need to stay at BLE ON. Disconnect all Gatt connections
                Log.i(TAG, "sendBrEdrDownCallback: Staying in BLE_ON");
                mAdapter.unregAllGattClient(mContext.getAttributionSource());
            } else {
                Log.i(TAG, "sendBrEdrDownCallback: Stopping ble");
                mAdapter.stopBle(mContext.getAttributionSource());
            }
        } catch (RemoteException e) {
            Log.e(TAG, "sendBrEdrDownCallback: Call to mAdapter failed.", e);
        } finally {
            mAdapterLock.readLock().unlock();
        }
    }

    private Unit enableFromAutoOn() {
        if (isBluetoothDisallowed()) {
            Log.d(TAG, "Bluetooth is not allowed, preventing AutoOn");
            return Unit.INSTANCE;
        }
        Counter.logIncrement("bluetooth.value_auto_on_triggered");
        sendToggleNotification("auto_on_bt_enabled_notification");
        enable("BluetoothSystemServer/AutoOn");
        return Unit.INSTANCE;
    }

    boolean enableNoAutoConnect(String packageName) {
        if (isSatelliteModeOn()) {
            Log.d(TAG, "enableNoAutoConnect(" + packageName + "): Blocked by satellite mode");
            return false;
        }

        synchronized (mReceiver) {
            mQuietEnableExternal = true;
            mEnableExternal = true;
            sendEnableMsg(true, ENABLE_DISABLE_REASON_APPLICATION_REQUEST, packageName);
        }
        return true;
    }

    boolean enable(String packageName) {
        Log.d(
                TAG,
                ("enable(" + packageName + "):")
                        + (" mAdapter=" + mAdapter)
                        + (" isBinding=" + isBinding())
                        + (" mState=" + mState));

        if (isSatelliteModeOn()) {
            Log.d(TAG, "enable: not enabling - satellite mode is on.");
            return false;
        }

        synchronized (mReceiver) {
            mQuietEnableExternal = false;
            mEnableExternal = true;
            // TODO(b/288450479): Remove clearCallingIdentity when threading is fixed
            final long callingIdentity = Binder.clearCallingIdentity();
            try {
                AirplaneModeListener.notifyUserToggledBluetooth(
                        mContentResolver, mCurrentUserContext, true);
            } finally {
                Binder.restoreCallingIdentity(callingIdentity);
            }
            sendEnableMsg(false, ENABLE_DISABLE_REASON_APPLICATION_REQUEST, packageName);
        }
        return true;
    }

    boolean disable(String packageName, boolean persist) {
        Log.d(
                TAG,
                ("disable(" + packageName + ", " + persist + "):")
                        + (" mAdapter=" + mAdapter)
                        + (" isBinding=" + isBinding())
                        + (" mState=" + mState));

        synchronized (mReceiver) {
            // TODO(b/288450479): Remove clearCallingIdentity when threading is fixed
            final long callingIdentity = Binder.clearCallingIdentity();
            try {
                AirplaneModeListener.notifyUserToggledBluetooth(
                        mContentResolver, mCurrentUserContext, false);
            } finally {
                Binder.restoreCallingIdentity(callingIdentity);
            }

            if (persist) {
                sendDisableMsg(ENABLE_DISABLE_REASON_APPLICATION_REQUEST,
                            packageName);

            } else {
                /* It means disable is called by shutdown thread */
                synchronized (this) {
                clearBleApps();
                }

                try {
                    mAdapterLock.readLock().lock();
                    mEnableExternal = false;
                    if (mAdapter != null) {
                        if (getState() == STATE_BLE_ON) {
                           mEnable = false;
                           mAdapter.stopBle(mContext.getAttributionSource());
                        } else {
                            sendDisableMsg(ENABLE_DISABLE_REASON_SYSTEM_BOOT,
                                   packageName);
                        }
                    }
                } catch (RemoteException e) {
                    Log.e(TAG, "Unable to initiate disable", e);
                } finally {
                    mAdapterLock.readLock().unlock();
                }
            }
            if (persist) {
                setBluetoothPersistedState(BLUETOOTH_OFF);
            }
            mEnableExternal = false;
            sendDisableMsg(ENABLE_DISABLE_REASON_APPLICATION_REQUEST, packageName);
        }
        return true;
    }

    @RequiresPermission(android.Manifest.permission.BLUETOOTH_PRIVILEGED)
    void unbindAndFinish() {
        Log.d(TAG, "unbindAndFinish(): mAdapter=" + mAdapter + " isBinding=" + isBinding());

        mAdapterLock.writeLock().lock();
        try {
            mHandler.removeMessages(MESSAGE_BLUETOOTH_STATE_CHANGE);
            if (mAdapter != null) {
                // Unregister callback object
                try {
                    mAdapter.unregisterCallback(
                            mBluetoothCallback, mContext.getAttributionSource());
                } catch (RemoteException e) {
                    Log.e(TAG, "Unable to unregister BluetoothCallback", e);
                }
                mAdapter = null;
                mContext.unbindService(mConnection);

                mHandler.removeMessages(MESSAGE_TIMEOUT_BIND);
            }
        } finally {
            mAdapterLock.writeLock().unlock();
        }
    }

    public boolean isBluetoothAvailableForBinding() {
        try {
            mAdapterLock.readLock().lock();
            if (mAdapter != null && ((getState() == STATE_ON) ||
                (getState() == STATE_TURNING_ON))) {
                return true;
            } else {
                return false;
           }
        } finally {
            mAdapterLock.readLock().unlock();
        }
    }
    /**
     * Send enable message and set adapter name and address. Called when the boot phase becomes
     * PHASE_SYSTEM_SERVICES_READY.
     */
    void handleOnBootPhase(UserHandle userHandle) {
        mHandler.post(() -> internalHandleOnBootPhase(userHandle));
    }

    @VisibleForTesting
    void initialize(UserHandle userHandle) {
        mCurrentUserContext =
                requireNonNull(
                        mContext.createContextAsUser(userHandle, 0),
                        "Current User Context cannot be null");
        AirplaneModeListener.initialize(
                mLooper,
                mContentResolver,
                mState,
                this::onAirplaneModeChanged,
                this::sendToggleNotification,
                this::isMediaProfileConnected,
                this::getCurrentUserContext,
                TimeSource.Monotonic.INSTANCE);

        SatelliteModeListener.initialize(mLooper, mContentResolver, this::onSatelliteModeChanged);
    }

    private void internalHandleOnBootPhase(UserHandle userHandle) {
        Log.d(TAG, "internalHandleOnBootPhase(" + userHandle + "): Bluetooth boot completed");

        initialize(userHandle);

        final boolean isBluetoothDisallowed = isBluetoothDisallowed();
        if (isBluetoothDisallowed) {
            return;
        }
        final boolean isSafeMode = mContext.getPackageManager().isSafeMode();
        if (mEnableExternal && isBluetoothPersistedStateOnBluetooth() && !isSafeMode) {
            Log.i(TAG, "internalHandleOnBootPhase: Auto-enabling Bluetooth.");
            sendEnableMsg(mQuietEnableExternal, ENABLE_DISABLE_REASON_SYSTEM_BOOT);
        } else if (!isNameAndAddressSet()) {
            Log.i(TAG, "internalHandleOnBootPhase: Getting adapter name and address");
            mHandler.sendEmptyMessage(MESSAGE_GET_NAME_AND_ADDRESS);
        } else {
            autoOnSetupTimer();
        }
    }

    /** Called when switching to a different foreground user. */
    private void handleSwitchUser(UserHandle userHandle) {
        Log.d(TAG, "handleSwitchUser(" + userHandle + ")");
        mHandler.obtainMessage(MESSAGE_USER_SWITCHED, userHandle).sendToTarget();
    }

    /** Called when user is unlocked. */
    void handleOnUnlockUser(UserHandle userHandle) {
        Log.d(TAG, "handleOnUnlockUser(" + userHandle + ")");
        mHandler.obtainMessage(MESSAGE_USER_UNLOCKED, userHandle).sendToTarget();
    }

    private void sendBluetoothOnCallback() {
        synchronized (mCallbacks) {
            try {
                int n = mCallbacks.beginBroadcast();
                Log.d(TAG, "Broadcasting onBluetoothOn() to " + n + " receivers.");
                for (int i = 0; i < n; i++) {
                    try {
                        mCallbacks.getBroadcastItem(i).onBluetoothOn();
                    } catch (RemoteException e) {
                        Log.e(TAG, "Unable to call onBluetoothOn() on callback #" + i, e);
                    }
                }
            } finally {
                mCallbacks.finishBroadcast();
            }
        }
    }

    private void sendBluetoothOffCallback() {
        synchronized (mCallbacks) {
            try {
                int n = mCallbacks.beginBroadcast();
                Log.d(TAG, "Broadcasting onBluetoothOff() to " + n + " receivers.");
                for (int i = 0; i < n; i++) {
                    try {
                        mCallbacks.getBroadcastItem(i).onBluetoothOff();
                    } catch (RemoteException e) {
                        Log.e(TAG, "Unable to call onBluetoothOff() on callback #" + i, e);
                    }
                }
            } finally {
                mCallbacks.finishBroadcast();
            }
        }
    }

    /** Inform BluetoothAdapter instances that Adapter service is up */
    private void sendBluetoothServiceUpCallback() {
        synchronized (mCallbacks) {
            mAdapterLock.readLock().lock();
            try {
                int n = mCallbacks.beginBroadcast();
                Log.d(TAG, "sendBluetoothServiceUpCallback(): to " + n + " receivers");
                for (int i = 0; i < n; i++) {
                    try {
                        mCallbacks
                                .getBroadcastItem(i)
                                .onBluetoothServiceUp(mAdapter.getAdapterBinder().asBinder());
                    } catch (RemoteException e) {
                        Log.e(TAG, "Unable to call onBluetoothServiceUp() on callback #" + i, e);
                    }
                }
            } finally {
                mCallbacks.finishBroadcast();
                mAdapterLock.readLock().unlock();
            }
        }
    }

    /** Inform BluetoothAdapter instances that Adapter service is down */
    private void sendBluetoothServiceDownCallback() {
        synchronized (mCallbacks) {
            try {
                int n = mCallbacks.beginBroadcast();
                Log.d(TAG, "sendBluetoothServiceDownCallback(): to " + n + " receivers");
                for (int i = 0; i < n; i++) {
                    try {
                        mCallbacks.getBroadcastItem(i).onBluetoothServiceDown();
                    } catch (RemoteException e) {
                        Log.e(TAG, "Unable to call onBluetoothServiceDown() on callback #" + i, e);
                    }
                }
            } finally {
                mCallbacks.finishBroadcast();
            }
        }
    }

    String getAddress() {
        mAdapterLock.readLock().lock();
        try {
            if (mAdapter != null) {
                return mAdapter.getAddress(mContext.getAttributionSource());
            }
        } catch (RemoteException e) {
            Log.e(
                    TAG,
                    "getAddress(): Unable to retrieve address remotely. Returning cached address",
                    e);
        } finally {
            mAdapterLock.readLock().unlock();
        }

        // mAddress is accessed from outside.
        // It is alright without a lock. Here, bluetooth is off, no other thread is
        // changing mAddress
        return mAddress;
    }

    String getName() {
        mAdapterLock.readLock().lock();
        try {
            if (mAdapter != null) {
                return mAdapter.getName(mContext.getAttributionSource());
            }
        } catch (RemoteException e) {
            Log.e(TAG, "getName(): Unable to retrieve name remotely. Returning cached name", e);
        } finally {
            mAdapterLock.readLock().unlock();
        }

        // mName is accessed from outside.
        // It alright without a lock. Here, bluetooth is off, no other thread is
        // changing mName
        return mName;
    }

    @VisibleForTesting
    class BluetoothServiceConnection implements ServiceConnection {
        public void onServiceConnected(ComponentName componentName, IBinder service) {
            String name = componentName.getClassName();
            Log.d(TAG, "ServiceConnection.onServiceConnected(" + name + ", " + service + ")");
            if (!name.equals("com.android.bluetooth.btservice.AdapterService")) {
                Log.e(TAG, "Unknown service connected: " + name);
                return;
            }
            mHandler.obtainMessage(MESSAGE_BLUETOOTH_SERVICE_CONNECTED, service).sendToTarget();
        }

        public void onServiceDisconnected(ComponentName componentName) {
            // Called if we unexpectedly disconnect.
            String name = componentName.getClassName();
            Log.d(TAG, "ServiceConnection.onServiceDisconnected(" + name + ")");
            if (!name.equals("com.android.bluetooth.btservice.AdapterService")) {
                Log.e(TAG, "Unknown service disconnected: " + name);
                return;
            }
            mHandler.sendEmptyMessage(MESSAGE_BLUETOOTH_SERVICE_DISCONNECTED);
        }
    }

    private BluetoothServiceConnection mConnection = new BluetoothServiceConnection();
    private int mWaitForEnableRetry;
    private int mWaitForDisableRetry;

    @VisibleForTesting
    class BluetoothHandler extends Handler {
        boolean mGetNameAddressOnly = false;

        BluetoothHandler(Looper looper) {
            super(looper);
        }

        @Override
        public void handleMessage(Message msg) {
            switch (msg.what) {
                case MESSAGE_GET_NAME_AND_ADDRESS:
                    Log.d(TAG, "MESSAGE_GET_NAME_AND_ADDRESS");
                    mAdapterLock.writeLock().lock();
                    try {
                        if (mAdapter == null && !isBinding()) {
                            Log.d(TAG, "Binding to service to get name and address");
                            mGetNameAddressOnly = true;
                            mHandler.sendEmptyMessageDelayed(MESSAGE_TIMEOUT_BIND, TIMEOUT_BIND_MS);
                            Intent i = new Intent(IBluetooth.class.getName());
                            if (!doBind(
                                    i,
                                    mConnection,
                                    Context.BIND_AUTO_CREATE | Context.BIND_IMPORTANT,
                                    UserHandle.CURRENT)) {
                                mHandler.removeMessages(MESSAGE_TIMEOUT_BIND);
                            } else {
                                mBindingUserID = ActivityManager.getCurrentUser();
                                Log.d(TAG, "Binding BT service. Current user: " + mBindingUserID);
                            }
                        } else if (mAdapter != null) {
                            try {
                                storeNameAndAddress(
                                        mAdapter.getName(mContext.getAttributionSource()),
                                        mAdapter.getAddress(mContext.getAttributionSource()));
                            } catch (RemoteException e) {
                                Log.e(TAG, "Unable to grab names", e);
                            }
                            if (mGetNameAddressOnly && !mEnable) {
                                unbindAndFinish();
                            }
                            mGetNameAddressOnly = false;
                        }
                    } finally {
                        mAdapterLock.writeLock().unlock();
                    }
                    break;

                case MESSAGE_ENABLE:
                    int quietEnable = msg.arg1;
                    int isBle = msg.arg2;

<<<<<<< HEAD
                    Log.d(TAG, "MESSAGE_ENABLE(" + quietEnable + "): mAdapter=" + mAdapter);

                    if (mHandler.hasMessages(MESSAGE_HANDLE_DISABLE_DELAYED)
                            || mHandler.hasMessages(MESSAGE_HANDLE_ENABLE_DELAYED)) {
                        if (msg.arg2 == 0) {
                            int delay = ENABLE_DISABLE_DELAY_MS;

                            if (mHandler.hasMessages(MESSAGE_DISABLE)) {
                                delay = ENABLE_DISABLE_DELAY_MS * 2;
                            }
                            // Keep only one MESSAGE_ENABLE and ensure it is the last one
                            // to be taken out of the queue
                            mHandler.removeMessages(MESSAGE_ENABLE);
                            // We are handling enable or disable right now, wait for it.
                            mHandler.sendMessageDelayed(mHandler.obtainMessage(
                                MESSAGE_ENABLE, quietEnable, 1), delay);
                            Log.d(TAG, "Queue new MESSAGE_ENABLE");
                        } else {
                            mHandler.sendMessageDelayed(mHandler.obtainMessage(
                                MESSAGE_ENABLE, quietEnable, isBle), ENABLE_DISABLE_DELAY_MS);
                            Log.d(TAG, "Re-Queue previous MESSAGE_ENABLE");
                            if (mHandler.hasMessages(MESSAGE_DISABLE)) {
                                // Ensure the original order of just entering the queue
                                // if MESSAGE_DISABLE present
                                mHandler.removeMessages(MESSAGE_DISABLE);
                                mHandler.sendMessageDelayed(mHandler.obtainMessage(
                                    MESSAGE_DISABLE, 0, isBle), ENABLE_DISABLE_DELAY_MS * 2);
                                Log.d(TAG, "Re-Queue previous MESSAGE_DISABLE");
                            }
                        }
                        break;
                    } else if(msg.arg2 == 0 && mHandler.hasMessages(MESSAGE_DISABLE)) {
                        mHandler.removeMessages(MESSAGE_ENABLE);
                        mHandler.sendMessageDelayed(mHandler.obtainMessage(
                            MESSAGE_ENABLE, quietEnable, isBle), ENABLE_DISABLE_DELAY_MS * 2);
                        Log.d(TAG, "MESSAGE_DISABLE exist. Queue new MESSAGE_ENABLE");
                        break;
                    }

                    mHandler.removeMessages(MESSAGE_RESTART_BLUETOOTH_SERVICE);
                    mEnable = true;

                    if (isBle == 0) {
                        setBluetoothPersistedState(BLUETOOTH_ON_BLUETOOTH);
                    }

                    mQuietEnable = (quietEnable == 1);
                    // Use service interface to get the exact state
                    mAdapterLock.readLock().lock();
                    try {
                        if (mAdapter != null) {
                            boolean isHandled = true;
                            switch (mState.get()) {
                                case STATE_BLE_ON:
                                    if (isBle == 1) {
                                        Log.i(TAG, "Already at BLE_ON State");
                                    } else if (isBluetoothPersistedStateOnBluetooth() ||
                                        mEnableExternal) {
                                        Log.w(TAG, "BLE_ON State:Enable from Settings or" +
                                                    "BT on persisted, going to ON");
                                        mAdapter.updateQuietModeStatus(mQuietEnable,
                                                mContext.getAttributionSource());
                                        mAdapter.startBrEdr(mContext.getAttributionSource());
                                        setBluetoothPersistedState(BLUETOOTH_ON_BLUETOOTH);

                                        // waive WRITE_SECURE_SETTINGS permission check
                                        long callingIdentity = Binder.clearCallingIdentity();
                                        Binder.restoreCallingIdentity(callingIdentity);
                                    } else {
                                        Log.w(TAG, "BLE_ON State:Queued enable from ble app," +
                                                    " stay in ble on");
                                    }
                                    break;
                                case STATE_BLE_TURNING_ON:
                                case STATE_TURNING_ON:
                                case STATE_ON:
                                    Log.i(TAG, "MESSAGE_ENABLE: already enabled");
                                    break;
                                default:
                                    isHandled = false;
                                    break;
                            }
                            if (isHandled) break;
                        }
                    } catch (RemoteException e) {
                        Log.e(TAG, "", e);
                    } finally {
                        mAdapterLock.readLock().unlock();
                    }

                    if (mAdapter == null) {
                        Log.d(TAG, "MESSAGE_ENABLE: handleEnable");
                        handleEnable(mQuietEnable);
                    } else {
                        //
                        // We need to wait until transitioned to STATE_OFF and
                        // the previous Bluetooth process has exited. The
                        // waiting period has three components:
                        // (a) Wait until the local state is STATE_OFF. This
                        //     is accomplished by sending delay a message
                        //     MESSAGE_HANDLE_ENABLE_DELAYED
                        // (b) Wait until the STATE_OFF state is updated to
                        //     all components.
                        // (c) Wait until the Bluetooth process exits, and
                        //     ActivityManager detects it.
                        // The waiting for (b) and (c) is accomplished by
                        // delaying the MESSAGE_RESTART_BLUETOOTH_SERVICE
                        // message. The delay time is backed off if Bluetooth
                        // continuously failed to turn on itself.
                        //
                        mWaitForEnableRetry = 0;
                        Log.d(TAG, "Re-Queue MESSAGE_HANDLE_ENABLE_DELAYED");
                        mHandler.sendEmptyMessageDelayed(
                                MESSAGE_HANDLE_ENABLE_DELAYED, ENABLE_DISABLE_DELAY_MS);
                    }
=======
                    Log.d(
                            TAG,
                            ("MESSAGE_ENABLE(quietEnable=" + quietEnable + ", isBle=" + isBle + ")")
                                    + (": mAdapter=" + mAdapter));

                    handleEnableMessage(quietEnable, isBle);

>>>>>>> 7ebc0a75
                    break;

                case MESSAGE_DISABLE:
                    Log.d(TAG, "MESSAGE_DISABLE: mAdapter=" + mAdapter);
<<<<<<< HEAD
                    if (mHandler.hasMessages(MESSAGE_HANDLE_DISABLE_DELAYED)
                            || isBinding()
                            || mHandler.hasMessages(MESSAGE_HANDLE_ENABLE_DELAYED)) {
                        if (msg.arg2 == 0) {
                            int delay = ENABLE_DISABLE_DELAY_MS;

                            if (mHandler.hasMessages(MESSAGE_ENABLE)) {
                                delay = ENABLE_DISABLE_DELAY_MS * 2;
                            }
                            // Keep only one MESSAGE_DISABLE and ensure it is the last one
                            // to be taken out of the queue
                            mHandler.removeMessages(MESSAGE_DISABLE);
                            // We are handling enable or disable right now, wait for it.
                            mHandler.sendMessageDelayed(mHandler.obtainMessage(
                                MESSAGE_DISABLE, 0, 1), delay);
                            Log.d(TAG, "Queue new MESSAGE_DISABLE");
                        } else {
                            mHandler.sendMessageDelayed(mHandler.obtainMessage(
                                MESSAGE_DISABLE, 0, 1), ENABLE_DISABLE_DELAY_MS);
                            Log.d(TAG, "Re-Queue previous MESSAGE_DISABLE");
                            if (mHandler.hasMessages(MESSAGE_ENABLE)) {
                                // Ensure the original order of just entering the queue
                                // if MESSAGE_DISABLE present
                                mHandler.removeMessages(MESSAGE_ENABLE);
                                mHandler.sendMessageDelayed(mHandler.obtainMessage(
                                   MESSAGE_ENABLE, mQuietEnableExternal ? 1: 0, 1),
                                   ENABLE_DISABLE_DELAY_MS * 2);
                                Log.d(TAG, "Re-Queue previous MESSAGE_ENABLE");
                            }
                        }
                        break;
                    } else if(msg.arg2 == 0 && mHandler.hasMessages(MESSAGE_ENABLE)) {
                        mHandler.removeMessages(MESSAGE_DISABLE);
                        // We are handling enable or disable right now, wait for it.
                        mHandler.sendEmptyMessageDelayed(MESSAGE_DISABLE, ENABLE_DISABLE_DELAY_MS * 2);
                        Log.d(TAG, "MESSAGE_ENABLE exist. Queue new MESSAGE_DISABLE");
                        break;
                    }

                    mHandler.removeMessages(MESSAGE_RESTART_BLUETOOTH_SERVICE);

                    if (mEnable && mAdapter != null) {
                        mWaitForDisableRetry = 0;
                        mHandler.sendEmptyMessageDelayed(
                                MESSAGE_HANDLE_DISABLE_DELAYED, ENABLE_DISABLE_DELAY_MS);
                        Log.d(TAG, "Re-Queue MESSAGE_HANDLE_DISABLE_DELAYED(0)");
                    } else {
                        mEnable = false;
                        handleDisable();
                        Log.d(TAG, "MESSAGE_DISABLE: handleDisable");
                    }
=======

                    handleDisableMessage();
>>>>>>> 7ebc0a75
                    break;

                case MESSAGE_HANDLE_ENABLE_DELAYED:
                    /* The Bluetooth is turning off, wait for STATE_OFF then restart bluetooth
                     * if ble app running, then wait for BLE ON and continue bt turn on
                     */
                    Log.d(TAG, "MESSAGE_HANDLE_ENABLE_DELAYED, mState=" +
                        BluetoothAdapter.nameForState(mState.get()) + " mEnableExternal = "
                        + mEnableExternal + " getServiceRestartMs()="
                        + getServiceRestartMs());
                    if ((mState.get() == STATE_BLE_ON) && (isBleAppPresent() ||
                                mWaitForEnableRetry > 0)) {
                        Log.d(TAG, "isBleAppPresent(): " + isBleAppPresent() +
                                " mWaitForEnableRetry=" + mWaitForEnableRetry);
                        mWaitForEnableRetry = 0;
                        if (mEnableExternal || isBluetoothPersistedStateOnBluetooth()) {
                           try {
                                mAdapterLock.readLock().lock();
                                if (mAdapter != null) {
                                    mAdapter.updateQuietModeStatus(mQuietEnable,
                                            mContext.getAttributionSource());
                                }
                           } finally {
                                mAdapterLock.readLock().unlock();
                           }
                        } else {
                            Log.e(TAG, "BLE app running stay in BLE ON state");
                        }
                        break;
                    } else if (!mState.oneOf(STATE_OFF)) {
                        if (mWaitForEnableRetry < MAX_WAIT_FOR_ENABLE_DISABLE_RETRIES) {
                            mWaitForEnableRetry++;
                            mHandler.sendEmptyMessageDelayed(
                                    MESSAGE_HANDLE_ENABLE_DELAYED, ENABLE_DISABLE_DELAY_MS);
                            Log.d(TAG, "Re-Queue MESSAGE_HANDLE_ENABLE_DELAYED");
                            break;
                        } else {
                            Log.e(TAG, "Wait for STATE_OFF timeout");
                        }
                    }
                    // Either state is changed to STATE_OFF or reaches the maximum retry, we
                    // should move forward to the next step.
                    mWaitForEnableRetry = 0;
                    mHandler.sendEmptyMessageDelayed(
                            MESSAGE_RESTART_BLUETOOTH_SERVICE, getServiceRestartMs());
                    Log.d(TAG, "Queue MESSAGE_RESTART_BLUETOOTH_SERVICE");
                    Log.d(TAG, "Handle enable is finished");
                    break;

                case MESSAGE_HANDLE_DISABLE_DELAYED:
                    boolean disabling = (msg.arg1 == 1);
                    Log.d(TAG, "MESSAGE_HANDLE_DISABLE_DELAYED: disabling:" + disabling);
                    if (!disabling) {
                        /* if bluetooth is in BLE ON state and enable is from ble app
                         * then skip disable, else wait for complete ON or timeout.
                         */
                        if ((mState.get() == STATE_BLE_ON) &&
                            !mEnableExternal &&
                            !isBluetoothPersistedStateOnBluetooth() &&
                            isBleAppPresent()) {
                            Log.w(TAG, "Enable from BLE APP, stay in BLE ON");
                            mWaitForDisableRetry = 0;
                            mEnable = false;
                            break;
                        } else if (!mState.oneOf(STATE_ON)) {
                            if (mWaitForDisableRetry < MAX_WAIT_FOR_ENABLE_DISABLE_RETRIES) {
                                mWaitForDisableRetry++;
                                mHandler.sendEmptyMessageDelayed(
                                        MESSAGE_HANDLE_DISABLE_DELAYED, ENABLE_DISABLE_DELAY_MS);
                                Log.d(TAG, "Re-Queue MESSAGE_HANDLE_DISABLE_DELAYED(0)");
                                break;
                            } else {
                                Log.e(TAG, "Wait for STATE_ON timeout");
                            }
                        }
                        // Either state is changed to STATE_ON or reaches the maximum retry, we
                        // should move forward to the next step.
                        mWaitForDisableRetry = 0;
                        mEnable = false;
                        Log.d(TAG, "MESSAGE_HANDLE_DISABLE_DELAYED: handleDisable");
                        handleDisable();
                        // Wait for state exiting STATE_ON
                        Message disableDelayedMsg =
                                mHandler.obtainMessage(MESSAGE_HANDLE_DISABLE_DELAYED, 1, 0);
                        mHandler.sendMessageDelayed(disableDelayedMsg, ENABLE_DISABLE_DELAY_MS);
                        Log.d(TAG, "Re-Queue MESSAGE_HANDLE_DISABLE_DELAYED(1)");
                    } else {
                        // The Bluetooth is turning off, wait for exiting STATE_ON
                        if (mState.oneOf(STATE_ON)) {
                            if (mWaitForDisableRetry < MAX_WAIT_FOR_ENABLE_DISABLE_RETRIES) {
                                mWaitForDisableRetry++;
                                Message disableDelayedMsg =
                                        mHandler.obtainMessage(
                                                MESSAGE_HANDLE_DISABLE_DELAYED, 1, 0);
                                mHandler.sendMessageDelayed(
                                        disableDelayedMsg, ENABLE_DISABLE_DELAY_MS);
                                Log.d(TAG, "Re-Queue MESSAGE_HANDLE_DISABLE_DELAYED(1)");
                                break;
                            } else {
                                Log.e(TAG, "Wait for exiting STATE_ON timeout");
                            }
                        }
                        // Either state is exited from STATE_ON or reaches the maximum retry, we
                        // should move forward to the next step.
                        Log.d(TAG, "Handle disable is finished");
                    }
                    break;

                case MESSAGE_RESTORE_USER_SETTING:
                    if ((msg.arg1 == RESTORE_SETTING_TO_OFF) && mEnable) {
                        Log.d(TAG, "MESSAGE_RESTORE_USER_SETTING: set Bluetooth state to disabled");
                        setBluetoothPersistedState(BLUETOOTH_OFF);
                        mEnableExternal = false;
                        sendDisableMsg(ENABLE_DISABLE_REASON_RESTORE_USER_SETTING);
                    } else if ((msg.arg1 == RESTORE_SETTING_TO_ON) && !mEnable) {
                        Log.d(TAG, "MESSAGE_RESTORE_USER_SETTING: set Bluetooth state to enabled");
                        mQuietEnableExternal = false;
                        mEnableExternal = true;
                        sendEnableMsg(false, ENABLE_DISABLE_REASON_RESTORE_USER_SETTING);
                    } else {
                        Log.w(
                                TAG,
                                "MESSAGE_RESTORE_USER_SETTING: Unhandled."
                                        + (" mEnable=" + mEnable)
                                        + (" msg.arg1=" + msg.arg1));
                    }
                    break;
                case MESSAGE_INFORM_ADAPTER_SERVICE_UP:
                    Log.i(TAG,"MESSAGE_INFORM_ADAPTER_SERVICE_UP");
                    sendBluetoothServiceUpCallback();
                    break;
                case MESSAGE_BLUETOOTH_SERVICE_CONNECTED:
                    IBinder service = (IBinder) msg.obj;
                    Log.d(TAG, "MESSAGE_BLUETOOTH_SERVICE_CONNECTED: service=" + service);

                    mAdapterLock.writeLock().lock();
                    try {
                        // Remove timeout
                        mHandler.removeMessages(MESSAGE_TIMEOUT_BIND);

                        mAdapter = BluetoothServerProxy.getInstance().createAdapterBinder(service);

                        int foregroundUserId = ActivityManager.getCurrentUser();
                        propagateForegroundUserId(foregroundUserId);

                        if (!isNameAndAddressSet()) {
                            mHandler.sendEmptyMessage(MESSAGE_GET_NAME_AND_ADDRESS);
                            if (mGetNameAddressOnly) {
                                return;
                            }
                        }

                        // Register callback object
                        try {
                            mAdapter.registerCallback(
                                    mBluetoothCallback, mContext.getAttributionSource());
                        } catch (RemoteException e) {
                            Log.e(TAG, "Unable to register BluetoothCallback", e);
                        }
                        // Inform BluetoothAdapter instances that service is up
                        Message informMsg =
                                    mHandler.obtainMessage(MESSAGE_INFORM_ADAPTER_SERVICE_UP);
                        mHandler.sendMessage(informMsg);

                        // Get the supported profiles list
                        try {
                            mSupportedProfileList =
                                    mAdapter.getSupportedProfiles(mContext.getAttributionSource());
                        } catch (RemoteException e) {
                            Log.e(TAG, "Unable to get the supported profiles list", e);
                        }

                        // Do enable request
                        try {
                            mAdapter.enable(mQuietEnable, mContext.getAttributionSource());
                        } catch (RemoteException e) {
                            Log.e(TAG, "Unable to call enable()", e);
                        }
                        if (Flags.fastBindToApp()) {
                            sendBluetoothServiceUpCallback();
                        }
                    } finally {
                        mAdapterLock.writeLock().unlock();
                    }

                    if (!mEnable) {
                        /* Wait for BLE ON or ON state ,if enable is from BLE app
                         * skip disable, else wait for on state and handle disable
                         */
                        waitForState(STATE_BLE_ON, STATE_ON);

                        int st = getState();
                        if ((st == STATE_TURNING_ON) ||
                           ((st == STATE_BLE_ON) &&
                           (mEnableExternal || isBluetoothPersistedStateOnBluetooth()))) {
                            waitForState(STATE_ON);
                        } else if ((st == STATE_BLE_ON) && isBleAppPresent()) {
                            Log.e(TAG, "MESSAGE_BLUETOOTH_SERVICE_CONNECTED: ble app present");
                            break;
                        }
                        handleDisable();
                        waitForState(
                                STATE_OFF,
                                STATE_TURNING_ON,
                                STATE_TURNING_OFF,
                                STATE_BLE_TURNING_ON,
                                STATE_BLE_ON,
                                STATE_BLE_TURNING_OFF);
                    }
                    break;

                case MESSAGE_BLUETOOTH_STATE_CHANGE:
                    int prevState = msg.arg1;
                    int newState = msg.arg2;
                    Log.d(
                            TAG,
                            "MESSAGE_BLUETOOTH_STATE_CHANGE:"
                                    + (" prevState=" + BluetoothAdapter.nameForState(prevState))
                                    + (" newState=" + BluetoothAdapter.nameForState(newState)));
                    mState.set(newState);
                    bluetoothStateChangeHandler(prevState, newState);
                    // handle error state transition case from TURNING_ON to OFF
                    // unbind and rebind bluetooth service and enable bluetooth
                    if ((prevState == STATE_BLE_TURNING_ON)
                            && (newState == STATE_OFF)
                            && (mAdapter != null)
                            && mEnable) {
                        recoverBluetoothServiceFromError(false);
                    }
                    if ((prevState == STATE_TURNING_ON)
                            && (newState == STATE_OFF)
                            && (mAdapter != null)
                            && mEnable) {
                         setBluetoothPersistedState(BLUETOOTH_OFF);
                    }
                    if ((prevState == STATE_TURNING_ON)
                            && (newState == STATE_BLE_ON)
                            && (mAdapter != null)
                            && mEnable) {
                        recoverBluetoothServiceFromError(true);
                    }
                    // If we tried to enable BT while BT was in the process of shutting down,
                    // wait for the BT process to fully tear down and then force a restart
                    // here.  This is a bit of a hack (b/29363429).
                    if (prevState == STATE_BLE_TURNING_OFF && newState == STATE_OFF) {
                        if (mEnable) {
                            Log.d(TAG, "Entering STATE_OFF but mEnabled is true; restarting.");
                            mHandler.removeMessages(MESSAGE_RESTART_BLUETOOTH_SERVICE);
                            waitForState(STATE_OFF);
                            mHandler.sendEmptyMessageDelayed(
                                    MESSAGE_RESTART_BLUETOOTH_SERVICE, getServiceRestartMs());
                        }
                    }
                    if (newState == STATE_ON || newState == STATE_BLE_ON) {
                        // bluetooth is working, reset the counter
                        if (mErrorRecoveryRetryCounter != 0) {
                            Log.w(TAG, "bluetooth is recovered from error");
                            mErrorRecoveryRetryCounter = 0;
                        }
                    }
                    break;

                case MESSAGE_BLUETOOTH_SERVICE_DISCONNECTED:
                    Log.e(TAG, "MESSAGE_BLUETOOTH_SERVICE_DISCONNECTED");
                    mAdapterLock.writeLock().lock();
                    try {
                        // if service is unbinded already, do nothing and return
                        if (mAdapter == null) {
                            break;
                        }
                        mAdapter = null;
                        mSupportedProfileList.clear();
                    } finally {
                        mAdapterLock.writeLock().unlock();
                    }

                    // Make sure BT process exit completely
                    int[] pids = null;
                    try {
                        pids = (int[]) Class.forName("android.os.Process")
                            .getMethod("getPidsForCommands", String[].class)
                            .invoke(new String[]{ "com.android.bluetooth" });
                    } catch (Exception e) {
                        Log.e(TAG, "Error to call getPidsForCommands");
                    }
                    if (pids != null && pids.length > 0) {
                        for(int pid : pids) {
                            Log.e(TAG, "Killing BT process with PID = " + pid);
                            Process.killProcess(pid);
                        }
                    }

                    // log the unexpected crash
                    addCrashLog();
                    addActiveLog(ENABLE_DISABLE_REASON_CRASH, false);
                    if (mEnable) {
                        mEnable = false;
                        mHandler.sendEmptyMessageDelayed(
                                MESSAGE_RESTART_BLUETOOTH_SERVICE, getServiceRestartMs());
                    }

                    sendBluetoothServiceDownCallback();

                    // Send BT state broadcast to update
                    // the BT icon correctly
                    if (mState.oneOf(STATE_TURNING_ON, STATE_ON)) {
                        bluetoothStateChangeHandler(STATE_ON, STATE_TURNING_OFF);
                        mState.set(STATE_TURNING_OFF);
                    }
                    if (mState.oneOf(STATE_TURNING_OFF)) {
                        bluetoothStateChangeHandler(STATE_TURNING_OFF, STATE_OFF);
                    }

                    mHandler.removeMessages(MESSAGE_BLUETOOTH_STATE_CHANGE);
                    mState.set(STATE_OFF);
                    break;

                case MESSAGE_RESTART_BLUETOOTH_SERVICE:
                    mErrorRecoveryRetryCounter++;
                    Log.d(
                            TAG,
                            "MESSAGE_RESTART_BLUETOOTH_SERVICE: retry count="
                                    + mErrorRecoveryRetryCounter);
                    if (mErrorRecoveryRetryCounter < MAX_ERROR_RESTART_RETRIES) {
                        /* Enable without persisting the setting as
                         * it doesn't change when IBluetooth
                         * service restarts */
                        mEnable = true;
                        addActiveLog(ENABLE_DISABLE_REASON_RESTARTED, true);
                        handleEnable(mQuietEnable);
                    } else {
                        mAdapterLock.writeLock().lock();
                        mAdapter = null;
                        mAdapterLock.writeLock().unlock();
                        Log.e(TAG, "Reach maximum retry to restart Bluetooth!");
                    }
                    break;

                case MESSAGE_TIMEOUT_BIND:
                    Log.e(TAG, "MESSAGE_TIMEOUT_BIND");
                    // TODO(b/286082382): Timeout should be more than a log. We should at least call
                    // context.unbindService, eventually log a metric with it
                    // Ensure try BIND for one more time
                    if(!mTryBindOnBindTimeout) {
                        int userID = ActivityManager.getCurrentUser();

                        Log.d(TAG, "Current user: " + userID);
                        if (mBindingUserID == userID) {
                            Log.e(TAG, " Trying to Bind again");
                            mTryBindOnBindTimeout = true;
                            handleEnable(mQuietEnable);
                        }
                    } else {
                        Log.e(TAG, "Bind trails excedded");
                        mTryBindOnBindTimeout = false;
                    }
                    break;

                case MESSAGE_USER_SWITCHED:
                    UserHandle userTo = (UserHandle) msg.obj;
                    Log.d(TAG, "MESSAGE_USER_SWITCHED: userTo=" + userTo);
                    mHandler.removeMessages(MESSAGE_USER_SWITCHED);

                    try {
                        AutoOnFeature.pause();
                        mAdapterLock.writeLock().lock();
                        int state = getState();

                        if (mAdapter != null && isEnabled()) {
                            mCurrentUserContext = mContext.createContextAsUser(userTo, 0);
                            /* disable and enable BT when detect a user switch */
                            if (mState.oneOf(STATE_ON)) {
                                restartForNewUser(userTo);
                            } else {
                                Log.i(TAG, "Turn off from BLE state");
                                clearBleApps();
                                addActiveLog(ENABLE_DISABLE_REASON_USER_SWITCH,
                                          mContext.getPackageName(), false);
                                mEnable = false;
                                mAdapter.stopBle(mContext.getAttributionSource());
                            }
                        } else if (isBinding() || mAdapter != null) {
                            Message userMsg = Message.obtain(msg);
                            userMsg.arg1++;
                            // if user is switched when service is binding retry after a delay
                            mHandler.sendMessageDelayed(userMsg, USER_SWITCHED_TIME_MS);
                            Log.d(
                                TAG,
                                "MESSAGE_USER_SWITCHED:"
                                        + (" userTo=" + userTo)
                                        + (" number of retry attempt=" + userMsg.arg1)
                                        + (" isBinding=" + isBinding())
                                        + (" mAdapter=" + mAdapter));
                        } else {
                            autoOnSetupTimer();
                        }
                    } catch (RemoteException e) {
                        Log.e(TAG, "MESSAGE_USER_SWITCHED: Remote exception", e);
                    } finally {
                        mAdapterLock.writeLock().unlock();
                    }
                    break;

                case MESSAGE_USER_UNLOCKED:
                    Log.d(TAG, "MESSAGE_USER_UNLOCKED");
                    mHandler.removeMessages(MESSAGE_USER_SWITCHED);

                    if (mEnable && !isBinding() && (mAdapter == null)) {
                        // We should be connected, but we gave up for some
                        // reason; maybe the Bluetooth service wasn't encryption
                        // aware, so try binding again.
                        Log.d(TAG, "Enabled but not bound; retrying after unlock");
                        handleEnable(mQuietEnable);
                    }
                    break;
            }
        }

        @RequiresPermission(
                allOf = {
                    android.Manifest.permission.BLUETOOTH_CONNECT,
                    android.Manifest.permission.BLUETOOTH_PRIVILEGED
                })
        private void restartForNewUser(UserHandle unusedNewUser) {
            mAdapterLock.readLock().lock();
            try {
                if (mAdapter != null) {
                    mAdapter.unregisterCallback(
                            mBluetoothCallback, mContext.getAttributionSource());
                }
            } catch (RemoteException e) {
                Log.e(TAG, "Unable to unregister", e);
            } finally {
                mAdapterLock.readLock().unlock();
            }

            if (mState.oneOf(STATE_TURNING_OFF)) {
                // MESSAGE_USER_SWITCHED happened right after MESSAGE_ENABLE
                bluetoothStateChangeHandler(STATE_TURNING_OFF, STATE_OFF);
                mState.set(STATE_OFF);
            }
            if (mState.oneOf(STATE_OFF)) {
                bluetoothStateChangeHandler(STATE_OFF, STATE_TURNING_ON);
                mState.set(STATE_TURNING_ON);
            }

            // TODO(b/285046954): We call unregisterCallback, and yet the code is calling
            // waitForState(STATE_ON)
            // This is a non-sense
            waitForState(STATE_BLE_ON, STATE_ON);

            if (mState.oneOf(STATE_TURNING_ON)) {
                bluetoothStateChangeHandler(STATE_TURNING_ON, STATE_ON);
            }

            // disable
            addActiveLog(ENABLE_DISABLE_REASON_USER_SWITCH, false);
            clearBleApps();
            handleDisable();
            // Pbap service need receive STATE_TURNING_OFF intent to close
            bluetoothStateChangeHandler(STATE_ON, STATE_TURNING_OFF);

            /* wait for BLE_ON or OFF state. If its BLE ON state
             * post BLE ON state to bluetoothStateChangeHandler
             * to continue off and wait for off state
             */
            boolean didDisableTimeout =
                    !waitForState(STATE_BLE_ON, STATE_OFF);

            if(!didDisableTimeout) {
               int state = getState();

               if (state == STATE_BLE_ON) {
                   bluetoothStateChangeHandler(STATE_TURNING_OFF,
                                            STATE_BLE_ON);
               }

               didDisableTimeout =
                    !waitForState(STATE_OFF);
            }
            bluetoothStateChangeHandler(STATE_TURNING_OFF, STATE_OFF);

            //
            // If disabling Bluetooth times out, wait for an
            // additional amount of time to ensure the process is
            // shut down completely before attempting to restart.
            //
            if (didDisableTimeout) {
                SystemClock.sleep(3000);
                mHandler.removeMessages(MESSAGE_BLUETOOTH_SERVICE_DISCONNECTED);
            } else {
                SystemClock.sleep(100);
            }

            mHandler.removeMessages(MESSAGE_BLUETOOTH_STATE_CHANGE);
            mState.set(STATE_OFF);
            // enable
            addActiveLog(ENABLE_DISABLE_REASON_USER_SWITCH, true);
            // mEnable flag could have been reset on stopBle. Reenable it.
            mEnable = true;
            handleEnable(mQuietEnable);
        }
    }

    private boolean isBinding() {
        return mHandler.hasMessages(MESSAGE_TIMEOUT_BIND);
    }

    private void handleEnableMessage(int quietEnable, int isBle) {
        if (mShutdownInProgress) {
            Log.d(TAG, "Skip Bluetooth Enable in device shutdown process");
            return;
        }

        if (mHandler.hasMessages(MESSAGE_HANDLE_DISABLE_DELAYED)
                || mHandler.hasMessages(MESSAGE_HANDLE_ENABLE_DELAYED)) {
            // We are handling enable or disable right now, wait for it.
            mHandler.sendMessageDelayed(
                    mHandler.obtainMessage(MESSAGE_ENABLE, quietEnable, isBle),
                    ENABLE_DISABLE_DELAY_MS);
            return;
        }

        mHandler.removeMessages(MESSAGE_RESTART_BLUETOOTH_SERVICE);
        mEnable = true;

        if (isBle == 0) {
            setBluetoothPersistedState(BLUETOOTH_ON_BLUETOOTH);
        }

        // Use service interface to get the exact state
        mAdapterLock.readLock().lock();
        try {
            if (mAdapter != null) {
                boolean isHandled = true;
                switch (mState.get()) {
                    case STATE_BLE_ON:
                        if (isBle == 1) {
                            Log.i(TAG, "Already at BLE_ON State");
                        } else {
                            Log.w(TAG, "BT Enable in BLE_ON State, going to ON");
                            mAdapter.startBrEdr(mContext.getAttributionSource());
                        }
                        break;
                    case STATE_BLE_TURNING_ON:
                    case STATE_TURNING_ON:
                    case STATE_ON:
                        Log.i(TAG, "MESSAGE_ENABLE: already enabled");
                        break;
                    default:
                        isHandled = false;
                        break;
                }
                if (isHandled) return;
            }
        } catch (RemoteException e) {
            Log.e(TAG, "", e);
        } finally {
            mAdapterLock.readLock().unlock();
        }

        mQuietEnable = (quietEnable == 1);
        if (mAdapter == null) {
            handleEnable(mQuietEnable);
        } else {
            //
            // We need to wait until transitioned to STATE_OFF and
            // the previous Bluetooth process has exited. The
            // waiting period has three components:
            // (a) Wait until the local state is STATE_OFF. This
            //     is accomplished by sending delay a message
            //     MESSAGE_HANDLE_ENABLE_DELAYED
            // (b) Wait until the STATE_OFF state is updated to
            //     all components.
            // (c) Wait until the Bluetooth process exits, and
            //     ActivityManager detects it.
            // The waiting for (b) and (c) is accomplished by
            // delaying the MESSAGE_RESTART_BLUETOOTH_SERVICE
            // message. The delay time is backed off if Bluetooth
            // continuously failed to turn on itself.
            //
            mWaitForEnableRetry = 0;
            mHandler.sendEmptyMessageDelayed(
                    MESSAGE_HANDLE_ENABLE_DELAYED, ENABLE_DISABLE_DELAY_MS);
        }
    }

    private void handleDisableMessage() {
        if (mHandler.hasMessages(MESSAGE_HANDLE_DISABLE_DELAYED)
                || isBinding()
                || mHandler.hasMessages(MESSAGE_HANDLE_ENABLE_DELAYED)) {
            // We are handling enable or disable right now, wait for it.
            mHandler.sendEmptyMessageDelayed(MESSAGE_DISABLE, ENABLE_DISABLE_DELAY_MS);
            return;
        }

        mHandler.removeMessages(MESSAGE_RESTART_BLUETOOTH_SERVICE);

        if (mEnable && mAdapter != null) {
            mWaitForDisableRetry = 0;
            mHandler.sendEmptyMessageDelayed(
                    MESSAGE_HANDLE_DISABLE_DELAYED, ENABLE_DISABLE_DELAY_MS);
        } else {
            mEnable = false;
            handleDisable();
        }
    }

    @RequiresPermission(android.Manifest.permission.BLUETOOTH_CONNECT)
    private void handleEnable(boolean quietMode) {
        mQuietEnable = quietMode;

        mAdapterLock.writeLock().lock();
        try {
            if (mAdapter == null && !isBinding()) {
                Log.d(TAG, "binding Bluetooth service");
                // Start bind timeout and bind
                mHandler.sendEmptyMessageDelayed(MESSAGE_TIMEOUT_BIND, TIMEOUT_BIND_MS);
                Intent i = new Intent(IBluetooth.class.getName());
                if (!doBind(
                        i,
                        mConnection,
                        Context.BIND_AUTO_CREATE | Context.BIND_IMPORTANT,
                        UserHandle.CURRENT)) {
                    mHandler.removeMessages(MESSAGE_TIMEOUT_BIND);
                } else {
                    mBindingUserID = ActivityManager.getCurrentUser();
                    Log.d(TAG, "Binding BT service. Current user: " + mBindingUserID);
                }
            } else if (!Flags.fastBindToApp() && mAdapter != null) {
                // Enable bluetooth
                try {
                    mAdapter.enable(mQuietEnable, mContext.getAttributionSource());
                } catch (RemoteException e) {
                    Log.e(TAG, "Unable to call enable()", e);
                }
            }
        } finally {
            mAdapterLock.writeLock().unlock();
        }
    }

    boolean doBind(Intent intent, ServiceConnection conn, int flags, UserHandle user) {
        ComponentName comp = resolveSystemService(intent);
        intent.setComponent(comp);
        if (comp == null || !mContext.bindServiceAsUser(intent, conn, flags, user)) {
            Log.e(TAG, "Fail to bind to: " + intent);
            return false;
        }
        return true;
    }

    @RequiresPermission(android.Manifest.permission.BLUETOOTH_CONNECT)
    private void handleDisable() {
        mAdapterLock.readLock().lock();
        try {
            if (mAdapter != null) {
                Log.d(TAG, "handleDisable: Sending off request.");
                mAdapter.disable(mContext.getAttributionSource());
            }
        } catch (RemoteException e) {
            Log.e(TAG, "Unable to call disable()", e);
        } finally {
            mAdapterLock.readLock().unlock();
        }
    }

    private void broadcastIntentStateChange(String action, int prevState, int newState) {
        Log.d(
                TAG,
                "broadcastIntentStateChange:"
                        + (" action=" + action.substring(action.lastIndexOf('.') + 1))
                        + (" prevState=" + BluetoothAdapter.nameForState(prevState))
                        + (" newState=" + BluetoothAdapter.nameForState(newState)));
        // Send broadcast message to everyone else
        Intent intent = new Intent(action);
        intent.putExtra(BluetoothAdapter.EXTRA_PREVIOUS_STATE, prevState);
        intent.putExtra(BluetoothAdapter.EXTRA_STATE, newState);
        intent.addFlags(Intent.FLAG_RECEIVER_REGISTERED_ONLY_BEFORE_BOOT);
        if (action.equals(BluetoothAdapter.ACTION_STATE_CHANGED)) {
            intent.setFlags(Intent.FLAG_RECEIVER_INCLUDE_BACKGROUND);
        } else {
            intent.setFlags(Intent.FLAG_RECEIVER_FOREGROUND);
        }
        mContext.sendBroadcastAsUser(
                intent, UserHandle.ALL, null, getTempAllowlistBroadcastOptions());
    }

    private boolean isBleState(int state) {
        switch (state) {
            case STATE_BLE_ON:
            case STATE_BLE_TURNING_ON:
            case STATE_BLE_TURNING_OFF:
                return true;
        }
        return false;
    }

    @RequiresPermission(
            allOf = {
                android.Manifest.permission.BLUETOOTH_CONNECT,
                android.Manifest.permission.BLUETOOTH_PRIVILEGED,
            })
    private void bluetoothStateChangeHandler(int prevState, int newState) {
        if (prevState == newState) { // No change. Nothing to do.
            return;
        }

        if (prevState == STATE_ON) {
            autoOnSetupTimer();
        }

        // Notify all proxy objects first of adapter state change
        if (newState == STATE_ON) {
            if (isAtLeastV() && mDeviceConfigAllowAutoOn) {
                AutoOnFeature.notifyBluetoothOn(mCurrentUserContext);
            }
            sendBluetoothOnCallback();
        } else if (newState == STATE_OFF) {
            // If Bluetooth is off, send service down event to proxy objects, and unbind
            Log.d(TAG, "bluetoothStateChangeHandler: Bluetooth is OFF send Service Down");
            sendBluetoothServiceDownCallback();
            unbindAndFinish();
        } else if (newState == STATE_BLE_ON && prevState == STATE_BLE_TURNING_ON) {
            continueFromBleOnState();
        } // Nothing specific to do for STATE_TURNING_<X>

        broadcastIntentStateChange(BluetoothAdapter.ACTION_BLE_STATE_CHANGED, prevState, newState);

        // BLE state are shown as STATE_OFF for BrEdr users
        final int prevBrEdrState = isBleState(prevState) ? STATE_OFF : prevState;
        final int newBrEdrState = isBleState(newState) ? STATE_OFF : newState;

        if (prevBrEdrState != newBrEdrState) { // Only broadcast when there is a BrEdr state change.
            if (newBrEdrState == STATE_OFF) {
                sendBluetoothOffCallback();
                sendBrEdrDownCallback();
            }
            broadcastIntentStateChange(
                    BluetoothAdapter.ACTION_STATE_CHANGED, prevBrEdrState, newBrEdrState);
        }
    }

    boolean waitForManagerState(int state) {
        return mState.waitForState(getSyncTimeout(), state);
    }

    private boolean waitForState(int... states) {
        return mState.waitForState(getSyncTimeout(), states);
    }

    /* TODO(b/151672214) - Update for change from waitForOnOff -> waitForState
    private boolean waitForMonitoredState(Set<Integer> states) {
        int i = 0;
        while (i < 10) {
            synchronized(mConnection) {
                try {
                    if (mAdapter == null) break;
                    if (on) {
                        if (mAdapter.getState() == STATE_ON) return true;
                        if (mAdapter.getState() == STATE_BLE_ON) {
                            bluetoothStateChangeHandler(STATE_BLE_TURNING_ON,
                                                        STATE_BLE_ON);
                            if (mBluetoothGatt != null) {
                                Log.d(TAG,"GattService is connected, execute waitForState");
                                boolean ret = waitForState(states);
                                return ret;
                            } else {
                                Log.d(TAG,
                                    "GattService connect in progress, return to avoid timeout");
                                return true;
                            }
                        }
                    } else if (off) {
                        if (mAdapter.getState() == STATE_OFF) return true;
                        if (mAdapter.getState() == STATE_BLE_ON) {
                            bluetoothStateChangeHandler(STATE_TURNING_OFF,
                                                        STATE_BLE_ON);
                            boolean ret = waitForState(states);
                            return ret;
                        }
                    } else {
                        if (mAdapter.getState() != STATE_ON) return true;
                    }
                } catch (RemoteException e) {
                    Log.e(TAG, "getState()", e);
                    break;
                }
            }
            SystemClock.sleep(300);
            i++;
        }
        Log.e(TAG,"waitForMonitoredOnOff time out");
        return false;
    }
    */

    private void sendDisableMsg(int reason) {
        sendDisableMsg(reason, mContext.getPackageName());
    }

    private void sendDisableMsg(int reason, String packageName) {
        mHandler.sendEmptyMessage(MESSAGE_DISABLE);
        addActiveLog(reason, packageName, false, false);
    }

    private void sendEnableMsg(boolean quietMode, int reason) {
        sendEnableMsg(quietMode, reason, mContext.getPackageName());
    }

    private void sendEnableMsg(boolean quietMode, int reason, String packageName) {
        sendEnableMsg(quietMode, reason, packageName, false);
    }

    private void sendEnableMsg(boolean quietMode, int reason, String packageName, boolean isBle) {
        mHandler.obtainMessage(MESSAGE_ENABLE, quietMode ? 1 : 0, isBle ? 1 : 0).sendToTarget();
        addActiveLog(reason, packageName, true, isBle);
        mLastEnabledTime = SystemClock.elapsedRealtime();
    }

    private void addActiveLog(int reason, boolean enable) {
        addActiveLog(reason, mContext.getPackageName(), enable, false);
    }

    private void addActiveLog(int reason, String packageName, boolean enable, boolean isBle) {
        ActiveLog lastActiveLog = mActiveLogs.peekLast();
        synchronized (mActiveLogs) {
            if (mActiveLogs.size() > ACTIVE_LOG_MAX_SIZE) {
                mActiveLogs.remove();
            }
            mActiveLogs.add(
                    new ActiveLog(reason, packageName, enable, isBle, System.currentTimeMillis()));

            int state =
                    enable
                            ? BluetoothStatsLog.BLUETOOTH_ENABLED_STATE_CHANGED__STATE__ENABLED
                            : BluetoothStatsLog.BLUETOOTH_ENABLED_STATE_CHANGED__STATE__DISABLED;

            int lastState;
            long timeSinceLastChanged;
            if (lastActiveLog == null) {
                lastState = BluetoothStatsLog.BLUETOOTH_ENABLED_STATE_CHANGED__STATE__UNKNOWN;
                timeSinceLastChanged = 0;
            } else {
                lastState =
                        lastActiveLog.getEnable()
                                ? BluetoothStatsLog.BLUETOOTH_ENABLED_STATE_CHANGED__STATE__ENABLED
                                : BluetoothStatsLog
                                        .BLUETOOTH_ENABLED_STATE_CHANGED__STATE__DISABLED;
                timeSinceLastChanged = System.currentTimeMillis() - lastActiveLog.getTimestamp();
            }

            BluetoothStatsLog.write_non_chained(
                    BluetoothStatsLog.BLUETOOTH_ENABLED_STATE_CHANGED,
                    Binder.getCallingUid(),
                    null,
                    state,
                    reason,
                    packageName,
                    lastState,
                    timeSinceLastChanged);
        }
    }

    private void addCrashLog() {
        synchronized (mCrashTimestamps) {
            if (mCrashTimestamps.size() == CRASH_LOG_MAX_SIZE) {
                mCrashTimestamps.removeFirst();
            }
            mCrashTimestamps.add(System.currentTimeMillis());
            mCrashes++;
        }
    }

    @RequiresPermission(
            allOf = {
                android.Manifest.permission.BLUETOOTH_CONNECT,
                android.Manifest.permission.BLUETOOTH_PRIVILEGED,
            })
    private void recoverBluetoothServiceFromError(boolean clearBle) {
        Log.e(TAG, "recoverBluetoothServiceFromError");
        boolean repeatAirplaneRunnable = false;

        // 0 means we are matching unset `what` since we are using a token instead
        if (mHandler.hasMessages(0, ON_AIRPLANE_MODE_CHANGED_TOKEN)) {
            mHandler.removeCallbacksAndMessages(ON_AIRPLANE_MODE_CHANGED_TOKEN);
            repeatAirplaneRunnable = true;
        }
        mAdapterLock.readLock().lock();
        try {
            if (mAdapter != null) {
                // Unregister callback object
                mAdapter.unregisterCallback(mBluetoothCallback, mContext.getAttributionSource());
            }
        } catch (RemoteException e) {
            Log.e(TAG, "Unable to unregister", e);
        } finally {
            mAdapterLock.readLock().unlock();
        }

        SystemClock.sleep(500);

        // disable
        addActiveLog(ENABLE_DISABLE_REASON_START_ERROR, false);
        handleDisable();

        waitForState(STATE_OFF);

        sendBluetoothServiceDownCallback();

        mAdapterLock.writeLock().lock();
        try {
            if (mAdapter != null) {
                mAdapter = null;
                // Unbind
                mContext.unbindService(mConnection);
            }
        } finally {
            mAdapterLock.writeLock().unlock();
        }

        mHandler.removeMessages(MESSAGE_BLUETOOTH_STATE_CHANGE);
        mState.set(STATE_OFF);

        if (clearBle) {
            clearBleApps();
        }

        mEnable = false;

        // Send a Bluetooth Restart message to reenable bluetooth
        mHandler.sendEmptyMessageDelayed(MESSAGE_RESTART_BLUETOOTH_SERVICE, ERROR_RESTART_TIME_MS);

        if (repeatAirplaneRunnable) {
            onAirplaneModeChanged(isAirplaneModeOn());
        }
    }

    private boolean isBluetoothDisallowed() {
        final long callingIdentity = Binder.clearCallingIdentity();
        try {
            return mContext.getSystemService(UserManager.class)
                    .hasUserRestrictionForUser(UserManager.DISALLOW_BLUETOOTH, UserHandle.SYSTEM);
        } finally {
            Binder.restoreCallingIdentity(callingIdentity);
        }
    }

    /**
     * Disables BluetoothOppLauncherActivity component, so the Bluetooth sharing option is not
     * offered to the user if Bluetooth or sharing is disallowed. Puts the component to its default
     * state if Bluetooth is not disallowed.
     *
     * @param userHandle user to disable bluetooth sharing for
     * @param bluetoothSharingDisallowed whether bluetooth sharing is disallowed.
     */
    private void updateOppLauncherComponentState(
            UserHandle userHandle, boolean bluetoothSharingDisallowed) {
        try {
            int newState;
            if (bluetoothSharingDisallowed) {
                newState = PackageManager.COMPONENT_ENABLED_STATE_DISABLED;
            } else if (BluetoothProperties.isProfileOppEnabled().orElse(false)) {
                newState = PackageManager.COMPONENT_ENABLED_STATE_ENABLED;
            } else {
                newState = PackageManager.COMPONENT_ENABLED_STATE_DEFAULT;
            }

            // Bluetooth OPP activities that should always be enabled,
            // even when Bluetooth is turned OFF.
            List<String> baseBluetoothOppActivities =
                    List.of(
                            // Base sharing activity
                            "com.android.bluetooth.opp.BluetoothOppLauncherActivity",
                            // BT enable activities
                            "com.android.bluetooth.opp.BluetoothOppBtEnableActivity",
                            "com.android.bluetooth.opp.BluetoothOppBtEnablingActivity",
                            "com.android.bluetooth.opp.BluetoothOppBtErrorActivity");

            PackageManager systemPackageManager = mContext.getPackageManager();
            PackageManager userPackageManager =
                    mContext.createContextAsUser(userHandle, 0).getPackageManager();
            var allPackages = systemPackageManager.getPackagesForUid(Process.BLUETOOTH_UID);
            for (String candidatePackage : allPackages) {
                Log.v(TAG, "Searching package " + candidatePackage);
                PackageInfo packageInfo;
                try {
                    packageInfo =
                            systemPackageManager.getPackageInfo(
                                    candidatePackage,
                                    PackageManager.PackageInfoFlags.of(
                                            PackageManager.GET_ACTIVITIES
                                                    | PackageManager.MATCH_ANY_USER
                                                    | PackageManager.MATCH_UNINSTALLED_PACKAGES
                                                    | PackageManager.MATCH_DISABLED_COMPONENTS));
                } catch (PackageManager.NameNotFoundException e) {
                    // ignore, try next package
                    Log.e(TAG, "Could not find package " + candidatePackage);
                    continue;
                } catch (Exception e) {
                    Log.e(TAG, "Error while loading package" + e);
                    continue;
                }
                if (packageInfo.activities == null) {
                    continue;
                }
                for (var activity : packageInfo.activities) {
                    Log.v(TAG, "Checking activity " + activity.name);
                    if (baseBluetoothOppActivities.contains(activity.name)) {
                        for (String activityName : baseBluetoothOppActivities) {
                            userPackageManager.setComponentEnabledSetting(
                                    new ComponentName(candidatePackage, activityName),
                                    newState,
                                    PackageManager.DONT_KILL_APP);
                        }
                        return;
                    }
                }
            }

            Log.e(
                    TAG,
                    "Cannot toggle Bluetooth OPP activities, could not find them in any package");
        } catch (Exception e) {
            Log.e(TAG, "updateOppLauncherComponentState failed: " + e);
        }
    }

    private int getServiceRestartMs() {
        return (mErrorRecoveryRetryCounter + 1) * SERVICE_RESTART_TIME_MS;
    }

    void dump(FileDescriptor fd, PrintWriter writer, String[] args) {
        if ((args.length > 0) && args[0].startsWith("--proto")) {
            dumpProto(fd);
            return;
        }
        String errorMsg = null;

        writer.println("Bluetooth Status");
        writer.println("  enabled: " + isEnabled());
        writer.println("  state: " + mState);
        writer.println("  address: " + logAddress(mAddress));
        writer.println("  name: " + mName);
        if (mEnable) {
            long onDuration = SystemClock.elapsedRealtime() - mLastEnabledTime;
            String onDurationString =
                    String.format(
                            Locale.US,
                            "%02d:%02d:%02d.%03d",
                            (int) (onDuration / (1000 * 60 * 60)),
                            (int) ((onDuration / (1000 * 60)) % 60),
                            (int) ((onDuration / 1000) % 60),
                            (int) (onDuration % 1000));
            writer.println("  time since enabled: " + onDurationString);
        }

        if (mActiveLogs.size() == 0) {
            writer.println("\nBluetooth never enabled!");
        } else {
            writer.println("\nEnable log:");
            for (ActiveLog log : mActiveLogs) {
                writer.println("  " + log);
            }
        }

        writer.println("\nBluetooth crashed " + mCrashes + " time" + (mCrashes == 1 ? "" : "s"));
        if (mCrashes == CRASH_LOG_MAX_SIZE) {
            writer.println("(last " + CRASH_LOG_MAX_SIZE + ")");
        }
        for (Long time : mCrashTimestamps) {
            writer.println("  " + timeToLog(time));
        }

        writer.println(
                "\n"
                        + mBleApps.size()
                        + " BLE app"
                        + (mBleApps.size() == 1 ? "" : "s")
                        + " registered");
        for (ClientDeathRecipient app : mBleApps.values()) {
            writer.println("  " + app.getPackageName());
        }

        writer.println("\nBluetoothManagerService:");
        writer.println("  mEnable:" + mEnable);
        writer.println("  mQuietEnable:" + mQuietEnable);
        writer.println("  mEnableExternal:" + mEnableExternal);
        writer.println("  mQuietEnableExternal:" + mQuietEnableExternal);

        writer.println("");
        writer.flush();
        if (args.length == 0) {
            // Add arg to produce output
            args = new String[1];
            args[0] = "--print";
        }

        try {
            dumpBluetoothFlags(writer);
        } catch (Exception e) {
            writer.println("Exception while dumping Bluetooth Flags");
        }

        if (mAdapter == null) {
            errorMsg = "Bluetooth Service not connected";
        } else {
            try {
                mAdapter.getAdapterBinder().asBinder().dumpAsync(fd, args);
            } catch (RemoteException re) {
                errorMsg = "RemoteException while dumping Bluetooth Service";
            }
        }
        if (errorMsg != null) {
            writer.println(errorMsg);
        }
    }

    private void dumpBluetoothFlags(PrintWriter writer)
            throws IllegalAccessException, InvocationTargetException {
        writer.println("🚩Flag dump:");

        // maxLen is used to align the flag output
        int maxLen =
                Arrays.stream(Flags.class.getDeclaredMethods())
                        .map(Method::getName)
                        .map(String::length)
                        .max(Integer::compare)
                        .get();

        String fmt = "\t%s: %-" + maxLen + "s %s";

        for (Method m : Flags.class.getDeclaredMethods()) {
            String flagStatus = ((Boolean) m.invoke(null)) ? "[■]" : "[ ]";
            String name = m.getName();
            String snakeCaseName =
                    name.replaceAll("([a-z])([A-Z]+)", "$1_$2").toLowerCase(Locale.US);
            writer.println(String.format(fmt, flagStatus, name, snakeCaseName));
        }
        writer.println("");
    }

    private void dumpProto(FileDescriptor fd) {
        final ProtoOutputStream proto = new ProtoOutputStream(new FileOutputStream(fd));
        proto.write(BluetoothManagerServiceDumpProto.ENABLED, isEnabled());
        proto.write(BluetoothManagerServiceDumpProto.STATE, mState.get());
        proto.write(
                BluetoothManagerServiceDumpProto.STATE_NAME,
                BluetoothAdapter.nameForState(mState.get()));
        proto.write(BluetoothManagerServiceDumpProto.ADDRESS, logAddress(mAddress));
        proto.write(BluetoothManagerServiceDumpProto.NAME, mName);
        if (mEnable) {
            proto.write(BluetoothManagerServiceDumpProto.LAST_ENABLED_TIME_MS, mLastEnabledTime);
        }
        proto.write(
                BluetoothManagerServiceDumpProto.CURR_TIMESTAMP_MS, SystemClock.elapsedRealtime());
        for (ActiveLog log : mActiveLogs) {
            long token = proto.start(BluetoothManagerServiceDumpProto.ACTIVE_LOGS);
            log.dump(proto);
            proto.end(token);
        }
        proto.write(BluetoothManagerServiceDumpProto.NUM_CRASHES, mCrashes);
        proto.write(
                BluetoothManagerServiceDumpProto.CRASH_LOG_MAXED, mCrashes == CRASH_LOG_MAX_SIZE);
        for (Long time : mCrashTimestamps) {
            proto.write(BluetoothManagerServiceDumpProto.CRASH_TIMESTAMPS_MS, time);
        }
        proto.write(BluetoothManagerServiceDumpProto.NUM_BLE_APPS, mBleApps.size());
        for (ClientDeathRecipient app : mBleApps.values()) {
            proto.write(
                    BluetoothManagerServiceDumpProto.BLE_APP_PACKAGE_NAMES, app.getPackageName());
        }
        proto.flush();
    }

    private static String getEnableDisableReasonString(int reason) {
        switch (reason) {
            case ENABLE_DISABLE_REASON_APPLICATION_REQUEST:
                return "APPLICATION_REQUEST";
            case ENABLE_DISABLE_REASON_AIRPLANE_MODE:
                return "AIRPLANE_MODE";
            case ENABLE_DISABLE_REASON_DISALLOWED:
                return "DISALLOWED";
            case ENABLE_DISABLE_REASON_RESTARTED:
                return "RESTARTED";
            case ENABLE_DISABLE_REASON_START_ERROR:
                return "START_ERROR";
            case ENABLE_DISABLE_REASON_SYSTEM_BOOT:
                return "SYSTEM_BOOT";
            case ENABLE_DISABLE_REASON_CRASH:
                return "CRASH";
            case ENABLE_DISABLE_REASON_USER_SWITCH:
                return "USER_SWITCH";
            case ENABLE_DISABLE_REASON_RESTORE_USER_SETTING:
                return "RESTORE_USER_SETTING";
            case ENABLE_DISABLE_REASON_FACTORY_RESET:
                return "FACTORY_RESET";
            case ENABLE_DISABLE_REASON_SATELLITE_MODE:
                return "SATELLITE MODE";
            default:
                return "UNKNOWN[" + reason + "]";
        }
    }

    static @NonNull Bundle getTempAllowlistBroadcastOptions() {
        final long duration = 10_000;
        final BroadcastOptions bOptions = BroadcastOptions.makeBasic();
        bOptions.setTemporaryAppAllowlist(
                duration,
                TEMPORARY_ALLOW_LIST_TYPE_FOREGROUND_SERVICE_ALLOWED,
                PowerExemptionManager.REASON_BLUETOOTH_BROADCAST,
                "");
        return bOptions.toBundle();
    }

    private ComponentName resolveSystemService(@NonNull Intent intent) {
        List<ResolveInfo> results = mContext.getPackageManager().queryIntentServices(intent, 0);
        if (results == null) {
            return null;
        }
        ComponentName comp = null;
        for (int i = 0; i < results.size(); i++) {
            ResolveInfo ri = results.get(i);
            if ((ri.serviceInfo.applicationInfo.flags & ApplicationInfo.FLAG_SYSTEM) == 0) {
                continue;
            }
            ComponentName foundComp =
                    new ComponentName(
                            ri.serviceInfo.applicationInfo.packageName, ri.serviceInfo.name);
            if (comp != null) {
                throw new IllegalStateException(
                        "Multiple system services handle "
                                + intent
                                + ": "
                                + comp
                                + ", "
                                + foundComp);
            }
            comp = foundComp;
        }
        return comp;
    }

    int setBtHciSnoopLogMode(int mode) {
        final BluetoothProperties.snoop_log_mode_values snoopMode;

        switch (mode) {
            case BluetoothAdapter.BT_SNOOP_LOG_MODE_DISABLED:
                snoopMode = BluetoothProperties.snoop_log_mode_values.DISABLED;
                break;
            case BluetoothAdapter.BT_SNOOP_LOG_MODE_FILTERED:
                snoopMode = BluetoothProperties.snoop_log_mode_values.FILTERED;
                break;
            case BluetoothAdapter.BT_SNOOP_LOG_MODE_FULL:
                snoopMode = BluetoothProperties.snoop_log_mode_values.FULL;
                break;
            default:
                Log.e(TAG, "setBtHciSnoopLogMode: Not a valid mode:" + mode);
                return BluetoothStatusCodes.ERROR_BAD_PARAMETERS;
        }
        try {
            BluetoothProperties.snoop_log_mode(snoopMode);
        } catch (RuntimeException e) {
            Log.e(TAG, "setBtHciSnoopLogMode: Failed to set mode to " + mode + ": " + e);
            return BluetoothStatusCodes.ERROR_UNKNOWN;
        }
        return BluetoothStatusCodes.SUCCESS;
    }

    int getBtHciSnoopLogMode() {
        BluetoothProperties.snoop_log_mode_values mode =
                BluetoothProperties.snoop_log_mode()
                        .orElse(BluetoothProperties.snoop_log_mode_values.DISABLED);
        if (mode == BluetoothProperties.snoop_log_mode_values.FILTERED) {
            return BluetoothAdapter.BT_SNOOP_LOG_MODE_FILTERED;
        } else if (mode == BluetoothProperties.snoop_log_mode_values.FULL) {
            return BluetoothAdapter.BT_SNOOP_LOG_MODE_FULL;
        }
        return BluetoothAdapter.BT_SNOOP_LOG_MODE_DISABLED;
    }

    private final boolean mDeviceConfigAllowAutoOn;

    private void autoOnSetupTimer() {
        if (!mDeviceConfigAllowAutoOn) {
            Log.d(TAG, "No support for AutoOn feature: Not creating a timer");
            return;
        }
        AutoOnFeature.resetAutoOnTimerForUser(
                mLooper, mCurrentUserContext, mState, this::enableFromAutoOn);
    }

    private <T> T postAndWait(Callable<T> callable) {
        FutureTask<T> task = new FutureTask(callable);

        mHandler.post(task);
        try {
            return task.get(1, TimeUnit.SECONDS);
        } catch (TimeoutException | InterruptedException e) {
            SneakyThrow.sneakyThrow(e);
        } catch (ExecutionException e) {
            SneakyThrow.sneakyThrow(e.getCause());
        }
        return null;
    }

    boolean isAutoOnSupported() {
        return mDeviceConfigAllowAutoOn
                && postAndWait(
                        () ->
                                AutoOnFeature.isUserSupported(
                                        mCurrentUserContext.getContentResolver()));
    }

    boolean isAutoOnEnabled() {
        if (!mDeviceConfigAllowAutoOn) {
            throw new IllegalStateException("AutoOnFeature is not supported in current config");
        }
        return postAndWait(() -> AutoOnFeature.isUserEnabled(mCurrentUserContext));
    }

    @RequiresApi(Build.VERSION_CODES.VANILLA_ICE_CREAM)
    void setAutoOnEnabled(boolean status) {
        if (!mDeviceConfigAllowAutoOn) {
            throw new IllegalStateException("AutoOnFeature is not supported in current config");
        }
        postAndWait(
                Executors.callable(
                        () ->
                                AutoOnFeature.setUserEnabled(
                                        mLooper,
                                        mCurrentUserContext,
                                        mState,
                                        status,
                                        this::enableFromAutoOn)));
    }

    /**
     * Check if BLE is supported by this platform
     *
     * @param context current device context
     * @return true if BLE is supported, false otherwise
     */
    private static boolean isBleSupported(Context context) {
        return context.getPackageManager().hasSystemFeature(PackageManager.FEATURE_BLUETOOTH_LE);
    }

    /**
     * Check if this is an automotive device
     *
     * @param context current device context
     * @return true if this Android device is an automotive device, false otherwise
     */
    private static boolean isAutomotive(Context context) {
        return context.getPackageManager().hasSystemFeature(PackageManager.FEATURE_AUTOMOTIVE);
    }

    /**
     * Check if this is a watch device
     *
     * @param context current device context
     * @return true if this Android device is a watch device, false otherwise
     */
    private static boolean isWatch(Context context) {
        return context.getPackageManager().hasSystemFeature(PackageManager.FEATURE_WATCH);
    }

    /**
     * Check if this is a TV device
     *
     * @param context current device context
     * @return true if this Android device is a TV device, false otherwise
     */
    private static boolean isTv(Context context) {
        PackageManager pm = context.getPackageManager();
        return pm.hasSystemFeature(PackageManager.FEATURE_TELEVISION)
                || pm.hasSystemFeature(PackageManager.FEATURE_LEANBACK);
    }
}<|MERGE_RESOLUTION|>--- conflicted
+++ resolved
@@ -515,43 +515,13 @@
                             + (" currentState=" + BluetoothAdapter.nameForState(currentState)));
 
             if (isAirplaneModeOn) {
-<<<<<<< HEAD
-                // Clear registered LE apps to force shut-off
-                clearBleApps();
-
-                if (!AirplaneModeListener.hasUserToggledApm(mCurrentUserContext)) {
-                    AutoOnFeature.pause();
-                }
-
-                // If state is BLE_ON make sure we trigger stopBle
-                if (st == STATE_BLE_ON) {
-                    mAdapterLock.readLock().lock();
-                    try {
-                        if (mAdapter != null) {
-                            addActiveLog(ENABLE_DISABLE_REASON_AIRPLANE_MODE, false);
-                            mAdapter.stopBle(mContext.getAttributionSource());
-                            mEnable = false;
-                        }
-                    } catch (RemoteException e) {
-                        Log.e(TAG, "Unable to call stopBle", e);
-                    } finally {
-                        mAdapterLock.readLock().unlock();
-                    }
-                } else if (st == STATE_ON) {
-                    sendDisableMsg(ENABLE_DISABLE_REASON_AIRPLANE_MODE);
-                }
+                forceToOffFromModeChange(currentState, ENABLE_DISABLE_REASON_AIRPLANE_MODE);
             } else if (mEnableExternal) {
                 if (isBluetoothPersistedStateOn()) {
                     Log.d(TAG, "Airplane OFF: sendEnableMsg");
                     sendEnableMsg(mQuietEnableExternal, ENABLE_DISABLE_REASON_AIRPLANE_MODE);
                 }
-            } else if (st != STATE_ON) {
-=======
-                forceToOffFromModeChange(currentState, ENABLE_DISABLE_REASON_AIRPLANE_MODE);
-            } else if (mEnableExternal) {
-                sendEnableMsg(mQuietEnableExternal, ENABLE_DISABLE_REASON_AIRPLANE_MODE);
             } else if (currentState != STATE_ON) {
->>>>>>> 7ebc0a75
                 autoOnSetupTimer();
             }
         }
@@ -1710,191 +1680,18 @@
                     int quietEnable = msg.arg1;
                     int isBle = msg.arg2;
 
-<<<<<<< HEAD
-                    Log.d(TAG, "MESSAGE_ENABLE(" + quietEnable + "): mAdapter=" + mAdapter);
-
-                    if (mHandler.hasMessages(MESSAGE_HANDLE_DISABLE_DELAYED)
-                            || mHandler.hasMessages(MESSAGE_HANDLE_ENABLE_DELAYED)) {
-                        if (msg.arg2 == 0) {
-                            int delay = ENABLE_DISABLE_DELAY_MS;
-
-                            if (mHandler.hasMessages(MESSAGE_DISABLE)) {
-                                delay = ENABLE_DISABLE_DELAY_MS * 2;
-                            }
-                            // Keep only one MESSAGE_ENABLE and ensure it is the last one
-                            // to be taken out of the queue
-                            mHandler.removeMessages(MESSAGE_ENABLE);
-                            // We are handling enable or disable right now, wait for it.
-                            mHandler.sendMessageDelayed(mHandler.obtainMessage(
-                                MESSAGE_ENABLE, quietEnable, 1), delay);
-                            Log.d(TAG, "Queue new MESSAGE_ENABLE");
-                        } else {
-                            mHandler.sendMessageDelayed(mHandler.obtainMessage(
-                                MESSAGE_ENABLE, quietEnable, isBle), ENABLE_DISABLE_DELAY_MS);
-                            Log.d(TAG, "Re-Queue previous MESSAGE_ENABLE");
-                            if (mHandler.hasMessages(MESSAGE_DISABLE)) {
-                                // Ensure the original order of just entering the queue
-                                // if MESSAGE_DISABLE present
-                                mHandler.removeMessages(MESSAGE_DISABLE);
-                                mHandler.sendMessageDelayed(mHandler.obtainMessage(
-                                    MESSAGE_DISABLE, 0, isBle), ENABLE_DISABLE_DELAY_MS * 2);
-                                Log.d(TAG, "Re-Queue previous MESSAGE_DISABLE");
-                            }
-                        }
-                        break;
-                    } else if(msg.arg2 == 0 && mHandler.hasMessages(MESSAGE_DISABLE)) {
-                        mHandler.removeMessages(MESSAGE_ENABLE);
-                        mHandler.sendMessageDelayed(mHandler.obtainMessage(
-                            MESSAGE_ENABLE, quietEnable, isBle), ENABLE_DISABLE_DELAY_MS * 2);
-                        Log.d(TAG, "MESSAGE_DISABLE exist. Queue new MESSAGE_ENABLE");
-                        break;
-                    }
-
-                    mHandler.removeMessages(MESSAGE_RESTART_BLUETOOTH_SERVICE);
-                    mEnable = true;
-
-                    if (isBle == 0) {
-                        setBluetoothPersistedState(BLUETOOTH_ON_BLUETOOTH);
-                    }
-
-                    mQuietEnable = (quietEnable == 1);
-                    // Use service interface to get the exact state
-                    mAdapterLock.readLock().lock();
-                    try {
-                        if (mAdapter != null) {
-                            boolean isHandled = true;
-                            switch (mState.get()) {
-                                case STATE_BLE_ON:
-                                    if (isBle == 1) {
-                                        Log.i(TAG, "Already at BLE_ON State");
-                                    } else if (isBluetoothPersistedStateOnBluetooth() ||
-                                        mEnableExternal) {
-                                        Log.w(TAG, "BLE_ON State:Enable from Settings or" +
-                                                    "BT on persisted, going to ON");
-                                        mAdapter.updateQuietModeStatus(mQuietEnable,
-                                                mContext.getAttributionSource());
-                                        mAdapter.startBrEdr(mContext.getAttributionSource());
-                                        setBluetoothPersistedState(BLUETOOTH_ON_BLUETOOTH);
-
-                                        // waive WRITE_SECURE_SETTINGS permission check
-                                        long callingIdentity = Binder.clearCallingIdentity();
-                                        Binder.restoreCallingIdentity(callingIdentity);
-                                    } else {
-                                        Log.w(TAG, "BLE_ON State:Queued enable from ble app," +
-                                                    " stay in ble on");
-                                    }
-                                    break;
-                                case STATE_BLE_TURNING_ON:
-                                case STATE_TURNING_ON:
-                                case STATE_ON:
-                                    Log.i(TAG, "MESSAGE_ENABLE: already enabled");
-                                    break;
-                                default:
-                                    isHandled = false;
-                                    break;
-                            }
-                            if (isHandled) break;
-                        }
-                    } catch (RemoteException e) {
-                        Log.e(TAG, "", e);
-                    } finally {
-                        mAdapterLock.readLock().unlock();
-                    }
-
-                    if (mAdapter == null) {
-                        Log.d(TAG, "MESSAGE_ENABLE: handleEnable");
-                        handleEnable(mQuietEnable);
-                    } else {
-                        //
-                        // We need to wait until transitioned to STATE_OFF and
-                        // the previous Bluetooth process has exited. The
-                        // waiting period has three components:
-                        // (a) Wait until the local state is STATE_OFF. This
-                        //     is accomplished by sending delay a message
-                        //     MESSAGE_HANDLE_ENABLE_DELAYED
-                        // (b) Wait until the STATE_OFF state is updated to
-                        //     all components.
-                        // (c) Wait until the Bluetooth process exits, and
-                        //     ActivityManager detects it.
-                        // The waiting for (b) and (c) is accomplished by
-                        // delaying the MESSAGE_RESTART_BLUETOOTH_SERVICE
-                        // message. The delay time is backed off if Bluetooth
-                        // continuously failed to turn on itself.
-                        //
-                        mWaitForEnableRetry = 0;
-                        Log.d(TAG, "Re-Queue MESSAGE_HANDLE_ENABLE_DELAYED");
-                        mHandler.sendEmptyMessageDelayed(
-                                MESSAGE_HANDLE_ENABLE_DELAYED, ENABLE_DISABLE_DELAY_MS);
-                    }
-=======
                     Log.d(
                             TAG,
                             ("MESSAGE_ENABLE(quietEnable=" + quietEnable + ", isBle=" + isBle + ")")
                                     + (": mAdapter=" + mAdapter));
 
                     handleEnableMessage(quietEnable, isBle);
-
->>>>>>> 7ebc0a75
                     break;
 
                 case MESSAGE_DISABLE:
                     Log.d(TAG, "MESSAGE_DISABLE: mAdapter=" + mAdapter);
-<<<<<<< HEAD
-                    if (mHandler.hasMessages(MESSAGE_HANDLE_DISABLE_DELAYED)
-                            || isBinding()
-                            || mHandler.hasMessages(MESSAGE_HANDLE_ENABLE_DELAYED)) {
-                        if (msg.arg2 == 0) {
-                            int delay = ENABLE_DISABLE_DELAY_MS;
-
-                            if (mHandler.hasMessages(MESSAGE_ENABLE)) {
-                                delay = ENABLE_DISABLE_DELAY_MS * 2;
-                            }
-                            // Keep only one MESSAGE_DISABLE and ensure it is the last one
-                            // to be taken out of the queue
-                            mHandler.removeMessages(MESSAGE_DISABLE);
-                            // We are handling enable or disable right now, wait for it.
-                            mHandler.sendMessageDelayed(mHandler.obtainMessage(
-                                MESSAGE_DISABLE, 0, 1), delay);
-                            Log.d(TAG, "Queue new MESSAGE_DISABLE");
-                        } else {
-                            mHandler.sendMessageDelayed(mHandler.obtainMessage(
-                                MESSAGE_DISABLE, 0, 1), ENABLE_DISABLE_DELAY_MS);
-                            Log.d(TAG, "Re-Queue previous MESSAGE_DISABLE");
-                            if (mHandler.hasMessages(MESSAGE_ENABLE)) {
-                                // Ensure the original order of just entering the queue
-                                // if MESSAGE_DISABLE present
-                                mHandler.removeMessages(MESSAGE_ENABLE);
-                                mHandler.sendMessageDelayed(mHandler.obtainMessage(
-                                   MESSAGE_ENABLE, mQuietEnableExternal ? 1: 0, 1),
-                                   ENABLE_DISABLE_DELAY_MS * 2);
-                                Log.d(TAG, "Re-Queue previous MESSAGE_ENABLE");
-                            }
-                        }
-                        break;
-                    } else if(msg.arg2 == 0 && mHandler.hasMessages(MESSAGE_ENABLE)) {
-                        mHandler.removeMessages(MESSAGE_DISABLE);
-                        // We are handling enable or disable right now, wait for it.
-                        mHandler.sendEmptyMessageDelayed(MESSAGE_DISABLE, ENABLE_DISABLE_DELAY_MS * 2);
-                        Log.d(TAG, "MESSAGE_ENABLE exist. Queue new MESSAGE_DISABLE");
-                        break;
-                    }
-
-                    mHandler.removeMessages(MESSAGE_RESTART_BLUETOOTH_SERVICE);
-
-                    if (mEnable && mAdapter != null) {
-                        mWaitForDisableRetry = 0;
-                        mHandler.sendEmptyMessageDelayed(
-                                MESSAGE_HANDLE_DISABLE_DELAYED, ENABLE_DISABLE_DELAY_MS);
-                        Log.d(TAG, "Re-Queue MESSAGE_HANDLE_DISABLE_DELAYED(0)");
-                    } else {
-                        mEnable = false;
-                        handleDisable();
-                        Log.d(TAG, "MESSAGE_DISABLE: handleDisable");
-                    }
-=======
 
                     handleDisableMessage();
->>>>>>> 7ebc0a75
                     break;
 
                 case MESSAGE_HANDLE_ENABLE_DELAYED:
@@ -2272,7 +2069,7 @@
                                 Log.i(TAG, "Turn off from BLE state");
                                 clearBleApps();
                                 addActiveLog(ENABLE_DISABLE_REASON_USER_SWITCH,
-                                          mContext.getPackageName(), false);
+                                          mContext.getPackageName(), false, false);
                                 mEnable = false;
                                 mAdapter.stopBle(mContext.getAttributionSource());
                             }
