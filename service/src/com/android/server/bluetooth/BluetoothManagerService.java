--- conflicted
+++ resolved
@@ -2490,7 +2490,6 @@
 
     private boolean waitForState(int... states) {
         return mState.waitForState(STATE_TIMEOUT, states);
-<<<<<<< HEAD
     }
 
     /* TODO(b/151672214) - Update for change from waitForOnOff -> waitForState
@@ -2536,8 +2535,6 @@
         }
         Log.e(TAG,"waitForMonitoredOnOff time out");
         return false;
-=======
->>>>>>> 9396273f
     }
     */
 
