/*
 * Copyright (C) 2012 The Android Open Source Project
 *
 * Licensed under the Apache License, Version 2.0 (the "License");
 * you may not use this file except in compliance with the License.
 * You may obtain a copy of the License at
 *
 *      http://www.apache.org/licenses/LICENSE-2.0
 *
 * Unless required by applicable law or agreed to in writing, software
 * distributed under the License is distributed on an "AS IS" BASIS,
 * WITHOUT WARRANTIES OR CONDITIONS OF ANY KIND, either express or implied.
 * See the License for the specific language governing permissions and
 * limitations under the License.
 */

package com.android.server.bluetooth;

import static android.bluetooth.BluetoothAdapter.STATE_BLE_ON;
import static android.bluetooth.BluetoothAdapter.STATE_BLE_TURNING_OFF;
import static android.bluetooth.BluetoothAdapter.STATE_BLE_TURNING_ON;
import static android.bluetooth.BluetoothAdapter.STATE_OFF;
import static android.bluetooth.BluetoothAdapter.STATE_ON;
import static android.bluetooth.BluetoothAdapter.STATE_TURNING_OFF;
import static android.bluetooth.BluetoothAdapter.STATE_TURNING_ON;
import static android.bluetooth.BluetoothProtoEnums.ENABLE_DISABLE_REASON_AIRPLANE_MODE;
import static android.bluetooth.BluetoothProtoEnums.ENABLE_DISABLE_REASON_APPLICATION_REQUEST;
import static android.bluetooth.BluetoothProtoEnums.ENABLE_DISABLE_REASON_CRASH;
import static android.bluetooth.BluetoothProtoEnums.ENABLE_DISABLE_REASON_DISALLOWED;
import static android.bluetooth.BluetoothProtoEnums.ENABLE_DISABLE_REASON_FACTORY_RESET;
import static android.bluetooth.BluetoothProtoEnums.ENABLE_DISABLE_REASON_RESTARTED;
import static android.bluetooth.BluetoothProtoEnums.ENABLE_DISABLE_REASON_RESTORE_USER_SETTING;
import static android.bluetooth.BluetoothProtoEnums.ENABLE_DISABLE_REASON_SATELLITE_MODE;
import static android.bluetooth.BluetoothProtoEnums.ENABLE_DISABLE_REASON_START_ERROR;
import static android.bluetooth.BluetoothProtoEnums.ENABLE_DISABLE_REASON_SYSTEM_BOOT;
import static android.bluetooth.BluetoothProtoEnums.ENABLE_DISABLE_REASON_USER_SWITCH;
import static android.os.PowerExemptionManager.TEMPORARY_ALLOW_LIST_TYPE_FOREGROUND_SERVICE_ALLOWED;

import static com.android.modules.utils.build.SdkLevel.isAtLeastV;

import static java.util.Objects.requireNonNull;

import android.annotation.NonNull;
import android.annotation.RequiresPermission;
import android.app.ActivityManager;
import android.app.BroadcastOptions;
import android.bluetooth.BluetoothAdapter;
import android.bluetooth.BluetoothStatusCodes;
import android.bluetooth.IBluetooth;
import android.bluetooth.IBluetoothCallback;
import android.bluetooth.IBluetoothManager;
import android.bluetooth.IBluetoothManagerCallback;
import android.content.BroadcastReceiver;
import android.content.ComponentName;
import android.content.ContentResolver;
import android.content.Context;
import android.content.Intent;
import android.content.IntentFilter;
import android.content.ServiceConnection;
import android.content.pm.ApplicationInfo;
import android.content.pm.PackageInfo;
import android.content.pm.PackageManager;
import android.content.pm.ResolveInfo;
import android.database.ContentObserver;
import android.os.Binder;
import android.os.Build;
import android.os.Bundle;
import android.os.Handler;
import android.os.IBinder;
import android.os.Looper;
import android.os.Message;
import android.os.PowerExemptionManager;
import android.os.Process;
import android.os.RemoteCallbackList;
import android.os.RemoteException;
import android.os.SystemClock;
import android.os.SystemProperties;
import android.os.UserHandle;
import android.os.UserManager;
import android.provider.Settings;
import android.provider.Settings.SettingNotFoundException;
import android.sysprop.BluetoothProperties;
import android.util.proto.ProtoOutputStream;

import androidx.annotation.RequiresApi;

import com.android.bluetooth.BluetoothStatsLog;
import com.android.bluetooth.flags.Flags;
import com.android.internal.annotations.GuardedBy;
import com.android.internal.annotations.VisibleForTesting;
import com.android.modules.expresslog.Counter;
import com.android.server.BluetoothManagerServiceDumpProto;
import com.android.server.bluetooth.airplane.AirplaneModeListener;
import com.android.server.bluetooth.satellite.SatelliteModeListener;

import libcore.util.SneakyThrow;

import kotlin.Unit;
import kotlin.time.TimeSource;

import java.io.FileDescriptor;
import java.io.FileOutputStream;
import java.io.PrintWriter;
import java.lang.reflect.InvocationTargetException;
import java.lang.reflect.Method;
import java.time.Duration;
import java.time.Instant;
import java.time.ZoneId;
import java.time.format.DateTimeFormatter;
import java.util.ArrayList;
import java.util.Arrays;
import java.util.LinkedList;
import java.util.List;
import java.util.Locale;
import java.util.Map;
import java.util.concurrent.Callable;
import java.util.concurrent.ConcurrentHashMap;
import java.util.concurrent.ExecutionException;
import java.util.concurrent.Executors;
import java.util.concurrent.FutureTask;
import java.util.concurrent.TimeUnit;
import java.util.concurrent.TimeoutException;
import java.util.concurrent.locks.ReentrantReadWriteLock;

class BluetoothManagerService {
    private static final String TAG = BluetoothManagerService.class.getSimpleName();

    private static final int ACTIVE_LOG_MAX_SIZE = 20;
    private static final int CRASH_LOG_MAX_SIZE = 100;

    // Maximum msec to wait for a bind
    private static final int TIMEOUT_BIND_MS =
            3000 * SystemProperties.getInt("ro.hw_timeout_multiplier", 1);

    // Timeout value for synchronous binder call
    private static final Duration SYNC_CALLS_TIMEOUT =
            Duration.ofSeconds(3 * SystemProperties.getInt("ro.hw_timeout_multiplier", 1));

    /**
     * @return timeout value for synchronous binder call
     */
    private static Duration getSyncTimeout() {
        return SYNC_CALLS_TIMEOUT;
    }

    // Maximum msec to wait for service restart
    private static final int SERVICE_RESTART_TIME_MS =
            400 * SystemProperties.getInt("ro.hw_timeout_multiplier", 1);
    // Maximum msec to wait for restart due to error
    private static final int ERROR_RESTART_TIME_MS =
            3000 * SystemProperties.getInt("ro.hw_timeout_multiplier", 1);
    // Maximum msec to delay MESSAGE_USER_SWITCHED
    private static final int USER_SWITCHED_TIME_MS =
            200 * SystemProperties.getInt("ro.hw_timeout_multiplier", 1);
    // Delay for the addProxy function in msec
    private static final int ADD_PROXY_DELAY_MS =
            100 * SystemProperties.getInt("ro.hw_timeout_multiplier", 1);
    // Delay for retrying enable and disable in msec
    private static final int ENABLE_DISABLE_DELAY_MS =
            300 * SystemProperties.getInt("ro.hw_timeout_multiplier", 1);

    @VisibleForTesting static final int MESSAGE_ENABLE = 1;
    @VisibleForTesting static final int MESSAGE_DISABLE = 2;
    @VisibleForTesting static final int MESSAGE_HANDLE_ENABLE_DELAYED = 3;
    @VisibleForTesting static final int MESSAGE_HANDLE_DISABLE_DELAYED = 4;
    @VisibleForTesting static final int MESSAGE_INFORM_ADAPTER_SERVICE_UP = 22;
    @VisibleForTesting static final int MESSAGE_BLUETOOTH_SERVICE_CONNECTED = 40;
    @VisibleForTesting static final int MESSAGE_BLUETOOTH_SERVICE_DISCONNECTED = 41;
    @VisibleForTesting static final int MESSAGE_RESTART_BLUETOOTH_SERVICE = 42;
    @VisibleForTesting static final int MESSAGE_BLUETOOTH_STATE_CHANGE = 60;
    @VisibleForTesting static final int MESSAGE_TIMEOUT_BIND = 100;
    @VisibleForTesting static final int MESSAGE_GET_NAME_AND_ADDRESS = 200;
    @VisibleForTesting static final int MESSAGE_USER_SWITCHED = 300;
    @VisibleForTesting static final int MESSAGE_USER_UNLOCKED = 301;
    @VisibleForTesting static final int MESSAGE_RESTORE_USER_SETTING = 500;

    private static final int RESTORE_SETTING_TO_ON = 1;
    private static final int RESTORE_SETTING_TO_OFF = 0;

    private static final int MAX_ERROR_RESTART_RETRIES = 6;
    private static final int MAX_WAIT_FOR_ENABLE_DISABLE_RETRIES = 10;

    // Bluetooth persisted setting is off
    @VisibleForTesting static final int BLUETOOTH_OFF = 0;
    // Bluetooth persisted setting is on
    // and Airplane mode won't affect Bluetooth state at start up
    // This is the default value
    @VisibleForTesting static final int BLUETOOTH_ON_BLUETOOTH = 1;
    // Bluetooth persisted setting is on
    // but Airplane mode will affect Bluetooth state at start up
    // and Airplane mode will have higher priority.
    @VisibleForTesting static final int BLUETOOTH_ON_AIRPLANE = 2;

    private final Context mContext;
    private final Looper mLooper;

    private final UserManager mUserManager;

    // Locks are not provided for mName and mAddress.
    // They are accessed in handler or broadcast receiver, same thread context.
    private String mAddress = null;
    private String mName = null;
    private final ContentResolver mContentResolver;
    private final RemoteCallbackList<IBluetoothManagerCallback> mCallbacks =
            new RemoteCallbackList<IBluetoothManagerCallback>();
    private final BluetoothServiceBinder mBinder;

    private final ReentrantReadWriteLock mAdapterLock = new ReentrantReadWriteLock();

    @GuardedBy("mAdapterLock")
    private AdapterBinder mAdapter = null;

    private int mBindingUserID;
    private boolean mTryBindOnBindTimeout = false;

    private List<Integer> mSupportedProfileList = new ArrayList<>();

    // used inside handler thread
    private boolean mQuietEnable = false;
    private boolean mEnable = false;
    private boolean mShutdownInProgress = false;

    private Context mCurrentUserContext = null;

    static String timeToLog(long timestamp) {
        return DateTimeFormatter.ofPattern("MM-dd HH:mm:ss.SSS")
                .withZone(ZoneId.systemDefault())
                .format(Instant.ofEpochMilli(timestamp));
    }

    // Used for tracking apps that enabled / disabled Bluetooth.
    private static class ActiveLog {
        private int mReason;
        private String mPackageName;
        private boolean mEnable;
        private long mTimestamp;

        ActiveLog(int reason, String packageName, boolean enable, long timestamp) {
            mReason = reason;
            mPackageName = packageName;
            mEnable = enable;
            mTimestamp = timestamp;
            Log.d(TAG, this.toString());
        }

        @Override
        public String toString() {
            return timeToLog(mTimestamp)
                    + (mEnable ? "  Enabled " : " Disabled ")
                    + " due to "
                    + getEnableDisableReasonString(mReason)
                    + " by "
                    + mPackageName;
        }

        long getTimestamp() {
            return mTimestamp;
        }

        boolean getEnable() {
            return mEnable;
        }

        void dump(ProtoOutputStream proto) {
            proto.write(BluetoothManagerServiceDumpProto.ActiveLog.TIMESTAMP_MS, mTimestamp);
            proto.write(BluetoothManagerServiceDumpProto.ActiveLog.ENABLE, mEnable);
            proto.write(BluetoothManagerServiceDumpProto.ActiveLog.PACKAGE_NAME, mPackageName);
            proto.write(BluetoothManagerServiceDumpProto.ActiveLog.REASON, mReason);
        }
    }

    private final LinkedList<ActiveLog> mActiveLogs = new LinkedList<>();
    private final LinkedList<Long> mCrashTimestamps = new LinkedList<>();
    private int mCrashes = 0;
    private long mLastEnabledTime;

    // configuration from external IBinder call which is used to
    // synchronize with broadcast receiver.
    private boolean mQuietEnableExternal = false;
    private boolean mEnableExternal = false;

    // Map of apps registered to keep BLE scanning on.
    private Map<IBinder, ClientDeathRecipient> mBleApps =
            new ConcurrentHashMap<IBinder, ClientDeathRecipient>();

    private final BluetoothAdapterState mState = new BluetoothAdapterState();

    private final BluetoothHandler mHandler;
    private int mErrorRecoveryRetryCounter = 0;

    private final boolean mIsHearingAidProfileSupported;

    private final IBluetoothCallback mBluetoothCallback =
            new IBluetoothCallback.Stub() {
                @Override
                public void onBluetoothStateChange(int prevState, int newState)
                        throws RemoteException {
                    mHandler.obtainMessage(MESSAGE_BLUETOOTH_STATE_CHANGE, prevState, newState)
                            .sendToTarget();
                }
            };

    public void onUserRestrictionsChanged(UserHandle userHandle) {
        final boolean newBluetoothDisallowed =
                mUserManager.hasUserRestrictionForUser(UserManager.DISALLOW_BLUETOOTH, userHandle);
        // Disallow Bluetooth sharing when either Bluetooth is disallowed or Bluetooth sharing
        // is disallowed
        final boolean newBluetoothSharingDisallowed =
                mUserManager.hasUserRestrictionForUser(
                                UserManager.DISALLOW_BLUETOOTH_SHARING, userHandle)
                        || newBluetoothDisallowed;

        // Disable OPP activities for this userHandle
        updateOppLauncherComponentState(userHandle, newBluetoothSharingDisallowed);

        // DISALLOW_BLUETOOTH can only be set by DO or PO on the system user.
        // Only trigger once instead of for all users
        if (UserHandle.SYSTEM.equals(userHandle) && newBluetoothDisallowed) {
            sendDisableMsg(ENABLE_DISABLE_REASON_DISALLOWED);
        }
    }

    boolean onFactoryReset() {
        // Wait for stable state if bluetooth is temporary state.
        int state = getState();
        if (state == STATE_BLE_TURNING_ON
                || state == STATE_TURNING_ON
                || state == STATE_TURNING_OFF) {
            if (!waitForState(STATE_BLE_ON, STATE_ON)) {
                return false;
            }
        }

        // Clear registered LE apps to force shut-off Bluetooth
        clearBleApps();
        state = getState();
        mAdapterLock.readLock().lock();
        try {
            if (mAdapter == null) {
                return false;
            }
            if (state == STATE_BLE_ON) {
                addActiveLog(ENABLE_DISABLE_REASON_FACTORY_RESET, false);
                mAdapter.stopBle(mContext.getAttributionSource());
                return true;
            } else if (state == STATE_ON) {
                addActiveLog(ENABLE_DISABLE_REASON_FACTORY_RESET, false);
                mAdapter.disable(mContext.getAttributionSource());
                return true;
            }
        } catch (RemoteException e) {
            Log.e(TAG, "Unable to shutdown Bluetooth", e);
        } finally {
            mAdapterLock.readLock().unlock();
        }
        return false;
    }

    private int estimateBusyTime(int state) {
        if (state == STATE_BLE_ON && isBluetoothPersistedStateOn()) {
            // Bluetooth is in BLE and is starting classic
            return SERVICE_RESTART_TIME_MS;
        } else if (state != STATE_ON && state != STATE_OFF && state != STATE_BLE_ON) {
            // Bluetooth is turning state
            return ADD_PROXY_DELAY_MS;
        } else if (mHandler.hasMessages(MESSAGE_ENABLE)
                || mHandler.hasMessages(MESSAGE_DISABLE)
                || mHandler.hasMessages(MESSAGE_HANDLE_ENABLE_DELAYED)
                || mHandler.hasMessages(MESSAGE_HANDLE_DISABLE_DELAYED)
                || mHandler.hasMessages(MESSAGE_RESTART_BLUETOOTH_SERVICE)
                || mHandler.hasMessages(MESSAGE_TIMEOUT_BIND)) {
            Log.d(
                    TAG,
                    "Busy reason:"
                            + " ENABLE="
                            + mHandler.hasMessages(MESSAGE_ENABLE)
                            + " DISABLE="
                            + mHandler.hasMessages(MESSAGE_DISABLE)
                            + " HANDLE_ENABLE_DELAYED="
                            + mHandler.hasMessages(MESSAGE_HANDLE_ENABLE_DELAYED)
                            + " HANDLE_DISABLE_DELAYED="
                            + mHandler.hasMessages(MESSAGE_HANDLE_DISABLE_DELAYED)
                            + " RESTART_BLUETOOTH_SERVICE="
                            + mHandler.hasMessages(MESSAGE_RESTART_BLUETOOTH_SERVICE)
                            + " TIMEOUT_BIND="
                            + mHandler.hasMessages(MESSAGE_TIMEOUT_BIND));
            // Bluetooth is restarting
            return SERVICE_RESTART_TIME_MS;
        }
        return 0;
    }

    private void delayModeChangedIfNeeded(Object token, Runnable r, String modechanged) {
        final int state = getState();
        final int delayMs = estimateBusyTime(state);
        Log.d(
                TAG,
                ("delayModeChangedIfNeeded(" + modechanged + "):")
                        + (" state=" + BluetoothAdapter.nameForState(state))
                        + (" isAirplaneModeOn()=" + isAirplaneModeOn())
                        + (" isSatelliteModeOn()=" + isSatelliteModeOn())
                        + (" delayed=" + delayMs + "ms"));

        mHandler.removeCallbacksAndMessages(token);

        if (delayMs > 0) {
            mHandler.postDelayed(
                    () -> delayModeChangedIfNeeded(token, r, modechanged), token, delayMs);
        } else {
            r.run();
        }
    }

    /** Send Intent to the Notification Service in the Bluetooth app */
    Unit sendToggleNotification(String notificationReason) {
        Intent intent =
                new Intent("android.bluetooth.notification.action.SEND_TOGGLE_NOTIFICATION");
        intent.setComponent(resolveSystemService(intent));
        intent.putExtra(
                "android.bluetooth.notification.extra.NOTIFICATION_REASON", notificationReason);
        mCurrentUserContext.startService(intent);
        return Unit.INSTANCE;
    }

    private static final Object ON_AIRPLANE_MODE_CHANGED_TOKEN = new Object();
    private static final Object ON_SATELLITE_MODE_CHANGED_TOKEN = new Object();
    private static final Object ON_SWITCH_USER_TOKEN = new Object();

    @RequiresPermission(android.Manifest.permission.BLUETOOTH_PRIVILEGED)
    Unit onAirplaneModeChanged(boolean isAirplaneModeOn) {
        mHandler.postDelayed(
                () ->
                        delayModeChangedIfNeeded(
                                ON_AIRPLANE_MODE_CHANGED_TOKEN,
                                () -> handleAirplaneModeChanged(isAirplaneModeOn),
                                "onAirplaneModeChanged"),
                ON_AIRPLANE_MODE_CHANGED_TOKEN,
                0);
        return Unit.INSTANCE;
    }

    // TODO(b/289584302): Update to private once use_new_satellite_mode is enabled
    @RequiresPermission(android.Manifest.permission.BLUETOOTH_PRIVILEGED)
    Unit onSatelliteModeChanged(boolean isSatelliteModeOn) {
        mHandler.postDelayed(
                () ->
                        delayModeChangedIfNeeded(
                                ON_SATELLITE_MODE_CHANGED_TOKEN,
                                () -> handleSatelliteModeChanged(isSatelliteModeOn),
                                "onSatelliteModeChanged"),
                ON_SATELLITE_MODE_CHANGED_TOKEN,
                0);
        return Unit.INSTANCE;
    }

    @RequiresPermission(android.Manifest.permission.BLUETOOTH_PRIVILEGED)
    void onSwitchUser(UserHandle userHandle) {
        mHandler.postDelayed(
                () ->
                        delayModeChangedIfNeeded(
                                ON_SWITCH_USER_TOKEN,
                                () -> handleSwitchUser(userHandle),
                                "onSwitchUser"),
                ON_SWITCH_USER_TOKEN,
                0);
    }

    @RequiresPermission(android.Manifest.permission.BLUETOOTH_PRIVILEGED)
    private void handleAirplaneModeChanged(boolean isAirplaneModeOn) {
        synchronized (this) {
            if (isBluetoothPersistedStateOn()) {
                if (isAirplaneModeOn) {
                    setBluetoothPersistedState(BLUETOOTH_ON_AIRPLANE);
                } else {
                    setBluetoothPersistedState(BLUETOOTH_ON_BLUETOOTH);
                }
            }

            int st = mState.get();

            Log.d(
                    TAG,
                    "handleAirplaneModeChanged(isAirplaneModeOn="
                            + isAirplaneModeOn
                            + ") | current state="
                            + BluetoothAdapter.nameForState(st));

            if (isAirplaneModeOn) {
                // Clear registered LE apps to force shut-off
                clearBleApps();

                if (!AirplaneModeListener.hasUserToggledApm(mCurrentUserContext)) {
                    AutoOnFeature.pause();
                }

                // If state is BLE_ON make sure we trigger stopBle
                if (st == STATE_BLE_ON) {
                    mAdapterLock.readLock().lock();
                    try {
                        if (mAdapter != null) {
                            addActiveLog(ENABLE_DISABLE_REASON_AIRPLANE_MODE, false);
                            mAdapter.stopBle(mContext.getAttributionSource());
                            mEnable = false;
                        }
                    } catch (RemoteException e) {
                        Log.e(TAG, "Unable to call stopBle", e);
                    } finally {
                        mAdapterLock.readLock().unlock();
                    }
<<<<<<< HEAD
                } else {
                    sendDisableMsg(
                            BluetoothProtoEnums.ENABLE_DISABLE_REASON_AIRPLANE_MODE,
                            mContext.getPackageName());
                }
            } else if (mEnableExternal) {
                if (isBluetoothPersistedStateOn()) {
                    Log.d(TAG, "Airplane OFF: sendEnableMsg");
                    sendEnableMsg(
                            mQuietEnableExternal,
                            BluetoothProtoEnums.ENABLE_DISABLE_REASON_AIRPLANE_MODE,
                            mContext.getPackageName());
                }
=======
                } else if (st == STATE_ON) {
                    sendDisableMsg(ENABLE_DISABLE_REASON_AIRPLANE_MODE);
                }
            } else if (mEnableExternal) {
                sendEnableMsg(mQuietEnableExternal, ENABLE_DISABLE_REASON_AIRPLANE_MODE);
>>>>>>> 0eda3329
            } else if (st != STATE_ON) {
                autoOnSetupTimer();
            }
        }
    }

    private void handleSatelliteModeChanged(boolean isSatelliteModeOn) {
        if (shouldBluetoothBeOn(isSatelliteModeOn) && getState() != STATE_ON) {
            sendEnableMsg(mQuietEnableExternal, ENABLE_DISABLE_REASON_SATELLITE_MODE);
        } else if (!shouldBluetoothBeOn(isSatelliteModeOn) && getState() != STATE_OFF) {
            AutoOnFeature.pause();
            sendDisableMsg(ENABLE_DISABLE_REASON_SATELLITE_MODE);
        } else if (!isSatelliteModeOn
                && !shouldBluetoothBeOn(isSatelliteModeOn)
                && getState() != STATE_ON) {
            autoOnSetupTimer();
        }
    }

    private boolean shouldBluetoothBeOn(boolean isSatelliteModeOn) {
        if (!isBluetoothPersistedStateOn()) {
            Log.d(TAG, "shouldBluetoothBeOn: User want BT off.");
            return false;
        }

        if (isSatelliteModeOn) {
            Log.d(TAG, "shouldBluetoothBeOn: BT should be off as satellite mode is on.");
            return false;
        }

        if (isAirplaneModeOn() && isBluetoothPersistedStateOnAirplane()) {
            Log.d(TAG, "shouldBluetoothBeOn: BT should be off as airplaneMode is on.");
            return false;
        }

        Log.d(TAG, "shouldBluetoothBeOn: BT should be on.");
        return true;
    }

    private final BroadcastReceiver mReceiver =
            new BroadcastReceiver() {
                @Override
                public void onReceive(Context context, Intent intent) {
                    String action = intent.getAction();
                    if (BluetoothAdapter.ACTION_LOCAL_NAME_CHANGED.equals(action)) {
                        String newName = intent.getStringExtra(BluetoothAdapter.EXTRA_LOCAL_NAME);
                        if (newName != null) {
                            Log.d(TAG, "Bluetooth Adapter name changed to " + newName);
                            storeNameAndAddress(newName, null);
                        }
                    } else if (BluetoothAdapter.ACTION_BLUETOOTH_ADDRESS_CHANGED.equals(action)) {
                        String newAddress =
                                intent.getStringExtra(BluetoothAdapter.EXTRA_BLUETOOTH_ADDRESS);
                        if (newAddress != null) {
                            Log.d(TAG, "Local address changed to …" + logAddress(newAddress));
                            storeNameAndAddress(null, newAddress);
                        } else {
                            Log.e(TAG, "No Bluetooth Adapter address parameter found");
                        }
                    } else if (Intent.ACTION_SETTING_RESTORED.equals(action)) {
                        final String name = intent.getStringExtra(Intent.EXTRA_SETTING_NAME);
                        if (Settings.Global.BLUETOOTH_ON.equals(name)) {
                            // The Bluetooth On state may be changed during system restore.
                            final String prevValue =
                                    intent.getStringExtra(Intent.EXTRA_SETTING_PREVIOUS_VALUE);
                            final String newValue =
                                    intent.getStringExtra(Intent.EXTRA_SETTING_NEW_VALUE);

                            Log.d(
                                    TAG,
                                    "ACTION_SETTING_RESTORED with BLUETOOTH_ON"
                                            + (" prevValue=" + prevValue)
                                            + (" newValue=" + newValue));

                            if ((newValue != null)
                                    && (prevValue != null)
                                    && !prevValue.equals(newValue)) {
                                mHandler.obtainMessage(
                                                MESSAGE_RESTORE_USER_SETTING,
                                                newValue.equals("0")
                                                        ? RESTORE_SETTING_TO_OFF
                                                        : RESTORE_SETTING_TO_ON,
                                                0)
                                        .sendToTarget();
                            }
                        }
                    } else if (action.equals(Intent.ACTION_SHUTDOWN)) {
                        Log.i(TAG, "Device is shutting down.");
                        mShutdownInProgress = true;
                        mAdapterLock.readLock().lock();
                        try {
                            mEnable = false;
                            mEnableExternal = false;
                            if (mAdapter != null && mState.oneOf(STATE_BLE_ON)) {
                                mAdapter.stopBle(mContext.getAttributionSource());
                            } else if (mAdapter != null && mState.oneOf(STATE_ON)) {
                                mAdapter.disable(mContext.getAttributionSource());
                            }
                        } catch (RemoteException e) {
                            Log.e(TAG, "Unable to shutdown Bluetooth", e);
                        } finally {
                            mAdapterLock.readLock().unlock();
                        }
                    }
                }
            };

    BluetoothManagerService(@NonNull Context context, @NonNull Looper looper) {
        mContext = requireNonNull(context, "Context cannot be null");
        mContentResolver = requireNonNull(mContext.getContentResolver(), "Resolver cannot be null");
        mLooper = requireNonNull(looper, "Looper cannot be null");

        mUserManager =
                requireNonNull(
                        mContext.getSystemService(UserManager.class),
                        "UserManager system service cannot be null");

        mBinder = new BluetoothServiceBinder(this, mLooper, mContext, mUserManager);
        mHandler = new BluetoothHandler(mLooper);

        mTryBindOnBindTimeout = false;

        // Observe BLE scan only mode settings change.
        registerForBleScanModeChange();

        // Disable ASHA if BLE is not supported, overriding any system property
        if (!isBleSupported(mContext)) {
            mIsHearingAidProfileSupported = false;
        } else {
            // ASHA default value is:
            //   * disabled on Automotive, TV, and Watch.
            //   * enabled for other form factor
            // This default value can be overridden with a system property
            final boolean isAshaEnabledByDefault =
                    !(isAutomotive(mContext) || isWatch(mContext) || isTv(mContext));
            mIsHearingAidProfileSupported =
                    BluetoothProperties.isProfileAshaCentralEnabled()
                            .orElse(isAshaEnabledByDefault);
        }

        IntentFilter filter = new IntentFilter();
        filter.addAction(BluetoothAdapter.ACTION_LOCAL_NAME_CHANGED);
        filter.addAction(BluetoothAdapter.ACTION_BLUETOOTH_ADDRESS_CHANGED);
        filter.addAction(Intent.ACTION_SETTING_RESTORED);
        filter.addAction(Intent.ACTION_SHUTDOWN);
        filter.setPriority(IntentFilter.SYSTEM_HIGH_PRIORITY);
        mContext.registerReceiver(mReceiver, filter);

        IntentFilter filterUser = new IntentFilter();
        filterUser.addAction(UserManager.ACTION_USER_RESTRICTIONS_CHANGED);
        filterUser.addAction(Intent.ACTION_USER_SWITCHED);
        filterUser.setPriority(IntentFilter.SYSTEM_HIGH_PRIORITY);
        mContext.registerReceiverForAllUsers(
                new BroadcastReceiver() {
                    @Override
                    public void onReceive(Context context, Intent intent) {
                        switch (intent.getAction()) {
                            case Intent.ACTION_USER_SWITCHED:
                                int foregroundUserId =
                                        intent.getIntExtra(Intent.EXTRA_USER_HANDLE, 0);
                                propagateForegroundUserId(foregroundUserId);
                                break;
                            case UserManager.ACTION_USER_RESTRICTIONS_CHANGED:
                                onUserRestrictionsChanged(getSendingUser());
                                break;
                            default:
                                Log.e(
                                        TAG,
                                        "Unknown broadcast received in BluetoothManagerService"
                                                + " receiver registered across all users");
                        }
                    }
                },
                filterUser,
                null,
                null);

        loadStoredNameAndAddress();
        if (isBluetoothPersistedStateOn()) {
            Log.i(TAG, "Startup: Bluetooth persisted state is ON.");
            mEnableExternal = true;
        }

<<<<<<< HEAD
        // Caching is necessary to prevent caller requiring the READ_DEVICE_CONFIG permission
        mUseNewAirplaneMode = mFeatureFlags.useNewAirplaneMode();
        if (mUseNewAirplaneMode) {
            mBluetoothAirplaneModeListener = null;
        } else {
            mBluetoothAirplaneModeListener =
                    new BluetoothAirplaneModeListener(
                            this, looper, mContext, mBluetoothNotificationManager, mFeatureFlags);
        }

        // Caching is necessary to prevent caller requiring the READ_DEVICE_CONFIG permission
        mUseNewSatelliteMode = mFeatureFlags.useNewSatelliteMode();
        if (!mUseNewSatelliteMode) {
            // Only instantiate the legacy listener
            // New implementation is instantiated during onBootPhase on correct thread
            mBluetoothSatelliteModeListener =
                    new BluetoothSatelliteModeListener(this, mLooper, mContext);
        }

=======
>>>>>>> 0eda3329
        { // AutoOn feature initialization of flag guarding
            final boolean autoOnFlag = Flags.autoOnFeature();
            final boolean autoOnProperty =
                    SystemProperties.getBoolean("bluetooth.server.automatic_turn_on", false);
            Log.d(TAG, "AutoOnFeature status: flag=" + autoOnFlag + ", property=" + autoOnProperty);

            mDeviceConfigAllowAutoOn = autoOnFlag && autoOnProperty;
            if (mDeviceConfigAllowAutoOn) {
                Counter.logIncrement("bluetooth.value_auto_on_supported");
            }
        }
    }

    IBluetoothManager.Stub getBinder() {
        return mBinder;
    }

    /** Returns true if airplane mode is currently on */
    private boolean isAirplaneModeOn() {
        return AirplaneModeListener.isOn();
    }

    /** Returns true if satellite mode is turned on. */
    private boolean isSatelliteModeOn() {
        return SatelliteModeListener.isOn();
    }

    /** Returns true if the Bluetooth saved state is "on" */
    private boolean isBluetoothPersistedStateOn() {
        final int state =
                BluetoothServerProxy.getInstance()
                        .getBluetoothPersistedState(mContentResolver, BLUETOOTH_ON_BLUETOOTH);
        Log.d(TAG, "isBluetoothPersistedStateOn: " + state);
        return state != BLUETOOTH_OFF;
    }

    private boolean isBluetoothPersistedStateOnAirplane() {
        final int state =
                BluetoothServerProxy.getInstance()
                        .getBluetoothPersistedState(mContentResolver, BLUETOOTH_ON_BLUETOOTH);
        Log.d(TAG, "isBluetoothPersistedStateOnAirplane: " + state);
        return state == BLUETOOTH_ON_AIRPLANE;
    }

    /** Returns true if the Bluetooth saved state is BLUETOOTH_ON_BLUETOOTH */
    private boolean isBluetoothPersistedStateOnBluetooth() {
        final int state =
                BluetoothServerProxy.getInstance()
                        .getBluetoothPersistedState(mContentResolver, BLUETOOTH_ON_BLUETOOTH);
        Log.d(TAG, "isBluetoothPersistedStateOnBluetooth: " + state);
        return state == BLUETOOTH_ON_BLUETOOTH;
    }

    private void setBluetoothPersistedState(int state) {
        BluetoothServerProxy.getInstance().setBluetoothPersistedState(mContentResolver, state);
    }

    /**
     * Returns true if the Bluetooth Adapter's name and address is locally cached
     *
     * @return
     */
    private boolean isNameAndAddressSet() {
        return mName != null && mAddress != null && mName.length() > 0 && mAddress.length() > 0;
    }

    /** Retrieve the Bluetooth Adapter's name and address and save it in the local cache */
    private void loadStoredNameAndAddress() {
        if (BluetoothProperties.isAdapterAddressValidationEnabled().orElse(false)
                && Settings.Secure.getInt(mContentResolver, Settings.Secure.BLUETOOTH_ADDR_VALID, 0)
                        == 0) {
            // if the valid flag is not set, don't load the address and name
            Log.w(TAG, "There is no valid bluetooth name and address stored");
            return;
        }
        mName =
                BluetoothServerProxy.getInstance()
                        .settingsSecureGetString(mContentResolver, Settings.Secure.BLUETOOTH_NAME);
        mAddress =
                BluetoothServerProxy.getInstance()
                        .settingsSecureGetString(
                                mContentResolver, Settings.Secure.BLUETOOTH_ADDRESS);

        Log.d(TAG, "loadStoredNameAndAddress: Name=" + mName + ", Address=" + logAddress(mAddress));
    }

    private String logAddress(String address) {
        if (address == null) {
            return "[address is null]";
        }
        if (address.length() != 17) {
            return "[address invalid]";
        }
        return "XX:XX:XX:XX:" + address.substring(address.length() - 5);
    }

    /**
     * Save the Bluetooth name and address in the persistent store. Only non-null values will be
     * saved.
     */
    private void storeNameAndAddress(String name, String address) {
        final String logHeader = "storeNameAndAddress(" + name + ", " + logAddress(address) + "): ";
        if (name != null) {
            if (Settings.Secure.putString(mContentResolver, Settings.Secure.BLUETOOTH_NAME, name)) {
                mName = name;
            } else {
                Log.e(TAG, logHeader + "Failed. Name is still " + mName);
            }
        }

        if (address != null) {
            if (Settings.Secure.putString(
                    mContentResolver, Settings.Secure.BLUETOOTH_ADDRESS, address)) {
                mAddress = address;
            } else {
                Log.e(TAG, logHeader + "Failed. Address is still " + logAddress(mAddress));
            }
        }

        if ((mName != null) && (mAddress != null)) {
            Settings.Secure.putInt(mContentResolver, Settings.Secure.BLUETOOTH_ADDR_VALID, 1);
        }
        Log.d(TAG, logHeader + "Completed successfully");
    }

    IBluetooth registerAdapter(IBluetoothManagerCallback callback) {
        synchronized (mCallbacks) {
            mCallbacks.register(callback);
        }
        return mAdapter != null ? mAdapter.getAdapterBinder() : null;
    }

    void unregisterAdapter(IBluetoothManagerCallback callback) {
        synchronized (mCallbacks) {
            mCallbacks.unregister(callback);
        }
    }

    boolean isEnabled() {
        return getState() == STATE_ON;
    }

//  @GuardedBy("mAdapterLock")
//     private boolean synchronousDisable(AttributionSource attributionSource)
//             throws RemoteException, TimeoutException {
//         if (mAdapter == null) return false;
//         final SynchronousResultReceiver<Boolean> recv = SynchronousResultReceiver.get();
//         mAdapter.disable(attributionSource, recv);
//         return recv.awaitResultNoInterrupt(getSyncTimeout()).getValue(false);
//     }

//     @GuardedBy("mAdapterLock")
//     private boolean synchronousEnable(boolean quietMode, AttributionSource attributionSource)
//             throws RemoteException, TimeoutException {
//         if (mAdapter == null) return false;
//         final SynchronousResultReceiver<Boolean> recv = SynchronousResultReceiver.get();
//         mAdapter.enable(quietMode, attributionSource, recv);
//         return recv.awaitResultNoInterrupt(getSyncTimeout()).getValue(false);
//     }

//     @GuardedBy("mAdapterLock")
//     private String synchronousGetAddress(AttributionSource attributionSource)
//             throws RemoteException, TimeoutException {
//         if (mAdapter == null) return null;
//         final SynchronousResultReceiver<String> recv = SynchronousResultReceiver.get();
//         mAdapter.getAddress(attributionSource, recv);
//         return recv.awaitResultNoInterrupt(getSyncTimeout()).getValue(null);
//     }

//     @GuardedBy("mAdapterLock")
//     private String synchronousGetName(AttributionSource attributionSource)
//             throws RemoteException, TimeoutException {
//         if (mAdapter == null) return null;
//         final SynchronousResultReceiver<String> recv = SynchronousResultReceiver.get();
//         mAdapter.getName(attributionSource, recv);
//         return recv.awaitResultNoInterrupt(getSyncTimeout()).getValue(null);
//     }

//     @GuardedBy("mAdapterLock")
//     private int synchronousGetState() throws RemoteException, TimeoutException {
//         if (mAdapter == null) return STATE_OFF;
//         final SynchronousResultReceiver<Integer> recv = SynchronousResultReceiver.get();
//         mAdapter.getState(recv);
//         return recv.awaitResultNoInterrupt(getSyncTimeout()).getValue(STATE_OFF);
//     }

//     @GuardedBy("mAdapterLock")
//     private void synchronousOnBrEdrDown(AttributionSource attributionSource)
//             throws RemoteException, TimeoutException {
//         if (mAdapter == null) return;
//         final SynchronousResultReceiver recv = SynchronousResultReceiver.get();
//         //mAdapter.onBrEdrDown(attributionSource, recv);
//         recv.awaitResultNoInterrupt(getSyncTimeout()).getValue(null);
//     }

//     @GuardedBy("mAdapterLock")
//     private void synchronousOnLeServiceUp(AttributionSource attributionSource)
//             throws RemoteException, TimeoutException {
//         if (mAdapter == null) return;
//         final SynchronousResultReceiver recv = SynchronousResultReceiver.get();
//         //mAdapter.onLeServiceUp(attributionSource, recv);
//         recv.awaitResultNoInterrupt(getSyncTimeout()).getValue(null);
//     }

//     @GuardedBy("mAdapterLock")
//     private void synchronousRegisterCallback(
//             IBluetoothCallback callback, AttributionSource attributionSource)
//             throws RemoteException, TimeoutException {
//         if (mAdapter == null) return;
//         final SynchronousResultReceiver recv = SynchronousResultReceiver.get();
//         mAdapter.registerCallback(callback, attributionSource, recv);
//         recv.awaitResultNoInterrupt(getSyncTimeout()).getValue(null);
//     }

//     @GuardedBy("mAdapterLock")
//     private void synchronousUnregisterCallback(
//             IBluetoothCallback callback, AttributionSource attributionSource)
//             throws RemoteException, TimeoutException {
//         if (mAdapter == null) return;
//         final SynchronousResultReceiver recv = SynchronousResultReceiver.get();
//         mAdapter.unregisterCallback(callback, attributionSource, recv);
//         recv.awaitResultNoInterrupt(getSyncTimeout()).getValue(null);
//     }

//     @GuardedBy("mAdapterLock")
//     private List<Integer> synchronousGetSupportedProfiles(AttributionSource attributionSource)
//             throws RemoteException, TimeoutException {
//         final ArrayList<Integer> supportedProfiles = new ArrayList<Integer>();
//         if (mAdapter == null) return supportedProfiles;
//         final SynchronousResultReceiver<Long> recv = SynchronousResultReceiver.get();
//         mAdapter.getSupportedProfiles(attributionSource, recv);
//         final long supportedProfilesBitMask =
//                 recv.awaitResultNoInterrupt(getSyncTimeout()).getValue((long) 0);

//         for (int i = 0; i <= BluetoothProfile.MAX_PROFILE_ID; i++) {
//             if ((supportedProfilesBitMask & (1L << i)) != 0) {
//                 supportedProfiles.add(i);
//             }
//         }

//         return supportedProfiles;
//     }

    /**
     * Sends the current foreground user id to the Bluetooth process. This user id is used to
     * determine if Binder calls are coming from the active user.
     *
     * @param userId is the foreground user id we are propagating to the Bluetooth process
     */
    private void propagateForegroundUserId(int userId) {
        mAdapterLock.readLock().lock();
        try {
            if (mAdapter != null) {
                mAdapter.setForegroundUserId(userId, mContext.getAttributionSource());
            }
        } catch (RemoteException e) {
            Log.e(TAG, "Unable to set foreground user id", e);
        } finally {
            mAdapterLock.readLock().unlock();
        }
    }

    int getState() {
        return mState.get();
    }

    class ClientDeathRecipient implements IBinder.DeathRecipient {
        private String mPackageName;

        ClientDeathRecipient(String packageName) {
            mPackageName = packageName;
        }

        public void binderDied() {
            Log.w(TAG, "Binder is dead - unregister " + mPackageName);

            for (Map.Entry<IBinder, ClientDeathRecipient> entry : mBleApps.entrySet()) {
                IBinder token = entry.getKey();
                ClientDeathRecipient deathRec = entry.getValue();
                if (deathRec.equals(this)) {
                    updateBleAppCount(token, false, mPackageName);
                    break;
                }
            }

            int appCount = mBleApps.size();
            Log.i(TAG, appCount + "Binder is dead,registered Ble Apps");

            if (appCount == 0 && mEnable) {
                disableBleScanMode();
            }

            if (appCount == 0) {
                int st = STATE_OFF;
                try {
                    mAdapterLock.readLock().lock();
                    if (mAdapter != null) {
                        st = getState();
                    }
                    if (!mEnableExternal || (st == STATE_BLE_ON)) {
                        Log.i(TAG, "Move to BT state OFF");
                        sendBrEdrDownCallback(mContext.getAttributionSource());
                    }
                } finally {
                    mAdapterLock.readLock().unlock();
                }
            }
        }

        public String getPackageName() {
            return mPackageName;
        }
    }

    boolean isBleScanAlwaysAvailable() {
        if (isAirplaneModeOn() && !mEnable) {
            return false;
        }
        try {
            return Settings.Global.getInt(
                            mContentResolver, Settings.Global.BLE_SCAN_ALWAYS_AVAILABLE)
                    != 0;
        } catch (SettingNotFoundException e) {
        }
        return false;
    }

    boolean isHearingAidProfileSupported() {
        return mIsHearingAidProfileSupported;
    }

    Context getCurrentUserContext() {
        return mCurrentUserContext;
    }

    boolean isMediaProfileConnected() {
        if (mAdapter == null || !mState.oneOf(STATE_ON)) {
            return false;
        }
        return mAdapter.isMediaProfileConnected(mContext.getAttributionSource());
    }

    // Monitor change of BLE scan only mode settings.
    private void registerForBleScanModeChange() {
        ContentObserver contentObserver =
                new ContentObserver(new Handler(mLooper)) {
                    @Override
                    public void onChange(boolean selfChange) {
                        if (isBleScanAlwaysAvailable()) {
                            // Nothing to do
                            return;
                        }
                        // BLE scan is not available.
                        disableBleScanMode();
                        clearBleApps();
                        mAdapterLock.readLock().lock();
                        try {
                            if (mAdapter != null) {
                                addActiveLog(ENABLE_DISABLE_REASON_APPLICATION_REQUEST, false);
                                mAdapter.stopBle(mContext.getAttributionSource());
                            }
                        } catch (RemoteException e) {
                            Log.e(TAG, "error when disabling bluetooth", e);
                        } finally {
                            mAdapterLock.readLock().unlock();
                        }
                    }
                };

        mContentResolver.registerContentObserver(
                Settings.Global.getUriFor(Settings.Global.BLE_SCAN_ALWAYS_AVAILABLE),
                false,
                contentObserver);
    }

    // Disable ble scan only mode.
    private void disableBleScanMode() {
        mAdapterLock.writeLock().lock();
        try {
            if (mAdapter != null && mState.oneOf(STATE_ON) && (!isBluetoothPersistedStateOnBluetooth())) {
                Log.d(TAG, "disableBleScanMode: Resetting the mEnable flag for clean disable");
                mEnable = false;
            }
        } finally {
            mAdapterLock.writeLock().unlock();
        }
    }

    private int updateBleAppCount(IBinder token, boolean enable, String packageName) {
        String header = "updateBleAppCount(" + token + ", " + enable + ", " + packageName + ")";
        ClientDeathRecipient r = mBleApps.get(token);
        int st = STATE_OFF;
        if (r == null && enable) {
            ClientDeathRecipient deathRec = new ClientDeathRecipient(packageName);
            try {
                token.linkToDeath(deathRec, 0);
            } catch (RemoteException ex) {
                throw new IllegalArgumentException("BLE app (" + packageName + ") already dead!");
            }
            mBleApps.put(token, deathRec);
            Log.d(TAG, header + " linkToDeath");
        } else if (!enable && r != null) {
            // Unregister death recipient as the app goes away.
            token.unlinkToDeath(r, 0);
            mBleApps.remove(token);
            Log.d(TAG, header + " unlinkToDeath");
        }

        int appCount = mBleApps.size();
        Log.d(TAG, header + " Number of BLE app registered: appCount=" + appCount);
        return appCount;
    }

    boolean enableBle(String packageName, IBinder token) {
        Log.i(
                TAG,
                ("enableBle(" + packageName + ", " + token + "):")
                        + (" mAdapter=" + mAdapter)
                        + (" isBinding=" + isBinding())
                        + (" mState=" + mState));

        if (isAirplaneModeOn()) {
            Log.d(TAG, "enableBle: not enabling - Airplane mode is on");
            return false;
        }

        if (isSatelliteModeOn()) {
            Log.d(TAG, "enableBle: not enabling - Satellite mode is on.");
            return false;
        }

        // TODO(b/262605980): enableBle/disableBle should be on handler thread
        updateBleAppCount(token, true, packageName);

        if (mState.oneOf(
                STATE_ON,
                STATE_BLE_ON,
                STATE_TURNING_ON,
                STATE_TURNING_OFF,
                STATE_BLE_TURNING_ON)) {
            Log.i(TAG, "enableBle: Bluetooth is already in state" + mState);
            return true;
        }
        synchronized (mReceiver) {
            // waive WRITE_SECURE_SETTINGS permission check
            sendEnableMsg(false, ENABLE_DISABLE_REASON_APPLICATION_REQUEST, packageName, true);
        }
        return true;
    }

    boolean disableBle(String packageName, IBinder token) {
        Log.i(
                TAG,
                ("disableBle(" + packageName + ", " + token + "):")
                        + (" mAdapter=" + mAdapter)
                        + (" isBinding=" + isBinding())
                        + (" mState=" + mState));
        /* update app count even in bt off state, if quick enableBle and
         * disableBle during BT turning off may leave app count non zero
         */
        updateBleAppCount(token, false, packageName);

        if (isSatelliteModeOn()) {
            Log.d(TAG, "disableBle: not disabling - satellite mode is on.");
            return false;
        }

        if (mState.oneOf(STATE_OFF)) {
            Log.i(TAG, "disableBle: Already disabled");
            return false;
        }
        // TODO(b/262605980): enableBle/disableBle should be on handler thread
        updateBleAppCount(token, false, packageName);

        if (mState.oneOf(STATE_BLE_ON) && !isBleAppPresent()) {
            if (mEnable) {
                disableBleScanMode();
            }
            if (!mEnableExternal) {
                addActiveLog(ENABLE_DISABLE_REASON_APPLICATION_REQUEST, packageName, false);
                sendBrEdrDownCallback();
            }
        }
        return true;
    }

    // Clear all apps using BLE scan only mode.
    private void clearBleApps() {
        mBleApps.clear();
    }

    private boolean isBleAppPresent() {
        Log.d(TAG, "isBleAppPresent(): Number of BLE app registered: " + mBleApps.size());
        return mBleApps.size() > 0;
    }

    /**
     * Will call startBrEdr() if bluetooth classic should be on and will call stopBle if bluetooth
     * BLE should be off
     */
    @RequiresPermission(android.Manifest.permission.BLUETOOTH_PRIVILEGED)
    private void continueFromBleOnState() {
        mAdapterLock.readLock().lock();
        try {
            if (mAdapter == null) {
                Log.e(TAG, "continueFromBleOnState: Adapter is null");
                return;
            }
            int st = getState();
            if (st != STATE_BLE_ON) {
                Log.v(TAG, "onBluetoothServiceUp: state isn't BLE_ON: " +
                    BluetoothAdapter.nameForState(st));
                return;
            }
            if (!mEnableExternal && !isBleAppPresent() &&
                !isBluetoothPersistedStateOnBluetooth()) {
                 // TODO(b/262605980): this code is unlikely to be trigger and will never be once
                 // enableBle & disableBle are executed on the handler
                Log.i(TAG, "continueFromBleOnState: Disabled while enabling BLE, disable BLE now");
                mEnable = false;
                mAdapter.stopBle(mContext.getAttributionSource());
                return;
            }
            if (isBluetoothPersistedStateOnBluetooth() || !isBleAppPresent()) {
                Log.i(TAG, "continueFromBleOnState: Starting br edr");
                // This triggers transition to STATE_ON
                mAdapter.updateQuietModeStatus(mQuietEnable,
                        mContext.getAttributionSource());
                mAdapter.startBrEdr(mContext.getAttributionSource());
                setBluetoothPersistedState(BLUETOOTH_ON_BLUETOOTH);
            } else {
                Log.i(TAG, "continueFromBleOnState: Staying in BLE_ON");
            }
        } catch (RemoteException e) {
            Log.e(TAG, "Unable to call onServiceUp", e);
        } finally {
            mAdapterLock.readLock().unlock();
        }
    }

    /**
     * Inform BluetoothAdapter instances that BREDR part is down and turn off all service and stack
     * if no LE app needs it
     */
    @RequiresPermission(
            allOf = {
                android.Manifest.permission.BLUETOOTH_CONNECT,
                android.Manifest.permission.BLUETOOTH_PRIVILEGED,
            })
    private void sendBrEdrDownCallback() {
        mAdapterLock.readLock().lock();
        try {
            if (mAdapter == null) {
                Log.w(TAG, "sendBrEdrDownCallback: mAdapter is null");
                return;
            }
            if (isBleAppPresent()) {
                // Need to stay at BLE ON. Disconnect all Gatt connections
                Log.i(TAG, "sendBrEdrDownCallback: Staying in BLE_ON");
                mAdapter.unregAllGattClient(mContext.getAttributionSource());
            } else {
                Log.i(TAG, "sendBrEdrDownCallback: Stopping ble");
                mAdapter.stopBle(mContext.getAttributionSource());
            }
        } catch (RemoteException e) {
            Log.e(TAG, "sendBrEdrDownCallback: Call to mAdapter failed.", e);
        } finally {
            mAdapterLock.readLock().unlock();
        }
    }

    private Unit enableFromAutoOn() {
        if (isBluetoothDisallowed()) {
            Log.d(TAG, "Bluetooth is not allowed, preventing AutoOn");
            return Unit.INSTANCE;
        }
        Counter.logIncrement("bluetooth.value_auto_on_triggered");
        sendToggleNotification("auto_on_bt_enabled_notification");
        enable("BluetoothSystemServer/AutoOn");
        return Unit.INSTANCE;
    }

    boolean enableNoAutoConnect(String packageName) {
        if (isSatelliteModeOn()) {
            Log.d(TAG, "enableNoAutoConnect(" + packageName + "): Blocked by satellite mode");
            return false;
        }

        synchronized (mReceiver) {
            mQuietEnableExternal = true;
            mEnableExternal = true;
            sendEnableMsg(true, ENABLE_DISABLE_REASON_APPLICATION_REQUEST, packageName);
        }
        return true;
    }

    boolean enable(String packageName) {
        Log.d(
                TAG,
                ("enable(" + packageName + "):")
                        + (" mAdapter=" + mAdapter)
                        + (" isBinding=" + isBinding())
                        + (" mState=" + mState));

        if (isSatelliteModeOn()) {
            Log.d(TAG, "enable: not enabling - satellite mode is on.");
            return false;
        }

        synchronized (mReceiver) {
            mQuietEnableExternal = false;
            mEnableExternal = true;
            // TODO(b/288450479): Remove clearCallingIdentity when threading is fixed
            final long callingIdentity = Binder.clearCallingIdentity();
            try {
                AirplaneModeListener.notifyUserToggledBluetooth(
                        mContentResolver, mCurrentUserContext, true);
            } finally {
                Binder.restoreCallingIdentity(callingIdentity);
            }
            sendEnableMsg(false, ENABLE_DISABLE_REASON_APPLICATION_REQUEST, packageName);
        }
        return true;
    }

    boolean disable(String packageName, boolean persist) {
        Log.d(
                TAG,
                ("disable(" + packageName + ", " + persist + "):")
                        + (" mAdapter=" + mAdapter)
                        + (" isBinding=" + isBinding())
                        + (" mState=" + mState)
                        + ("mUseNewAirplaneMode" + mUseNewAirplaneMode));

        synchronized (mReceiver) {
<<<<<<< HEAD
            if (!mUseNewAirplaneMode) {
                mBluetoothAirplaneModeListener.notifyUserToggledBluetooth(false);

            } else {
                // TODO(b/288450479): Remove clearCallingIdentity when threading is fixed
                final long callingIdentity = Binder.clearCallingIdentity();
                try {
                    AirplaneModeListener.notifyUserToggledBluetooth(
                            mContentResolver, mCurrentUserContext, false);
                } finally {
                    Binder.restoreCallingIdentity(callingIdentity);
                }
=======
            // TODO(b/288450479): Remove clearCallingIdentity when threading is fixed
            final long callingIdentity = Binder.clearCallingIdentity();
            try {
                AirplaneModeListener.notifyUserToggledBluetooth(
                        mContentResolver, mCurrentUserContext, false);
            } finally {
                Binder.restoreCallingIdentity(callingIdentity);
>>>>>>> 0eda3329
            }

            if (persist) {
                sendDisableMsg(BluetoothProtoEnums.ENABLE_DISABLE_REASON_APPLICATION_REQUEST,
                            packageName);

            } else {
                /* It means disable is called by shutdown thread */
                synchronized (this) {
                clearBleApps();
                }

                try {
                    mAdapterLock.readLock().lock();
                    mEnableExternal = false;
                    if (mAdapter != null) {
                        if (getState() == STATE_BLE_ON) {
                           mEnable = false;
                           mAdapter.stopBle(mContext.getAttributionSource());
                        } else {
                            sendDisableMsg(BluetoothProtoEnums.ENABLE_DISABLE_REASON_SYSTEM_BOOT,
                                   packageName);
                        }
                    }
                } catch (RemoteException | TimeoutException e) {
                    Log.e(TAG, "Unable to initiate disable", e);
                } finally {
                    mAdapterLock.readLock().unlock();
                }
            }
            if (persist) {
                setBluetoothPersistedState(BLUETOOTH_OFF);
            }
            mEnableExternal = false;
<<<<<<< HEAD
=======
            sendDisableMsg(ENABLE_DISABLE_REASON_APPLICATION_REQUEST, packageName);
>>>>>>> 0eda3329
        }
        return true;
    }

    @RequiresPermission(android.Manifest.permission.BLUETOOTH_PRIVILEGED)
    void unbindAndFinish() {
        Log.d(TAG, "unbindAndFinish(): mAdapter=" + mAdapter + " isBinding=" + isBinding());

        mAdapterLock.writeLock().lock();
        try {
            mHandler.removeMessages(MESSAGE_BLUETOOTH_STATE_CHANGE);
            if (mAdapter != null) {
                // Unregister callback object
                try {
                    mAdapter.unregisterCallback(
                            mBluetoothCallback, mContext.getAttributionSource());
                } catch (RemoteException e) {
                    Log.e(TAG, "Unable to unregister BluetoothCallback", e);
                }
                mAdapter = null;
                mContext.unbindService(mConnection);

                mHandler.removeMessages(MESSAGE_TIMEOUT_BIND);
            }
        } finally {
            mAdapterLock.writeLock().unlock();
        }
    }

    public boolean isBluetoothAvailableForBinding() {
        try {
            mAdapterLock.readLock().lock();
            if (mAdapter != null && ((getState() == STATE_ON) ||
                (getState() == STATE_TURNING_ON))) {
                return true;
            } else {
                return false;
           }
        } finally {
            mAdapterLock.readLock().unlock();
        }
    }
    /**
     * Send enable message and set adapter name and address. Called when the boot phase becomes
     * PHASE_SYSTEM_SERVICES_READY.
     */
    void handleOnBootPhase(UserHandle userHandle) {
        mHandler.post(() -> internalHandleOnBootPhase(userHandle));
    }

    @VisibleForTesting
    void initialize(UserHandle userHandle) {
        mCurrentUserContext =
                requireNonNull(
                        mContext.createContextAsUser(userHandle, 0),
                        "Current User Context cannot be null");
        AirplaneModeListener.initialize(
                mLooper,
                mContentResolver,
                mState,
                this::onAirplaneModeChanged,
                this::sendToggleNotification,
                this::isMediaProfileConnected,
                this::getCurrentUserContext,
                TimeSource.Monotonic.INSTANCE);

        SatelliteModeListener.initialize(mLooper, mContentResolver, this::onSatelliteModeChanged);
    }

    private void internalHandleOnBootPhase(UserHandle userHandle) {
        Log.d(TAG, "internalHandleOnBootPhase(" + userHandle + "): Bluetooth boot completed");

        initialize(userHandle);

        final boolean isBluetoothDisallowed = isBluetoothDisallowed();
        if (isBluetoothDisallowed) {
            return;
        }
        final boolean isSafeMode = mContext.getPackageManager().isSafeMode();
        if (mEnableExternal && isBluetoothPersistedStateOnBluetooth() && !isSafeMode) {
            Log.i(TAG, "internalHandleOnBootPhase: Auto-enabling Bluetooth.");
            sendEnableMsg(mQuietEnableExternal, ENABLE_DISABLE_REASON_SYSTEM_BOOT);
        } else if (!isNameAndAddressSet()) {
            Log.i(TAG, "internalHandleOnBootPhase: Getting adapter name and address");
            mHandler.sendEmptyMessage(MESSAGE_GET_NAME_AND_ADDRESS);
        } else {
            autoOnSetupTimer();
        }
    }

    /** Called when switching to a different foreground user. */
    private void handleSwitchUser(UserHandle userHandle) {
        Log.d(TAG, "handleSwitchUser(" + userHandle + ")");
        mHandler.obtainMessage(MESSAGE_USER_SWITCHED, userHandle).sendToTarget();
    }

    /** Called when user is unlocked. */
    void handleOnUnlockUser(UserHandle userHandle) {
        Log.d(TAG, "handleOnUnlockUser(" + userHandle + ")");
        mHandler.obtainMessage(MESSAGE_USER_UNLOCKED, userHandle).sendToTarget();
    }

    private void sendBluetoothOnCallback() {
        synchronized (mCallbacks) {
            try {
                int n = mCallbacks.beginBroadcast();
                Log.d(TAG, "Broadcasting onBluetoothOn() to " + n + " receivers.");
                for (int i = 0; i < n; i++) {
                    try {
                        mCallbacks.getBroadcastItem(i).onBluetoothOn();
                    } catch (RemoteException e) {
                        Log.e(TAG, "Unable to call onBluetoothOn() on callback #" + i, e);
                    }
                }
            } finally {
                mCallbacks.finishBroadcast();
            }
        }
    }

    private void sendBluetoothOffCallback() {
        synchronized (mCallbacks) {
            try {
                int n = mCallbacks.beginBroadcast();
                Log.d(TAG, "Broadcasting onBluetoothOff() to " + n + " receivers.");
                for (int i = 0; i < n; i++) {
                    try {
                        mCallbacks.getBroadcastItem(i).onBluetoothOff();
                    } catch (RemoteException e) {
                        Log.e(TAG, "Unable to call onBluetoothOff() on callback #" + i, e);
                    }
                }
            } finally {
                mCallbacks.finishBroadcast();
            }
        }
    }

    /** Inform BluetoothAdapter instances that Adapter service is up */
    private void sendBluetoothServiceUpCallback() {
        synchronized (mCallbacks) {
            mAdapterLock.readLock().lock();
            try {
                int n = mCallbacks.beginBroadcast();
                Log.d(TAG, "sendBluetoothServiceUpCallback(): to " + n + " receivers");
                for (int i = 0; i < n; i++) {
                    try {
                        mCallbacks
                                .getBroadcastItem(i)
                                .onBluetoothServiceUp(mAdapter.getAdapterBinder());
                    } catch (RemoteException e) {
                        Log.e(TAG, "Unable to call onBluetoothServiceUp() on callback #" + i, e);
                    }
                }
            } finally {
                mCallbacks.finishBroadcast();
                mAdapterLock.readLock().unlock();
            }
        }
    }

    /** Inform BluetoothAdapter instances that Adapter service is down */
    private void sendBluetoothServiceDownCallback() {
        synchronized (mCallbacks) {
            try {
                int n = mCallbacks.beginBroadcast();
                Log.d(TAG, "sendBluetoothServiceDownCallback(): to " + n + " receivers");
                for (int i = 0; i < n; i++) {
                    try {
                        mCallbacks.getBroadcastItem(i).onBluetoothServiceDown();
                    } catch (RemoteException e) {
                        Log.e(TAG, "Unable to call onBluetoothServiceDown() on callback #" + i, e);
                    }
                }
            } finally {
                mCallbacks.finishBroadcast();
            }
        }
    }

    String getAddress() {
        mAdapterLock.readLock().lock();
        try {
            if (mAdapter != null) {
                return mAdapter.getAddress(mContext.getAttributionSource());
            }
        } catch (RemoteException e) {
            Log.e(
                    TAG,
                    "getAddress(): Unable to retrieve address remotely. Returning cached address",
                    e);
        } finally {
            mAdapterLock.readLock().unlock();
        }

        // mAddress is accessed from outside.
        // It is alright without a lock. Here, bluetooth is off, no other thread is
        // changing mAddress
        return mAddress;
    }

    String getName() {
        mAdapterLock.readLock().lock();
        try {
            if (mAdapter != null) {
                return mAdapter.getName(mContext.getAttributionSource());
            }
        } catch (RemoteException e) {
            Log.e(TAG, "getName(): Unable to retrieve name remotely. Returning cached name", e);
        } finally {
            mAdapterLock.readLock().unlock();
        }

        // mName is accessed from outside.
        // It alright without a lock. Here, bluetooth is off, no other thread is
        // changing mName
        return mName;
    }

    @VisibleForTesting
    class BluetoothServiceConnection implements ServiceConnection {
        public void onServiceConnected(ComponentName componentName, IBinder service) {
            String name = componentName.getClassName();
            Log.d(TAG, "ServiceConnection.onServiceConnected(" + name + ", " + service + ")");
            if (!name.equals("com.android.bluetooth.btservice.AdapterService")) {
                Log.e(TAG, "Unknown service connected: " + name);
                return;
            }
            mHandler.obtainMessage(MESSAGE_BLUETOOTH_SERVICE_CONNECTED, service).sendToTarget();
        }

        public void onServiceDisconnected(ComponentName componentName) {
            // Called if we unexpectedly disconnect.
            String name = componentName.getClassName();
            Log.d(TAG, "ServiceConnection.onServiceDisconnected(" + name + ")");
            if (!name.equals("com.android.bluetooth.btservice.AdapterService")) {
                Log.e(TAG, "Unknown service disconnected: " + name);
                return;
            }
            mHandler.sendEmptyMessage(MESSAGE_BLUETOOTH_SERVICE_DISCONNECTED);
        }
    }

    private BluetoothServiceConnection mConnection = new BluetoothServiceConnection();

    @VisibleForTesting
    class BluetoothHandler extends Handler {
        boolean mGetNameAddressOnly = false;
        private int mWaitForEnableRetry;
        private int mWaitForDisableRetry;

        BluetoothHandler(Looper looper) {
            super(looper);
        }

        @Override
        public void handleMessage(Message msg) {
            switch (msg.what) {
                case MESSAGE_GET_NAME_AND_ADDRESS:
                    Log.d(TAG, "MESSAGE_GET_NAME_AND_ADDRESS");
                    mAdapterLock.writeLock().lock();
                    try {
                        if (mAdapter == null && !isBinding()) {
                            Log.d(TAG, "Binding to service to get name and address");
                            mGetNameAddressOnly = true;
                            mHandler.sendEmptyMessageDelayed(MESSAGE_TIMEOUT_BIND, TIMEOUT_BIND_MS);
                            Intent i = new Intent(IBluetooth.class.getName());
                            if (!doBind(
                                    i,
                                    mConnection,
                                    Context.BIND_AUTO_CREATE | Context.BIND_IMPORTANT,
                                    UserHandle.CURRENT)) {
                                mHandler.removeMessages(MESSAGE_TIMEOUT_BIND);
                            } else {
                                mBindingUserID = ActivityManager.getCurrentUser();
                                Log.d(TAG, "Binding BT service. Current user: " + mBindingUserID);
                            }
                        } else if (mAdapter != null) {
                            try {
                                storeNameAndAddress(
                                        mAdapter.getName(mContext.getAttributionSource()),
                                        mAdapter.getAddress(mContext.getAttributionSource()));
                            } catch (RemoteException e) {
                                Log.e(TAG, "Unable to grab names", e);
                            }
                            if (mGetNameAddressOnly && !mEnable) {
                                unbindAndFinish();
                            }
                            mGetNameAddressOnly = false;
                        }
                    } finally {
                        mAdapterLock.writeLock().unlock();
                    }
                    break;

                case MESSAGE_ENABLE:
                    int quietEnable = msg.arg1;
                    int isBle = msg.arg2;
                    if (mShutdownInProgress) {
                        Log.d(TAG, "Skip Bluetooth Enable in device shutdown process");
                        break;
                    }

                    Log.d(TAG, "MESSAGE_ENABLE(" + quietEnable + "): mAdapter=" + mAdapter);

                    if (mHandler.hasMessages(MESSAGE_HANDLE_DISABLE_DELAYED)
                            || mHandler.hasMessages(MESSAGE_HANDLE_ENABLE_DELAYED)) {
                        if (msg.arg2 == 0) {
                            int delay = ENABLE_DISABLE_DELAY_MS;

                            if (mHandler.hasMessages(MESSAGE_DISABLE)) {
                                delay = ENABLE_DISABLE_DELAY_MS * 2;
                            }
                            // Keep only one MESSAGE_ENABLE and ensure it is the last one
                            // to be taken out of the queue
                            mHandler.removeMessages(MESSAGE_ENABLE);
                            // We are handling enable or disable right now, wait for it.
                            mHandler.sendMessageDelayed(mHandler.obtainMessage(
                                MESSAGE_ENABLE, quietEnable, 1), delay);
                            Log.d(TAG, "Queue new MESSAGE_ENABLE");
                        } else {
                            mHandler.sendMessageDelayed(mHandler.obtainMessage(
                                MESSAGE_ENABLE, quietEnable, isBle), ENABLE_DISABLE_DELAY_MS);
                            Log.d(TAG, "Re-Queue previous MESSAGE_ENABLE");
                            if (mHandler.hasMessages(MESSAGE_DISABLE)) {
                                // Ensure the original order of just entering the queue
                                // if MESSAGE_DISABLE present
                                mHandler.removeMessages(MESSAGE_DISABLE);
                                mHandler.sendMessageDelayed(mHandler.obtainMessage(
                                    MESSAGE_DISABLE, 0, isBle), ENABLE_DISABLE_DELAY_MS * 2);
                                Log.d(TAG, "Re-Queue previous MESSAGE_DISABLE");
                            }
                        }
                        break;
                    } else if(msg.arg2 == 0 && mHandler.hasMessages(MESSAGE_DISABLE)) {
                        mHandler.removeMessages(MESSAGE_ENABLE);
                        mHandler.sendMessageDelayed(mHandler.obtainMessage(
                            MESSAGE_ENABLE, quietEnable, isBle), ENABLE_DISABLE_DELAY_MS * 2);
                        Log.d(TAG, "MESSAGE_DISABLE exist. Queue new MESSAGE_ENABLE");
                        break;
                    }

                    mHandler.removeMessages(MESSAGE_RESTART_BLUETOOTH_SERVICE);
                    mEnable = true;

                    if (isBle == 0) {
                        setBluetoothPersistedState(BLUETOOTH_ON_BLUETOOTH);
                    }

                    mQuietEnable = (quietEnable == 1);
                    // Use service interface to get the exact state
                    mAdapterLock.readLock().lock();
                    try {
                        if (mAdapter != null) {
                            boolean isHandled = true;
                            switch (mState.get()) {
                                case STATE_BLE_ON:
                                    if (isBle == 1) {
                                        Log.i(TAG, "Already at BLE_ON State");
                                    } else if (isBluetoothPersistedStateOnBluetooth() ||
                                        mEnableExternal) {
                                        Log.w(TAG, "BLE_ON State:Enable from Settings or" +
                                                    "BT on persisted, going to ON");
                                        mAdapter.updateQuietModeStatus(mQuietEnable,
                                                mContext.getAttributionSource());
                                        mAdapter.startBrEdr(mContext.getAttributionSource());
                                        setBluetoothPersistedState(BLUETOOTH_ON_BLUETOOTH);

                                        // waive WRITE_SECURE_SETTINGS permission check
                                        long callingIdentity = Binder.clearCallingIdentity();
                                        Binder.restoreCallingIdentity(callingIdentity);
                                    } else {
                                        Log.w(TAG, "BLE_ON State:Queued enable from ble app," +
                                                    " stay in ble on");
                                    }
                                    break;
                                case STATE_BLE_TURNING_ON:
                                case STATE_TURNING_ON:
                                case STATE_ON:
                                    Log.i(TAG, "MESSAGE_ENABLE: already enabled");
                                    break;
                                default:
                                    isHandled = false;
                                    break;
                            }
                            if (isHandled) break;
                        }
                    } catch (RemoteException e) {
                        Log.e(TAG, "", e);
                    } finally {
                        mAdapterLock.readLock().unlock();
                    }

                    if (mAdapter == null) {
                        Log.d(TAG, "MESSAGE_ENABLE: handleEnable");
                        handleEnable(mQuietEnable);
                    } else {
                        //
                        // We need to wait until transitioned to STATE_OFF and
                        // the previous Bluetooth process has exited. The
                        // waiting period has three components:
                        // (a) Wait until the local state is STATE_OFF. This
                        //     is accomplished by sending delay a message
                        //     MESSAGE_HANDLE_ENABLE_DELAYED
                        // (b) Wait until the STATE_OFF state is updated to
                        //     all components.
                        // (c) Wait until the Bluetooth process exits, and
                        //     ActivityManager detects it.
                        // The waiting for (b) and (c) is accomplished by
                        // delaying the MESSAGE_RESTART_BLUETOOTH_SERVICE
                        // message. The delay time is backed off if Bluetooth
                        // continuously failed to turn on itself.
                        //
                        mWaitForEnableRetry = 0;
                        Log.d(TAG, "Re-Queue MESSAGE_HANDLE_ENABLE_DELAYED");
                        mHandler.sendEmptyMessageDelayed(
                                MESSAGE_HANDLE_ENABLE_DELAYED, ENABLE_DISABLE_DELAY_MS);
                    }
                    break;

                case MESSAGE_DISABLE:
                    Log.d(TAG, "MESSAGE_DISABLE: mAdapter=" + mAdapter);
                    if (mHandler.hasMessages(MESSAGE_HANDLE_DISABLE_DELAYED)
                            || isBinding()
                            || mHandler.hasMessages(MESSAGE_HANDLE_ENABLE_DELAYED)) {
                        if (msg.arg2 == 0) {
                            int delay = ENABLE_DISABLE_DELAY_MS;

                            if (mHandler.hasMessages(MESSAGE_ENABLE)) {
                                delay = ENABLE_DISABLE_DELAY_MS * 2;
                            }
                            // Keep only one MESSAGE_DISABLE and ensure it is the last one
                            // to be taken out of the queue
                            mHandler.removeMessages(MESSAGE_DISABLE);
                            // We are handling enable or disable right now, wait for it.
                            mHandler.sendMessageDelayed(mHandler.obtainMessage(
                                MESSAGE_DISABLE, 0, 1), delay);
                            Log.d(TAG, "Queue new MESSAGE_DISABLE");
                        } else {
                            mHandler.sendMessageDelayed(mHandler.obtainMessage(
                                MESSAGE_DISABLE, 0, 1), ENABLE_DISABLE_DELAY_MS);
                            Log.d(TAG, "Re-Queue previous MESSAGE_DISABLE");
                            if (mHandler.hasMessages(MESSAGE_ENABLE)) {
                                // Ensure the original order of just entering the queue
                                // if MESSAGE_DISABLE present
                                mHandler.removeMessages(MESSAGE_ENABLE);
                                mHandler.sendMessageDelayed(mHandler.obtainMessage(
                                   MESSAGE_ENABLE, mQuietEnableExternal ? 1: 0, 1),
                                   ENABLE_DISABLE_DELAY_MS * 2);
                                Log.d(TAG, "Re-Queue previous MESSAGE_ENABLE");
                            }
                        }
                        break;
                    } else if(msg.arg2 == 0 && mHandler.hasMessages(MESSAGE_ENABLE)) {
                        mHandler.removeMessages(MESSAGE_DISABLE);
                        // We are handling enable or disable right now, wait for it.
                        mHandler.sendEmptyMessageDelayed(MESSAGE_DISABLE, ENABLE_DISABLE_DELAY_MS * 2);
                        Log.d(TAG, "MESSAGE_ENABLE exist. Queue new MESSAGE_DISABLE");
                        break;
                    }

                    mHandler.removeMessages(MESSAGE_RESTART_BLUETOOTH_SERVICE);

                    if (mEnable && mAdapter != null) {
                        mWaitForDisableRetry = 0;
                        mHandler.sendEmptyMessageDelayed(
                                MESSAGE_HANDLE_DISABLE_DELAYED, ENABLE_DISABLE_DELAY_MS);
                        Log.d(TAG, "Re-Queue MESSAGE_HANDLE_DISABLE_DELAYED(0)");
                    } else {
                        mEnable = false;
                        handleDisable();
                        Log.d(TAG, "MESSAGE_DISABLE: handleDisable");
                    }
                    break;

                case MESSAGE_HANDLE_ENABLE_DELAYED:
                    /* The Bluetooth is turning off, wait for STATE_OFF then restart bluetooth
                     * if ble app running, then wait for BLE ON and continue bt turn on
                     */
                    Log.d(TAG, "MESSAGE_HANDLE_ENABLE_DELAYED, mState=" +
                        BluetoothAdapter.nameForState(mState.get()) + " mEnableExternal = "
                        + mEnableExternal + " getServiceRestartMs()="
                        + getServiceRestartMs());
                    if ((mState.get() == STATE_BLE_ON) && (isBleAppPresent() ||
                                mWaitForEnableRetry > 0)) {
                        Log.d(TAG, "isBleAppPresent(): " + isBleAppPresent() +
                                " mWaitForEnableRetry=" + mWaitForEnableRetry);
                        mWaitForEnableRetry = 0;
                        if (mEnableExternal || isBluetoothPersistedStateOnBluetooth()) {
                           try {
                                mAdapterLock.readLock().lock();
                                if (mAdapter != null) {
                                    mAdapter.updateQuietModeStatus(mQuietEnable,
                                            mContext.getAttributionSource());
                                }
                           } finally {
                                mAdapterLock.readLock().unlock();
                           }
                        } else {
                            Log.e(TAG, "BLE app running stay in BLE ON state");
                        }
                        break;
                    } else if (!mState.oneOf(STATE_OFF)) {
                        if (mWaitForEnableRetry < MAX_WAIT_FOR_ENABLE_DISABLE_RETRIES) {
                            mWaitForEnableRetry++;
                            mHandler.sendEmptyMessageDelayed(
                                    MESSAGE_HANDLE_ENABLE_DELAYED, ENABLE_DISABLE_DELAY_MS);
                            Log.d(TAG, "Re-Queue MESSAGE_HANDLE_ENABLE_DELAYED");
                            break;
                        } else {
                            Log.e(TAG, "Wait for STATE_OFF timeout");
                        }
                    }
                    // Either state is changed to STATE_OFF or reaches the maximum retry, we
                    // should move forward to the next step.
                    mWaitForEnableRetry = 0;
                    mHandler.sendEmptyMessageDelayed(
                            MESSAGE_RESTART_BLUETOOTH_SERVICE, getServiceRestartMs());
                    Log.d(TAG, "Queue MESSAGE_RESTART_BLUETOOTH_SERVICE");
                    Log.d(TAG, "Handle enable is finished");
                    break;

                case MESSAGE_HANDLE_DISABLE_DELAYED:
                    boolean disabling = (msg.arg1 == 1);
                    Log.d(TAG, "MESSAGE_HANDLE_DISABLE_DELAYED: disabling:" + disabling);
                    if (!disabling) {
                        /* if bluetooth is in BLE ON state and enable is from ble app
                         * then skip disable, else wait for complete ON or timeout.
                         */
                        if ((mState.get() == STATE_BLE_ON) &&
                            !mEnableExternal &&
                            !isBluetoothPersistedStateOnBluetooth() &&
                            isBleAppPresent()) {
                            Log.w(TAG, "Enable from BLE APP, stay in BLE ON");
                            mWaitForDisableRetry = 0;
                            mEnable = false;
                            break;
                        } else if (!mState.oneOf(STATE_ON)) {
                            if (mWaitForDisableRetry < MAX_WAIT_FOR_ENABLE_DISABLE_RETRIES) {
                                mWaitForDisableRetry++;
                                mHandler.sendEmptyMessageDelayed(
                                        MESSAGE_HANDLE_DISABLE_DELAYED, ENABLE_DISABLE_DELAY_MS);
                                Log.d(TAG, "Re-Queue MESSAGE_HANDLE_DISABLE_DELAYED(0)");
                                break;
                            } else {
                                Log.e(TAG, "Wait for STATE_ON timeout");
                            }
                        }
                        // Either state is changed to STATE_ON or reaches the maximum retry, we
                        // should move forward to the next step.
                        mWaitForDisableRetry = 0;
                        mEnable = false;
                        Log.d(TAG, "MESSAGE_HANDLE_DISABLE_DELAYED: handleDisable");
                        handleDisable();
                        // Wait for state exiting STATE_ON
                        Message disableDelayedMsg =
                                mHandler.obtainMessage(MESSAGE_HANDLE_DISABLE_DELAYED, 1, 0);
                        mHandler.sendMessageDelayed(disableDelayedMsg, ENABLE_DISABLE_DELAY_MS);
                        Log.d(TAG, "Re-Queue MESSAGE_HANDLE_DISABLE_DELAYED(1)");
                    } else {
                        // The Bluetooth is turning off, wait for exiting STATE_ON
                        if (mState.oneOf(STATE_ON)) {
                            if (mWaitForDisableRetry < MAX_WAIT_FOR_ENABLE_DISABLE_RETRIES) {
                                mWaitForDisableRetry++;
                                Message disableDelayedMsg =
                                        mHandler.obtainMessage(
                                                MESSAGE_HANDLE_DISABLE_DELAYED, 1, 0);
                                mHandler.sendMessageDelayed(
                                        disableDelayedMsg, ENABLE_DISABLE_DELAY_MS);
                                Log.d(TAG, "Re-Queue MESSAGE_HANDLE_DISABLE_DELAYED(1)");
                                break;
                            } else {
                                Log.e(TAG, "Wait for exiting STATE_ON timeout");
                            }
                        }
                        // Either state is exited from STATE_ON or reaches the maximum retry, we
                        // should move forward to the next step.
                        Log.d(TAG, "Handle disable is finished");
                    }
                    break;

                case MESSAGE_RESTORE_USER_SETTING:
                    if ((msg.arg1 == RESTORE_SETTING_TO_OFF) && mEnable) {
                        Log.d(TAG, "MESSAGE_RESTORE_USER_SETTING: set Bluetooth state to disabled");
                        setBluetoothPersistedState(BLUETOOTH_OFF);
                        mEnableExternal = false;
                        sendDisableMsg(ENABLE_DISABLE_REASON_RESTORE_USER_SETTING);
                    } else if ((msg.arg1 == RESTORE_SETTING_TO_ON) && !mEnable) {
                        Log.d(TAG, "MESSAGE_RESTORE_USER_SETTING: set Bluetooth state to enabled");
                        mQuietEnableExternal = false;
                        mEnableExternal = true;
                        sendEnableMsg(false, ENABLE_DISABLE_REASON_RESTORE_USER_SETTING);
                    } else {
                        Log.w(
                                TAG,
                                "MESSAGE_RESTORE_USER_SETTING: Unhandled."
                                        + (" mEnable=" + mEnable)
                                        + (" msg.arg1=" + msg.arg1));
                    }
                    break;
                case MESSAGE_INFORM_ADAPTER_SERVICE_UP:
                    Log.i(TAG,"MESSAGE_INFORM_ADAPTER_SERVICE_UP");
                    sendBluetoothServiceUpCallback();
                    break;
                case MESSAGE_BLUETOOTH_SERVICE_CONNECTED:
                    IBinder service = (IBinder) msg.obj;
                    Log.d(TAG, "MESSAGE_BLUETOOTH_SERVICE_CONNECTED: service=" + service);

                    mAdapterLock.writeLock().lock();
                    try {
                        // Remove timeout
                        mHandler.removeMessages(MESSAGE_TIMEOUT_BIND);

                        mAdapter = BluetoothServerProxy.getInstance().createAdapterBinder(service);

                        int foregroundUserId = ActivityManager.getCurrentUser();
                        propagateForegroundUserId(foregroundUserId);

                        if (!isNameAndAddressSet()) {
                            mHandler.sendEmptyMessage(MESSAGE_GET_NAME_AND_ADDRESS);
                            if (mGetNameAddressOnly) {
                                return;
                            }
                        }

                        // Register callback object
                        try {
                            mAdapter.registerCallback(
                                    mBluetoothCallback, mContext.getAttributionSource());
                        } catch (RemoteException e) {
                            Log.e(TAG, "Unable to register BluetoothCallback", e);
                        }
                        // Inform BluetoothAdapter instances that service is up
                        Message informMsg =
                                    mHandler.obtainMessage(MESSAGE_INFORM_ADAPTER_SERVICE_UP);
                        mHandler.sendMessage(informMsg);

                        // Get the supported profiles list
                        try {
                            mSupportedProfileList =
                                    mAdapter.getSupportedProfiles(mContext.getAttributionSource());
                        } catch (RemoteException e) {
                            Log.e(TAG, "Unable to get the supported profiles list", e);
                        }

                        // Do enable request
                        try {
                            mAdapter.enable(mQuietEnable, mContext.getAttributionSource());
                        } catch (RemoteException e) {
                            Log.e(TAG, "Unable to call enable()", e);
                        }
                        if (Flags.fastBindToApp()) {
                            sendBluetoothServiceUpCallback();
                        }
                    } finally {
                        mAdapterLock.writeLock().unlock();
                    }

                    if (!mEnable) {
                        /* Wait for BLE ON or ON state ,if enable is from BLE app
                         * skip disable, else wait for on state and handle disable
                         */
                        waitForState(STATE_BLE_ON, STATE_ON);

                        int st = getState();
                        if ((st == STATE_TURNING_ON) ||
                           ((st == STATE_BLE_ON) &&
                           (mEnableExternal || isBluetoothPersistedStateOnBluetooth()))) {
                            waitForState(STATE_ON);
                        } else if ((st == STATE_BLE_ON) && isBleAppPresent()) {
                            Log.e(TAG, "MESSAGE_BLUETOOTH_SERVICE_CONNECTED: ble app present");
                            break;
                        }
                        handleDisable();
                        waitForState(
                                STATE_OFF,
                                STATE_TURNING_ON,
                                STATE_TURNING_OFF,
                                STATE_BLE_TURNING_ON,
                                STATE_BLE_ON,
                                STATE_BLE_TURNING_OFF);
                    }
                    break;

                case MESSAGE_BLUETOOTH_STATE_CHANGE:
                    int prevState = msg.arg1;
                    int newState = msg.arg2;
                    Log.d(
                            TAG,
                            "MESSAGE_BLUETOOTH_STATE_CHANGE:"
                                    + (" prevState=" + BluetoothAdapter.nameForState(prevState))
                                    + (" newState=" + BluetoothAdapter.nameForState(newState)));
                    mState.set(newState);
                    bluetoothStateChangeHandler(prevState, newState);
                    // handle error state transition case from TURNING_ON to OFF
                    // unbind and rebind bluetooth service and enable bluetooth
                    if ((prevState == STATE_BLE_TURNING_ON)
                            && (newState == STATE_OFF)
                            && (mAdapter != null)
                            && mEnable) {
                        recoverBluetoothServiceFromError(false);
                    }
                    if ((prevState == STATE_TURNING_ON)
                            && (newState == STATE_OFF)
                            && (mAdapter != null)
                            && mEnable) {
                         setBluetoothPersistedState(BLUETOOTH_OFF);
                    }
                    if ((prevState == STATE_TURNING_ON)
                            && (newState == STATE_BLE_ON)
                            && (mAdapter != null)
                            && mEnable) {
                        recoverBluetoothServiceFromError(true);
                    }
                    // If we tried to enable BT while BT was in the process of shutting down,
                    // wait for the BT process to fully tear down and then force a restart
                    // here.  This is a bit of a hack (b/29363429).
                    if (prevState == STATE_BLE_TURNING_OFF && newState == STATE_OFF) {
                        if (mEnable) {
                            Log.d(TAG, "Entering STATE_OFF but mEnabled is true; restarting.");
                            mHandler.removeMessages(MESSAGE_RESTART_BLUETOOTH_SERVICE);
                            waitForState(STATE_OFF);
                            mHandler.sendEmptyMessageDelayed(
                                    MESSAGE_RESTART_BLUETOOTH_SERVICE, getServiceRestartMs());
                        }
                    }
                    if (newState == STATE_ON || newState == STATE_BLE_ON) {
                        // bluetooth is working, reset the counter
                        if (mErrorRecoveryRetryCounter != 0) {
                            Log.w(TAG, "bluetooth is recovered from error");
                            mErrorRecoveryRetryCounter = 0;
                        }
                    }
                    break;

                case MESSAGE_BLUETOOTH_SERVICE_DISCONNECTED:
                    Log.e(TAG, "MESSAGE_BLUETOOTH_SERVICE_DISCONNECTED");
                    mAdapterLock.writeLock().lock();
                    try {
                        // if service is unbinded already, do nothing and return
                        if (mAdapter == null) {
                            break;
                        }
                        mAdapter = null;
                        mSupportedProfileList.clear();
                    } finally {
                        mAdapterLock.writeLock().unlock();
                    }

                    // Make sure BT process exit completely
                    int[] pids = null;
                    try {
                        pids = (int[]) Class.forName("android.os.Process")
                            .getMethod("getPidsForCommands", String[].class)
                            .invoke(new String[]{ "com.android.bluetooth" });
                    } catch (Exception e) {
                        Log.e(TAG, "Error to call getPidsForCommands");
                    }
                    if (pids != null && pids.length > 0) {
                        for(int pid : pids) {
                            Log.e(TAG, "Killing BT process with PID = " + pid);
                            Process.killProcess(pid);
                        }
                    }

                    // log the unexpected crash
                    addCrashLog();
                    addActiveLog(ENABLE_DISABLE_REASON_CRASH, false);
                    if (mEnable) {
                        mEnable = false;
                        mHandler.sendEmptyMessageDelayed(
                                MESSAGE_RESTART_BLUETOOTH_SERVICE, getServiceRestartMs());
                    }

                    sendBluetoothServiceDownCallback();

                    // Send BT state broadcast to update
                    // the BT icon correctly
                    if (mState.oneOf(STATE_TURNING_ON, STATE_ON)) {
                        bluetoothStateChangeHandler(STATE_ON, STATE_TURNING_OFF);
                        mState.set(STATE_TURNING_OFF);
                    }
                    if (mState.oneOf(STATE_TURNING_OFF)) {
                        bluetoothStateChangeHandler(STATE_TURNING_OFF, STATE_OFF);
                    }

                    mHandler.removeMessages(MESSAGE_BLUETOOTH_STATE_CHANGE);
                    mState.set(STATE_OFF);
                    break;

                case MESSAGE_RESTART_BLUETOOTH_SERVICE:
                    mErrorRecoveryRetryCounter++;
                    Log.d(
                            TAG,
                            "MESSAGE_RESTART_BLUETOOTH_SERVICE: retry count="
                                    + mErrorRecoveryRetryCounter);
                    if (mErrorRecoveryRetryCounter < MAX_ERROR_RESTART_RETRIES) {
                        /* Enable without persisting the setting as
                         * it doesn't change when IBluetooth
                         * service restarts */
                        mEnable = true;
                        addActiveLog(ENABLE_DISABLE_REASON_RESTARTED, true);
                        handleEnable(mQuietEnable);
                    } else {
                        mAdapterLock.writeLock().lock();
                        mAdapter = null;
                        mAdapterLock.writeLock().unlock();
                        Log.e(TAG, "Reach maximum retry to restart Bluetooth!");
                    }
                    break;

                case MESSAGE_TIMEOUT_BIND:
                    Log.e(TAG, "MESSAGE_TIMEOUT_BIND");
                    // TODO(b/286082382): Timeout should be more than a log. We should at least call
                    // context.unbindService, eventually log a metric with it
                    // Ensure try BIND for one more time
                    if(!mTryBindOnBindTimeout) {
                        int userID = ActivityManager.getCurrentUser();

                        Log.d(TAG, "Current user: " + userID);
                        if (mBindingUserID == userID) {
                            Log.e(TAG, " Trying to Bind again");
                            mTryBindOnBindTimeout = true;
                            handleEnable(mQuietEnable);
                        }
                    } else {
                        Log.e(TAG, "Bind trails excedded");
                        mTryBindOnBindTimeout = false;
                    }
                    break;

                case MESSAGE_USER_SWITCHED:
                    UserHandle userTo = (UserHandle) msg.obj;
                    Log.d(TAG, "MESSAGE_USER_SWITCHED: userTo=" + userTo);
                    mHandler.removeMessages(MESSAGE_USER_SWITCHED);

                    try {
                        AutoOnFeature.pause();
                        mAdapterLock.writeLock().lock();
                        int state = getState();

                        if (mAdapter != null && isEnabled()) {
                            mCurrentUserContext = mContext.createContextAsUser(userTo, 0);
                            /* disable and enable BT when detect a user switch */
                            if (mState.oneOf(STATE_ON)) {
                                restartForNewUser(userTo);
                            } else {
                                Log.i(TAG, "Turn off from BLE state");
                                clearBleApps();
                                addActiveLog(BluetoothProtoEnums.ENABLE_DISABLE_REASON_USER_SWITCH,
                                          mContext.getPackageName(), false);
                                mEnable = false;
                                mAdapter.stopBle(mContext.getAttributionSource());
                            }
                        } else if (isBinding() || mAdapter != null) {
                            Message userMsg = Message.obtain(msg);
                            userMsg.arg1++;
                            // if user is switched when service is binding retry after a delay
                            mHandler.sendMessageDelayed(userMsg, USER_SWITCHED_TIME_MS);
                            Log.d(
                                TAG,
                                "MESSAGE_USER_SWITCHED:"
                                        + (" userTo=" + userTo)
                                        + (" number of retry attempt=" + userMsg.arg1)
                                        + (" isBinding=" + isBinding())
                                        + (" mAdapter=" + mAdapter));
                        } else {
                            autoOnSetupTimer();
                        }
                    } catch (RemoteException | TimeoutException e) {
                        Log.e(TAG, "MESSAGE_USER_SWITCHED: Remote exception", e);
                    } finally {
                        mAdapterLock.writeLock().unlock();
                    }
                    break;

                case MESSAGE_USER_UNLOCKED:
                    Log.d(TAG, "MESSAGE_USER_UNLOCKED");
                    mHandler.removeMessages(MESSAGE_USER_SWITCHED);

                    if (mEnable && !isBinding() && (mAdapter == null)) {
                        // We should be connected, but we gave up for some
                        // reason; maybe the Bluetooth service wasn't encryption
                        // aware, so try binding again.
                        Log.d(TAG, "Enabled but not bound; retrying after unlock");
                        handleEnable(mQuietEnable);
                    }
                    break;
            }
        }

        @RequiresPermission(
                allOf = {
                    android.Manifest.permission.BLUETOOTH_CONNECT,
                    android.Manifest.permission.BLUETOOTH_PRIVILEGED
                })
        private void restartForNewUser(UserHandle unusedNewUser) {
            mAdapterLock.readLock().lock();
            try {
                if (mAdapter != null) {
                    mAdapter.unregisterCallback(
                            mBluetoothCallback, mContext.getAttributionSource());
                }
            } catch (RemoteException e) {
                Log.e(TAG, "Unable to unregister", e);
            } finally {
                mAdapterLock.readLock().unlock();
            }

            if (mState.oneOf(STATE_TURNING_OFF)) {
                // MESSAGE_USER_SWITCHED happened right after MESSAGE_ENABLE
                bluetoothStateChangeHandler(STATE_TURNING_OFF, STATE_OFF);
                mState.set(STATE_OFF);
            }
            if (mState.oneOf(STATE_OFF)) {
                bluetoothStateChangeHandler(STATE_OFF, STATE_TURNING_ON);
                mState.set(STATE_TURNING_ON);
            }

            // TODO(b/285046954): We call unregisterCallback, and yet the code is calling
            // waitForState(STATE_ON)
            // This is a non-sense
            waitForState(STATE_BLE_ON, STATE_ON);

            if (mState.oneOf(STATE_TURNING_ON)) {
                bluetoothStateChangeHandler(STATE_TURNING_ON, STATE_ON);
            }

            // disable
<<<<<<< HEAD
            addActiveLog(
                    BluetoothProtoEnums.ENABLE_DISABLE_REASON_USER_SWITCH,
                    mContext.getPackageName(),
                    false);

            clearBleApps();
=======
            addActiveLog(ENABLE_DISABLE_REASON_USER_SWITCH, false);
>>>>>>> 0eda3329
            handleDisable();
            // Pbap service need receive STATE_TURNING_OFF intent to close
            bluetoothStateChangeHandler(STATE_ON, STATE_TURNING_OFF);

            /* wait for BLE_ON or OFF state. If its BLE ON state
             * post BLE ON state to bluetoothStateChangeHandler
             * to continue off and wait for off state
             */
            boolean didDisableTimeout =
                    !waitForState(STATE_BLE_ON, STATE_OFF);

            if(!didDisableTimeout) {
               int state = getState();

               if (state == STATE_BLE_ON) {
                   bluetoothStateChangeHandler(STATE_TURNING_OFF,
                                            STATE_BLE_ON);
               }

               didDisableTimeout =
                    !waitForState(STATE_OFF);
            }
            bluetoothStateChangeHandler(STATE_TURNING_OFF, STATE_OFF);

            //
            // If disabling Bluetooth times out, wait for an
            // additional amount of time to ensure the process is
            // shut down completely before attempting to restart.
            //
            if (didDisableTimeout) {
                SystemClock.sleep(3000);
                mHandler.removeMessages(MESSAGE_BLUETOOTH_SERVICE_DISCONNECTED);
            } else {
                SystemClock.sleep(100);
            }

            mHandler.removeMessages(MESSAGE_BLUETOOTH_STATE_CHANGE);
            mState.set(STATE_OFF);
            // enable
            addActiveLog(ENABLE_DISABLE_REASON_USER_SWITCH, true);
            // mEnable flag could have been reset on stopBle. Reenable it.
            mEnable = true;
            handleEnable(mQuietEnable);
        }
    }

    private boolean isBinding() {
        return mHandler.hasMessages(MESSAGE_TIMEOUT_BIND);
    }

    @RequiresPermission(android.Manifest.permission.BLUETOOTH_CONNECT)
    private void handleEnable(boolean quietMode) {
        mQuietEnable = quietMode;

        mAdapterLock.writeLock().lock();
        try {
            if (mAdapter == null && !isBinding()) {
                Log.d(TAG, "binding Bluetooth service");
                // Start bind timeout and bind
                mHandler.sendEmptyMessageDelayed(MESSAGE_TIMEOUT_BIND, TIMEOUT_BIND_MS);
                Intent i = new Intent(IBluetooth.class.getName());
                if (!doBind(
                        i,
                        mConnection,
                        Context.BIND_AUTO_CREATE | Context.BIND_IMPORTANT,
                        UserHandle.CURRENT)) {
                    mHandler.removeMessages(MESSAGE_TIMEOUT_BIND);
                } else {
                    mBindingUserID = ActivityManager.getCurrentUser();
                    Log.d(TAG, "Binding BT service. Current user: " + mBindingUserID);
                }
            } else if (mAdapter != null) {
                // Enable bluetooth
                try {
                    mAdapter.enable(mQuietEnable, mContext.getAttributionSource());
                } catch (RemoteException e) {
                    Log.e(TAG, "Unable to call enable()", e);
                }
            }
        } finally {
            mAdapterLock.writeLock().unlock();
        }
    }

    boolean doBind(Intent intent, ServiceConnection conn, int flags, UserHandle user) {
        ComponentName comp = resolveSystemService(intent);
        intent.setComponent(comp);
        if (comp == null || !mContext.bindServiceAsUser(intent, conn, flags, user)) {
            Log.e(TAG, "Fail to bind to: " + intent);
            return false;
        }
        return true;
    }

    @RequiresPermission(android.Manifest.permission.BLUETOOTH_CONNECT)
    private void handleDisable() {
        mAdapterLock.readLock().lock();
        try {
            if (mAdapter != null) {
                Log.d(TAG, "handleDisable: Sending off request.");
                mAdapter.disable(mContext.getAttributionSource());
            }
        } catch (RemoteException e) {
            Log.e(TAG, "Unable to call disable()", e);
        } finally {
            mAdapterLock.readLock().unlock();
        }
    }

    private void broadcastIntentStateChange(String action, int prevState, int newState) {
        Log.d(
                TAG,
                "broadcastIntentStateChange:"
                        + (" action=" + action.substring(action.lastIndexOf('.') + 1))
                        + (" prevState=" + BluetoothAdapter.nameForState(prevState))
                        + (" newState=" + BluetoothAdapter.nameForState(newState)));
        // Send broadcast message to everyone else
        Intent intent = new Intent(action);
        intent.putExtra(BluetoothAdapter.EXTRA_PREVIOUS_STATE, prevState);
        intent.putExtra(BluetoothAdapter.EXTRA_STATE, newState);
        intent.addFlags(Intent.FLAG_RECEIVER_REGISTERED_ONLY_BEFORE_BOOT);
        if (action.equals(BluetoothAdapter.ACTION_STATE_CHANGED)) {
            intent.setFlags(Intent.FLAG_RECEIVER_INCLUDE_BACKGROUND);
        } else {
            intent.setFlags(Intent.FLAG_RECEIVER_FOREGROUND);
        }
        mContext.sendBroadcastAsUser(
                intent, UserHandle.ALL, null, getTempAllowlistBroadcastOptions());
    }

    private boolean isBleState(int state) {
        switch (state) {
            case STATE_BLE_ON:
            case STATE_BLE_TURNING_ON:
            case STATE_BLE_TURNING_OFF:
                return true;
        }
        return false;
    }

    @RequiresPermission(
            allOf = {
                android.Manifest.permission.BLUETOOTH_CONNECT,
                android.Manifest.permission.BLUETOOTH_PRIVILEGED,
            })
    private void bluetoothStateChangeHandler(int prevState, int newState) {
        if (prevState == newState) { // No change. Nothing to do.
            return;
        }

        if (prevState == STATE_ON) {
            autoOnSetupTimer();
        }

        // Notify all proxy objects first of adapter state change
        if (newState == STATE_ON) {
            if (isAtLeastV() && mDeviceConfigAllowAutoOn) {
                AutoOnFeature.notifyBluetoothOn(mCurrentUserContext);
            }
            sendBluetoothOnCallback();
        } else if (newState == STATE_OFF) {
            // If Bluetooth is off, send service down event to proxy objects, and unbind
            Log.d(TAG, "bluetoothStateChangeHandler: Bluetooth is OFF send Service Down");
            sendBluetoothServiceDownCallback();
            unbindAndFinish();
        } else if (newState == STATE_BLE_ON && prevState == STATE_BLE_TURNING_ON) {
            continueFromBleOnState();
        } // Nothing specific to do for STATE_TURNING_<X>

        broadcastIntentStateChange(BluetoothAdapter.ACTION_BLE_STATE_CHANGED, prevState, newState);

        // BLE state are shown as STATE_OFF for BrEdr users
        final int prevBrEdrState = isBleState(prevState) ? STATE_OFF : prevState;
        final int newBrEdrState = isBleState(newState) ? STATE_OFF : newState;

        if (prevBrEdrState != newBrEdrState) { // Only broadcast when there is a BrEdr state change.
            if (newBrEdrState == STATE_OFF) {
                sendBluetoothOffCallback();
                sendBrEdrDownCallback();
            }
            broadcastIntentStateChange(
                    BluetoothAdapter.ACTION_STATE_CHANGED, prevBrEdrState, newBrEdrState);
        }
    }

    boolean waitForManagerState(int state) {
        return mState.waitForState(getSyncTimeout(), state);
    }

    private boolean waitForState(int... states) {
        return mState.waitForState(getSyncTimeout(), states);
    }

<<<<<<< HEAD
    /* TODO(b/151672214) - Update for change from waitForOnOff -> waitForState
    private boolean waitForMonitoredState(Set<Integer> states) {
        int i = 0;
        while (i < 10) {
            synchronized(mConnection) {
                try {
                    if (mAdapter == null) break;
                    if (on) {
                        if (mAdapter.getState() == STATE_ON) return true;
                        if (mAdapter.getState() == STATE_BLE_ON) {
                            bluetoothStateChangeHandler(STATE_BLE_TURNING_ON,
                                                        STATE_BLE_ON);
                            if (mBluetoothGatt != null) {
                                Log.d(TAG,"GattService is connected, execute waitForState");
                                boolean ret = waitForState(states);
                                return ret;
                            } else {
                                Log.d(TAG,
                                    "GattService connect in progress, return to avoid timeout");
                                return true;
                            }
                        }
                    } else if (off) {
                        if (mAdapter.getState() == STATE_OFF) return true;
                        if (mAdapter.getState() == STATE_BLE_ON) {
                            bluetoothStateChangeHandler(STATE_TURNING_OFF,
                                                        STATE_BLE_ON);
                            boolean ret = waitForState(states);
                            return ret;
                        }
                    } else {
                        if (mAdapter.getState() != STATE_ON) return true;
                    }
                } catch (RemoteException e) {
                    Log.e(TAG, "getState()", e);
                    break;
                }
            }
            SystemClock.sleep(300);
            i++;
        }
        Log.e(TAG,"waitForMonitoredOnOff time out");
        return false;
    }
    */
=======
    private void sendDisableMsg(int reason) {
        sendDisableMsg(reason, mContext.getPackageName());
    }
>>>>>>> 0eda3329

    private void sendDisableMsg(int reason, String packageName) {
        mHandler.sendEmptyMessage(MESSAGE_DISABLE);
        addActiveLog(reason, packageName, false);
    }

    private void sendEnableMsg(boolean quietMode, int reason) {
        sendEnableMsg(quietMode, reason, mContext.getPackageName());
    }

    private void sendEnableMsg(boolean quietMode, int reason, String packageName) {
        sendEnableMsg(quietMode, reason, packageName, false);
    }

    private void sendEnableMsg(boolean quietMode, int reason, String packageName, boolean isBle) {
        mHandler.obtainMessage(MESSAGE_ENABLE, quietMode ? 1 : 0, isBle ? 1 : 0).sendToTarget();
        addActiveLog(reason, packageName, true);
        mLastEnabledTime = SystemClock.elapsedRealtime();
    }

    private void addActiveLog(int reason, boolean enable) {
        addActiveLog(reason, mContext.getPackageName(), enable);
    }

    private void addActiveLog(int reason, String packageName, boolean enable) {
        ActiveLog lastActiveLog = mActiveLogs.peekLast();
        synchronized (mActiveLogs) {
            if (mActiveLogs.size() > ACTIVE_LOG_MAX_SIZE) {
                mActiveLogs.remove();
            }
            mActiveLogs.add(new ActiveLog(reason, packageName, enable, System.currentTimeMillis()));

            int state =
                    enable
                            ? BluetoothStatsLog.BLUETOOTH_ENABLED_STATE_CHANGED__STATE__ENABLED
                            : BluetoothStatsLog.BLUETOOTH_ENABLED_STATE_CHANGED__STATE__DISABLED;

            int lastState;
            long timeSinceLastChanged;
            if (lastActiveLog == null) {
                lastState = BluetoothStatsLog.BLUETOOTH_ENABLED_STATE_CHANGED__STATE__UNKNOWN;
                timeSinceLastChanged = 0;
            } else {
                lastState =
                        lastActiveLog.getEnable()
                                ? BluetoothStatsLog.BLUETOOTH_ENABLED_STATE_CHANGED__STATE__ENABLED
                                : BluetoothStatsLog
                                        .BLUETOOTH_ENABLED_STATE_CHANGED__STATE__DISABLED;
                timeSinceLastChanged = System.currentTimeMillis() - lastActiveLog.getTimestamp();
            }

            BluetoothStatsLog.write_non_chained(
                    BluetoothStatsLog.BLUETOOTH_ENABLED_STATE_CHANGED,
                    Binder.getCallingUid(),
                    null,
                    state,
                    reason,
                    packageName,
                    lastState,
                    timeSinceLastChanged);
        }
    }

    private void addCrashLog() {
        synchronized (mCrashTimestamps) {
            if (mCrashTimestamps.size() == CRASH_LOG_MAX_SIZE) {
                mCrashTimestamps.removeFirst();
            }
            mCrashTimestamps.add(System.currentTimeMillis());
            mCrashes++;
        }
    }

    @RequiresPermission(
            allOf = {
                android.Manifest.permission.BLUETOOTH_CONNECT,
                android.Manifest.permission.BLUETOOTH_PRIVILEGED,
            })
    private void recoverBluetoothServiceFromError(boolean clearBle) {
        Log.e(TAG, "recoverBluetoothServiceFromError");
        boolean repeatAirplaneRunnable = false;

        // 0 means we are matching unset `what` since we are using a token instead
        if (mHandler.hasMessages(0, ON_AIRPLANE_MODE_CHANGED_TOKEN)) {
            mHandler.removeCallbacksAndMessages(ON_AIRPLANE_MODE_CHANGED_TOKEN);
            repeatAirplaneRunnable = true;
        }
        mAdapterLock.readLock().lock();
        try {
            if (mAdapter != null) {
                // Unregister callback object
                mAdapter.unregisterCallback(mBluetoothCallback, mContext.getAttributionSource());
            }
        } catch (RemoteException e) {
            Log.e(TAG, "Unable to unregister", e);
        } finally {
            mAdapterLock.readLock().unlock();
        }

<<<<<<< HEAD
=======
        SystemClock.sleep(500);

        // disable
        addActiveLog(ENABLE_DISABLE_REASON_START_ERROR, false);
        handleDisable();

>>>>>>> 0eda3329
        waitForState(STATE_OFF);

        sendBluetoothServiceDownCallback();

        mAdapterLock.writeLock().lock();
        try {
            if (mAdapter != null) {
                mAdapter = null;
                // Unbind
                mContext.unbindService(mConnection);
            }
        } finally {
            mAdapterLock.writeLock().unlock();
        }

        mHandler.removeMessages(MESSAGE_BLUETOOTH_STATE_CHANGE);
        mState.set(STATE_OFF);

        if (clearBle) {
            clearBleApps();
        }

        mEnable = false;

        // Send a Bluetooth Restart message to reenable bluetooth
        mHandler.sendEmptyMessageDelayed(MESSAGE_RESTART_BLUETOOTH_SERVICE, ERROR_RESTART_TIME_MS);

        if (repeatAirplaneRunnable) {
            onAirplaneModeChanged(isAirplaneModeOn());
        }
    }

    private boolean isBluetoothDisallowed() {
        final long callingIdentity = Binder.clearCallingIdentity();
        try {
            return mContext.getSystemService(UserManager.class)
                    .hasUserRestrictionForUser(UserManager.DISALLOW_BLUETOOTH, UserHandle.SYSTEM);
        } finally {
            Binder.restoreCallingIdentity(callingIdentity);
        }
    }

    /**
     * Disables BluetoothOppLauncherActivity component, so the Bluetooth sharing option is not
     * offered to the user if Bluetooth or sharing is disallowed. Puts the component to its default
     * state if Bluetooth is not disallowed.
     *
     * @param userHandle user to disable bluetooth sharing for
     * @param bluetoothSharingDisallowed whether bluetooth sharing is disallowed.
     */
    private void updateOppLauncherComponentState(
            UserHandle userHandle, boolean bluetoothSharingDisallowed) {
        try {
            int newState;
            if (bluetoothSharingDisallowed) {
                newState = PackageManager.COMPONENT_ENABLED_STATE_DISABLED;
            } else if (BluetoothProperties.isProfileOppEnabled().orElse(false)) {
                newState = PackageManager.COMPONENT_ENABLED_STATE_ENABLED;
            } else {
                newState = PackageManager.COMPONENT_ENABLED_STATE_DEFAULT;
            }

            // Bluetooth OPP activities that should always be enabled,
            // even when Bluetooth is turned OFF.
            List<String> baseBluetoothOppActivities =
                    List.of(
                            // Base sharing activity
                            "com.android.bluetooth.opp.BluetoothOppLauncherActivity",
                            // BT enable activities
                            "com.android.bluetooth.opp.BluetoothOppBtEnableActivity",
                            "com.android.bluetooth.opp.BluetoothOppBtEnablingActivity",
                            "com.android.bluetooth.opp.BluetoothOppBtErrorActivity");

            PackageManager systemPackageManager = mContext.getPackageManager();
            PackageManager userPackageManager =
                    mContext.createContextAsUser(userHandle, 0).getPackageManager();
            var allPackages = systemPackageManager.getPackagesForUid(Process.BLUETOOTH_UID);
            for (String candidatePackage : allPackages) {
                Log.v(TAG, "Searching package " + candidatePackage);
                PackageInfo packageInfo;
                try {
                    packageInfo =
                            systemPackageManager.getPackageInfo(
                                    candidatePackage,
                                    PackageManager.PackageInfoFlags.of(
                                            PackageManager.GET_ACTIVITIES
                                                    | PackageManager.MATCH_ANY_USER
                                                    | PackageManager.MATCH_UNINSTALLED_PACKAGES
                                                    | PackageManager.MATCH_DISABLED_COMPONENTS));
                } catch (PackageManager.NameNotFoundException e) {
                    // ignore, try next package
                    Log.e(TAG, "Could not find package " + candidatePackage);
                    continue;
                } catch (Exception e) {
                    Log.e(TAG, "Error while loading package" + e);
                    continue;
                }
                if (packageInfo.activities == null) {
                    continue;
                }
                for (var activity : packageInfo.activities) {
                    Log.v(TAG, "Checking activity " + activity.name);
                    if (baseBluetoothOppActivities.contains(activity.name)) {
                        for (String activityName : baseBluetoothOppActivities) {
                            userPackageManager.setComponentEnabledSetting(
                                    new ComponentName(candidatePackage, activityName),
                                    newState,
                                    PackageManager.DONT_KILL_APP);
                        }
                        return;
                    }
                }
            }

            Log.e(
                    TAG,
                    "Cannot toggle Bluetooth OPP activities, could not find them in any package");
        } catch (Exception e) {
            Log.e(TAG, "updateOppLauncherComponentState failed: " + e);
        }
    }

    private int getServiceRestartMs() {
        return (mErrorRecoveryRetryCounter + 1) * SERVICE_RESTART_TIME_MS;
    }

    void dump(FileDescriptor fd, PrintWriter writer, String[] args) {
        if ((args.length > 0) && args[0].startsWith("--proto")) {
            dumpProto(fd);
            return;
        }
        String errorMsg = null;

        writer.println("Bluetooth Status");
        writer.println("  enabled: " + isEnabled());
        writer.println("  state: " + mState);
        writer.println("  address: " + logAddress(mAddress));
        writer.println("  name: " + mName);
        if (mEnable) {
            long onDuration = SystemClock.elapsedRealtime() - mLastEnabledTime;
            String onDurationString =
                    String.format(
                            Locale.US,
                            "%02d:%02d:%02d.%03d",
                            (int) (onDuration / (1000 * 60 * 60)),
                            (int) ((onDuration / (1000 * 60)) % 60),
                            (int) ((onDuration / 1000) % 60),
                            (int) (onDuration % 1000));
            writer.println("  time since enabled: " + onDurationString);
        }

        if (mActiveLogs.size() == 0) {
            writer.println("\nBluetooth never enabled!");
        } else {
            writer.println("\nEnable log:");
            for (ActiveLog log : mActiveLogs) {
                writer.println("  " + log);
            }
        }

        writer.println("\nBluetooth crashed " + mCrashes + " time" + (mCrashes == 1 ? "" : "s"));
        if (mCrashes == CRASH_LOG_MAX_SIZE) {
            writer.println("(last " + CRASH_LOG_MAX_SIZE + ")");
        }
        for (Long time : mCrashTimestamps) {
            writer.println("  " + timeToLog(time));
        }

        writer.println(
                "\n"
                        + mBleApps.size()
                        + " BLE app"
                        + (mBleApps.size() == 1 ? "" : "s")
                        + " registered");
        for (ClientDeathRecipient app : mBleApps.values()) {
            writer.println("  " + app.getPackageName());
        }

        writer.println("\nBluetoothManagerService:");
        writer.println("  mEnable:" + mEnable);
        writer.println("  mQuietEnable:" + mQuietEnable);
        writer.println("  mEnableExternal:" + mEnableExternal);
        writer.println("  mQuietEnableExternal:" + mQuietEnableExternal);

        writer.println("");
        writer.flush();
        if (args.length == 0) {
            // Add arg to produce output
            args = new String[1];
            args[0] = "--print";
        }

        try {
            dumpBluetoothFlags(writer);
        } catch (Exception e) {
            writer.println("Exception while dumping Bluetooth Flags");
        }

        if (mAdapter == null) {
            errorMsg = "Bluetooth Service not connected";
        } else {
            try {
                mAdapter.getAdapterBinder().asBinder().dumpAsync(fd, args);
            } catch (RemoteException re) {
                errorMsg = "RemoteException while dumping Bluetooth Service";
            }
        }
        if (errorMsg != null) {
            writer.println(errorMsg);
        }
    }

    private void dumpBluetoothFlags(PrintWriter writer)
            throws IllegalAccessException, InvocationTargetException {
        writer.println("🚩Flag dump:");

        // maxLen is used to align the flag output
        int maxLen =
                Arrays.stream(Flags.class.getDeclaredMethods())
                        .map(Method::getName)
                        .map(String::length)
                        .max(Integer::compare)
                        .get();

        String fmt = "\t%s: %-" + maxLen + "s %s";

        for (Method m : Flags.class.getDeclaredMethods()) {
            String flagStatus = ((Boolean) m.invoke(null)) ? "[■]" : "[ ]";
            String name = m.getName();
            String snakeCaseName =
                    name.replaceAll("([a-z])([A-Z]+)", "$1_$2").toLowerCase(Locale.US);
            writer.println(String.format(fmt, flagStatus, name, snakeCaseName));
        }
        writer.println("");
    }

    private void dumpProto(FileDescriptor fd) {
        final ProtoOutputStream proto = new ProtoOutputStream(new FileOutputStream(fd));
        proto.write(BluetoothManagerServiceDumpProto.ENABLED, isEnabled());
        proto.write(BluetoothManagerServiceDumpProto.STATE, mState.get());
        proto.write(
                BluetoothManagerServiceDumpProto.STATE_NAME,
                BluetoothAdapter.nameForState(mState.get()));
        proto.write(BluetoothManagerServiceDumpProto.ADDRESS, logAddress(mAddress));
        proto.write(BluetoothManagerServiceDumpProto.NAME, mName);
        if (mEnable) {
            proto.write(BluetoothManagerServiceDumpProto.LAST_ENABLED_TIME_MS, mLastEnabledTime);
        }
        proto.write(
                BluetoothManagerServiceDumpProto.CURR_TIMESTAMP_MS, SystemClock.elapsedRealtime());
        for (ActiveLog log : mActiveLogs) {
            long token = proto.start(BluetoothManagerServiceDumpProto.ACTIVE_LOGS);
            log.dump(proto);
            proto.end(token);
        }
        proto.write(BluetoothManagerServiceDumpProto.NUM_CRASHES, mCrashes);
        proto.write(
                BluetoothManagerServiceDumpProto.CRASH_LOG_MAXED, mCrashes == CRASH_LOG_MAX_SIZE);
        for (Long time : mCrashTimestamps) {
            proto.write(BluetoothManagerServiceDumpProto.CRASH_TIMESTAMPS_MS, time);
        }
        proto.write(BluetoothManagerServiceDumpProto.NUM_BLE_APPS, mBleApps.size());
        for (ClientDeathRecipient app : mBleApps.values()) {
            proto.write(
                    BluetoothManagerServiceDumpProto.BLE_APP_PACKAGE_NAMES, app.getPackageName());
        }
        proto.flush();
    }

    private static String getEnableDisableReasonString(int reason) {
        switch (reason) {
            case ENABLE_DISABLE_REASON_APPLICATION_REQUEST:
                return "APPLICATION_REQUEST";
            case ENABLE_DISABLE_REASON_AIRPLANE_MODE:
                return "AIRPLANE_MODE";
            case ENABLE_DISABLE_REASON_DISALLOWED:
                return "DISALLOWED";
            case ENABLE_DISABLE_REASON_RESTARTED:
                return "RESTARTED";
            case ENABLE_DISABLE_REASON_START_ERROR:
                return "START_ERROR";
            case ENABLE_DISABLE_REASON_SYSTEM_BOOT:
                return "SYSTEM_BOOT";
            case ENABLE_DISABLE_REASON_CRASH:
                return "CRASH";
            case ENABLE_DISABLE_REASON_USER_SWITCH:
                return "USER_SWITCH";
            case ENABLE_DISABLE_REASON_RESTORE_USER_SETTING:
                return "RESTORE_USER_SETTING";
            case ENABLE_DISABLE_REASON_FACTORY_RESET:
                return "FACTORY_RESET";
            case ENABLE_DISABLE_REASON_SATELLITE_MODE:
                return "SATELLITE MODE";
            default:
                return "UNKNOWN[" + reason + "]";
        }
    }

    static @NonNull Bundle getTempAllowlistBroadcastOptions() {
        final long duration = 10_000;
        final BroadcastOptions bOptions = BroadcastOptions.makeBasic();
        bOptions.setTemporaryAppAllowlist(
                duration,
                TEMPORARY_ALLOW_LIST_TYPE_FOREGROUND_SERVICE_ALLOWED,
                PowerExemptionManager.REASON_BLUETOOTH_BROADCAST,
                "");
        return bOptions.toBundle();
    }

    private ComponentName resolveSystemService(@NonNull Intent intent) {
        List<ResolveInfo> results = mContext.getPackageManager().queryIntentServices(intent, 0);
        if (results == null) {
            return null;
        }
        ComponentName comp = null;
        for (int i = 0; i < results.size(); i++) {
            ResolveInfo ri = results.get(i);
            if ((ri.serviceInfo.applicationInfo.flags & ApplicationInfo.FLAG_SYSTEM) == 0) {
                continue;
            }
            ComponentName foundComp =
                    new ComponentName(
                            ri.serviceInfo.applicationInfo.packageName, ri.serviceInfo.name);
            if (comp != null) {
                throw new IllegalStateException(
                        "Multiple system services handle "
                                + intent
                                + ": "
                                + comp
                                + ", "
                                + foundComp);
            }
            comp = foundComp;
        }
        return comp;
    }

    int setBtHciSnoopLogMode(int mode) {
        final BluetoothProperties.snoop_log_mode_values snoopMode;

        switch (mode) {
            case BluetoothAdapter.BT_SNOOP_LOG_MODE_DISABLED:
                snoopMode = BluetoothProperties.snoop_log_mode_values.DISABLED;
                break;
            case BluetoothAdapter.BT_SNOOP_LOG_MODE_FILTERED:
                snoopMode = BluetoothProperties.snoop_log_mode_values.FILTERED;
                break;
            case BluetoothAdapter.BT_SNOOP_LOG_MODE_FULL:
                snoopMode = BluetoothProperties.snoop_log_mode_values.FULL;
                break;
            default:
                Log.e(TAG, "setBtHciSnoopLogMode: Not a valid mode:" + mode);
                return BluetoothStatusCodes.ERROR_BAD_PARAMETERS;
        }
        try {
            BluetoothProperties.snoop_log_mode(snoopMode);
        } catch (RuntimeException e) {
            Log.e(TAG, "setBtHciSnoopLogMode: Failed to set mode to " + mode + ": " + e);
            return BluetoothStatusCodes.ERROR_UNKNOWN;
        }
        return BluetoothStatusCodes.SUCCESS;
    }

    int getBtHciSnoopLogMode() {
        BluetoothProperties.snoop_log_mode_values mode =
                BluetoothProperties.snoop_log_mode()
                        .orElse(BluetoothProperties.snoop_log_mode_values.DISABLED);
        if (mode == BluetoothProperties.snoop_log_mode_values.FILTERED) {
            return BluetoothAdapter.BT_SNOOP_LOG_MODE_FILTERED;
        } else if (mode == BluetoothProperties.snoop_log_mode_values.FULL) {
            return BluetoothAdapter.BT_SNOOP_LOG_MODE_FULL;
        }
        return BluetoothAdapter.BT_SNOOP_LOG_MODE_DISABLED;
    }

    private final boolean mDeviceConfigAllowAutoOn;

    private void autoOnSetupTimer() {
        if (!mDeviceConfigAllowAutoOn) {
            Log.d(TAG, "No support for AutoOn feature: Not creating a timer");
            return;
        }
        AutoOnFeature.resetAutoOnTimerForUser(
                mLooper, mCurrentUserContext, mState, this::enableFromAutoOn);
    }

    private <T> T postAndWait(Callable<T> callable) {
        FutureTask<T> task = new FutureTask(callable);

        mHandler.post(task);
        try {
            return task.get(1, TimeUnit.SECONDS);
        } catch (TimeoutException | InterruptedException e) {
            SneakyThrow.sneakyThrow(e);
        } catch (ExecutionException e) {
            SneakyThrow.sneakyThrow(e.getCause());
        }
        return null;
    }

    boolean isAutoOnSupported() {
        return mDeviceConfigAllowAutoOn
                && postAndWait(
                        () ->
                                AutoOnFeature.isUserSupported(
                                        mCurrentUserContext.getContentResolver()));
    }

    boolean isAutoOnEnabled() {
        if (!mDeviceConfigAllowAutoOn) {
            throw new IllegalStateException("AutoOnFeature is not supported in current config");
        }
        return postAndWait(() -> AutoOnFeature.isUserEnabled(mCurrentUserContext));
    }

    @RequiresApi(Build.VERSION_CODES.VANILLA_ICE_CREAM)
    void setAutoOnEnabled(boolean status) {
        if (!mDeviceConfigAllowAutoOn) {
            throw new IllegalStateException("AutoOnFeature is not supported in current config");
        }
        postAndWait(
                Executors.callable(
                        () ->
                                AutoOnFeature.setUserEnabled(
                                        mLooper,
                                        mCurrentUserContext,
                                        mState,
                                        status,
                                        this::enableFromAutoOn)));
    }

    /**
     * Check if BLE is supported by this platform
     *
     * @param context current device context
     * @return true if BLE is supported, false otherwise
     */
    private static boolean isBleSupported(Context context) {
        return context.getPackageManager().hasSystemFeature(PackageManager.FEATURE_BLUETOOTH_LE);
    }

    /**
     * Check if this is an automotive device
     *
     * @param context current device context
     * @return true if this Android device is an automotive device, false otherwise
     */
    private static boolean isAutomotive(Context context) {
        return context.getPackageManager().hasSystemFeature(PackageManager.FEATURE_AUTOMOTIVE);
    }

    /**
     * Check if this is a watch device
     *
     * @param context current device context
     * @return true if this Android device is a watch device, false otherwise
     */
    private static boolean isWatch(Context context) {
        return context.getPackageManager().hasSystemFeature(PackageManager.FEATURE_WATCH);
    }

    /**
     * Check if this is a TV device
     *
     * @param context current device context
     * @return true if this Android device is a TV device, false otherwise
     */
    private static boolean isTv(Context context) {
        PackageManager pm = context.getPackageManager();
        return pm.hasSystemFeature(PackageManager.FEATURE_TELEVISION)
                || pm.hasSystemFeature(PackageManager.FEATURE_LEANBACK);
    }
}<|MERGE_RESOLUTION|>--- conflicted
+++ resolved
@@ -507,27 +507,14 @@
                     } finally {
                         mAdapterLock.readLock().unlock();
                     }
-<<<<<<< HEAD
-                } else {
-                    sendDisableMsg(
-                            BluetoothProtoEnums.ENABLE_DISABLE_REASON_AIRPLANE_MODE,
-                            mContext.getPackageName());
+                } else if (st == STATE_ON) {
+                    sendDisableMsg(ENABLE_DISABLE_REASON_AIRPLANE_MODE);
                 }
             } else if (mEnableExternal) {
                 if (isBluetoothPersistedStateOn()) {
                     Log.d(TAG, "Airplane OFF: sendEnableMsg");
-                    sendEnableMsg(
-                            mQuietEnableExternal,
-                            BluetoothProtoEnums.ENABLE_DISABLE_REASON_AIRPLANE_MODE,
-                            mContext.getPackageName());
+                    sendEnableMsg(mQuietEnableExternal, ENABLE_DISABLE_REASON_AIRPLANE_MODE);
                 }
-=======
-                } else if (st == STATE_ON) {
-                    sendDisableMsg(ENABLE_DISABLE_REASON_AIRPLANE_MODE);
-                }
-            } else if (mEnableExternal) {
-                sendEnableMsg(mQuietEnableExternal, ENABLE_DISABLE_REASON_AIRPLANE_MODE);
->>>>>>> 0eda3329
             } else if (st != STATE_ON) {
                 autoOnSetupTimer();
             }
@@ -711,28 +698,6 @@
             mEnableExternal = true;
         }
 
-<<<<<<< HEAD
-        // Caching is necessary to prevent caller requiring the READ_DEVICE_CONFIG permission
-        mUseNewAirplaneMode = mFeatureFlags.useNewAirplaneMode();
-        if (mUseNewAirplaneMode) {
-            mBluetoothAirplaneModeListener = null;
-        } else {
-            mBluetoothAirplaneModeListener =
-                    new BluetoothAirplaneModeListener(
-                            this, looper, mContext, mBluetoothNotificationManager, mFeatureFlags);
-        }
-
-        // Caching is necessary to prevent caller requiring the READ_DEVICE_CONFIG permission
-        mUseNewSatelliteMode = mFeatureFlags.useNewSatelliteMode();
-        if (!mUseNewSatelliteMode) {
-            // Only instantiate the legacy listener
-            // New implementation is instantiated during onBootPhase on correct thread
-            mBluetoothSatelliteModeListener =
-                    new BluetoothSatelliteModeListener(this, mLooper, mContext);
-        }
-
-=======
->>>>>>> 0eda3329
         { // AutoOn feature initialization of flag guarding
             final boolean autoOnFlag = Flags.autoOnFeature();
             final boolean autoOnProperty =
@@ -1034,7 +999,7 @@
                     }
                     if (!mEnableExternal || (st == STATE_BLE_ON)) {
                         Log.i(TAG, "Move to BT state OFF");
-                        sendBrEdrDownCallback(mContext.getAttributionSource());
+                        sendBrEdrDownCallback();
                     }
                 } finally {
                     mAdapterLock.readLock().unlock();
@@ -1364,24 +1329,9 @@
                 ("disable(" + packageName + ", " + persist + "):")
                         + (" mAdapter=" + mAdapter)
                         + (" isBinding=" + isBinding())
-                        + (" mState=" + mState)
-                        + ("mUseNewAirplaneMode" + mUseNewAirplaneMode));
+                        + (" mState=" + mState));
 
         synchronized (mReceiver) {
-<<<<<<< HEAD
-            if (!mUseNewAirplaneMode) {
-                mBluetoothAirplaneModeListener.notifyUserToggledBluetooth(false);
-
-            } else {
-                // TODO(b/288450479): Remove clearCallingIdentity when threading is fixed
-                final long callingIdentity = Binder.clearCallingIdentity();
-                try {
-                    AirplaneModeListener.notifyUserToggledBluetooth(
-                            mContentResolver, mCurrentUserContext, false);
-                } finally {
-                    Binder.restoreCallingIdentity(callingIdentity);
-                }
-=======
             // TODO(b/288450479): Remove clearCallingIdentity when threading is fixed
             final long callingIdentity = Binder.clearCallingIdentity();
             try {
@@ -1389,11 +1339,10 @@
                         mContentResolver, mCurrentUserContext, false);
             } finally {
                 Binder.restoreCallingIdentity(callingIdentity);
->>>>>>> 0eda3329
             }
 
             if (persist) {
-                sendDisableMsg(BluetoothProtoEnums.ENABLE_DISABLE_REASON_APPLICATION_REQUEST,
+                sendDisableMsg(ENABLE_DISABLE_REASON_APPLICATION_REQUEST,
                             packageName);
 
             } else {
@@ -1410,11 +1359,11 @@
                            mEnable = false;
                            mAdapter.stopBle(mContext.getAttributionSource());
                         } else {
-                            sendDisableMsg(BluetoothProtoEnums.ENABLE_DISABLE_REASON_SYSTEM_BOOT,
+                            sendDisableMsg(ENABLE_DISABLE_REASON_SYSTEM_BOOT,
                                    packageName);
                         }
                     }
-                } catch (RemoteException | TimeoutException e) {
+                } catch (RemoteException e) {
                     Log.e(TAG, "Unable to initiate disable", e);
                 } finally {
                     mAdapterLock.readLock().unlock();
@@ -1424,10 +1373,7 @@
                 setBluetoothPersistedState(BLUETOOTH_OFF);
             }
             mEnableExternal = false;
-<<<<<<< HEAD
-=======
             sendDisableMsg(ENABLE_DISABLE_REASON_APPLICATION_REQUEST, packageName);
->>>>>>> 0eda3329
         }
         return true;
     }
@@ -2277,7 +2223,7 @@
                             } else {
                                 Log.i(TAG, "Turn off from BLE state");
                                 clearBleApps();
-                                addActiveLog(BluetoothProtoEnums.ENABLE_DISABLE_REASON_USER_SWITCH,
+                                addActiveLog(ENABLE_DISABLE_REASON_USER_SWITCH,
                                           mContext.getPackageName(), false);
                                 mEnable = false;
                                 mAdapter.stopBle(mContext.getAttributionSource());
@@ -2297,7 +2243,7 @@
                         } else {
                             autoOnSetupTimer();
                         }
-                    } catch (RemoteException | TimeoutException e) {
+                    } catch (RemoteException e) {
                         Log.e(TAG, "MESSAGE_USER_SWITCHED: Remote exception", e);
                     } finally {
                         mAdapterLock.writeLock().unlock();
@@ -2357,16 +2303,8 @@
             }
 
             // disable
-<<<<<<< HEAD
-            addActiveLog(
-                    BluetoothProtoEnums.ENABLE_DISABLE_REASON_USER_SWITCH,
-                    mContext.getPackageName(),
-                    false);
-
+            addActiveLog(ENABLE_DISABLE_REASON_USER_SWITCH, false);
             clearBleApps();
-=======
-            addActiveLog(ENABLE_DISABLE_REASON_USER_SWITCH, false);
->>>>>>> 0eda3329
             handleDisable();
             // Pbap service need receive STATE_TURNING_OFF intent to close
             bluetoothStateChangeHandler(STATE_ON, STATE_TURNING_OFF);
@@ -2560,7 +2498,6 @@
         return mState.waitForState(getSyncTimeout(), states);
     }
 
-<<<<<<< HEAD
     /* TODO(b/151672214) - Update for change from waitForOnOff -> waitForState
     private boolean waitForMonitoredState(Set<Integer> states) {
         int i = 0;
@@ -2606,11 +2543,10 @@
         return false;
     }
     */
-=======
+
     private void sendDisableMsg(int reason) {
         sendDisableMsg(reason, mContext.getPackageName());
     }
->>>>>>> 0eda3329
 
     private void sendDisableMsg(int reason, String packageName) {
         mHandler.sendEmptyMessage(MESSAGE_DISABLE);
@@ -2710,15 +2646,12 @@
             mAdapterLock.readLock().unlock();
         }
 
-<<<<<<< HEAD
-=======
         SystemClock.sleep(500);
 
         // disable
         addActiveLog(ENABLE_DISABLE_REASON_START_ERROR, false);
         handleDisable();
 
->>>>>>> 0eda3329
         waitForState(STATE_OFF);
 
         sendBluetoothServiceDownCallback();
