--- conflicted
+++ resolved
@@ -46,58 +46,6 @@
     BluetoothModeChangeHelper(Context context) {
         mAdapter = BluetoothAdapter.getDefaultAdapter();
         mContext = context;
-<<<<<<< HEAD
-
-        mAdapter.getProfileProxy(mContext, mProfileServiceListener, BluetoothProfile.A2DP);
-        mAdapter.getProfileProxy(mContext, mProfileServiceListener,
-                BluetoothProfile.HEARING_AID);
-        mAdapter.getProfileProxy(mContext, mProfileServiceListener, BluetoothProfile.LE_AUDIO);
-    }
-
-    private final ServiceListener mProfileServiceListener = new ServiceListener() {
-        @Override
-        public void onServiceConnected(int profile, BluetoothProfile proxy) {
-            // Setup Bluetooth profile proxies
-            switch (profile) {
-                case BluetoothProfile.A2DP:
-                    mA2dp = (BluetoothA2dp) proxy;
-                    break;
-                case BluetoothProfile.HEARING_AID:
-                    mHearingAid = (BluetoothHearingAid) proxy;
-                    break;
-                case BluetoothProfile.LE_AUDIO:
-                    mLeAudio = (BluetoothLeAudio) proxy;
-                    break;
-                default:
-                    break;
-            }
-        }
-
-        @Override
-        public void onServiceDisconnected(int profile) {
-            // Clear Bluetooth profile proxies
-            switch (profile) {
-                case BluetoothProfile.A2DP:
-                    mA2dp = null;
-                    break;
-                case BluetoothProfile.HEARING_AID:
-                    mHearingAid = null;
-                    break;
-                case BluetoothProfile.LE_AUDIO:
-                    mLeAudio = null;
-                    break;
-                default:
-                    break;
-            }
-        }
-    };
-
-    @VisibleForTesting
-    public boolean isMediaProfileConnected() {
-        return isA2dpConnected() || isHearingAidConnected() || isLeAudioConnected() ||
-               isBroadcastActive();
-=======
->>>>>>> dac4c0cf
     }
 
     @VisibleForTesting
