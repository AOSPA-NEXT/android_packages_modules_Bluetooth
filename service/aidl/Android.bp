package {
    // See: http://go/android-license-faq
    // A large-scale-change added 'default_applicable_licenses' to import
    // all of the 'license_kinds' from "system_bt_license"
    // to get the below license kinds:
    //   SPDX-license-identifier-Apache-2.0
    default_applicable_licenses: ["system_bt_license"],
}

// AIDL interface used in service-bluetooth
java_library {
    name: "service-bluetooth-binder-aidl",
    srcs: [
        "android/bluetooth/IBluetoothManager.aidl",
        "android/bluetooth/IBluetoothManagerCallback.aidl",
    ],
    libs: ["framework-annotations-lib"],
    sdk_version: "module_current",
<<<<<<< HEAD
    apex_available: [
        "com.android.btservices",
    ],
}
=======
    min_sdk_version: "Tiramisu",
    apex_available: ["com.android.btservices"],
    visibility: ["//packages/modules/Bluetooth:__subpackages__"],
}
>>>>>>> 88e7a4e3
<|MERGE_RESOLUTION|>--- conflicted
+++ resolved
@@ -16,14 +16,7 @@
     ],
     libs: ["framework-annotations-lib"],
     sdk_version: "module_current",
-<<<<<<< HEAD
-    apex_available: [
-        "com.android.btservices",
-    ],
-}
-=======
     min_sdk_version: "Tiramisu",
     apex_available: ["com.android.btservices"],
     visibility: ["//packages/modules/Bluetooth:__subpackages__"],
 }
->>>>>>> 88e7a4e3
