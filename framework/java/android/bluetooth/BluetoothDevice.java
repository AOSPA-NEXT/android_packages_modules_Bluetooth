--- conflicted
+++ resolved
@@ -1429,51 +1429,9 @@
     private AttributionSource mAttributionSource;
 
     static IBluetooth getService() {
-<<<<<<< HEAD
-        BluetoothAdapter adapter = BluetoothAdapter.getDefaultAdapter();
-        IBluetooth tService = adapter.getBluetoothService(sStateChangeCallback);
-
-        synchronized (BluetoothDevice.class) {
-            if (sService == null) {
-                sService = tService;
-            }
-        }
-        return sService;
-    }
-
-    static IBluetoothManagerCallback sStateChangeCallback = new IBluetoothManagerCallback.Stub() {
-
-        public void onBluetoothServiceUp(IBluetooth bluetoothService)
-                throws RemoteException {
-            synchronized (BluetoothDevice.class) {
-                if (sService != null) {
-                    Log.w(TAG, "sService is not NULL");
-                }
-                sService = bluetoothService;
-            }
-        }
-
-        public void onBluetoothServiceDown()
-                throws RemoteException {
-            synchronized (BluetoothDevice.class) {
-                sService = null;
-            }
-        }
-
-        public void onBrEdrDown() {
-            if (DBG) Log.d(TAG, "onBrEdrDown: reached BLE ON state");
-        }
-
-        public void onOobData(@Transport int transport, OobData oobData) {
-            if (DBG) Log.d(TAG, "onOobData: got data");
-        }
-    };
-
-=======
         return BluetoothAdapter.getDefaultAdapter().getBluetoothService();
     }
 
->>>>>>> c2c253f2
     /**
      * Create a new BluetoothDevice.
      * Bluetooth MAC address must be upper case, such as "00:11:22:33:AA:BB",
@@ -1982,7 +1940,7 @@
     @RequiresBluetoothConnectPermission
     @RequiresPermission(android.Manifest.permission.BLUETOOTH_CONNECT)
     public void setBondingInitiatedLocally(boolean localInitiated) {
-        final IBluetooth service = sService;
+        final IBluetooth service = getService();
         if (service == null) {
             Log.w(TAG, "BT not enabled, setBondingInitiatedLocally failed");
             return;
@@ -2537,12 +2495,12 @@
     @RequiresBluetoothConnectPermission
     @RequiresPermission(android.Manifest.permission.BLUETOOTH_CONNECT)
     public boolean isTwsPlusDevice() {
-         if (sService == null) {
+         if (getService() == null) {
              Log.e(TAG, "BT not enabled. Cannot query remote device sdp records");
              return false;
          }
          try {
-             return sService.isTwsPlusDevice(this, mAttributionSource);
+             return getService().isTwsPlusDevice(this, mAttributionSource);
          } catch (RemoteException e) {Log.e(TAG, "", e);}
          return false;
     }
@@ -2558,12 +2516,12 @@
     @RequiresBluetoothConnectPermission
     @RequiresPermission(android.Manifest.permission.BLUETOOTH_CONNECT)
     public String getTwsPlusPeerAddress() {
-        if (sService == null) {
+        if (getService() == null) {
             Log.e(TAG, "BT not enabled. Cannot get Remote Device name");
             return null;
         }
         try {
-            return sService.getTwsPlusPeerAddress(this, mAttributionSource);
+            return getService().getTwsPlusPeerAddress(this, mAttributionSource);
         } catch (RemoteException e) {Log.e(TAG, "", e);}
         return null;
     }
@@ -3525,12 +3483,12 @@
             android.Manifest.permission.BLUETOOTH_PRIVILEGED,
     })
     public int getDeviceType() {
-        if (sService == null) {
+        if (getService() == null) {
             Log.e(TAG, "getDeviceType query remote device info failed");
             return -1;
         }
         try {
-            return sService.getDeviceType(this, mAttributionSource);
+            return getService().getDeviceType(this, mAttributionSource);
         } catch (RemoteException e) {
             Log.e(TAG, "getDeviceType fail ", e);
         }
