--- conflicted
+++ resolved
@@ -613,9 +613,8 @@
                 if (DBG) log(Log.getStackTraceString(new Throwable()));
             } else if (isEnabled()) {
             try {
-<<<<<<< HEAD
                     final SynchronousResultReceiver<List<BluetoothDevice>> recv =
-                            new SynchronousResultReceiver();
+                            SynchronousResultReceiver.get();
                     service.getConnectedDevicesWithAttribution(mAttributionSource, recv);
                     return Attributable.setAttributionSource(
                             recv.awaitResultNoInterrupt(getSyncTimeout()).getValue(defaultValue),
@@ -623,16 +622,6 @@
                 } catch (RemoteException | TimeoutException e) {
                     Log.e(TAG, e.toString() + "\n" + Log.getStackTraceString(new Throwable()));
                 }
-=======
-                final SynchronousResultReceiver<List<BluetoothDevice>> recv =
-                        SynchronousResultReceiver.get();
-                service.getConnectedDevicesWithAttribution(mAttributionSource, recv);
-                return Attributable.setAttributionSource(
-                        recv.awaitResultNoInterrupt(getSyncTimeout()).getValue(defaultValue),
-                        mAttributionSource);
-            } catch (RemoteException | TimeoutException e) {
-                Log.e(TAG, e.toString() + "\n" + Log.getStackTraceString(new Throwable()));
->>>>>>> 93ab73aa
             }
             return defaultValue;
         } finally {
@@ -937,7 +926,6 @@
         if (VDBG) log("isAudioConnected()");
         final IBluetoothHeadset service = mService;
         final boolean defaultValue = false;
-<<<<<<< HEAD
         try {
             mServiceLock.readLock().lock();
             if (service == null) {
@@ -945,25 +933,13 @@
                 if (DBG) log(Log.getStackTraceString(new Throwable()));
             } else if (isEnabled() && isValidDevice(device)) {
                 try {
-                    final SynchronousResultReceiver<Boolean> recv = new SynchronousResultReceiver();
+                    final SynchronousResultReceiver<Boolean> recv = SynchronousResultReceiver.get();
                      service.isAudioConnected(device, mAttributionSource, recv);
                      return recv.awaitResultNoInterrupt(getSyncTimeout()).getValue(defaultValue);
                 } catch (RemoteException | TimeoutException e) {
                     Log.e(TAG, e.toString() + "\n" + Log.getStackTraceString(new Throwable()));
                 }
                 if (service == null) Log.w(TAG, "Proxy not attached to service");
-=======
-        if (service == null) {
-            Log.w(TAG, "Proxy not attached to service");
-            if (DBG) log(Log.getStackTraceString(new Throwable()));
-        } else if (isEnabled() && isValidDevice(device)) {
-            try {
-                final SynchronousResultReceiver<Boolean> recv = SynchronousResultReceiver.get();
-                service.isAudioConnected(device, mAttributionSource, recv);
-                return recv.awaitResultNoInterrupt(getSyncTimeout()).getValue(defaultValue);
-            } catch (RemoteException | TimeoutException e) {
-                Log.e(TAG, e.toString() + "\n" + Log.getStackTraceString(new Throwable()));
->>>>>>> 93ab73aa
             }
         } finally {
             mServiceLock.readLock().unlock();
