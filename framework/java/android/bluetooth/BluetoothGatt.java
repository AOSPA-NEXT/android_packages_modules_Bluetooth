/*
 * Copyright (C) 2013 The Android Open Source Project
 *
 * Licensed under the Apache License, Version 2.0 (the "License");
 * you may not use this file except in compliance with the License.
 * You may obtain a copy of the License at
 *
 *      http://www.apache.org/licenses/LICENSE-2.0
 *
 * Unless required by applicable law or agreed to in writing, software
 * distributed under the License is distributed on an "AS IS" BASIS,
 * WITHOUT WARRANTIES OR CONDITIONS OF ANY KIND, either express or implied.
 * See the License for the specific language governing permissions and
 * limitations under the License.
 *
 * Changes from Qualcomm Innovation Center are provided under the following license:
 *
 * Copyright (c) 2022 Qualcomm Innovation Center, Inc. All rights reserved.
 *
 * Redistribution and use in source and binary forms, with or without
 * modification, are permitted (subject to the limitations in the
 * disclaimer below) provided that the following conditions are met:
 *
 * Redistributions of source code must retain the above copyright
 * notice, this list of conditions and the following disclaimer.
 *
 * Redistributions in binary form must reproduce the above
 * copyright notice, this list of conditions and the following
 * disclaimer in the documentation and/or other materials provided
 * with the distribution.
 *
 * Neither the name of Qualcomm Innovation Center, Inc. nor the names of its
 * contributors may be used to endorse or promote products derived
 * from this software without specific prior written permission.
 *
 * NO EXPRESS OR IMPLIED LICENSES TO ANY PARTY'S PATENT RIGHTS ARE
 * GRANTED BY THIS LICENSE. THIS SOFTWARE IS PROVIDED BY THE COPYRIGHT
 * HOLDERS AND CONTRIBUTORS "AS IS" AND ANY EXPRESS OR IMPLIED
 * WARRANTIES, INCLUDING, BUT NOT LIMITED TO, THE IMPLIED WARRANTIES OF
 * MERCHANTABILITY AND FITNESS FOR A PARTICULAR PURPOSE ARE DISCLAIMED.
 * IN NO EVENT SHALL THE COPYRIGHT HOLDER OR CONTRIBUTORS BE LIABLE FOR
 * ANY DIRECT, INDIRECT, INCIDENTAL, SPECIAL, EXEMPLARY, OR CONSEQUENTIAL
 * DAMAGES (INCLUDING, BUT NOT LIMITED TO, PROCUREMENT OF SUBSTITUTE
 * GOODS OR SERVICES; LOSS OF USE, DATA, OR PROFITS; OR BUSINESS
 * INTERRUPTION) HOWEVER CAUSED AND ON ANY THEORY OF LIABILITY, WHETHER
 * IN CONTRACT, STRICT LIABILITY, OR TORT (INCLUDING NEGLIGENCE OR
 * OTHERWISE) ARISING IN ANY WAY OUT OF THE USE OF THIS SOFTWARE, EVEN
 * IF ADVISED OF THE POSSIBILITY OF SUCH DAMAGE
 *
 */

package android.bluetooth;

import static android.bluetooth.BluetoothUtils.getSyncTimeout;

import android.annotation.IntDef;
import android.annotation.NonNull;
import android.annotation.RequiresNoPermission;
import android.annotation.RequiresPermission;
import android.annotation.SuppressLint;
import android.bluetooth.BluetoothGattCharacteristic.WriteType;
import android.bluetooth.annotations.RequiresBluetoothConnectPermission;
import android.bluetooth.annotations.RequiresLegacyBluetoothPermission;
import android.compat.annotation.UnsupportedAppUsage;
import android.content.AttributionSource;
import android.os.Build;
import android.os.Handler;
import android.os.ParcelUuid;
import android.os.RemoteException;
import android.util.Log;

import com.android.modules.utils.SynchronousResultReceiver;

import java.lang.annotation.Retention;
import java.lang.annotation.RetentionPolicy;
import java.util.ArrayList;
import java.util.List;
import java.util.UUID;
import java.util.concurrent.TimeoutException;

/**
 * Public API for the Bluetooth GATT Profile.
 *
 * <p>This class provides Bluetooth GATT functionality to enable communication
 * with Bluetooth Smart or Smart Ready devices.
 *
 * <p>To connect to a remote peripheral device, create a {@link BluetoothGattCallback}
 * and call {@link BluetoothDevice#connectGatt} to get a instance of this class.
 * GATT capable devices can be discovered using the Bluetooth device discovery or BLE
 * scan process.
 */
public final class BluetoothGatt implements BluetoothProfile {
    private static final String TAG = "BluetoothGatt";
    private static final boolean DBG = true;
    private static final boolean VDBG = false;

    @UnsupportedAppUsage
    private IBluetoothGatt mService;
    @UnsupportedAppUsage
    private volatile BluetoothGattCallback mCallback;
    private Handler mHandler;
    @UnsupportedAppUsage
    private int mClientIf;
    private BluetoothDevice mDevice;
    @UnsupportedAppUsage
    private boolean mAutoConnect;
    @UnsupportedAppUsage(maxTargetSdk = Build.VERSION_CODES.P, trackingBug = 115609023)
    private int mAuthRetryState;
    private int mConnState;
    private final Object mStateLock = new Object();
    private final Object mDeviceBusyLock = new Object();
    @UnsupportedAppUsage(maxTargetSdk = Build.VERSION_CODES.R, trackingBug = 170729553)
    private Boolean mDeviceBusy = false;
    @UnsupportedAppUsage(maxTargetSdk = Build.VERSION_CODES.R, trackingBug = 170729553)
    private int mTransport;
    private int mPhy;
    private boolean mOpportunistic;
    private final AttributionSource mAttributionSource;

    private static final int AUTH_RETRY_STATE_IDLE = 0;
    private static final int AUTH_RETRY_STATE_NO_MITM = 1;
    private static final int AUTH_RETRY_STATE_MITM = 2;

    private static final int CONN_STATE_IDLE = 0;
    private static final int CONN_STATE_CONNECTING = 1;
    private static final int CONN_STATE_CONNECTED = 2;
    private static final int CONN_STATE_DISCONNECTING = 3;
    private static final int CONN_STATE_CLOSED = 4;

    private static final int WRITE_CHARACTERISTIC_MAX_RETRIES = 5;
    private static final int WRITE_CHARACTERISTIC_TIME_TO_WAIT = 10; // milliseconds

    private List<BluetoothGattService> mServices;

    /** A GATT operation completed successfully */
    public static final int GATT_SUCCESS = 0;

    /** GATT read operation is not permitted */
    public static final int GATT_READ_NOT_PERMITTED = 0x2;

    /** GATT write operation is not permitted */
    public static final int GATT_WRITE_NOT_PERMITTED = 0x3;

    /** Insufficient authentication for a given operation */
    public static final int GATT_INSUFFICIENT_AUTHENTICATION = 0x5;

    /** The given request is not supported */
    public static final int GATT_REQUEST_NOT_SUPPORTED = 0x6;

    /** Insufficient encryption for a given operation */
    public static final int GATT_INSUFFICIENT_ENCRYPTION = 0xf;

    /** A read or write operation was requested with an invalid offset */
    public static final int GATT_INVALID_OFFSET = 0x7;

    /** Insufficient authorization for a given operation */
    public static final int GATT_INSUFFICIENT_AUTHORIZATION = 0x8;

    /** A write operation exceeds the maximum length of the attribute */
    public static final int GATT_INVALID_ATTRIBUTE_LENGTH = 0xd;

    /** A remote device connection is congested. */
    public static final int GATT_CONNECTION_CONGESTED = 0x8f;

    /** A GATT operation failed, errors other than the above */
    public static final int GATT_FAILURE = 0x101;

    /**
     * Connection parameter update - Use the connection parameters recommended by the
     * Bluetooth SIG. This is the default value if no connection parameter update
     * is requested.
     */
    public static final int CONNECTION_PRIORITY_BALANCED = 0;

    /**
     * Connection parameter update - Request a high priority, low latency connection.
     * An application should only request high priority connection parameters to transfer large
     * amounts of data over LE quickly. Once the transfer is complete, the application should
     * request {@link BluetoothGatt#CONNECTION_PRIORITY_BALANCED} connection parameters to reduce
     * energy use.
     */
    public static final int CONNECTION_PRIORITY_HIGH = 1;

    /** Connection parameter update - Request low power, reduced data rate connection parameters. */
    public static final int CONNECTION_PRIORITY_LOW_POWER = 2;

    /**
     * Connection subrate request - Balanced.
     *
     * @hide
     */
<<<<<<< HEAD
    public static final int SUBRATE_REQ_BALANCED = 0;
=======
    public static final int SUBRATE_REQUEST_MODE_BALANCED = 0;
>>>>>>> d1cc8fa3

    /**
     * Connection subrate request - High.
     *
     * @hide
     */
<<<<<<< HEAD
    public static final int SUBRATE_REQ_HIGH = 1;
=======
    public static final int SUBRATE_REQUEST_MODE_HIGH = 1;
>>>>>>> d1cc8fa3

    /**
     * Connection Subrate Request - Low Power.
     *
     * @hide
     */
<<<<<<< HEAD
    public static final int SUBRATE_REQ_LOW_POWER = 2;
=======
    public static final int SUBRATE_REQUEST_MODE_LOW_POWER = 2;

    /** @hide */
    @Retention(RetentionPolicy.SOURCE)
    @IntDef(prefix = {"SUBRATE_REQUEST_MODE"},
            value =
                    {
                            SUBRATE_REQUEST_MODE_BALANCED,
                            SUBRATE_REQUEST_MODE_HIGH,
                            SUBRATE_REQUEST_MODE_LOW_POWER,
                    })
    public @interface SubrateRequestMode {}
>>>>>>> d1cc8fa3

    /**
     * No authentication required.
     *
     * @hide
     */
    /*package*/ static final int AUTHENTICATION_NONE = 0;

    /**
     * Authentication requested; no person-in-the-middle protection required.
     *
     * @hide
     */
    /*package*/ static final int AUTHENTICATION_NO_MITM = 1;

    /**
     * Authentication with person-in-the-middle protection requested.
     *
     * @hide
     */
    /*package*/ static final int AUTHENTICATION_MITM = 2;

    /**
     * Bluetooth GATT callbacks. Overrides the default BluetoothGattCallback implementation.
     */
    @SuppressLint("AndroidFrameworkBluetoothPermission")
    private final IBluetoothGattCallback mBluetoothGattCallback =
            new IBluetoothGattCallback.Stub() {
                /**
                 * Application interface registered - app is ready to go
                 * @hide
                 */
                @Override
                @SuppressLint("AndroidFrameworkRequiresPermission")
                public void onClientRegistered(int status, int clientIf) {
                    if (DBG) {
                        Log.d(TAG, "onClientRegistered() - status=" + status
                                + " clientIf=" + clientIf);
                    }
                    if (VDBG) {
                        synchronized (mStateLock) {
                            if (mConnState != CONN_STATE_CONNECTING) {
                                Log.e(TAG, "Bad connection state: " + mConnState);
                            }
                        }
                    }
                    mClientIf = clientIf;
                    if (status != GATT_SUCCESS) {
                        runOrQueueCallback(new Runnable() {
                            @Override
                            public void run() {
                                final BluetoothGattCallback callback = mCallback;
                                if (callback != null) {
                                    callback.onConnectionStateChange(BluetoothGatt.this,
                                            GATT_FAILURE,
                                            BluetoothProfile.STATE_DISCONNECTED);
                                }
                            }
                        });

                        synchronized (mStateLock) {
                            mConnState = CONN_STATE_IDLE;
                        }
                        return;
                    }
                    try {
                        final SynchronousResultReceiver recv = SynchronousResultReceiver.get();
                        // autoConnect is inverse of "isDirect"
                        mService.clientConnect(mClientIf, mDevice.getAddress(), !mAutoConnect,
                                mTransport, mOpportunistic, mPhy, mAttributionSource, recv);
                        recv.awaitResultNoInterrupt(getSyncTimeout()).getValue(null);
                    } catch (RemoteException | TimeoutException e) {
                        Log.e(TAG, "", e);
                    }
                }

                /**
                 * Phy update callback
                 * @hide
                 */
                @Override
                public void onPhyUpdate(String address, int txPhy, int rxPhy, int status) {
                    if (DBG) {
                        Log.d(TAG, "onPhyUpdate() - status=" + status
                                + " address=" + address + " txPhy=" + txPhy + " rxPhy=" + rxPhy);
                    }
                    if (!address.equals(mDevice.getAddress())) {
                        return;
                    }

                    runOrQueueCallback(new Runnable() {
                        @Override
                        public void run() {
                            final BluetoothGattCallback callback = mCallback;
                            if (callback != null) {
                                callback.onPhyUpdate(BluetoothGatt.this, txPhy, rxPhy, status);
                            }
                        }
                    });
                }

                /**
                 * Phy read callback
                 * @hide
                 */
                @Override
                public void onPhyRead(String address, int txPhy, int rxPhy, int status) {
                    if (DBG) {
                        Log.d(TAG, "onPhyRead() - status=" + status
                                + " address=" + address + " txPhy=" + txPhy + " rxPhy=" + rxPhy);
                    }
                    if (!address.equals(mDevice.getAddress())) {
                        return;
                    }

                    runOrQueueCallback(new Runnable() {
                        @Override
                        public void run() {
                            final BluetoothGattCallback callback = mCallback;
                            if (callback != null) {
                                callback.onPhyRead(BluetoothGatt.this, txPhy, rxPhy, status);
                            }
                        }
                    });
                }

                /**
                 * Client connection state changed
                 * @hide
                 */
                @Override
                public void onClientConnectionState(int status, int clientIf,
                        boolean connected, String address) {
                    if (DBG) {
                        Log.d(TAG, "onClientConnectionState() - status=" + status
                                + " clientIf=" + clientIf + " device=" + address);
                    }
                    if (!address.equals(mDevice.getAddress())) {
                        return;
                    }
                    int profileState = connected ? BluetoothProfile.STATE_CONNECTED :
                            BluetoothProfile.STATE_DISCONNECTED;

                    runOrQueueCallback(new Runnable() {
                        @Override
                        public void run() {
                            final BluetoothGattCallback callback = mCallback;
                            if (callback != null) {
                                callback.onConnectionStateChange(BluetoothGatt.this, status,
                                        profileState);
                            }
                        }
                    });

                    synchronized (mStateLock) {
                        if (connected) {
                            mConnState = CONN_STATE_CONNECTED;
                        } else {
                            mConnState = CONN_STATE_IDLE;
                        }
                    }

                    synchronized (mDeviceBusyLock) {
                        mDeviceBusy = false;
                    }
                }

                /**
                 * Remote search has been completed.
                 * The internal object structure should now reflect the state
                 * of the remote device database. Let the application know that
                 * we are done at this point.
                 * @hide
                 */
                @Override
                public void onSearchComplete(String address, List<BluetoothGattService> services,
                        int status) {
                    if (DBG) {
                        Log.d(TAG,
                                "onSearchComplete() = Device=" + address + " Status=" + status);
                    }
                    if (!address.equals(mDevice.getAddress())) {
                        return;
                    }

                    for (BluetoothGattService s : services) {
                        //services we receive don't have device set properly.
                        s.setDevice(mDevice);
                    }

                    mServices.addAll(services);

                    // Fix references to included services, as they doesn't point to right objects.
                    for (BluetoothGattService fixedService : mServices) {
                        ArrayList<BluetoothGattService> includedServices =
                                new ArrayList(fixedService.getIncludedServices());
                        fixedService.getIncludedServices().clear();

                        for (BluetoothGattService brokenRef : includedServices) {
                            BluetoothGattService includedService = getService(mDevice,
                                    brokenRef.getUuid(), brokenRef.getInstanceId());
                            if (includedService != null) {
                                fixedService.addIncludedService(includedService);
                            } else {
                                Log.e(TAG, "Broken GATT database: can't find included service.");
                            }
                        }
                    }

                    runOrQueueCallback(new Runnable() {
                        @Override
                        public void run() {
                            final BluetoothGattCallback callback = mCallback;
                            if (callback != null) {
                                callback.onServicesDiscovered(BluetoothGatt.this, status);
                            }
                        }
                    });
                }

                /**
                 * Remote characteristic has been read.
                 * Updates the internal value.
                 * @hide
                 */
                @Override
                @SuppressLint("AndroidFrameworkRequiresPermission")
                public void onCharacteristicRead(String address, int status, int handle,
                        byte[] value) {
                    if (VDBG) {
                        Log.d(TAG, "onCharacteristicRead() - Device=" + address
                                + " handle=" + handle + " Status=" + status);
                    }

                    if (!address.equals(mDevice.getAddress())) {
                        return;
                    }

                    synchronized (mDeviceBusyLock) {
                        mDeviceBusy = false;
                    }

                    if ((status == GATT_INSUFFICIENT_AUTHENTICATION
                            || status == GATT_INSUFFICIENT_ENCRYPTION)
                            && (mAuthRetryState != AUTH_RETRY_STATE_MITM)) {
                        try {
                            final int authReq = (mAuthRetryState == AUTH_RETRY_STATE_IDLE)
                                    ? AUTHENTICATION_NO_MITM : AUTHENTICATION_MITM;
                            final SynchronousResultReceiver recv = SynchronousResultReceiver.get();
                            mService.readCharacteristic(
                                    mClientIf, address, handle, authReq, mAttributionSource, recv);
                            recv.awaitResultNoInterrupt(getSyncTimeout()).getValue(null);
                            mAuthRetryState++;
                            return;
                        } catch (RemoteException | TimeoutException e) {
                            Log.e(TAG, "", e);
                        }
                    }

                    mAuthRetryState = AUTH_RETRY_STATE_IDLE;

                    BluetoothGattCharacteristic characteristic = getCharacteristicById(mDevice,
                            handle);
                    if (characteristic == null) {
                        Log.w(TAG, "onCharacteristicRead() failed to find characteristic!");
                        return;
                    }

                    runOrQueueCallback(new Runnable() {
                        @Override
                        public void run() {
                            final BluetoothGattCallback callback = mCallback;
                            if (callback != null) {
                                if (status == 0) characteristic.setValue(value);
                                callback.onCharacteristicRead(BluetoothGatt.this, characteristic,
                                        value, status);
                            }
                        }
                    });
                }

                /**
                 * Characteristic has been written to the remote device.
                 * Let the app know how we did...
                 * @hide
                 */
                @Override
                @SuppressLint("AndroidFrameworkRequiresPermission")
                public void onCharacteristicWrite(String address, int status, int handle,
                        byte[] value) {
                    if (VDBG) {
                        Log.d(TAG, "onCharacteristicWrite() - Device=" + address
                                + " handle=" + handle + " Status=" + status);
                    }

                    if (!address.equals(mDevice.getAddress())) {
                        return;
                    }

                    synchronized (mDeviceBusyLock) {
                        mDeviceBusy = false;
                    }

                    BluetoothGattCharacteristic characteristic = getCharacteristicById(mDevice,
                            handle);
                    if (characteristic == null) return;

                    if ((status == GATT_INSUFFICIENT_AUTHENTICATION
                            || status == GATT_INSUFFICIENT_ENCRYPTION)
                            && (mAuthRetryState != AUTH_RETRY_STATE_MITM)) {
                        try {
                            final int authReq = (mAuthRetryState == AUTH_RETRY_STATE_IDLE)
                                    ? AUTHENTICATION_NO_MITM : AUTHENTICATION_MITM;
                            int requestStatus = BluetoothStatusCodes.ERROR_UNKNOWN;
                            for (int i = 0; i < WRITE_CHARACTERISTIC_MAX_RETRIES; i++) {
                                final SynchronousResultReceiver<Integer> recv =
                                        SynchronousResultReceiver.get();
                                mService.writeCharacteristic(mClientIf, address, handle,
                                        characteristic.getWriteType(), authReq, value,
                                        mAttributionSource, recv);
                                requestStatus = recv.awaitResultNoInterrupt(getSyncTimeout())
                                    .getValue(BluetoothStatusCodes.ERROR_PROFILE_SERVICE_NOT_BOUND);
                                if (requestStatus
                                        != BluetoothStatusCodes.ERROR_GATT_WRITE_REQUEST_BUSY) {
                                    break;
                                }
                                try {
                                    Thread.sleep(WRITE_CHARACTERISTIC_TIME_TO_WAIT);
                                } catch (InterruptedException e) {
                                }
                            }
                            mAuthRetryState++;
                            return;
                        } catch (RemoteException | TimeoutException e) {
                            Log.e(TAG, "", e);
                        }
                    }

                    mAuthRetryState = AUTH_RETRY_STATE_IDLE;
                    runOrQueueCallback(new Runnable() {
                        @Override
                        public void run() {
                            final BluetoothGattCallback callback = mCallback;
                            if (callback != null) {
                                callback.onCharacteristicWrite(BluetoothGatt.this, characteristic,
                                        status);
                            }
                        }
                    });
                }

                /**
                 * Remote characteristic has been updated.
                 * Updates the internal value.
                 * @hide
                 */
                @Override
                public void onNotify(String address, int handle, byte[] value) {
                    if (VDBG) Log.d(TAG, "onNotify() - Device=" + address + " handle=" + handle);

                    if (!address.equals(mDevice.getAddress())) {
                        return;
                    }

                    BluetoothGattCharacteristic characteristic = getCharacteristicById(mDevice,
                            handle);
                    if (characteristic == null) return;

                    runOrQueueCallback(new Runnable() {
                        @Override
                        public void run() {
                            final BluetoothGattCallback callback = mCallback;
                            if (callback != null) {
                                characteristic.setValue(value);
                                callback.onCharacteristicChanged(BluetoothGatt.this,
                                        characteristic, value);
                            }
                        }
                    });
                }

                /**
                 * Descriptor has been read.
                 * @hide
                 */
                @Override
                @SuppressLint("AndroidFrameworkRequiresPermission")
                public void onDescriptorRead(String address, int status, int handle, byte[] value) {
                    if (VDBG) {
                        Log.d(TAG,
                                "onDescriptorRead() - Device=" + address + " handle=" + handle);
                    }

                    if (!address.equals(mDevice.getAddress())) {
                        return;
                    }

                    synchronized (mDeviceBusyLock) {
                        mDeviceBusy = false;
                    }

                    BluetoothGattDescriptor descriptor = getDescriptorById(mDevice, handle);
                    if (descriptor == null) return;


                    if ((status == GATT_INSUFFICIENT_AUTHENTICATION
                            || status == GATT_INSUFFICIENT_ENCRYPTION)
                            && (mAuthRetryState != AUTH_RETRY_STATE_MITM)) {
                        try {
                            final int authReq = (mAuthRetryState == AUTH_RETRY_STATE_IDLE)
                                    ? AUTHENTICATION_NO_MITM : AUTHENTICATION_MITM;
                            final SynchronousResultReceiver recv = SynchronousResultReceiver.get();
                            mService.readDescriptor(mClientIf, address, handle, authReq,
                                    mAttributionSource, recv);
                            recv.awaitResultNoInterrupt(getSyncTimeout()).getValue(null);
                            mAuthRetryState++;
                            return;
                        } catch (RemoteException | TimeoutException e) {
                            Log.e(TAG, "", e);
                        }
                    }

                    mAuthRetryState = AUTH_RETRY_STATE_IDLE;

                    runOrQueueCallback(new Runnable() {
                        @Override
                        public void run() {
                            final BluetoothGattCallback callback = mCallback;
                            if (callback != null) {
                                if (status == 0) descriptor.setValue(value);
                                callback.onDescriptorRead(BluetoothGatt.this, descriptor, status,
                                        value);
                            }
                        }
                    });
                }

                /**
                 * Descriptor write operation complete.
                 * @hide
                 */
                @Override
                @SuppressLint("AndroidFrameworkRequiresPermission")
                public void onDescriptorWrite(String address, int status, int handle,
                        byte[] value) {
                    if (VDBG) {
                        Log.d(TAG,
                                "onDescriptorWrite() - Device=" + address + " handle=" + handle);
                    }

                    if (!address.equals(mDevice.getAddress())) {
                        return;
                    }

                    synchronized (mDeviceBusyLock) {
                        mDeviceBusy = false;
                    }

                    BluetoothGattDescriptor descriptor = getDescriptorById(mDevice, handle);
                    if (descriptor == null) return;

                    if ((status == GATT_INSUFFICIENT_AUTHENTICATION
                            || status == GATT_INSUFFICIENT_ENCRYPTION)
                            && (mAuthRetryState != AUTH_RETRY_STATE_MITM)) {
                        try {
                            final int authReq = (mAuthRetryState == AUTH_RETRY_STATE_IDLE)
                                    ? AUTHENTICATION_NO_MITM : AUTHENTICATION_MITM;
                            final SynchronousResultReceiver recv = SynchronousResultReceiver.get();
                            mService.writeDescriptor(mClientIf, address, handle,
                                    authReq, value, mAttributionSource, recv);
                            recv.awaitResultNoInterrupt(getSyncTimeout()).getValue(null);
                            mAuthRetryState++;
                            return;
                        } catch (RemoteException | TimeoutException e) {
                            Log.e(TAG, "", e);
                        }
                    }

                    mAuthRetryState = AUTH_RETRY_STATE_IDLE;

                    runOrQueueCallback(new Runnable() {
                        @Override
                        public void run() {
                            final BluetoothGattCallback callback = mCallback;
                            if (callback != null) {
                                callback.onDescriptorWrite(BluetoothGatt.this, descriptor, status);
                            }
                        }
                    });
                }

                /**
                 * Prepared write transaction completed (or aborted)
                 * @hide
                 */
                @Override
                public void onExecuteWrite(String address, int status) {
                    if (VDBG) {
                        Log.d(TAG, "onExecuteWrite() - Device=" + address
                                + " status=" + status);
                    }
                    if (!address.equals(mDevice.getAddress())) {
                        return;
                    }

                    synchronized (mDeviceBusyLock) {
                        mDeviceBusy = false;
                    }

                    runOrQueueCallback(new Runnable() {
                        @Override
                        public void run() {
                            final BluetoothGattCallback callback = mCallback;
                            if (callback != null) {
                                callback.onReliableWriteCompleted(BluetoothGatt.this, status);
                            }
                        }
                    });
                }

                /**
                 * Remote device RSSI has been read
                 * @hide
                 */
                @Override
                public void onReadRemoteRssi(String address, int rssi, int status) {
                    if (VDBG) {
                        Log.d(TAG, "onReadRemoteRssi() - Device=" + address
                                + " rssi=" + rssi + " status=" + status);
                    }
                    if (!address.equals(mDevice.getAddress())) {
                        return;
                    }
                    runOrQueueCallback(new Runnable() {
                        @Override
                        public void run() {
                            final BluetoothGattCallback callback = mCallback;
                            if (callback != null) {
                                callback.onReadRemoteRssi(BluetoothGatt.this, rssi, status);
                            }
                        }
                    });
                }

                /**
                 * Callback invoked when the MTU for a given connection changes
                 * @hide
                 */
                @Override
                public void onConfigureMTU(String address, int mtu, int status) {
                    if (DBG) {
                        Log.d(TAG, "onConfigureMTU() - Device=" + address
                                + " mtu=" + mtu + " status=" + status);
                    }
                    if (!address.equals(mDevice.getAddress())) {
                        return;
                    }

                    runOrQueueCallback(new Runnable() {
                        @Override
                        public void run() {
                            final BluetoothGattCallback callback = mCallback;
                            if (callback != null) {
                                callback.onMtuChanged(BluetoothGatt.this, mtu, status);
                            }
                        }
                    });
                }

                /**
                 * Callback invoked when the given connection is updated
                 * @hide
                 */
                @Override
                public void onConnectionUpdated(String address, int interval, int latency,
                        int timeout, int status) {
                    if (DBG) {
                        Log.d(TAG, "onConnectionUpdated() - Device=" + address
                                + " interval=" + interval + " latency=" + latency
                                + " timeout=" + timeout + " status=" + status);
                    }
                    if (!address.equals(mDevice.getAddress())) {
                        return;
                    }

                    runOrQueueCallback(new Runnable() {
                        @Override
                        public void run() {
                            final BluetoothGattCallback callback = mCallback;
                            if (callback != null) {
                                callback.onConnectionUpdated(BluetoothGatt.this, interval, latency,
                                        timeout, status);
                            }
                        }
                    });
                }

                /**
                 * Callback invoked when service changed event is received
                 * @hide
                 */
                @Override
                public void onServiceChanged(String address) {
                    if (DBG) {
                        Log.d(TAG, "onServiceChanged() - Device=" + address);
                    }

                    if (!address.equals(mDevice.getAddress())) {
                        return;
                    }

                    runOrQueueCallback(new Runnable() {
                        @Override
                        public void run() {
                            final BluetoothGattCallback callback = mCallback;
                            if (callback != null) {
                                callback.onServiceChanged(BluetoothGatt.this);
                            }
                        }
                    });
                }

                /**
                 * Callback invoked when the given connection's subrate is changed
                 * @hide
                 */
                @Override
                public void onSubrateChange(String address, int subrateFactor, int latency,
                        int contNum, int timeout, int status) {
<<<<<<< HEAD
                    Log.d(TAG, "onSubrateChange() - Device=" + address
                            + " subrateFactor=" + subrateFactor + " latency=" + latency
                            + " contNum=" + contNum + " timeout=" + timeout + " status=" + status);
=======
                    Log.d(TAG,
                            "onSubrateChange() - "
                                    + "Device=" + BluetoothUtils.toAnonymizedAddress(address)
                                    + ", subrateFactor=" + subrateFactor + ", latency=" + latency
                                    + ", contNum=" + contNum + ", timeout=" + timeout
                                    + ", status=" + status);
>>>>>>> d1cc8fa3

                    if (!address.equals(mDevice.getAddress())) {
                        return;
                    }

                    runOrQueueCallback(new Runnable() {
                        @Override
                        public void run() {
                            final BluetoothGattCallback callback = mCallback;
                            if (callback != null) {
                                callback.onSubrateChange(BluetoothGatt.this, subrateFactor, latency,
                                        contNum, timeout, status);
                            }
                        }
                    });
                }
<<<<<<< HEAD

=======
>>>>>>> d1cc8fa3
            };

    /* package */ BluetoothGatt(IBluetoothGatt iGatt, BluetoothDevice device, int transport,
            boolean opportunistic, int phy, AttributionSource attributionSource) {
        mService = iGatt;
        mDevice = device;
        mTransport = transport;
        mPhy = phy;
        mOpportunistic = opportunistic;
        mAttributionSource = attributionSource;
        mServices = new ArrayList<BluetoothGattService>();

        mConnState = CONN_STATE_IDLE;
        mAuthRetryState = AUTH_RETRY_STATE_IDLE;
    }

    /**
     * Close this Bluetooth GATT client.
     *
     * Application should call this method as early as possible after it is done with
     * this GATT client.
     */
    @RequiresBluetoothConnectPermission
    @RequiresPermission(android.Manifest.permission.BLUETOOTH_CONNECT)
    public void close() {
        if (DBG) Log.d(TAG, "close()");

        unregisterApp();
        mConnState = CONN_STATE_CLOSED;
        mAuthRetryState = AUTH_RETRY_STATE_IDLE;
    }

    /**
     * Returns a service by UUID, instance and type.
     *
     * @hide
     */
    /*package*/ BluetoothGattService getService(BluetoothDevice device, UUID uuid,
            int instanceId) {
        for (BluetoothGattService svc : mServices) {
            if (svc.getDevice().equals(device)
                    && svc.getInstanceId() == instanceId
                    && svc.getUuid().equals(uuid)) {
                return svc;
            }
        }
        return null;
    }


    /**
     * Returns a characteristic with id equal to instanceId.
     *
     * @hide
     */
    /*package*/ BluetoothGattCharacteristic getCharacteristicById(BluetoothDevice device,
            int instanceId) {
        for (BluetoothGattService svc : mServices) {
            for (BluetoothGattCharacteristic charac : svc.getCharacteristics()) {
                if (charac.getInstanceId() == instanceId) {
                    return charac;
                }
            }
        }
        return null;
    }

    /**
     * Returns a descriptor with id equal to instanceId.
     *
     * @hide
     */
    /*package*/ BluetoothGattDescriptor getDescriptorById(BluetoothDevice device, int instanceId) {
        for (BluetoothGattService svc : mServices) {
            for (BluetoothGattCharacteristic charac : svc.getCharacteristics()) {
                for (BluetoothGattDescriptor desc : charac.getDescriptors()) {
                    if (desc.getInstanceId() == instanceId) {
                        return desc;
                    }
                }
            }
        }
        return null;
    }

    /**
     * Queue the runnable on a {@link Handler} provided by the user, or execute the runnable
     * immediately if no Handler was provided.
     */
    private void runOrQueueCallback(final Runnable cb) {
        if (mHandler == null) {
            try {
                cb.run();
            } catch (Exception ex) {
                Log.w(TAG, "Unhandled exception in callback", ex);
            }
        } else {
            mHandler.post(cb);
        }
    }

    /**
     * Register an application callback to start using GATT.
     *
     * <p>This is an asynchronous call. The callback {@link BluetoothGattCallback#onAppRegistered}
     * is used to notify success or failure if the function returns true.
     *
     * @param callback GATT callback handler that will receive asynchronous callbacks.
     * @return If true, the callback will be called to notify success or failure, false on immediate
     * error
     */
    @RequiresLegacyBluetoothPermission
    @RequiresBluetoothConnectPermission
    @RequiresPermission(android.Manifest.permission.BLUETOOTH_CONNECT)
    private boolean registerApp(BluetoothGattCallback callback, Handler handler) {
        return registerApp(callback, handler, false);
    }

    /**
     * Register an application callback to start using GATT.
     *
     * <p>This is an asynchronous call. The callback {@link BluetoothGattCallback#onAppRegistered}
     * is used to notify success or failure if the function returns true.
     *
     * @param callback GATT callback handler that will receive asynchronous callbacks.
     * @param eattSupport indicate to allow for eatt support
     * @return If true, the callback will be called to notify success or failure, false on immediate
     * error
     * @hide
     */
    @RequiresLegacyBluetoothPermission
    @RequiresBluetoothConnectPermission
    @RequiresPermission(android.Manifest.permission.BLUETOOTH_CONNECT)
    private boolean registerApp(BluetoothGattCallback callback, Handler handler,
                                boolean eattSupport) {
        if (DBG) Log.d(TAG, "registerApp()");
        if (mService == null) return false;

        mCallback = callback;
        mHandler = handler;
        UUID uuid = UUID.randomUUID();
        if (DBG) Log.d(TAG, "registerApp() - UUID=" + uuid);

        try {
            final SynchronousResultReceiver recv = SynchronousResultReceiver.get();
            mService.registerClient(new ParcelUuid(uuid), mBluetoothGattCallback, eattSupport,
                    mAttributionSource, recv);
            recv.awaitResultNoInterrupt(getSyncTimeout()).getValue(null);
        } catch (RemoteException | TimeoutException e) {
            Log.e(TAG, "", e);
            return false;
        }

        return true;
    }

    /**
     * Unregister the current application and callbacks.
     */
    @UnsupportedAppUsage
    @RequiresBluetoothConnectPermission
    @RequiresPermission(android.Manifest.permission.BLUETOOTH_CONNECT)
    private void unregisterApp() {
        if (DBG) Log.d(TAG, "unregisterApp() - mClientIf=" + mClientIf);
        if (mService == null || mClientIf == 0) return;

        try {
            mCallback = null;
            final SynchronousResultReceiver recv = SynchronousResultReceiver.get();
            mService.unregisterClient(mClientIf, mAttributionSource, recv);
            recv.awaitResultNoInterrupt(getSyncTimeout()).getValue(null);
            mClientIf = 0;
        } catch (RemoteException | TimeoutException e) {
            Log.e(TAG, "", e);
        }
    }

    /**
     * Initiate a connection to a Bluetooth GATT capable device.
     *
     * <p>The connection may not be established right away, but will be
     * completed when the remote device is available. A
     * {@link BluetoothGattCallback#onConnectionStateChange} callback will be
     * invoked when the connection state changes as a result of this function.
     *
     * <p>The autoConnect parameter determines whether to actively connect to
     * the remote device, or rather passively scan and finalize the connection
     * when the remote device is in range/available. Generally, the first ever
     * connection to a device should be direct (autoConnect set to false) and
     * subsequent connections to known devices should be invoked with the
     * autoConnect parameter set to true.
     *
     * @param device Remote device to connect to
     * @param autoConnect Whether to directly connect to the remote device (false) or to
     * automatically connect as soon as the remote device becomes available (true).
     * @return true, if the connection attempt was initiated successfully
     */
    @UnsupportedAppUsage(maxTargetSdk = Build.VERSION_CODES.R, trackingBug = 170729553)
    @RequiresLegacyBluetoothPermission
    @RequiresBluetoothConnectPermission
    @RequiresPermission(android.Manifest.permission.BLUETOOTH_CONNECT)
    /*package*/ boolean connect(Boolean autoConnect, BluetoothGattCallback callback,
            Handler handler) {
        return connect(autoConnect, callback, handler, false);
    }

    /**
     * Initiate a connection to a Bluetooth GATT capable device.
     *
     * <p>The connection may not be established right away, but will be
     * completed when the remote device is available. A
     * {@link BluetoothGattCallback#onConnectionStateChange} callback will be
     * invoked when the connection state changes as a result of this function.
     *
     * <p>The autoConnect parameter determines whether to actively connect to
     * the remote device, or rather passively scan and finalize the connection
     * when the remote device is in range/available. Generally, the first ever
     * connection to a device should be direct (autoConnect set to false) and
     * subsequent connections to known devices should be invoked with the
     * autoConnect parameter set to true.
     *
     * <p>Requires {@link android.Manifest.permission#BLUETOOTH} permission.
     *
     * @param device Remote device to connect to
     * @param autoConnect Whether to directly connect to the remote device (false) or to
     * automatically connect as soon as the remote device becomes available (true).
     * @param eattSupport specifies whether client app needs EATT channel for client operations.
     * If both local and remote devices support EATT and local app asks for EATT, GATT client
     * operations will be performed using EATT channel.
     * If either local or remote device doesn't support EATT but local App asks for EATT, GATT
     * client operations will be performed using unenhanced ATT channel.
     * @return true, if the connection attempt was initiated successfully
     *
     * @hide
     */
    @UnsupportedAppUsage
    /*package*/ boolean connect(Boolean autoConnect, BluetoothGattCallback callback,
            Handler handler, boolean eattSupport) {
        if (DBG) {
            Log.d(TAG,
                    "connect() - device: " + mDevice.getAddress() + ", auto: " + autoConnect
                    + ", eattSupport: " + eattSupport);
        }
        synchronized (mStateLock) {
            if (mConnState != CONN_STATE_IDLE) {
                throw new IllegalStateException("Not idle");
            }
            mConnState = CONN_STATE_CONNECTING;
        }

        mAutoConnect = autoConnect;

        if (!registerApp(callback, handler, eattSupport)) {
            synchronized (mStateLock) {
                mConnState = CONN_STATE_IDLE;
            }
            Log.e(TAG, "Failed to register callback");
            return false;
        }

        // The connection will continue in the onClientRegistered callback
        return true;
    }

    /**
     * Disconnects an established connection, or cancels a connection attempt
     * currently in progress.
     */
    @RequiresLegacyBluetoothPermission
    @RequiresBluetoothConnectPermission
    @RequiresPermission(android.Manifest.permission.BLUETOOTH_CONNECT)
    public void disconnect() {
        if (DBG) Log.d(TAG, "cancelOpen() - device: " + mDevice.getAddress());
        if (mService == null || mClientIf == 0) return;

        try {
            final SynchronousResultReceiver recv = SynchronousResultReceiver.get();
            mService.clientDisconnect(mClientIf, mDevice.getAddress(), mAttributionSource, recv);
            recv.awaitResultNoInterrupt(getSyncTimeout()).getValue(null);
        } catch (RemoteException | TimeoutException e) {
            Log.e(TAG, "", e);
        }
    }

    /**
     * Connect back to remote device.
     *
     * <p>This method is used to re-connect to a remote device after the
     * connection has been dropped. If the device is not in range, the
     * re-connection will be triggered once the device is back in range.
     *
     * @return true, if the connection attempt was initiated successfully
     */
    @RequiresBluetoothConnectPermission
    @RequiresPermission(android.Manifest.permission.BLUETOOTH_CONNECT)
    public boolean connect() {
        try {
            if (DBG) {
                Log.d(TAG, "connect(void) - device: " + mDevice.getAddress()
                        + ", auto=" + mAutoConnect);
            }

            // autoConnect is inverse of "isDirect"
            final SynchronousResultReceiver recv = SynchronousResultReceiver.get();
            mService.clientConnect(mClientIf, mDevice.getAddress(), !mAutoConnect, mTransport,
                    mOpportunistic, mPhy, mAttributionSource, recv);
            recv.awaitResultNoInterrupt(getSyncTimeout()).getValue(null);
            return true;
        } catch (RemoteException | TimeoutException e) {
            Log.e(TAG, "", e);
            return false;
        }
    }

    /**
     * Set the preferred connection PHY for this app. Please note that this is just a
     * recommendation, whether the PHY change will happen depends on other applications preferences,
     * local and remote controller capabilities. Controller can override these settings.
     * <p>
     * {@link BluetoothGattCallback#onPhyUpdate} will be triggered as a result of this call, even
     * if no PHY change happens. It is also triggered when remote device updates the PHY.
     *
     * @param txPhy preferred transmitter PHY. Bitwise OR of any of {@link
     * BluetoothDevice#PHY_LE_1M_MASK}, {@link BluetoothDevice#PHY_LE_2M_MASK}, and {@link
     * BluetoothDevice#PHY_LE_CODED_MASK}.
     * @param rxPhy preferred receiver PHY. Bitwise OR of any of {@link
     * BluetoothDevice#PHY_LE_1M_MASK}, {@link BluetoothDevice#PHY_LE_2M_MASK}, and {@link
     * BluetoothDevice#PHY_LE_CODED_MASK}.
     * @param phyOptions preferred coding to use when transmitting on the LE Coded PHY. Can be one
     * of {@link BluetoothDevice#PHY_OPTION_NO_PREFERRED}, {@link BluetoothDevice#PHY_OPTION_S2} or
     * {@link BluetoothDevice#PHY_OPTION_S8}
     */
    @RequiresBluetoothConnectPermission
    @RequiresPermission(android.Manifest.permission.BLUETOOTH_CONNECT)
    public void setPreferredPhy(int txPhy, int rxPhy, int phyOptions) {
        try {
            final SynchronousResultReceiver recv = SynchronousResultReceiver.get();
            mService.clientSetPreferredPhy(mClientIf, mDevice.getAddress(), txPhy, rxPhy,
                    phyOptions, mAttributionSource, recv);
            recv.awaitResultNoInterrupt(getSyncTimeout()).getValue(null);
        } catch (RemoteException | TimeoutException e) {
            Log.e(TAG, "", e);
        }
    }

    /**
     * Read the current transmitter PHY and receiver PHY of the connection. The values are returned
     * in {@link BluetoothGattCallback#onPhyRead}
     */
    @RequiresBluetoothConnectPermission
    @RequiresPermission(android.Manifest.permission.BLUETOOTH_CONNECT)
    public void readPhy() {
        try {
            final SynchronousResultReceiver recv = SynchronousResultReceiver.get();
            mService.clientReadPhy(mClientIf, mDevice.getAddress(), mAttributionSource, recv);
            recv.awaitResultNoInterrupt(getSyncTimeout()).getValue(null);
        } catch (RemoteException | TimeoutException e) {
            Log.e(TAG, "", e);
        }
    }

    /**
     * Return the remote bluetooth device this GATT client targets to
     *
     * @return remote bluetooth device
     */
    @RequiresNoPermission
    public BluetoothDevice getDevice() {
        return mDevice;
    }

    /**
     * Discovers services offered by a remote device as well as their
     * characteristics and descriptors.
     *
     * <p>This is an asynchronous operation. Once service discovery is completed,
     * the {@link BluetoothGattCallback#onServicesDiscovered} callback is
     * triggered. If the discovery was successful, the remote services can be
     * retrieved using the {@link #getServices} function.
     *
     * @return true, if the remote service discovery has been started
     */
    @RequiresLegacyBluetoothPermission
    @RequiresBluetoothConnectPermission
    @RequiresPermission(android.Manifest.permission.BLUETOOTH_CONNECT)
    public boolean discoverServices() {
        if (DBG) Log.d(TAG, "discoverServices() - device: " + mDevice.getAddress());
        if (mService == null || mClientIf == 0) return false;

        mServices.clear();

        try {
            final SynchronousResultReceiver recv = SynchronousResultReceiver.get();
            mService.discoverServices(mClientIf, mDevice.getAddress(), mAttributionSource, recv);
            recv.awaitResultNoInterrupt(getSyncTimeout()).getValue(null);
        } catch (RemoteException | TimeoutException e) {
            Log.e(TAG, "", e);
            return false;
        }

        return true;
    }

    /**
     * Discovers a service by UUID. This is exposed only for passing PTS tests.
     * It should never be used by real applications. The service is not searched
     * for characteristics and descriptors, or returned in any callback.
     *
     * @return true, if the remote service discovery has been started
     * @hide
     */
    @RequiresLegacyBluetoothPermission
    @RequiresBluetoothConnectPermission
    @RequiresPermission(android.Manifest.permission.BLUETOOTH_CONNECT)
    public boolean discoverServiceByUuid(UUID uuid) {
        if (DBG) Log.d(TAG, "discoverServiceByUuid() - device: " + mDevice.getAddress());
        if (mService == null || mClientIf == 0) return false;

        mServices.clear();

        try {
            final SynchronousResultReceiver recv = SynchronousResultReceiver.get();
            mService.discoverServiceByUuid(mClientIf, mDevice.getAddress(), new ParcelUuid(uuid),
                    mAttributionSource, recv);
            recv.awaitResultNoInterrupt(getSyncTimeout()).getValue(null);
        } catch (RemoteException | TimeoutException e) {
            Log.e(TAG, "", e);
            return false;
        }
        return true;
    }

    /**
     * Returns a list of GATT services offered by the remote device.
     *
     * <p>This function requires that service discovery has been completed
     * for the given device.
     *
     * @return List of services on the remote device. Returns an empty list if service discovery has
     * not yet been performed.
     */
    @RequiresLegacyBluetoothPermission
    @RequiresNoPermission
    public List<BluetoothGattService> getServices() {
        List<BluetoothGattService> result =
                new ArrayList<BluetoothGattService>();

        for (BluetoothGattService service : mServices) {
            if (service.getDevice().equals(mDevice)) {
                result.add(service);
            }
        }

        return result;
    }

    /**
     * Returns a {@link BluetoothGattService}, if the requested UUID is
     * supported by the remote device.
     *
     * <p>This function requires that service discovery has been completed
     * for the given device.
     *
     * <p>If multiple instances of the same service (as identified by UUID)
     * exist, the first instance of the service is returned.
     *
     * @param uuid UUID of the requested service
     * @return BluetoothGattService if supported, or null if the requested service is not offered by
     * the remote device.
     */
    @RequiresLegacyBluetoothPermission
    @RequiresNoPermission
    public BluetoothGattService getService(UUID uuid) {
        for (BluetoothGattService service : mServices) {
            if (service.getDevice().equals(mDevice) && service.getUuid().equals(uuid)) {
                return service;
            }
        }

        return null;
    }

    /**
     * Reads the requested characteristic from the associated remote device.
     *
     * <p>This is an asynchronous operation. The result of the read operation
     * is reported by the {@link BluetoothGattCallback#onCharacteristicRead(BluetoothGatt,
     * BluetoothGattCharacteristic, byte[], int)} callback.
     *
     * @param characteristic Characteristic to read from the remote device
     * @return true, if the read operation was initiated successfully
     */
    @RequiresLegacyBluetoothPermission
    @RequiresBluetoothConnectPermission
    @RequiresPermission(android.Manifest.permission.BLUETOOTH_CONNECT)
    public boolean readCharacteristic(BluetoothGattCharacteristic characteristic) {
        if ((characteristic.getProperties() & BluetoothGattCharacteristic.PROPERTY_READ) == 0) {
            return false;
        }

        if (VDBG) Log.d(TAG, "readCharacteristic() - uuid: " + characteristic.getUuid());
        if (mService == null || mClientIf == 0) return false;

        BluetoothGattService service = characteristic.getService();
        if (service == null) return false;

        BluetoothDevice device = service.getDevice();
        if (device == null) return false;

        synchronized (mDeviceBusyLock) {
            if (mDeviceBusy) return false;
            mDeviceBusy = true;
        }

        try {
            final SynchronousResultReceiver recv = SynchronousResultReceiver.get();
            mService.readCharacteristic(mClientIf, device.getAddress(),
                    characteristic.getInstanceId(), AUTHENTICATION_NONE, mAttributionSource, recv);
            recv.awaitResultNoInterrupt(getSyncTimeout()).getValue(null);
        } catch (RemoteException | TimeoutException e) {
            Log.e(TAG, "", e);
            synchronized (mDeviceBusyLock) {
                mDeviceBusy = false;
            }
            return false;
        }

        return true;
    }

    /**
     * Reads the characteristic using its UUID from the associated remote device.
     *
     * <p>This is an asynchronous operation. The result of the read operation
     * is reported by the {@link BluetoothGattCallback#onCharacteristicRead(BluetoothGatt,
     * BluetoothGattCharacteristic, byte[], int)} callback.
     *
     * @param uuid UUID of characteristic to read from the remote device
     * @return true, if the read operation was initiated successfully
     * @hide
     */
    @RequiresLegacyBluetoothPermission
    @RequiresBluetoothConnectPermission
    @RequiresPermission(android.Manifest.permission.BLUETOOTH_CONNECT)
    public boolean readUsingCharacteristicUuid(UUID uuid, int startHandle, int endHandle) {
        if (VDBG) Log.d(TAG, "readUsingCharacteristicUuid() - uuid: " + uuid);
        if (mService == null || mClientIf == 0) return false;

        synchronized (mDeviceBusyLock) {
            if (mDeviceBusy) return false;
            mDeviceBusy = true;
        }

        try {
            final SynchronousResultReceiver recv = SynchronousResultReceiver.get();
            mService.readUsingCharacteristicUuid(mClientIf, mDevice.getAddress(),
                    new ParcelUuid(uuid), startHandle, endHandle, AUTHENTICATION_NONE,
                    mAttributionSource, recv);
            recv.awaitResultNoInterrupt(getSyncTimeout()).getValue(null);
        } catch (RemoteException | TimeoutException e) {
            Log.e(TAG, "", e);
            synchronized (mDeviceBusyLock) {
                mDeviceBusy = false;
            }
            return false;
        }

        return true;
    }

    /**
     * Writes a given characteristic and its values to the associated remote device.
     *
     * <p>Once the write operation has been completed, the
     * {@link BluetoothGattCallback#onCharacteristicWrite} callback is invoked,
     * reporting the result of the operation.
     *
     * @param characteristic Characteristic to write on the remote device
     * @return true, if the write operation was initiated successfully
     * @throws IllegalArgumentException if characteristic or its value are null
     *
     * @deprecated Use {@link BluetoothGatt#writeCharacteristic(BluetoothGattCharacteristic, byte[],
     * int)} as this is not memory safe because it relies on a {@link BluetoothGattCharacteristic}
     * object whose underlying fields are subject to change outside this method.
     */
    @Deprecated
    @RequiresLegacyBluetoothPermission
    @RequiresBluetoothConnectPermission
    @RequiresPermission(android.Manifest.permission.BLUETOOTH_CONNECT)
    public boolean writeCharacteristic(BluetoothGattCharacteristic characteristic) {
        try {
            return writeCharacteristic(characteristic, characteristic.getValue(),
                    characteristic.getWriteType()) == BluetoothStatusCodes.SUCCESS;
        } catch (Exception e) {
            return false;
        }
    }

    /** @hide */
    @Retention(RetentionPolicy.SOURCE)
    @IntDef(value = {
            BluetoothStatusCodes.SUCCESS,
            BluetoothStatusCodes.ERROR_MISSING_BLUETOOTH_CONNECT_PERMISSION,
            BluetoothStatusCodes.ERROR_DEVICE_NOT_CONNECTED,
            BluetoothStatusCodes.ERROR_PROFILE_SERVICE_NOT_BOUND,
            BluetoothStatusCodes.ERROR_GATT_WRITE_NOT_ALLOWED,
            BluetoothStatusCodes.ERROR_GATT_WRITE_REQUEST_BUSY,
            BluetoothStatusCodes.ERROR_UNKNOWN
    })
    public @interface WriteOperationReturnValues{}

    /**
     * Writes a given characteristic and its values to the associated remote device.
     *
     * <p>Once the write operation has been completed, the
     * {@link BluetoothGattCallback#onCharacteristicWrite} callback is invoked,
     * reporting the result of the operation.
     *
     * @param characteristic Characteristic to write on the remote device
     * @return whether the characteristic was successfully written to
     * @throws IllegalArgumentException if characteristic or value are null
     */
    @RequiresBluetoothConnectPermission
    @RequiresPermission(android.Manifest.permission.BLUETOOTH_CONNECT)
    @WriteOperationReturnValues
    public int writeCharacteristic(@NonNull BluetoothGattCharacteristic characteristic,
            @NonNull byte[] value, @WriteType int writeType) {
        if (characteristic == null) {
            throw new IllegalArgumentException("characteristic must not be null");
        }
        if (value == null) {
            throw new IllegalArgumentException("value must not be null");
        }
        if (VDBG) Log.d(TAG, "writeCharacteristic() - uuid: " + characteristic.getUuid());
        if ((characteristic.getProperties() & BluetoothGattCharacteristic.PROPERTY_WRITE) == 0
                && (characteristic.getProperties()
                & BluetoothGattCharacteristic.PROPERTY_WRITE_NO_RESPONSE) == 0) {
            return BluetoothStatusCodes.ERROR_GATT_WRITE_NOT_ALLOWED;
        }
        if (mService == null || mClientIf == 0) {
            return BluetoothStatusCodes.ERROR_PROFILE_SERVICE_NOT_BOUND;
        }

        BluetoothGattService service = characteristic.getService();
        if (service == null) {
            throw new IllegalArgumentException("Characteristic must have a non-null service");
        }

        BluetoothDevice device = service.getDevice();
        if (device == null) {
            throw new IllegalArgumentException("Service must have a non-null device");
        }

        synchronized (mDeviceBusyLock) {
            if (mDeviceBusy) {
                return BluetoothStatusCodes.ERROR_GATT_WRITE_REQUEST_BUSY;
            }
            mDeviceBusy = true;
        }

        int requestStatus = BluetoothStatusCodes.ERROR_UNKNOWN;
        try {
            for (int i = 0; i < WRITE_CHARACTERISTIC_MAX_RETRIES; i++) {
                final SynchronousResultReceiver<Integer> recv = SynchronousResultReceiver.get();
                mService.writeCharacteristic(mClientIf, device.getAddress(),
                        characteristic.getInstanceId(), writeType, AUTHENTICATION_NONE, value,
                        mAttributionSource, recv);
                requestStatus = recv.awaitResultNoInterrupt(getSyncTimeout())
                    .getValue(BluetoothStatusCodes.ERROR_PROFILE_SERVICE_NOT_BOUND);
                if (requestStatus != BluetoothStatusCodes.ERROR_GATT_WRITE_REQUEST_BUSY) {
                    break;
                }
                try {
                    Thread.sleep(WRITE_CHARACTERISTIC_TIME_TO_WAIT);
                } catch (InterruptedException e) {
                }
            }
        } catch (TimeoutException e) {
            Log.e(TAG, "", e);
            synchronized (mDeviceBusyLock) {
                mDeviceBusy = false;
            }
        } catch (RemoteException e) {
            Log.e(TAG, "", e);
            synchronized (mDeviceBusyLock) {
                mDeviceBusy = false;
            }
            throw e.rethrowFromSystemServer();
        }

        return requestStatus;
    }

    /**
     * Reads the value for a given descriptor from the associated remote device.
     *
     * <p>Once the read operation has been completed, the
     * {@link BluetoothGattCallback#onDescriptorRead} callback is
     * triggered, signaling the result of the operation.
     *
     * @param descriptor Descriptor value to read from the remote device
     * @return true, if the read operation was initiated successfully
     */
    @RequiresLegacyBluetoothPermission
    @RequiresBluetoothConnectPermission
    @RequiresPermission(android.Manifest.permission.BLUETOOTH_CONNECT)
    public boolean readDescriptor(BluetoothGattDescriptor descriptor) {
        if (VDBG) Log.d(TAG, "readDescriptor() - uuid: " + descriptor.getUuid());
        if (mService == null || mClientIf == 0) return false;

        BluetoothGattCharacteristic characteristic = descriptor.getCharacteristic();
        if (characteristic == null) return false;

        BluetoothGattService service = characteristic.getService();
        if (service == null) return false;

        BluetoothDevice device = service.getDevice();
        if (device == null) return false;

        synchronized (mDeviceBusyLock) {
            if (mDeviceBusy) return false;
            mDeviceBusy = true;
        }

        try {
            final SynchronousResultReceiver recv = SynchronousResultReceiver.get();
            mService.readDescriptor(mClientIf, device.getAddress(),
                    descriptor.getInstanceId(), AUTHENTICATION_NONE, mAttributionSource, recv);
            recv.awaitResultNoInterrupt(getSyncTimeout()).getValue(null);
        } catch (RemoteException | TimeoutException e) {
            Log.e(TAG, "", e);
            synchronized (mDeviceBusyLock) {
                mDeviceBusy = false;
            }
            return false;
        }

        return true;
    }

    /**
     * Write the value of a given descriptor to the associated remote device.
     *
     * <p>A {@link BluetoothGattCallback#onDescriptorWrite} callback is triggered to report the
     * result of the write operation.
     *
     * @param descriptor Descriptor to write to the associated remote device
     * @return true, if the write operation was initiated successfully
     * @throws IllegalArgumentException if descriptor or its value are null
     *
     * @deprecated Use {@link BluetoothGatt#writeDescriptor(BluetoothGattDescriptor, byte[])} as
     * this is not memory safe because it relies on a {@link BluetoothGattDescriptor} object
     * whose underlying fields are subject to change outside this method.
     */
    @Deprecated
    @RequiresLegacyBluetoothPermission
    @RequiresBluetoothConnectPermission
    @RequiresPermission(android.Manifest.permission.BLUETOOTH_CONNECT)
    public boolean writeDescriptor(BluetoothGattDescriptor descriptor) {
        try {
            return writeDescriptor(descriptor, descriptor.getValue())
                    == BluetoothStatusCodes.SUCCESS;
        } catch (Exception e) {
            return false;
        }
    }

    /**
     * Write the value of a given descriptor to the associated remote device.
     *
     * <p>A {@link BluetoothGattCallback#onDescriptorWrite} callback is triggered to report the
     * result of the write operation.
     *
     * @param descriptor Descriptor to write to the associated remote device
     * @return true, if the write operation was initiated successfully
     * @throws IllegalArgumentException if descriptor or value are null
     */
    @RequiresBluetoothConnectPermission
    @RequiresPermission(android.Manifest.permission.BLUETOOTH_CONNECT)
    @WriteOperationReturnValues
    public int writeDescriptor(@NonNull BluetoothGattDescriptor descriptor,
            @NonNull byte[] value) {
        if (descriptor == null) {
            throw new IllegalArgumentException("descriptor must not be null");
        }
        if (value == null) {
            throw new IllegalArgumentException("value must not be null");
        }
        if (VDBG) Log.d(TAG, "writeDescriptor() - uuid: " + descriptor.getUuid());
        if (mService == null || mClientIf == 0) {
            return BluetoothStatusCodes.ERROR_PROFILE_SERVICE_NOT_BOUND;
        }

        BluetoothGattCharacteristic characteristic = descriptor.getCharacteristic();
        if (characteristic == null) {
            throw new IllegalArgumentException("Descriptor must have a non-null characteristic");
        }

        BluetoothGattService service = characteristic.getService();
        if (service == null) {
            throw new IllegalArgumentException("Characteristic must have a non-null service");
        }

        BluetoothDevice device = service.getDevice();
        if (device == null) {
            throw new IllegalArgumentException("Service must have a non-null device");
        }

        synchronized (mDeviceBusyLock) {
            if (mDeviceBusy) return BluetoothStatusCodes.ERROR_GATT_WRITE_REQUEST_BUSY;
            mDeviceBusy = true;
        }

        try {
            final SynchronousResultReceiver<Integer> recv = SynchronousResultReceiver.get();
            mService.writeDescriptor(mClientIf, device.getAddress(),
                    descriptor.getInstanceId(), AUTHENTICATION_NONE, value, mAttributionSource,
                    recv);
            return recv.awaitResultNoInterrupt(getSyncTimeout())
                .getValue(BluetoothStatusCodes.ERROR_PROFILE_SERVICE_NOT_BOUND);
        } catch (TimeoutException e) {
            Log.e(TAG, "", e);
            synchronized (mDeviceBusyLock) {
                mDeviceBusy = false;
            }
        } catch (RemoteException e) {
            Log.e(TAG, "", e);
            synchronized (mDeviceBusyLock) {
                mDeviceBusy = false;
            }
            e.rethrowFromSystemServer();
        }
        return BluetoothStatusCodes.ERROR_UNKNOWN;
    }

    /**
     * Initiates a reliable write transaction for a given remote device.
     *
     * <p>Once a reliable write transaction has been initiated, all calls
     * to {@link #writeCharacteristic} are sent to the remote device for
     * verification and queued up for atomic execution. The application will
     * receive a {@link BluetoothGattCallback#onCharacteristicWrite} callback in response to every
     * {@link #writeCharacteristic(BluetoothGattCharacteristic, byte[], int)} call and is
     * responsible for verifying if the value has been transmitted accurately.
     *
     * <p>After all characteristics have been queued up and verified,
     * {@link #executeReliableWrite} will execute all writes. If a characteristic
     * was not written correctly, calling {@link #abortReliableWrite} will
     * cancel the current transaction without committing any values on the
     * remote device.
     *
     * @return true, if the reliable write transaction has been initiated
     */
    @RequiresLegacyBluetoothPermission
    @RequiresBluetoothConnectPermission
    @RequiresPermission(android.Manifest.permission.BLUETOOTH_CONNECT)
    public boolean beginReliableWrite() {
        if (VDBG) Log.d(TAG, "beginReliableWrite() - device: " + mDevice.getAddress());
        if (mService == null || mClientIf == 0) return false;

        try {
            final SynchronousResultReceiver recv = SynchronousResultReceiver.get();
            mService.beginReliableWrite(mClientIf, mDevice.getAddress(), mAttributionSource, recv);
            recv.awaitResultNoInterrupt(getSyncTimeout()).getValue(null);
        } catch (RemoteException | TimeoutException e) {
            Log.e(TAG, "", e);
            return false;
        }

        return true;
    }

    /**
     * Executes a reliable write transaction for a given remote device.
     *
     * <p>This function will commit all queued up characteristic write
     * operations for a given remote device.
     *
     * <p>A {@link BluetoothGattCallback#onReliableWriteCompleted} callback is
     * invoked to indicate whether the transaction has been executed correctly.
     *
     * @return true, if the request to execute the transaction has been sent
     */
    @RequiresLegacyBluetoothPermission
    @RequiresBluetoothConnectPermission
    @RequiresPermission(android.Manifest.permission.BLUETOOTH_CONNECT)
    public boolean executeReliableWrite() {
        if (VDBG) Log.d(TAG, "executeReliableWrite() - device: " + mDevice.getAddress());
        if (mService == null || mClientIf == 0) return false;

        synchronized (mDeviceBusyLock) {
            if (mDeviceBusy) return false;
            mDeviceBusy = true;
        }

        try {
            final SynchronousResultReceiver recv = SynchronousResultReceiver.get();
            mService.endReliableWrite(mClientIf, mDevice.getAddress(), true, mAttributionSource,
                    recv);
            recv.awaitResultNoInterrupt(getSyncTimeout()).getValue(null);
        } catch (RemoteException | TimeoutException e) {
            Log.e(TAG, "", e);
            synchronized (mDeviceBusyLock) {
                mDeviceBusy = false;
            }
            return false;
        }

        return true;
    }

    /**
     * Cancels a reliable write transaction for a given device.
     *
     * <p>Calling this function will discard all queued characteristic write
     * operations for a given remote device.
     */
    @RequiresLegacyBluetoothPermission
    @RequiresBluetoothConnectPermission
    @RequiresPermission(android.Manifest.permission.BLUETOOTH_CONNECT)
    public void abortReliableWrite() {
        if (VDBG) Log.d(TAG, "abortReliableWrite() - device: " + mDevice.getAddress());
        if (mService == null || mClientIf == 0) return;

        try {
            final SynchronousResultReceiver recv = SynchronousResultReceiver.get();
            mService.endReliableWrite(mClientIf, mDevice.getAddress(), false, mAttributionSource,
                    recv);
            recv.awaitResultNoInterrupt(getSyncTimeout()).getValue(null);
        } catch (RemoteException | TimeoutException e) {
            Log.e(TAG, "", e);
        }
    }

    /**
     * @deprecated Use {@link #abortReliableWrite()}
     */
    @Deprecated
    @RequiresBluetoothConnectPermission
    @RequiresPermission(android.Manifest.permission.BLUETOOTH_CONNECT)
    public void abortReliableWrite(BluetoothDevice mDevice) {
        abortReliableWrite();
    }

    /**
     * Enable or disable notifications/indications for a given characteristic.
     *
     * <p>Once notifications are enabled for a characteristic, a
     * {@link BluetoothGattCallback#onCharacteristicChanged(BluetoothGatt,
     * BluetoothGattCharacteristic, byte[])} callback will be triggered if the remote device
     * indicates that the given characteristic has changed.
     *
     * @param characteristic The characteristic for which to enable notifications
     * @param enable Set to true to enable notifications/indications
     * @return true, if the requested notification status was set successfully
     */
    @RequiresLegacyBluetoothPermission
    @RequiresBluetoothConnectPermission
    @RequiresPermission(android.Manifest.permission.BLUETOOTH_CONNECT)
    public boolean setCharacteristicNotification(BluetoothGattCharacteristic characteristic,
            boolean enable) {
        if (DBG) {
            Log.d(TAG, "setCharacteristicNotification() - uuid: " + characteristic.getUuid()
                    + " enable: " + enable);
        }
        if (mService == null || mClientIf == 0) return false;

        BluetoothGattService service = characteristic.getService();
        if (service == null) return false;

        BluetoothDevice device = service.getDevice();
        if (device == null) return false;

        try {
            final SynchronousResultReceiver recv = SynchronousResultReceiver.get();
            mService.registerForNotification(mClientIf, device.getAddress(),
                    characteristic.getInstanceId(), enable, mAttributionSource, recv);
            recv.awaitResultNoInterrupt(getSyncTimeout()).getValue(null);
        } catch (RemoteException | TimeoutException e) {
            Log.e(TAG, "", e);
            return false;
        }

        return true;
    }

    /**
     * Clears the internal cache and forces a refresh of the services from the
     * remote device.
     *
     * @hide
     */
    @UnsupportedAppUsage
    @RequiresBluetoothConnectPermission
    @RequiresPermission(android.Manifest.permission.BLUETOOTH_CONNECT)
    public boolean refresh() {
        if (DBG) Log.d(TAG, "refresh() - device: " + mDevice.getAddress());
        if (mService == null || mClientIf == 0) return false;

        try {
            final SynchronousResultReceiver recv = SynchronousResultReceiver.get();
            mService.refreshDevice(mClientIf, mDevice.getAddress(), mAttributionSource, recv);
            recv.awaitResultNoInterrupt(getSyncTimeout()).getValue(null);
        } catch (RemoteException | TimeoutException e) {
            Log.e(TAG, "", e);
            return false;
        }

        return true;
    }

    /**
     * Read the RSSI for a connected remote device.
     *
     * <p>The {@link BluetoothGattCallback#onReadRemoteRssi} callback will be
     * invoked when the RSSI value has been read.
     *
     * @return true, if the RSSI value has been requested successfully
     */
    @RequiresLegacyBluetoothPermission
    @RequiresBluetoothConnectPermission
    @RequiresPermission(android.Manifest.permission.BLUETOOTH_CONNECT)
    public boolean readRemoteRssi() {
        if (DBG) Log.d(TAG, "readRssi() - device: " + mDevice.getAddress());
        if (mService == null || mClientIf == 0) return false;

        try {
            final SynchronousResultReceiver recv = SynchronousResultReceiver.get();
            mService.readRemoteRssi(mClientIf, mDevice.getAddress(), mAttributionSource, recv);
            recv.awaitResultNoInterrupt(getSyncTimeout()).getValue(null);
        } catch (RemoteException | TimeoutException e) {
            Log.e(TAG, "", e);
            return false;
        }

        return true;
    }

    /**
     * Request an MTU size used for a given connection.
     *
     * <p>When performing a write request operation (write without response),
     * the data sent is truncated to the MTU size. This function may be used
     * to request a larger MTU size to be able to send more data at once.
     *
     * <p>A {@link BluetoothGattCallback#onMtuChanged} callback will indicate
     * whether this operation was successful.
     *
     * @return true, if the new MTU value has been requested successfully
     */
    @RequiresLegacyBluetoothPermission
    @RequiresBluetoothConnectPermission
    @RequiresPermission(android.Manifest.permission.BLUETOOTH_CONNECT)
    public boolean requestMtu(int mtu) {
        if (DBG) {
            Log.d(TAG, "configureMTU() - device: " + mDevice.getAddress()
                    + " mtu: " + mtu);
        }
        if (mService == null || mClientIf == 0) return false;

        try {
            final SynchronousResultReceiver recv = SynchronousResultReceiver.get();
            mService.configureMTU(mClientIf, mDevice.getAddress(), mtu, mAttributionSource, recv);
            recv.awaitResultNoInterrupt(getSyncTimeout()).getValue(null);
        } catch (RemoteException | TimeoutException e) {
            Log.e(TAG, "", e);
            return false;
        }

        return true;
    }

    /**
     * Request a connection parameter update.
     *
     * <p>This function will send a connection parameter update request to the
     * remote device.
     *
     * @param connectionPriority Request a specific connection priority. Must be one of {@link
     * BluetoothGatt#CONNECTION_PRIORITY_BALANCED}, {@link BluetoothGatt#CONNECTION_PRIORITY_HIGH}
     * or {@link BluetoothGatt#CONNECTION_PRIORITY_LOW_POWER}.
     * @throws IllegalArgumentException If the parameters are outside of their specified range.
     */
    @RequiresBluetoothConnectPermission
    @RequiresPermission(android.Manifest.permission.BLUETOOTH_CONNECT)
    public boolean requestConnectionPriority(int connectionPriority) {
        if (connectionPriority < CONNECTION_PRIORITY_BALANCED
                || connectionPriority > CONNECTION_PRIORITY_LOW_POWER) {
            throw new IllegalArgumentException("connectionPriority not within valid range");
        }

        if (DBG) Log.d(TAG, "requestConnectionPriority() - params: " + connectionPriority);
        if (mService == null || mClientIf == 0) return false;

        try {
            final SynchronousResultReceiver recv = SynchronousResultReceiver.get();
            mService.connectionParameterUpdate(mClientIf, mDevice.getAddress(), connectionPriority,
                    mAttributionSource, recv);
            recv.awaitResultNoInterrupt(getSyncTimeout()).getValue(null);
        } catch (RemoteException | TimeoutException e) {
            Log.e(TAG, "", e);
            return false;
        }

        return true;
    }

    /**
     * Request an LE connection parameter update.
     *
     * <p>This function will send an LE connection parameters update request to the remote device.
     *
     * @return true, if the request is send to the Bluetooth stack.
     * @hide
     */
    @RequiresBluetoothConnectPermission
    @RequiresPermission(android.Manifest.permission.BLUETOOTH_CONNECT)
    public boolean requestLeConnectionUpdate(int minConnectionInterval, int maxConnectionInterval,
                                             int slaveLatency, int supervisionTimeout,
                                             int minConnectionEventLen, int maxConnectionEventLen) {
        if (DBG) {
            Log.d(TAG, "requestLeConnectionUpdate() - min=(" + minConnectionInterval
                        + ")" + (1.25 * minConnectionInterval)
                        + "msec, max=(" + maxConnectionInterval + ")"
                        + (1.25 * maxConnectionInterval) + "msec, latency=" + slaveLatency
                        + ", timeout=" + supervisionTimeout + "msec" + ", min_ce="
                        + minConnectionEventLen + ", max_ce=" + maxConnectionEventLen);
        }
        if (mService == null || mClientIf == 0) return false;

        try {
            final SynchronousResultReceiver recv = SynchronousResultReceiver.get();
            mService.leConnectionUpdate(mClientIf, mDevice.getAddress(),
                    minConnectionInterval, maxConnectionInterval,
                    slaveLatency, supervisionTimeout,
                    minConnectionEventLen, maxConnectionEventLen,
                    mAttributionSource, recv);
            recv.awaitResultNoInterrupt(getSyncTimeout()).getValue(null);
        } catch (RemoteException | TimeoutException e) {
            Log.e(TAG, "", e);
            return false;
        }

        return true;
    }

    /**
     * Request LE subrate mode.
     *
<<<<<<< HEAD
     * <p>This function will send a LE subrate request to the
     * remote device.
     *
     * @param subrateMode Request a specific subrate mode. Must be one of {@link
     * BluetoothGatt#SUBRATE_REQ_BALANCED}, {@link BluetoothGatt#SUBRATE_REQ_HIGH}
     * or {@link BluetoothGatt#SUBRATE_REQ_LOW_POWER}.
     * @throws IllegalArgumentException If the parameters are outside of their specified range.
=======
     * <p>This function will send a LE subrate request to the remote device.
     *
     * @param subrateMode Request a specific subrate mode.
     * @throws IllegalArgumentException If the parameters are outside of their specified range.
     * @return true, if the request is send to the Bluetooth stack.
>>>>>>> d1cc8fa3
     * @hide
     */
    @RequiresBluetoothConnectPermission
    @RequiresPermission(android.Manifest.permission.BLUETOOTH_CONNECT)
<<<<<<< HEAD
    public boolean requestSubrateMode(int subrateMode) {
        if (subrateMode < SUBRATE_REQ_BALANCED
                || subrateMode > SUBRATE_REQ_LOW_POWER) {
            throw new IllegalArgumentException(" Subrate Mode not within valid range");
        }

        Log.d(TAG, "requestsubrateMode() - params: " + subrateMode);
        if (mService == null || mClientIf == 0) return false;

        try {
            mService.subrateModeRequest(
                    mClientIf, mDevice.getAddress(), subrateMode, mAttributionSource);
        } catch (RemoteException e) {
            Log.e(TAG, "", e);
            return false;
        }

=======
    public boolean requestSubrateMode(@SubrateRequestMode int subrateMode) {
        if (subrateMode < SUBRATE_REQUEST_MODE_BALANCED
                || subrateMode > SUBRATE_REQUEST_MODE_LOW_POWER) {
            throw new IllegalArgumentException("Subrate Mode not within valid range");
        }

        if (DBG) {
            Log.d(TAG, "requestsubrateMode() - subrateMode: " + subrateMode);
        }
        if (mService == null || mClientIf == 0) {
            return false;
        }

        try {
            final SynchronousResultReceiver recv = SynchronousResultReceiver.get();
            mService.subrateModeRequest(
                    mClientIf, mDevice.getAddress(), subrateMode, mAttributionSource, recv);
            recv.awaitResultNoInterrupt(getSyncTimeout()).getValue(null);
        } catch (RemoteException | TimeoutException e) {
            Log.e(TAG, "", e);
            return false;
        }
>>>>>>> d1cc8fa3
        return true;
    }

    /**
     * Request a LE subrate request.
     *
     * <p>This function will send a LE subrate request to the remote device.
     *
     * @return true, if the request is send to the Bluetooth stack.
     * @hide
     */
<<<<<<< HEAD
    public boolean bleSubrateRequest(int subrateMin, int subrateMax,
                                     int maxLatency, int contNumber,
                                     int supervisionTimeout) {
        Log.d(TAG, "bleSubrateRequest() - subrateMin=" + subrateMin
                   + " subrateMax=" + (subrateMax)
                   + " maxLatency= " + maxLatency + "contNumber="
                   + contNumber + " supervisionTimeout=" + supervisionTimeout);
        if (mService == null || mClientIf == 0) return false;

        try {
            mService.leSubrateRequest(mClientIf, mDevice.getAddress(),
                                      subrateMin, subrateMax, maxLatency,
                                      contNumber, supervisionTimeout,
                                      mAttributionSource);
        } catch (RemoteException e) {
            Log.e(TAG, "", e);
            return false;
        }

=======
    @RequiresBluetoothConnectPermission
    @RequiresPermission(android.Manifest.permission.BLUETOOTH_CONNECT)
    public boolean bleSubrateRequest(int subrateMin, int subrateMax, int maxLatency, int contNumber,
            int supervisionTimeout) {
        if (DBG) {
            Log.d(TAG,
                    "bleSubrateRequest() - subrateMin=" + subrateMin + " subrateMax=" + (subrateMax)
                            + " maxLatency= " + maxLatency + "contNumber=" + contNumber
                            + " supervisionTimeout=" + supervisionTimeout);
        }
        if (mService == null || mClientIf == 0) {
            return false;
        }

        try {
            final SynchronousResultReceiver recv = SynchronousResultReceiver.get();
            mService.leSubrateRequest(mClientIf, mDevice.getAddress(), subrateMin, subrateMax,
                    maxLatency, contNumber, supervisionTimeout, mAttributionSource, recv);
            recv.awaitResultNoInterrupt(getSyncTimeout()).getValue(null);
        } catch (RemoteException | TimeoutException e) {
            Log.e(TAG, "", e);
            return false;
        }
>>>>>>> d1cc8fa3
        return true;
    }

    /**
     * @deprecated Not supported - please use {@link BluetoothManager#getConnectedDevices(int)}
     * with {@link BluetoothProfile#GATT} as argument
     * @throws UnsupportedOperationException
     */
    @Override
    @RequiresNoPermission
    @Deprecated
    public int getConnectionState(BluetoothDevice device) {
        throw new UnsupportedOperationException("Use BluetoothManager#getConnectionState instead.");
    }

    /**
     * @deprecated Not supported - please use {@link BluetoothManager#getConnectedDevices(int)}
     * with {@link BluetoothProfile#GATT} as argument
     *
     * @throws UnsupportedOperationException
     */
    @Override
    @RequiresNoPermission
    @Deprecated
    public List<BluetoothDevice> getConnectedDevices() {
        throw new UnsupportedOperationException(
                "Use BluetoothManager#getConnectedDevices instead.");
    }

    /**
     * @deprecated Not supported - please use
     * {@link BluetoothManager#getDevicesMatchingConnectionStates(int, int[])}
     * with {@link BluetoothProfile#GATT} as first argument
     *
     * @throws UnsupportedOperationException
     */
    @Override
    @RequiresNoPermission
    @Deprecated
    public List<BluetoothDevice> getDevicesMatchingConnectionStates(int[] states) {
        throw new UnsupportedOperationException(
                "Use BluetoothManager#getDevicesMatchingConnectionStates instead.");
    }
}<|MERGE_RESOLUTION|>--- conflicted
+++ resolved
@@ -189,31 +189,20 @@
      *
      * @hide
      */
-<<<<<<< HEAD
-    public static final int SUBRATE_REQ_BALANCED = 0;
-=======
     public static final int SUBRATE_REQUEST_MODE_BALANCED = 0;
->>>>>>> d1cc8fa3
 
     /**
      * Connection subrate request - High.
      *
      * @hide
      */
-<<<<<<< HEAD
-    public static final int SUBRATE_REQ_HIGH = 1;
-=======
     public static final int SUBRATE_REQUEST_MODE_HIGH = 1;
->>>>>>> d1cc8fa3
 
     /**
      * Connection Subrate Request - Low Power.
      *
      * @hide
      */
-<<<<<<< HEAD
-    public static final int SUBRATE_REQ_LOW_POWER = 2;
-=======
     public static final int SUBRATE_REQUEST_MODE_LOW_POWER = 2;
 
     /** @hide */
@@ -226,7 +215,6 @@
                             SUBRATE_REQUEST_MODE_LOW_POWER,
                     })
     public @interface SubrateRequestMode {}
->>>>>>> d1cc8fa3
 
     /**
      * No authentication required.
@@ -856,18 +844,12 @@
                 @Override
                 public void onSubrateChange(String address, int subrateFactor, int latency,
                         int contNum, int timeout, int status) {
-<<<<<<< HEAD
-                    Log.d(TAG, "onSubrateChange() - Device=" + address
-                            + " subrateFactor=" + subrateFactor + " latency=" + latency
-                            + " contNum=" + contNum + " timeout=" + timeout + " status=" + status);
-=======
                     Log.d(TAG,
                             "onSubrateChange() - "
                                     + "Device=" + BluetoothUtils.toAnonymizedAddress(address)
                                     + ", subrateFactor=" + subrateFactor + ", latency=" + latency
                                     + ", contNum=" + contNum + ", timeout=" + timeout
                                     + ", status=" + status);
->>>>>>> d1cc8fa3
 
                     if (!address.equals(mDevice.getAddress())) {
                         return;
@@ -884,10 +866,6 @@
                         }
                     });
                 }
-<<<<<<< HEAD
-
-=======
->>>>>>> d1cc8fa3
             };
 
     /* package */ BluetoothGatt(IBluetoothGatt iGatt, BluetoothDevice device, int transport,
@@ -2037,44 +2015,15 @@
     /**
      * Request LE subrate mode.
      *
-<<<<<<< HEAD
-     * <p>This function will send a LE subrate request to the
-     * remote device.
-     *
-     * @param subrateMode Request a specific subrate mode. Must be one of {@link
-     * BluetoothGatt#SUBRATE_REQ_BALANCED}, {@link BluetoothGatt#SUBRATE_REQ_HIGH}
-     * or {@link BluetoothGatt#SUBRATE_REQ_LOW_POWER}.
-     * @throws IllegalArgumentException If the parameters are outside of their specified range.
-=======
      * <p>This function will send a LE subrate request to the remote device.
      *
      * @param subrateMode Request a specific subrate mode.
      * @throws IllegalArgumentException If the parameters are outside of their specified range.
      * @return true, if the request is send to the Bluetooth stack.
->>>>>>> d1cc8fa3
      * @hide
      */
     @RequiresBluetoothConnectPermission
     @RequiresPermission(android.Manifest.permission.BLUETOOTH_CONNECT)
-<<<<<<< HEAD
-    public boolean requestSubrateMode(int subrateMode) {
-        if (subrateMode < SUBRATE_REQ_BALANCED
-                || subrateMode > SUBRATE_REQ_LOW_POWER) {
-            throw new IllegalArgumentException(" Subrate Mode not within valid range");
-        }
-
-        Log.d(TAG, "requestsubrateMode() - params: " + subrateMode);
-        if (mService == null || mClientIf == 0) return false;
-
-        try {
-            mService.subrateModeRequest(
-                    mClientIf, mDevice.getAddress(), subrateMode, mAttributionSource);
-        } catch (RemoteException e) {
-            Log.e(TAG, "", e);
-            return false;
-        }
-
-=======
     public boolean requestSubrateMode(@SubrateRequestMode int subrateMode) {
         if (subrateMode < SUBRATE_REQUEST_MODE_BALANCED
                 || subrateMode > SUBRATE_REQUEST_MODE_LOW_POWER) {
@@ -2097,7 +2046,6 @@
             Log.e(TAG, "", e);
             return false;
         }
->>>>>>> d1cc8fa3
         return true;
     }
 
@@ -2109,27 +2057,6 @@
      * @return true, if the request is send to the Bluetooth stack.
      * @hide
      */
-<<<<<<< HEAD
-    public boolean bleSubrateRequest(int subrateMin, int subrateMax,
-                                     int maxLatency, int contNumber,
-                                     int supervisionTimeout) {
-        Log.d(TAG, "bleSubrateRequest() - subrateMin=" + subrateMin
-                   + " subrateMax=" + (subrateMax)
-                   + " maxLatency= " + maxLatency + "contNumber="
-                   + contNumber + " supervisionTimeout=" + supervisionTimeout);
-        if (mService == null || mClientIf == 0) return false;
-
-        try {
-            mService.leSubrateRequest(mClientIf, mDevice.getAddress(),
-                                      subrateMin, subrateMax, maxLatency,
-                                      contNumber, supervisionTimeout,
-                                      mAttributionSource);
-        } catch (RemoteException e) {
-            Log.e(TAG, "", e);
-            return false;
-        }
-
-=======
     @RequiresBluetoothConnectPermission
     @RequiresPermission(android.Manifest.permission.BLUETOOTH_CONNECT)
     public boolean bleSubrateRequest(int subrateMin, int subrateMax, int maxLatency, int contNumber,
@@ -2153,7 +2080,6 @@
             Log.e(TAG, "", e);
             return false;
         }
->>>>>>> d1cc8fa3
         return true;
     }
 
