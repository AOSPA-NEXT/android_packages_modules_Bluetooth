--- conflicted
+++ resolved
@@ -105,19 +105,13 @@
      */
     public static final int CALLBACK_TYPE_ALL_MATCHES_AUTO_BATCH = 8;
 
-<<<<<<< HEAD
     /**
      * Provide results to sensor router instead of the apps processor
      * @hide
      */
     public static final int CALLBACK_TYPE_SENSOR_ROUTING = 9;
 
-    /**
-     * Minimum report delay for {@link ScanSettings#CALLBACK_TYPE_ALL_MATCHES_AUTO_BATCH}.
-     */
-=======
     /** Minimum report delay for {@link ScanSettings#CALLBACK_TYPE_ALL_MATCHES_AUTO_BATCH}. */
->>>>>>> 39a8dae9
     public static final long AUTO_BATCH_MIN_REPORT_DELAY_MILLIS = 1000 * 60 * 10;
 
     /**
