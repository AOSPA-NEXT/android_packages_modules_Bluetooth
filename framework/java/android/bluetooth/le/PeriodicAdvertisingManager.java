--- conflicted
+++ resolved
@@ -324,25 +324,16 @@
             }
 
             public void onSyncTransferred(BluetoothDevice device, int status) {
-<<<<<<< HEAD
-                handler.post(new Runnable() {
-                    @Override
-                    public void run() {
-                        callback.onSyncTransferred(device, status);
-                        // App can still unregister the sync until notified it's lost.
-                        // Remove callback after app was notifed.
-                        //mCallbackWrappers.remove(callback);
-                    }
-                });
-=======
                 handler.post(
                         new Runnable() {
                             @Override
                             public void run() {
                                 callback.onSyncTransferred(device, status);
-                            }
-                        });
->>>>>>> 39a8dae9
+                                // App can still unregister the sync until notified it's lost.
+                                // Remove callback after app was notifed.
+                                //mCallbackWrappers.remove(callback);
+                            }
+                        });
             }
 
             public void onBigInfoAdvertisingReport(int syncHandle, boolean encrypted) {
