--- conflicted
+++ resolved
@@ -52,18 +52,13 @@
  */
 public final class ScanFilter implements Parcelable {
 
-<<<<<<< HEAD
     /**
     * Provide TDS data scan results for WiFi Alliance Org id
     * @hide
     */
     public static final int WIFI_ALLIANCE_ORG_ID = 2;
 
-    @Nullable
-    private final String mDeviceName;
-=======
     @Nullable private final String mDeviceName;
->>>>>>> 39a8dae9
 
     @Nullable private final String mDeviceAddress;
 
@@ -103,16 +98,6 @@
     /** @hide */
     public static final ScanFilter EMPTY = new ScanFilter.Builder().build();
 
-<<<<<<< HEAD
-    private ScanFilter(String name, String deviceAddress, ParcelUuid uuid, ParcelUuid uuidMask,
-            ParcelUuid solicitationUuid, ParcelUuid solicitationUuidMask,
-            ParcelUuid serviceDataUuid, byte[] serviceData, byte[] serviceDataMask,
-            int manufacturerId, byte[] manufacturerData, byte[] manufacturerDataMask,
-            @AddressType int addressType, @Nullable byte[] irk, int advertisingDataType,
-            @Nullable byte[] advertisingData, @Nullable byte[] advertisingDataMask,
-            @Nullable TransportBlockFilter transportBlockFilter, int orgId, int TDSFlags,
-            int TDSFlagsMask, byte[] wifiNANHash, boolean groupBasedFiltering) {
-=======
     private ScanFilter(
             String name,
             String deviceAddress,
@@ -131,8 +116,12 @@
             int advertisingDataType,
             @Nullable byte[] advertisingData,
             @Nullable byte[] advertisingDataMask,
-            @Nullable TransportBlockFilter transportBlockFilter) {
->>>>>>> 39a8dae9
+            @Nullable TransportBlockFilter transportBlockFilter,
+            int orgId,
+            int TDSFlags,
+            int TDSFlagsMask,
+            byte[] wifiNANHash,
+            boolean groupBasedFiltering) {
         mDeviceName = name;
         mServiceUuid = uuid;
         mServiceUuidMask = uuidMask;
@@ -369,33 +358,10 @@
                                 in.readTypedObject(TransportBlockFilter.CREATOR));
                     }
 
-<<<<<<< HEAD
-            int orgId = in.readInt();
-            if(in.readInt() == 1) {
-                int tdsFlags = in.readInt();
-                int tdsFlagsMask = in.readInt();
-                if (in.readInt() == 1) {
-                    int wifiNANHashLength = in.readInt();
-                    byte[] wifiNanHash = new byte[wifiNANHashLength];
-                    in.readByteArray(wifiNanHash);
-                    builder.setTransportDiscoveryData(orgId, tdsFlags, tdsFlagsMask,
-                            wifiNanHash);
-                }
-                else {
-                    builder.setTransportDiscoveryData(orgId, tdsFlags, tdsFlagsMask, null);
-                }
-            }
-
-            boolean groupBasedFiltering = in.readBoolean();
-            builder.setGroupBasedFiltering(groupBasedFiltering);
-            return builder.build();
-        }
-    };
-=======
                     return builder.build();
                 }
             };
->>>>>>> 39a8dae9
+
 
     /** Returns the filter set the device name field of Bluetooth advertisement data. */
     @Nullable
@@ -486,7 +452,6 @@
     }
 
     /**
-<<<<<<< HEAD
      * @hide
      * Returns the organization id. -1 if the organization id is not set.
      */
@@ -526,17 +491,10 @@
     }
 
     /**
-     * Returns the advertising data type of this filter.
-     * Returns {@link ScanRecord#DATA_TYPE_NONE} if the type is not set.
-     * The values of advertising data type are defined in the Bluetooth Generic Access Profile
-     * (https://www.bluetooth.com/specifications/assigned-numbers/)
-    */
-=======
      * Returns the advertising data type of this filter. Returns {@link ScanRecord#DATA_TYPE_NONE}
      * if the type is not set. The values of advertising data type are defined in the Bluetooth
      * Generic Access Profile (https://www.bluetooth.com/specifications/assigned-numbers/)
      */
->>>>>>> 39a8dae9
     @AdvertisingDataType
     public int getAdvertisingDataType() {
         return mAdvertisingDataType;
@@ -771,17 +729,20 @@
                 + Arrays.toString(mAdvertisingData)
                 + ", mAdvertisingDataMask="
                 + Arrays.toString(mAdvertisingDataMask)
-<<<<<<< HEAD
-                + ", mTransportBlockFilter=" + mTransportBlockFilter + "]"
-                + ", mOrganizationId=" + mOrgId + ", mTDSFlags=" + mTDSFlags
-                + ", mTDSFlagsMask=" + mTDSFlagsMask
-                + ", mWifiNANHash=" + Arrays.toString(mWifiNANHash) +"]"
-                + ", mGroupBasedFiltering=" + mGroupBasedFiltering;
-=======
                 + ", mTransportBlockFilter="
                 + mTransportBlockFilter
-                + "]";
->>>>>>> 39a8dae9
+                + "]"
+                + ", mOrganizationId="
+                + mOrgId
+                + ", mTDSFlags="
+                + mTDSFlags
+                + ", mTDSFlagsMask="
+                + mTDSFlagsMask
+                + ", mWifiNANHash="
+                + Arrays.toString(mWifiNANHash)
+                +"]"
+                + ", mGroupBasedFiltering="
+                + mGroupBasedFiltering;
     }
 
     @Override
@@ -879,21 +840,14 @@
         private byte[] mAdvertisingDataMask;
 
         private TransportBlockFilter mTransportBlockFilter = null;
-<<<<<<< HEAD
         private int mOrgId = -1;
         private int mTDSFlags = -1;
         private int mTDSFlagsMask = -1;
         private byte[] mWifiNANHash;
 
         private boolean mGroupBasedFiltering;
-        
-        /**
-         * Set filter on device name.
-         */
-=======
 
         /** Set filter on device name. */
->>>>>>> 39a8dae9
         public Builder setDeviceName(String deviceName) {
             mDeviceName = deviceName;
             return this;
@@ -1323,15 +1277,6 @@
          * @throws IllegalArgumentException If the filter cannot be built.
          */
         public ScanFilter build() {
-<<<<<<< HEAD
-            return new ScanFilter(mDeviceName, mDeviceAddress, mServiceUuid, mUuidMask,
-                    mServiceSolicitationUuid, mServiceSolicitationUuidMask, mServiceDataUuid,
-                    mServiceData, mServiceDataMask, mManufacturerId, mManufacturerData,
-                    mManufacturerDataMask, mAddressType, mIrk, mAdvertisingDataType,
-                    mAdvertisingData, mAdvertisingDataMask, mTransportBlockFilter,
-                    mOrgId, mTDSFlags, mTDSFlagsMask, mWifiNANHash,
-                    mGroupBasedFiltering);
-=======
             return new ScanFilter(
                     mDeviceName,
                     mDeviceAddress,
@@ -1350,8 +1295,12 @@
                     mAdvertisingDataType,
                     mAdvertisingData,
                     mAdvertisingDataMask,
-                    mTransportBlockFilter);
->>>>>>> 39a8dae9
+                    mTransportBlockFilter,
+                    mOrgId,
+                    mTDSFlags,
+                    mTDSFlagsMask,
+                    mWifiNANHash,
+                    mGroupBasedFiltering);
         }
     }
 }