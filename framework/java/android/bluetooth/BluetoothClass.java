--- conflicted
+++ resolved
@@ -114,13 +114,11 @@
 
         /** Represent devices LE audio service */
         public static final int LE_AUDIO = 0x004000;
-<<<<<<< HEAD
+
         /**
           * @hide
           */
         public static final int GROUP = 0x008000;
-=======
->>>>>>> 39a8dae9
 
         public static final int POSITIONING = 0x010000;
         public static final int NETWORKING = 0x020000;
