--- conflicted
+++ resolved
@@ -3729,7 +3729,10 @@
                 BluetoothLeAudio leAudio = (BluetoothLeAudio) proxy;
                 leAudio.close();
                 break;
-<<<<<<< HEAD
+            case BluetoothProfile.LE_AUDIO_BROADCAST:
+                BluetoothLeBroadcast leAudioBroadcast = (BluetoothLeBroadcast) proxy;
+                leAudioBroadcast.close();
+                break;
             case BluetoothProfile.GROUP_CLIENT:
                 BluetoothDeviceGroup groupClient = (BluetoothDeviceGroup) proxy;
                 groupClient.close();
@@ -3737,11 +3740,6 @@
             case BluetoothProfile.VCP:
                 BluetoothVcp vcp = (BluetoothVcp) proxy;
                 vcp.close();
-=======
-            case BluetoothProfile.LE_AUDIO_BROADCAST:
-                BluetoothLeBroadcast leAudioBroadcast = (BluetoothLeBroadcast) proxy;
-                leAudioBroadcast.close();
->>>>>>> 6c897e52
                 break;
             case BluetoothProfile.VOLUME_CONTROL:
                 BluetoothVolumeControl vcs = (BluetoothVolumeControl) proxy;
