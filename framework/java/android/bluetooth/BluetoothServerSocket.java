--- conflicted
+++ resolved
@@ -203,13 +203,8 @@
     /**
      * Returns the assigned dynamic protocol/service multiplexer (PSM) value for the listening L2CAP
      * Connection-oriented Channel (CoC) server socket. This server socket must be returned by the
-<<<<<<< HEAD
-     * {#link BluetoothAdapter.listenUsingL2capChannel()} or {#link
+     * {@link BluetoothAdapter.listenUsingL2capChannel()} or {@link
      * BluetoothAdapter.listenUsingInsecureL2capChannel()}. The returned value is undefined if this
-=======
-     * {@link BluetoothAdapter.listenUsingL2capCoc(int)} or {@link
-     * BluetoothAdapter.listenUsingInsecureL2capCoc(int)}. The returned value is undefined if this
->>>>>>> ee9e4f6b
      * method is called on non-L2CAP server sockets.
      *
      * @return the assigned PSM or LE_PSM value depending on transport
