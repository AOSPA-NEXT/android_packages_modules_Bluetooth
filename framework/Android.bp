--- conflicted
+++ resolved
@@ -123,21 +123,7 @@
     srcs: ["jarjar-rules.txt"],
 }
 
-<<<<<<< HEAD
-java_api_contribution {
-    name: "framework-bluetooth-public-stubs",
-    api_surface: "public",
-    api_file: "api/current.txt",
-    visibility: [
-        "//build/orchestrator/apis",
-    ],
-}
-
-platform_compat_config
-{
-=======
 platform_compat_config {
->>>>>>> 52213c00
     name: "framework-bluetooth-compat-config",
     src: ":framework-bluetooth",
 }