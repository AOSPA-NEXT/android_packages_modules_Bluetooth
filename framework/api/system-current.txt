// Signature format: 2.0
package android.bluetooth {

  public final class BluetoothA2dp implements android.bluetooth.BluetoothProfile {
    method @RequiresPermission(allOf={android.Manifest.permission.BLUETOOTH_CONNECT, android.Manifest.permission.BLUETOOTH_PRIVILEGED}) public void disableOptionalCodecs(@NonNull android.bluetooth.BluetoothDevice);
    method @RequiresPermission(allOf={android.Manifest.permission.BLUETOOTH_CONNECT, android.Manifest.permission.BLUETOOTH_PRIVILEGED}) public void enableOptionalCodecs(@NonNull android.bluetooth.BluetoothDevice);
    method @Nullable @RequiresPermission(android.Manifest.permission.BLUETOOTH_CONNECT) public android.bluetooth.BluetoothDevice getActiveDevice();
    method @Nullable @RequiresPermission(allOf={android.Manifest.permission.BLUETOOTH_CONNECT, android.Manifest.permission.BLUETOOTH_PRIVILEGED}) public android.bluetooth.BufferConstraints getBufferConstraints();
    method @Nullable @RequiresPermission(allOf={android.Manifest.permission.BLUETOOTH_CONNECT, android.Manifest.permission.BLUETOOTH_PRIVILEGED}) public android.bluetooth.BluetoothCodecStatus getCodecStatus(@NonNull android.bluetooth.BluetoothDevice);
    method @RequiresPermission(allOf={android.Manifest.permission.BLUETOOTH_CONNECT, android.Manifest.permission.BLUETOOTH_PRIVILEGED}) public int getConnectionPolicy(@NonNull android.bluetooth.BluetoothDevice);
    method @RequiresPermission(allOf={android.Manifest.permission.BLUETOOTH_CONNECT, android.Manifest.permission.BLUETOOTH_PRIVILEGED}) public int getDynamicBufferSupport();
    method @RequiresPermission(allOf={android.Manifest.permission.BLUETOOTH_CONNECT, android.Manifest.permission.BLUETOOTH_PRIVILEGED}) public int isOptionalCodecsEnabled(@NonNull android.bluetooth.BluetoothDevice);
    method @RequiresPermission(allOf={android.Manifest.permission.BLUETOOTH_CONNECT, android.Manifest.permission.BLUETOOTH_PRIVILEGED}) public int isOptionalCodecsSupported(@NonNull android.bluetooth.BluetoothDevice);
    method @RequiresPermission(allOf={android.Manifest.permission.BLUETOOTH_CONNECT, android.Manifest.permission.BLUETOOTH_PRIVILEGED}) public void setAvrcpAbsoluteVolume(int);
    method @RequiresPermission(allOf={android.Manifest.permission.BLUETOOTH_CONNECT, android.Manifest.permission.BLUETOOTH_PRIVILEGED}) public boolean setBufferLengthMillis(int, int);
    method @RequiresPermission(allOf={android.Manifest.permission.BLUETOOTH_CONNECT, android.Manifest.permission.BLUETOOTH_PRIVILEGED}) public void setCodecConfigPreference(@NonNull android.bluetooth.BluetoothDevice, @NonNull android.bluetooth.BluetoothCodecConfig);
    method @RequiresPermission(allOf={android.Manifest.permission.BLUETOOTH_CONNECT, android.Manifest.permission.BLUETOOTH_PRIVILEGED}) public boolean setConnectionPolicy(@NonNull android.bluetooth.BluetoothDevice, int);
    method @RequiresPermission(allOf={android.Manifest.permission.BLUETOOTH_CONNECT, android.Manifest.permission.BLUETOOTH_PRIVILEGED}) public void setOptionalCodecsEnabled(@NonNull android.bluetooth.BluetoothDevice, int);
    field @RequiresPermission(android.Manifest.permission.BLUETOOTH_CONNECT) public static final String ACTION_ACTIVE_DEVICE_CHANGED = "android.bluetooth.a2dp.profile.action.ACTIVE_DEVICE_CHANGED";
    field @RequiresPermission(android.Manifest.permission.BLUETOOTH_CONNECT) public static final String ACTION_CODEC_CONFIG_CHANGED = "android.bluetooth.a2dp.profile.action.CODEC_CONFIG_CHANGED";
    field public static final int DYNAMIC_BUFFER_SUPPORT_A2DP_OFFLOAD = 1; // 0x1
    field public static final int DYNAMIC_BUFFER_SUPPORT_A2DP_SOFTWARE_ENCODING = 2; // 0x2
    field public static final int DYNAMIC_BUFFER_SUPPORT_NONE = 0; // 0x0
    field public static final int OPTIONAL_CODECS_NOT_SUPPORTED = 0; // 0x0
    field public static final int OPTIONAL_CODECS_PREF_DISABLED = 0; // 0x0
    field public static final int OPTIONAL_CODECS_PREF_ENABLED = 1; // 0x1
    field public static final int OPTIONAL_CODECS_PREF_UNKNOWN = -1; // 0xffffffff
    field public static final int OPTIONAL_CODECS_SUPPORTED = 1; // 0x1
    field public static final int OPTIONAL_CODECS_SUPPORT_UNKNOWN = -1; // 0xffffffff
  }

  public final class BluetoothA2dpSink implements android.bluetooth.BluetoothProfile {
    method public void finalize();
    method @RequiresPermission(android.Manifest.permission.BLUETOOTH_CONNECT) public java.util.List<android.bluetooth.BluetoothDevice> getConnectedDevices();
    method @RequiresPermission(allOf={android.Manifest.permission.BLUETOOTH_CONNECT, android.Manifest.permission.BLUETOOTH_PRIVILEGED}) public int getConnectionPolicy(@NonNull android.bluetooth.BluetoothDevice);
    method @RequiresPermission(android.Manifest.permission.BLUETOOTH_CONNECT) public int getConnectionState(android.bluetooth.BluetoothDevice);
    method @RequiresPermission(android.Manifest.permission.BLUETOOTH_CONNECT) public java.util.List<android.bluetooth.BluetoothDevice> getDevicesMatchingConnectionStates(int[]);
    method @RequiresPermission(allOf={android.Manifest.permission.BLUETOOTH_CONNECT, android.Manifest.permission.BLUETOOTH_PRIVILEGED}) public boolean isAudioPlaying(@NonNull android.bluetooth.BluetoothDevice);
    method @RequiresPermission(allOf={android.Manifest.permission.BLUETOOTH_CONNECT, android.Manifest.permission.BLUETOOTH_PRIVILEGED}) public boolean setConnectionPolicy(@NonNull android.bluetooth.BluetoothDevice, int);
    field @RequiresPermission(android.Manifest.permission.BLUETOOTH_CONNECT) public static final String ACTION_CONNECTION_STATE_CHANGED = "android.bluetooth.a2dp-sink.profile.action.CONNECTION_STATE_CHANGED";
  }

  public final class BluetoothActivityEnergyInfo implements android.os.Parcelable {
    method public int describeContents();
    method public int getBluetoothStackState();
    method public long getControllerEnergyUsed();
    method public long getControllerIdleTimeMillis();
    method public long getControllerRxTimeMillis();
    method public long getControllerTxTimeMillis();
    method public long getTimestampMillis();
    method @NonNull public java.util.List<android.bluetooth.UidTraffic> getUidTraffic();
    method public boolean isValid();
    method public void writeToParcel(android.os.Parcel, int);
    field public static final int BT_STACK_STATE_INVALID = 0; // 0x0
    field public static final int BT_STACK_STATE_STATE_ACTIVE = 1; // 0x1
    field public static final int BT_STACK_STATE_STATE_IDLE = 3; // 0x3
    field public static final int BT_STACK_STATE_STATE_SCANNING = 2; // 0x2
    field @NonNull public static final android.os.Parcelable.Creator<android.bluetooth.BluetoothActivityEnergyInfo> CREATOR;
  }

  public final class BluetoothAdapter {
    method @RequiresPermission(allOf={android.Manifest.permission.BLUETOOTH_CONNECT, android.Manifest.permission.BLUETOOTH_PRIVILEGED}) public boolean addOnMetadataChangedListener(@NonNull android.bluetooth.BluetoothDevice, @NonNull java.util.concurrent.Executor, @NonNull android.bluetooth.BluetoothAdapter.OnMetadataChangedListener);
    method @RequiresPermission(allOf={android.Manifest.permission.BLUETOOTH_CONNECT, android.Manifest.permission.BLUETOOTH_PRIVILEGED}) public boolean clearBluetooth();
    method @RequiresPermission(allOf={android.Manifest.permission.BLUETOOTH_CONNECT, android.Manifest.permission.BLUETOOTH_PRIVILEGED}) public boolean disable(boolean);
    method @RequiresPermission(android.Manifest.permission.BLUETOOTH_CONNECT) public boolean disableBLE();
    method @RequiresPermission(android.Manifest.permission.BLUETOOTH_CONNECT) public boolean enableBLE();
    method @RequiresPermission(android.Manifest.permission.BLUETOOTH_CONNECT) public boolean enableNoAutoConnect();
    method @RequiresPermission(allOf={android.Manifest.permission.BLUETOOTH_CONNECT, android.Manifest.permission.BLUETOOTH_PRIVILEGED}) public void generateLocalOobData(int, @NonNull java.util.concurrent.Executor, @NonNull android.bluetooth.BluetoothAdapter.OobDataCallback);
    method @NonNull @RequiresPermission(allOf={android.Manifest.permission.BLUETOOTH_CONNECT, android.Manifest.permission.BLUETOOTH_PRIVILEGED}) public java.util.List<android.bluetooth.BluetoothDevice> getActiveDevices(int);
    method @RequiresPermission(android.Manifest.permission.BLUETOOTH_PRIVILEGED) public int getBluetoothHciSnoopLoggingMode();
    method public int getConnectionState();
    method @RequiresPermission(allOf={android.Manifest.permission.BLUETOOTH_CONNECT, android.Manifest.permission.BLUETOOTH_PRIVILEGED}) public long getDiscoveryEndMillis();
    method @Nullable @RequiresPermission(allOf={android.Manifest.permission.BLUETOOTH_CONNECT, android.Manifest.permission.BLUETOOTH_PRIVILEGED}) public android.bluetooth.le.DistanceMeasurementManager getDistanceMeasurementManager();
    method @NonNull @RequiresPermission(allOf={android.Manifest.permission.BLUETOOTH_CONNECT, android.Manifest.permission.BLUETOOTH_PRIVILEGED}) public java.util.List<android.bluetooth.BluetoothDevice> getMostRecentlyConnectedDevices();
    method @RequiresPermission(allOf={android.Manifest.permission.BLUETOOTH_SCAN, android.Manifest.permission.BLUETOOTH_PRIVILEGED}) public int getOffloadedTransportDiscoveryDataScanSupported();
    method @NonNull @RequiresPermission(allOf={android.Manifest.permission.BLUETOOTH_CONNECT, android.Manifest.permission.BLUETOOTH_PRIVILEGED}) public android.os.Bundle getPreferredAudioProfiles(@NonNull android.bluetooth.BluetoothDevice);
    method @NonNull @RequiresPermission(allOf={android.Manifest.permission.BLUETOOTH_CONNECT, android.Manifest.permission.BLUETOOTH_PRIVILEGED}) public java.util.List<java.lang.Integer> getSupportedProfiles();
    method @NonNull @RequiresPermission(android.Manifest.permission.BLUETOOTH_CONNECT) public java.util.List<android.os.ParcelUuid> getUuidsList();
    method @FlaggedApi("com.android.bluetooth.flags.auto_on_feature") @RequiresPermission(android.Manifest.permission.BLUETOOTH_PRIVILEGED) public boolean isAutoOnEnabled();
    method @FlaggedApi("com.android.bluetooth.flags.auto_on_feature") @RequiresPermission(android.Manifest.permission.BLUETOOTH_PRIVILEGED) public boolean isAutoOnSupported();
    method public boolean isBleScanAlwaysAvailable();
    method @RequiresPermission(android.Manifest.permission.BLUETOOTH_CONNECT) public boolean isBroadcastActive();
    method @RequiresPermission(allOf={android.Manifest.permission.BLUETOOTH_CONNECT, android.Manifest.permission.BLUETOOTH_PRIVILEGED}) public int isDistanceMeasurementSupported();
    method public boolean isLeEnabled();
    method @NonNull public static String nameForState(int);
    method @RequiresPermission(allOf={android.Manifest.permission.BLUETOOTH_CONNECT, android.Manifest.permission.BLUETOOTH_PRIVILEGED}) public int notifyActiveDeviceChangeApplied(@NonNull android.bluetooth.BluetoothDevice);
    method @RequiresPermission(allOf={android.Manifest.permission.BLUETOOTH_CONNECT, android.Manifest.permission.BLUETOOTH_PRIVILEGED}) public boolean registerBluetoothConnectionCallback(@NonNull java.util.concurrent.Executor, @NonNull android.bluetooth.BluetoothAdapter.BluetoothConnectionCallback);
    method @RequiresPermission(allOf={android.Manifest.permission.BLUETOOTH_CONNECT, android.Manifest.permission.BLUETOOTH_PRIVILEGED}) public int registerBluetoothQualityReportReadyCallback(@NonNull java.util.concurrent.Executor, @NonNull android.bluetooth.BluetoothAdapter.BluetoothQualityReportReadyCallback);
    method @RequiresPermission(allOf={android.Manifest.permission.BLUETOOTH_CONNECT, android.Manifest.permission.BLUETOOTH_PRIVILEGED}) public int registerPreferredAudioProfilesChangedCallback(@NonNull java.util.concurrent.Executor, @NonNull android.bluetooth.BluetoothAdapter.PreferredAudioProfilesChangedCallback);
    method @RequiresPermission(allOf={android.Manifest.permission.BLUETOOTH_CONNECT, android.Manifest.permission.BLUETOOTH_PRIVILEGED, android.Manifest.permission.MODIFY_PHONE_STATE}) public boolean removeActiveDevice(int);
    method @RequiresPermission(allOf={android.Manifest.permission.BLUETOOTH_CONNECT, android.Manifest.permission.BLUETOOTH_PRIVILEGED}) public boolean removeOnMetadataChangedListener(@NonNull android.bluetooth.BluetoothDevice, @NonNull android.bluetooth.BluetoothAdapter.OnMetadataChangedListener);
    method @RequiresPermission(allOf={android.Manifest.permission.BLUETOOTH_CONNECT, android.Manifest.permission.BLUETOOTH_PRIVILEGED}) public void requestControllerActivityEnergyInfo(@NonNull java.util.concurrent.Executor, @NonNull android.bluetooth.BluetoothAdapter.OnBluetoothActivityEnergyInfoCallback);
    method @NonNull @RequiresPermission(allOf={android.Manifest.permission.BLUETOOTH_CONNECT, android.Manifest.permission.BLUETOOTH_PRIVILEGED}) public android.bluetooth.BluetoothSocket retrieveConnectedRfcommSocket(@NonNull java.util.UUID);
    method @RequiresPermission(allOf={android.Manifest.permission.BLUETOOTH_CONNECT, android.Manifest.permission.BLUETOOTH_PRIVILEGED, android.Manifest.permission.MODIFY_PHONE_STATE}) public boolean setActiveDevice(@NonNull android.bluetooth.BluetoothDevice, int);
    method @FlaggedApi("com.android.bluetooth.flags.auto_on_feature") @RequiresPermission(android.Manifest.permission.BLUETOOTH_PRIVILEGED) public void setAutoOnEnabled(boolean);
    method @RequiresPermission(android.Manifest.permission.BLUETOOTH_PRIVILEGED) public int setBluetoothHciSnoopLoggingMode(int);
    method @RequiresPermission(allOf={android.Manifest.permission.BLUETOOTH_SCAN, android.Manifest.permission.BLUETOOTH_PRIVILEGED}) public int setDiscoverableTimeout(@NonNull java.time.Duration);
    method @RequiresPermission(allOf={android.Manifest.permission.BLUETOOTH_CONNECT, android.Manifest.permission.BLUETOOTH_PRIVILEGED}) public int setPreferredAudioProfiles(@NonNull android.bluetooth.BluetoothDevice, @NonNull android.os.Bundle);
    method @RequiresPermission(allOf={android.Manifest.permission.BLUETOOTH_SCAN, android.Manifest.permission.BLUETOOTH_PRIVILEGED}) public int setScanMode(int);
    method @RequiresPermission(allOf={android.Manifest.permission.BLUETOOTH_CONNECT, android.Manifest.permission.BLUETOOTH_PRIVILEGED}) public int startRfcommServer(@NonNull String, @NonNull java.util.UUID, @NonNull android.app.PendingIntent);
    method @RequiresPermission(allOf={android.Manifest.permission.BLUETOOTH_CONNECT, android.Manifest.permission.BLUETOOTH_PRIVILEGED}) public int stopRfcommServer(@NonNull java.util.UUID);
    method @RequiresPermission(allOf={android.Manifest.permission.BLUETOOTH_CONNECT, android.Manifest.permission.BLUETOOTH_PRIVILEGED}) public boolean unregisterBluetoothConnectionCallback(@NonNull android.bluetooth.BluetoothAdapter.BluetoothConnectionCallback);
    method @RequiresPermission(allOf={android.Manifest.permission.BLUETOOTH_CONNECT, android.Manifest.permission.BLUETOOTH_PRIVILEGED}) public int unregisterBluetoothQualityReportReadyCallback(@NonNull android.bluetooth.BluetoothAdapter.BluetoothQualityReportReadyCallback);
    method @RequiresPermission(allOf={android.Manifest.permission.BLUETOOTH_CONNECT, android.Manifest.permission.BLUETOOTH_PRIVILEGED}) public int unregisterPreferredAudioProfilesChangedCallback(@NonNull android.bluetooth.BluetoothAdapter.PreferredAudioProfilesChangedCallback);
    field @FlaggedApi("com.android.bluetooth.flags.auto_on_feature") @RequiresPermission(android.Manifest.permission.BLUETOOTH_PRIVILEGED) public static final String ACTION_AUTO_ON_STATE_CHANGED = "android.bluetooth.action.AUTO_ON_STATE_CHANGED";
    field public static final String ACTION_BLE_STATE_CHANGED = "android.bluetooth.adapter.action.BLE_STATE_CHANGED";
    field public static final String ACTION_REQUEST_BLE_SCAN_ALWAYS_AVAILABLE = "android.bluetooth.adapter.action.REQUEST_BLE_SCAN_ALWAYS_AVAILABLE";
    field @RequiresPermission(android.Manifest.permission.BLUETOOTH_CONNECT) public static final String ACTION_REQUEST_DISABLE = "android.bluetooth.adapter.action.REQUEST_DISABLE";
    field public static final int ACTIVE_DEVICE_ALL = 2; // 0x2
    field public static final int ACTIVE_DEVICE_AUDIO = 0; // 0x0
    field public static final int ACTIVE_DEVICE_PHONE_CALL = 1; // 0x1
    field public static final String AUDIO_MODE_DUPLEX = "audio_mode_duplex";
    field public static final String AUDIO_MODE_OUTPUT_ONLY = "audio_mode_output_only";
    field @FlaggedApi("com.android.bluetooth.flags.auto_on_feature") public static final int AUTO_ON_STATE_DISABLED = 1; // 0x1
    field @FlaggedApi("com.android.bluetooth.flags.auto_on_feature") public static final int AUTO_ON_STATE_ENABLED = 2; // 0x2
    field public static final int BT_SNOOP_LOG_MODE_DISABLED = 0; // 0x0
    field public static final int BT_SNOOP_LOG_MODE_FILTERED = 1; // 0x1
    field public static final int BT_SNOOP_LOG_MODE_FULL = 2; // 0x2
    field @FlaggedApi("com.android.bluetooth.flags.auto_on_feature") public static final String EXTRA_AUTO_ON_STATE = "android.bluetooth.extra.AUTO_ON_STATE";
    field public static final String EXTRA_RFCOMM_LISTENER_ID = "android.bluetooth.adapter.extra.RFCOMM_LISTENER_ID";
    field public static final int STATE_BLE_ON = 15; // 0xf
  }

  public abstract static class BluetoothAdapter.BluetoothConnectionCallback {
    ctor public BluetoothAdapter.BluetoothConnectionCallback();
    method @NonNull public static String disconnectReasonToString(int);
    method public void onDeviceConnected(@NonNull android.bluetooth.BluetoothDevice);
    method public void onDeviceDisconnected(@NonNull android.bluetooth.BluetoothDevice, int);
  }

  public static interface BluetoothAdapter.BluetoothQualityReportReadyCallback {
    method public void onBluetoothQualityReportReady(@NonNull android.bluetooth.BluetoothDevice, @NonNull android.bluetooth.BluetoothQualityReport, int);
  }

  public static interface BluetoothAdapter.OnBluetoothActivityEnergyInfoCallback {
    method public void onBluetoothActivityEnergyInfoAvailable(@NonNull android.bluetooth.BluetoothActivityEnergyInfo);
    method public void onBluetoothActivityEnergyInfoError(int);
  }

  public static interface BluetoothAdapter.OnMetadataChangedListener {
    method public void onMetadataChanged(@NonNull android.bluetooth.BluetoothDevice, int, @Nullable byte[]);
  }

  public static interface BluetoothAdapter.OobDataCallback {
    method public void onError(int);
    method public void onOobData(int, @NonNull android.bluetooth.OobData);
  }

  public static interface BluetoothAdapter.PreferredAudioProfilesChangedCallback {
    method public void onPreferredAudioProfilesChanged(@NonNull android.bluetooth.BluetoothDevice, @NonNull android.os.Bundle, int);
  }

  public static class BluetoothAssignedNumbers.OrganizationId {
    field public static final int BLUETOOTH_SIG = 1; // 0x1
    field public static final int WIFI_ALLIANCE_NEIGHBOR_AWARENESS_NETWORKING = 2; // 0x2
    field public static final int WIFI_ALLIANCE_SERVICE_ADVERTISEMENT = 3; // 0x3
  }

  public final class BluetoothClass implements android.os.Parcelable {
    field public static final int PROFILE_A2DP_SINK = 6; // 0x6
    field public static final int PROFILE_NAP = 5; // 0x5
    field public static final int PROFILE_OPP = 2; // 0x2
    field public static final int PROFILE_PANU = 4; // 0x4
  }

  @FlaggedApi("com.android.bluetooth.flags.a2dp_offload_codec_extensibility") public final class BluetoothCodecType implements android.os.Parcelable {
    ctor public BluetoothCodecType(int, long, @NonNull String);
    method @FlaggedApi("com.android.bluetooth.flags.a2dp_offload_codec_extensibility") @Nullable public static android.bluetooth.BluetoothCodecType createFromType(int);
  }

  public final class BluetoothCsipSetCoordinator implements java.lang.AutoCloseable android.bluetooth.BluetoothProfile {
    method @NonNull @RequiresPermission(android.Manifest.permission.BLUETOOTH_PRIVILEGED) public java.util.List<java.lang.Integer> getAllGroupIds(@Nullable android.os.ParcelUuid);
    method @RequiresPermission(android.Manifest.permission.BLUETOOTH_PRIVILEGED) public int getConnectionPolicy(@Nullable android.bluetooth.BluetoothDevice);
    method @NonNull @RequiresPermission(android.Manifest.permission.BLUETOOTH_PRIVILEGED) public java.util.Map<java.lang.Integer,android.os.ParcelUuid> getGroupUuidMapByDevice(@Nullable android.bluetooth.BluetoothDevice);
    method @Nullable @RequiresPermission(android.Manifest.permission.BLUETOOTH_PRIVILEGED) public java.util.UUID lockGroup(int, @NonNull java.util.concurrent.Executor, @NonNull android.bluetooth.BluetoothCsipSetCoordinator.ClientLockCallback);
    method @RequiresPermission(android.Manifest.permission.BLUETOOTH_PRIVILEGED) public boolean setConnectionPolicy(@Nullable android.bluetooth.BluetoothDevice, int);
    method @RequiresPermission(android.Manifest.permission.BLUETOOTH_PRIVILEGED) public boolean unlockGroup(@NonNull java.util.UUID);
    field @RequiresPermission(android.Manifest.permission.BLUETOOTH_PRIVILEGED) public static final String ACTION_CSIS_DEVICE_AVAILABLE = "android.bluetooth.action.CSIS_DEVICE_AVAILABLE";
    field @RequiresPermission(android.Manifest.permission.BLUETOOTH_PRIVILEGED) public static final String ACTION_CSIS_SET_MEMBER_AVAILABLE = "android.bluetooth.action.CSIS_SET_MEMBER_AVAILABLE";
    field public static final String EXTRA_CSIS_GROUP_ID = "android.bluetooth.extra.CSIS_GROUP_ID";
    field public static final int GROUP_ID_INVALID = -1; // 0xffffffff
  }

  public static interface BluetoothCsipSetCoordinator.ClientLockCallback {
    method public void onGroupLockSet(int, int, boolean);
  }

  public final class BluetoothDevice implements android.os.Parcelable {
    method @RequiresPermission(allOf={android.Manifest.permission.BLUETOOTH_CONNECT, android.Manifest.permission.BLUETOOTH_PRIVILEGED}) public boolean canBondWithoutDialog();
    method @RequiresPermission(android.Manifest.permission.BLUETOOTH_CONNECT) public boolean cancelBondProcess();
    method @RequiresPermission(allOf={android.Manifest.permission.BLUETOOTH_CONNECT, android.Manifest.permission.BLUETOOTH_PRIVILEGED, android.Manifest.permission.MODIFY_PHONE_STATE}) public int connect();
    method @RequiresPermission(android.Manifest.permission.BLUETOOTH_CONNECT) public boolean createBond(int);
    method @RequiresPermission(android.Manifest.permission.BLUETOOTH_CONNECT) public boolean createBondOutOfBand(int, @Nullable android.bluetooth.OobData, @Nullable android.bluetooth.OobData);
    method @RequiresPermission(allOf={android.Manifest.permission.BLUETOOTH_CONNECT, android.Manifest.permission.BLUETOOTH_PRIVILEGED}) public int disconnect();
    method @RequiresPermission(allOf={android.Manifest.permission.BLUETOOTH_CONNECT, android.Manifest.permission.BLUETOOTH_PRIVILEGED}) public boolean fetchUuidsWithSdp(int);
    method @FlaggedApi("com.android.bluetooth.flags.metadata_api_inactive_audio_device_upon_connection") @RequiresPermission(allOf={android.Manifest.permission.BLUETOOTH_CONNECT, android.Manifest.permission.BLUETOOTH_PRIVILEGED}) public int getActiveAudioDevicePolicy();
    method @NonNull @RequiresPermission(android.Manifest.permission.BLUETOOTH_PRIVILEGED) public String getAnonymizedAddress();
    method @IntRange(from=0xffffff9c, to=100) @RequiresPermission(android.Manifest.permission.BLUETOOTH_CONNECT) public int getBatteryLevel();
    method @RequiresPermission(allOf={android.Manifest.permission.BLUETOOTH_CONNECT, android.Manifest.permission.BLUETOOTH_PRIVILEGED}) public int getConnectionHandle(int);
    method @Nullable @RequiresPermission(allOf={android.Manifest.permission.BLUETOOTH_CONNECT, android.Manifest.permission.BLUETOOTH_PRIVILEGED}) public String getIdentityAddress();
    method @RequiresPermission(android.Manifest.permission.BLUETOOTH_CONNECT) public int getMessageAccessPermission();
    method @Nullable @RequiresPermission(allOf={android.Manifest.permission.BLUETOOTH_CONNECT, android.Manifest.permission.BLUETOOTH_PRIVILEGED}) public byte[] getMetadata(int);
    method @Nullable @RequiresPermission(allOf={android.Manifest.permission.BLUETOOTH_CONNECT, android.Manifest.permission.BLUETOOTH_PRIVILEGED}) public String getPackageNameOfBondingApplication();
    method @RequiresPermission(android.Manifest.permission.BLUETOOTH_CONNECT) public int getPhonebookAccessPermission();
    method @Nullable @RequiresPermission(allOf={android.Manifest.permission.BLUETOOTH_CONNECT, android.Manifest.permission.BLUETOOTH_PRIVILEGED}) public android.bluetooth.BluetoothSinkAudioPolicy getRequestedAudioPolicyAsSink();
    method @RequiresPermission(android.Manifest.permission.BLUETOOTH_CONNECT) public int getSimAccessPermission();
    method @RequiresPermission(android.Manifest.permission.BLUETOOTH_CONNECT) public boolean isBondingInitiatedLocally();
    method @RequiresPermission(android.Manifest.permission.BLUETOOTH_CONNECT) public boolean isConnected();
    method @RequiresPermission(android.Manifest.permission.BLUETOOTH_CONNECT) public boolean isEncrypted();
    method @RequiresPermission(allOf={android.Manifest.permission.BLUETOOTH_CONNECT, android.Manifest.permission.BLUETOOTH_PRIVILEGED}) public boolean isInSilenceMode();
    method @RequiresPermission(allOf={android.Manifest.permission.BLUETOOTH_CONNECT, android.Manifest.permission.BLUETOOTH_PRIVILEGED}) public int isRequestAudioPolicyAsSinkSupported();
    method @RequiresPermission(android.Manifest.permission.BLUETOOTH_PRIVILEGED) public void prepareToEnterProcess(@NonNull android.content.AttributionSource);
    method @RequiresPermission(android.Manifest.permission.BLUETOOTH_CONNECT) public boolean removeBond();
    method @RequiresPermission(allOf={android.Manifest.permission.BLUETOOTH_CONNECT, android.Manifest.permission.BLUETOOTH_PRIVILEGED}) public int requestAudioPolicyAsSink(@NonNull android.bluetooth.BluetoothSinkAudioPolicy);
    method @FlaggedApi("com.android.bluetooth.flags.metadata_api_inactive_audio_device_upon_connection") @RequiresPermission(allOf={android.Manifest.permission.BLUETOOTH_CONNECT, android.Manifest.permission.BLUETOOTH_PRIVILEGED}) public int setActiveAudioDevicePolicy(int);
    method @RequiresPermission(allOf={android.Manifest.permission.BLUETOOTH_CONNECT, android.Manifest.permission.BLUETOOTH_PRIVILEGED}) public boolean setLowLatencyAudioAllowed(boolean);
    method @RequiresPermission(allOf={android.Manifest.permission.BLUETOOTH_CONNECT, android.Manifest.permission.BLUETOOTH_PRIVILEGED}) public boolean setMessageAccessPermission(int);
    method @RequiresPermission(allOf={android.Manifest.permission.BLUETOOTH_CONNECT, android.Manifest.permission.BLUETOOTH_PRIVILEGED}) public boolean setMetadata(int, @NonNull byte[]);
    method @RequiresPermission(allOf={android.Manifest.permission.BLUETOOTH_CONNECT, android.Manifest.permission.BLUETOOTH_PRIVILEGED}) public boolean setPhonebookAccessPermission(int);
    method @RequiresPermission(android.Manifest.permission.BLUETOOTH_CONNECT) public boolean setPin(@NonNull String);
    method @RequiresPermission(allOf={android.Manifest.permission.BLUETOOTH_CONNECT, android.Manifest.permission.BLUETOOTH_PRIVILEGED}) public boolean setSilenceMode(boolean);
    method @RequiresPermission(allOf={android.Manifest.permission.BLUETOOTH_CONNECT, android.Manifest.permission.BLUETOOTH_PRIVILEGED}) public boolean setSimAccessPermission(int);
    field public static final int ACCESS_ALLOWED = 1; // 0x1
    field public static final int ACCESS_REJECTED = 2; // 0x2
    field public static final int ACCESS_UNKNOWN = 0; // 0x0
    field @RequiresPermission(android.Manifest.permission.BLUETOOTH_CONNECT) public static final String ACTION_BATTERY_LEVEL_CHANGED = "android.bluetooth.device.action.BATTERY_LEVEL_CHANGED";
    field @RequiresPermission(android.Manifest.permission.BLUETOOTH_CONNECT) public static final String ACTION_CONNECTION_ACCESS_CANCEL = "android.bluetooth.device.action.CONNECTION_ACCESS_CANCEL";
    field @RequiresPermission(android.Manifest.permission.BLUETOOTH_CONNECT) public static final String ACTION_CONNECTION_ACCESS_REPLY = "android.bluetooth.device.action.CONNECTION_ACCESS_REPLY";
    field @RequiresPermission(android.Manifest.permission.BLUETOOTH_CONNECT) public static final String ACTION_CONNECTION_ACCESS_REQUEST = "android.bluetooth.device.action.CONNECTION_ACCESS_REQUEST";
    field @FlaggedApi("com.android.bluetooth.flags.key_missing_broadcast") @RequiresPermission(allOf={android.Manifest.permission.BLUETOOTH_CONNECT, android.Manifest.permission.BLUETOOTH_PRIVILEGED}) public static final String ACTION_KEY_MISSING = "android.bluetooth.device.action.KEY_MISSING";
    field @RequiresPermission(android.Manifest.permission.BLUETOOTH_CONNECT) public static final String ACTION_PAIRING_CANCEL = "android.bluetooth.device.action.PAIRING_CANCEL";
    field @RequiresPermission(android.Manifest.permission.BLUETOOTH_CONNECT) public static final String ACTION_SILENCE_MODE_CHANGED = "android.bluetooth.device.action.SILENCE_MODE_CHANGED";
    field @RequiresPermission(allOf={android.Manifest.permission.BLUETOOTH_CONNECT, android.Manifest.permission.BLUETOOTH_PRIVILEGED}) public static final String ACTION_SWITCH_BUFFER_SIZE = "android.bluetooth.device.action.SWITCH_BUFFER_SIZE";
    field @FlaggedApi("com.android.bluetooth.flags.metadata_api_inactive_audio_device_upon_connection") public static final int ACTIVE_AUDIO_DEVICE_POLICY_ALL_PROFILES_ACTIVE_UPON_CONNECTION = 1; // 0x1
    field @FlaggedApi("com.android.bluetooth.flags.metadata_api_inactive_audio_device_upon_connection") public static final int ACTIVE_AUDIO_DEVICE_POLICY_ALL_PROFILES_INACTIVE_UPON_CONNECTION = 2; // 0x2
    field @FlaggedApi("com.android.bluetooth.flags.metadata_api_inactive_audio_device_upon_connection") public static final int ACTIVE_AUDIO_DEVICE_POLICY_DEFAULT = 0; // 0x0
    field public static final int BATTERY_LEVEL_BLUETOOTH_OFF = -100; // 0xffffff9c
    field public static final int BATTERY_LEVEL_UNKNOWN = -1; // 0xffffffff
    field public static final int CONNECTION_ACCESS_NO = 2; // 0x2
    field public static final int CONNECTION_ACCESS_YES = 1; // 0x1
    field @FlaggedApi("com.android.bluetooth.flags.support_metadata_device_types_apis") public static final String DEVICE_TYPE_CARKIT = "Carkit";
    field public static final String DEVICE_TYPE_DEFAULT = "Default";
    field @FlaggedApi("com.android.bluetooth.flags.support_metadata_device_types_apis") public static final String DEVICE_TYPE_HEADSET = "Headset";
    field @FlaggedApi("com.android.bluetooth.flags.support_metadata_device_types_apis") public static final String DEVICE_TYPE_HEARING_AID = "HearingAid";
    field @FlaggedApi("com.android.bluetooth.flags.support_metadata_device_types_apis") public static final String DEVICE_TYPE_SPEAKER = "Speaker";
    field public static final String DEVICE_TYPE_STYLUS = "Stylus";
    field public static final String DEVICE_TYPE_UNTETHERED_HEADSET = "Untethered Headset";
    field public static final String DEVICE_TYPE_WATCH = "Watch";
    field public static final String EXTRA_ACCESS_REQUEST_TYPE = "android.bluetooth.device.extra.ACCESS_REQUEST_TYPE";
    field public static final String EXTRA_ALWAYS_ALLOWED = "android.bluetooth.device.extra.ALWAYS_ALLOWED";
    field public static final String EXTRA_BATTERY_LEVEL = "android.bluetooth.device.extra.BATTERY_LEVEL";
    field public static final String EXTRA_CONNECTION_ACCESS_RESULT = "android.bluetooth.device.extra.CONNECTION_ACCESS_RESULT";
    field public static final String EXTRA_LOW_LATENCY_BUFFER_SIZE = "android.bluetooth.device.extra.LOW_LATENCY_BUFFER_SIZE";
    field public static final String EXTRA_PAIRING_INITIATOR = "android.bluetooth.device.extra.PAIRING_INITIATOR";
    field public static final int EXTRA_PAIRING_INITIATOR_BACKGROUND = 2; // 0x2
    field public static final int EXTRA_PAIRING_INITIATOR_FOREGROUND = 1; // 0x1
    field public static final String EXTRA_UNBOND_REASON = "android.bluetooth.device.extra.REASON";
    field public static final int METADATA_COMPANION_APP = 4; // 0x4
    field public static final int METADATA_DEVICE_TYPE = 17; // 0x11
    field public static final int METADATA_ENHANCED_SETTINGS_UI_URI = 16; // 0x10
    field @FlaggedApi("com.android.bluetooth.flags.support_exclusive_manager") public static final int METADATA_EXCLUSIVE_MANAGER = 29; // 0x1d
    field public static final int METADATA_HARDWARE_VERSION = 3; // 0x3
    field public static final int METADATA_IS_UNTETHERED_HEADSET = 6; // 0x6
    field public static final int METADATA_LE_AUDIO = 26; // 0x1a
    field public static final int METADATA_MAIN_BATTERY = 18; // 0x12
    field public static final int METADATA_MAIN_CHARGING = 19; // 0x13
    field public static final int METADATA_MAIN_ICON = 5; // 0x5
    field public static final int METADATA_MAIN_LOW_BATTERY_THRESHOLD = 20; // 0x14
    field public static final int METADATA_MANUFACTURER_NAME = 0; // 0x0
    field public static final int METADATA_MAX_LENGTH = 2048; // 0x800
    field public static final int METADATA_MODEL_NAME = 1; // 0x1
    field public static final int METADATA_SOFTWARE_VERSION = 2; // 0x2
    field public static final int METADATA_UNTETHERED_CASE_BATTERY = 12; // 0xc
    field public static final int METADATA_UNTETHERED_CASE_CHARGING = 15; // 0xf
    field public static final int METADATA_UNTETHERED_CASE_ICON = 9; // 0x9
    field public static final int METADATA_UNTETHERED_CASE_LOW_BATTERY_THRESHOLD = 23; // 0x17
    field public static final int METADATA_UNTETHERED_LEFT_BATTERY = 10; // 0xa
    field public static final int METADATA_UNTETHERED_LEFT_CHARGING = 13; // 0xd
    field public static final int METADATA_UNTETHERED_LEFT_ICON = 7; // 0x7
    field public static final int METADATA_UNTETHERED_LEFT_LOW_BATTERY_THRESHOLD = 21; // 0x15
    field public static final int METADATA_UNTETHERED_RIGHT_BATTERY = 11; // 0xb
    field public static final int METADATA_UNTETHERED_RIGHT_CHARGING = 14; // 0xe
    field public static final int METADATA_UNTETHERED_RIGHT_ICON = 8; // 0x8
    field public static final int METADATA_UNTETHERED_RIGHT_LOW_BATTERY_THRESHOLD = 22; // 0x16
    field public static final int PAIRING_VARIANT_CONSENT = 3; // 0x3
    field public static final int PAIRING_VARIANT_DISPLAY_PASSKEY = 4; // 0x4
    field public static final int PAIRING_VARIANT_DISPLAY_PIN = 5; // 0x5
    field public static final int PAIRING_VARIANT_OOB_CONSENT = 6; // 0x6
    field public static final int PAIRING_VARIANT_PASSKEY = 1; // 0x1
    field public static final int PAIRING_VARIANT_PIN_16_DIGITS = 7; // 0x7
    field public static final int REQUEST_TYPE_MESSAGE_ACCESS = 3; // 0x3
    field public static final int REQUEST_TYPE_PHONEBOOK_ACCESS = 2; // 0x2
    field public static final int REQUEST_TYPE_PROFILE_CONNECTION = 1; // 0x1
    field public static final int REQUEST_TYPE_SIM_ACCESS = 4; // 0x4
    field public static final int UNBOND_REASON_AUTH_CANCELED = 3; // 0x3
    field public static final int UNBOND_REASON_AUTH_FAILED = 1; // 0x1
    field public static final int UNBOND_REASON_AUTH_REJECTED = 2; // 0x2
    field public static final int UNBOND_REASON_AUTH_TIMEOUT = 6; // 0x6
    field public static final int UNBOND_REASON_DISCOVERY_IN_PROGRESS = 5; // 0x5
    field public static final int UNBOND_REASON_REMOTE_AUTH_CANCELED = 8; // 0x8
    field public static final int UNBOND_REASON_REMOTE_DEVICE_DOWN = 4; // 0x4
    field public static final int UNBOND_REASON_REMOVED = 9; // 0x9
    field public static final int UNBOND_REASON_REPEATED_ATTEMPTS = 7; // 0x7
  }

  public interface BluetoothDevicePicker {
    field @RequiresPermission(android.Manifest.permission.BLUETOOTH_CONNECT) public static final String ACTION_DEVICE_SELECTED = "android.bluetooth.devicepicker.action.DEVICE_SELECTED";
    field @RequiresPermission(android.Manifest.permission.BLUETOOTH_CONNECT) public static final String ACTION_LAUNCH = "android.bluetooth.devicepicker.action.LAUNCH";
    field public static final String EXTRA_FILTER_TYPE = "android.bluetooth.devicepicker.extra.FILTER_TYPE";
    field public static final String EXTRA_LAUNCH_CLASS = "android.bluetooth.devicepicker.extra.DEVICE_PICKER_LAUNCH_CLASS";
    field public static final String EXTRA_LAUNCH_PACKAGE = "android.bluetooth.devicepicker.extra.LAUNCH_PACKAGE";
    field public static final String EXTRA_NEED_AUTH = "android.bluetooth.devicepicker.extra.NEED_AUTH";
    field public static final int FILTER_TYPE_ALL = 0; // 0x0
    field public static final int FILTER_TYPE_AUDIO = 1; // 0x1
    field public static final int FILTER_TYPE_NAP = 4; // 0x4
    field public static final int FILTER_TYPE_PANU = 3; // 0x3
    field public static final int FILTER_TYPE_TRANSFER = 2; // 0x2
  }

  public final class BluetoothGatt implements android.bluetooth.BluetoothProfile {
    method @RequiresPermission(android.Manifest.permission.BLUETOOTH_CONNECT) public boolean bleSubrateRequest(int, int, int, int, int);
    method @RequiresPermission(android.Manifest.permission.BLUETOOTH_CONNECT) public boolean requestSubrateMode(int);
    field public static final int SUBRATE_REQUEST_MODE_BALANCED = 0; // 0x0
    field public static final int SUBRATE_REQUEST_MODE_HIGH = 1; // 0x1
    field public static final int SUBRATE_REQUEST_MODE_LOW_POWER = 2; // 0x2
  }

  public abstract class BluetoothGattCallback {
    method public void onSubrateChange(android.bluetooth.BluetoothGatt, int, int, int, int, int);
  }

  public final class BluetoothHapClient implements java.lang.AutoCloseable android.bluetooth.BluetoothProfile {
    method public void close();
    method protected void finalize();
    method @FlaggedApi("com.android.bluetooth.flags.settings_can_control_hap_preset") @RequiresPermission(allOf={android.Manifest.permission.BLUETOOTH_CONNECT, android.Manifest.permission.BLUETOOTH_PRIVILEGED}) public int getActivePresetIndex(@NonNull android.bluetooth.BluetoothDevice);
    method @Nullable @RequiresPermission(allOf={android.Manifest.permission.BLUETOOTH_CONNECT, android.Manifest.permission.BLUETOOTH_PRIVILEGED}) public android.bluetooth.BluetoothHapPresetInfo getActivePresetInfo(@NonNull android.bluetooth.BluetoothDevice);
    method @NonNull @RequiresPermission(allOf={android.Manifest.permission.BLUETOOTH_CONNECT, android.Manifest.permission.BLUETOOTH_PRIVILEGED}) public java.util.List<android.bluetooth.BluetoothHapPresetInfo> getAllPresetInfo(@NonNull android.bluetooth.BluetoothDevice);
    method @NonNull @RequiresPermission(allOf={android.Manifest.permission.BLUETOOTH_CONNECT, android.Manifest.permission.BLUETOOTH_PRIVILEGED}) public java.util.List<android.bluetooth.BluetoothDevice> getConnectedDevices();
    method @RequiresPermission(allOf={android.Manifest.permission.BLUETOOTH_CONNECT, android.Manifest.permission.BLUETOOTH_PRIVILEGED}) public int getConnectionPolicy(@Nullable android.bluetooth.BluetoothDevice);
    method @RequiresPermission(allOf={android.Manifest.permission.BLUETOOTH_CONNECT, android.Manifest.permission.BLUETOOTH_PRIVILEGED}) public int getConnectionState(@NonNull android.bluetooth.BluetoothDevice);
    method @NonNull @RequiresPermission(allOf={android.Manifest.permission.BLUETOOTH_CONNECT, android.Manifest.permission.BLUETOOTH_PRIVILEGED}) public java.util.List<android.bluetooth.BluetoothDevice> getDevicesMatchingConnectionStates(@NonNull int[]);
    method @FlaggedApi("com.android.bluetooth.flags.settings_can_control_hap_preset") @RequiresPermission(allOf={android.Manifest.permission.BLUETOOTH_CONNECT, android.Manifest.permission.BLUETOOTH_PRIVILEGED}) public int getHapGroup(@NonNull android.bluetooth.BluetoothDevice);
    method @RequiresPermission(allOf={android.Manifest.permission.BLUETOOTH_CONNECT, android.Manifest.permission.BLUETOOTH_PRIVILEGED}) public int getHearingAidType(@NonNull android.bluetooth.BluetoothDevice);
    method @FlaggedApi("com.android.bluetooth.flags.settings_can_control_hap_preset") @Nullable @RequiresPermission(allOf={android.Manifest.permission.BLUETOOTH_CONNECT, android.Manifest.permission.BLUETOOTH_PRIVILEGED}) public android.bluetooth.BluetoothHapPresetInfo getPresetInfo(@NonNull android.bluetooth.BluetoothDevice, int);
    method @RequiresPermission(allOf={android.Manifest.permission.BLUETOOTH_CONNECT, android.Manifest.permission.BLUETOOTH_PRIVILEGED}) public void registerCallback(@NonNull java.util.concurrent.Executor, @NonNull android.bluetooth.BluetoothHapClient.Callback);
    method @RequiresPermission(allOf={android.Manifest.permission.BLUETOOTH_CONNECT, android.Manifest.permission.BLUETOOTH_PRIVILEGED}) public void selectPreset(@NonNull android.bluetooth.BluetoothDevice, int);
    method @RequiresPermission(allOf={android.Manifest.permission.BLUETOOTH_CONNECT, android.Manifest.permission.BLUETOOTH_PRIVILEGED}) public void selectPresetForGroup(int, int);
    method @RequiresPermission(allOf={android.Manifest.permission.BLUETOOTH_CONNECT, android.Manifest.permission.BLUETOOTH_PRIVILEGED}) public boolean setConnectionPolicy(@NonNull android.bluetooth.BluetoothDevice, int);
    method @RequiresPermission(allOf={android.Manifest.permission.BLUETOOTH_CONNECT, android.Manifest.permission.BLUETOOTH_PRIVILEGED}) public void setPresetName(@NonNull android.bluetooth.BluetoothDevice, int, @NonNull String);
    method @RequiresPermission(allOf={android.Manifest.permission.BLUETOOTH_CONNECT, android.Manifest.permission.BLUETOOTH_PRIVILEGED}) public void setPresetNameForGroup(int, int, @NonNull String);
    method @RequiresPermission(allOf={android.Manifest.permission.BLUETOOTH_CONNECT, android.Manifest.permission.BLUETOOTH_PRIVILEGED}) public boolean supportsDynamicPresets(@NonNull android.bluetooth.BluetoothDevice);
    method @RequiresPermission(allOf={android.Manifest.permission.BLUETOOTH_CONNECT, android.Manifest.permission.BLUETOOTH_PRIVILEGED}) public boolean supportsIndependentPresets(@NonNull android.bluetooth.BluetoothDevice);
    method @RequiresPermission(allOf={android.Manifest.permission.BLUETOOTH_CONNECT, android.Manifest.permission.BLUETOOTH_PRIVILEGED}) public boolean supportsSynchronizedPresets(@NonNull android.bluetooth.BluetoothDevice);
    method @RequiresPermission(allOf={android.Manifest.permission.BLUETOOTH_CONNECT, android.Manifest.permission.BLUETOOTH_PRIVILEGED}) public boolean supportsWritablePresets(@NonNull android.bluetooth.BluetoothDevice);
    method @FlaggedApi("com.android.bluetooth.flags.settings_can_control_hap_preset") @RequiresPermission(allOf={android.Manifest.permission.BLUETOOTH_CONNECT, android.Manifest.permission.BLUETOOTH_PRIVILEGED}) public void switchToNextPreset(@NonNull android.bluetooth.BluetoothDevice);
    method @FlaggedApi("com.android.bluetooth.flags.settings_can_control_hap_preset") @RequiresPermission(allOf={android.Manifest.permission.BLUETOOTH_CONNECT, android.Manifest.permission.BLUETOOTH_PRIVILEGED}) public void switchToNextPresetForGroup(int);
    method @FlaggedApi("com.android.bluetooth.flags.settings_can_control_hap_preset") @RequiresPermission(allOf={android.Manifest.permission.BLUETOOTH_CONNECT, android.Manifest.permission.BLUETOOTH_PRIVILEGED}) public void switchToPreviousPreset(@NonNull android.bluetooth.BluetoothDevice);
    method @FlaggedApi("com.android.bluetooth.flags.settings_can_control_hap_preset") @RequiresPermission(allOf={android.Manifest.permission.BLUETOOTH_CONNECT, android.Manifest.permission.BLUETOOTH_PRIVILEGED}) public void switchToPreviousPresetForGroup(int);
    method @RequiresPermission(allOf={android.Manifest.permission.BLUETOOTH_CONNECT, android.Manifest.permission.BLUETOOTH_PRIVILEGED}) public void unregisterCallback(@NonNull android.bluetooth.BluetoothHapClient.Callback);
    field @RequiresPermission(allOf={android.Manifest.permission.BLUETOOTH_CONNECT, android.Manifest.permission.BLUETOOTH_PRIVILEGED}) public static final String ACTION_HAP_CONNECTION_STATE_CHANGED = "android.bluetooth.action.HAP_CONNECTION_STATE_CHANGED";
    field @FlaggedApi("com.android.bluetooth.flags.settings_can_control_hap_preset") public static final int PRESET_INDEX_UNAVAILABLE = 0; // 0x0
    field public static final int TYPE_BANDED = 2; // 0x2
    field public static final int TYPE_BINAURAL = 0; // 0x0
    field public static final int TYPE_MONAURAL = 1; // 0x1
    field public static final int TYPE_RFU = 3; // 0x3
  }

  public static interface BluetoothHapClient.Callback {
    method public void onPresetInfoChanged(@NonNull android.bluetooth.BluetoothDevice, @NonNull java.util.List<android.bluetooth.BluetoothHapPresetInfo>, int);
    method public void onPresetSelected(@NonNull android.bluetooth.BluetoothDevice, int, int);
    method public void onPresetSelectionFailed(@NonNull android.bluetooth.BluetoothDevice, int);
    method public void onPresetSelectionForGroupFailed(int, int);
    method public void onSetPresetNameFailed(@NonNull android.bluetooth.BluetoothDevice, int);
    method public void onSetPresetNameForGroupFailed(int, int);
  }

  public final class BluetoothHapPresetInfo implements android.os.Parcelable {
    method public int describeContents();
    method public int getIndex();
    method @NonNull public String getName();
    method public boolean isAvailable();
    method public boolean isWritable();
    method public void writeToParcel(@NonNull android.os.Parcel, int);
    field @NonNull public static final android.os.Parcelable.Creator<android.bluetooth.BluetoothHapPresetInfo> CREATOR;
  }

  public final class BluetoothHeadset implements android.bluetooth.BluetoothProfile {
    method @RequiresPermission(allOf={android.Manifest.permission.BLUETOOTH_CONNECT, android.Manifest.permission.MODIFY_PHONE_STATE}) public boolean connect(android.bluetooth.BluetoothDevice);
    method @RequiresPermission(allOf={android.Manifest.permission.BLUETOOTH_CONNECT, android.Manifest.permission.BLUETOOTH_PRIVILEGED}) public int connectAudio();
    method @RequiresPermission(android.Manifest.permission.BLUETOOTH_CONNECT) public boolean disconnect(android.bluetooth.BluetoothDevice);
    method @RequiresPermission(allOf={android.Manifest.permission.BLUETOOTH_CONNECT, android.Manifest.permission.BLUETOOTH_PRIVILEGED}) public int disconnectAudio();
    method @RequiresPermission(allOf={android.Manifest.permission.BLUETOOTH_CONNECT, android.Manifest.permission.BLUETOOTH_PRIVILEGED}) public int getAudioRouteAllowed();
    method @RequiresPermission(allOf={android.Manifest.permission.BLUETOOTH_CONNECT, android.Manifest.permission.BLUETOOTH_PRIVILEGED}) public int getAudioState(@NonNull android.bluetooth.BluetoothDevice);
    method @RequiresPermission(allOf={android.Manifest.permission.BLUETOOTH_CONNECT, android.Manifest.permission.BLUETOOTH_PRIVILEGED}) public int getConnectionPolicy(@NonNull android.bluetooth.BluetoothDevice);
    method @RequiresPermission(allOf={android.Manifest.permission.BLUETOOTH_CONNECT, android.Manifest.permission.BLUETOOTH_PRIVILEGED}) public boolean isInbandRingingEnabled();
    method @RequiresPermission(allOf={android.Manifest.permission.BLUETOOTH_CONNECT, android.Manifest.permission.BLUETOOTH_PRIVILEGED}) public int setAudioRouteAllowed(boolean);
    method @RequiresPermission(allOf={android.Manifest.permission.BLUETOOTH_CONNECT, android.Manifest.permission.BLUETOOTH_PRIVILEGED, android.Manifest.permission.MODIFY_PHONE_STATE}) public boolean setConnectionPolicy(@NonNull android.bluetooth.BluetoothDevice, int);
    method @RequiresPermission(allOf={android.Manifest.permission.BLUETOOTH_CONNECT, android.Manifest.permission.MODIFY_PHONE_STATE, android.Manifest.permission.BLUETOOTH_PRIVILEGED}) public boolean startScoUsingVirtualVoiceCall();
    method @RequiresPermission(allOf={android.Manifest.permission.BLUETOOTH_CONNECT, android.Manifest.permission.MODIFY_PHONE_STATE, android.Manifest.permission.BLUETOOTH_PRIVILEGED}) public boolean stopScoUsingVirtualVoiceCall();
    field @RequiresPermission(android.Manifest.permission.BLUETOOTH_CONNECT) public static final String ACTION_ACTIVE_DEVICE_CHANGED = "android.bluetooth.headset.profile.action.ACTIVE_DEVICE_CHANGED";
  }

  public final class BluetoothHeadsetClient implements java.lang.AutoCloseable android.bluetooth.BluetoothProfile {
    method public void close();
    method protected void finalize();
    method @NonNull @RequiresPermission(allOf={android.Manifest.permission.BLUETOOTH_CONNECT, android.Manifest.permission.BLUETOOTH_PRIVILEGED}) public java.util.List<android.bluetooth.BluetoothDevice> getConnectedDevices();
    method @RequiresPermission(allOf={android.Manifest.permission.BLUETOOTH_CONNECT, android.Manifest.permission.BLUETOOTH_PRIVILEGED}) public int getConnectionPolicy(@NonNull android.bluetooth.BluetoothDevice);
    method @RequiresPermission(allOf={android.Manifest.permission.BLUETOOTH_CONNECT, android.Manifest.permission.BLUETOOTH_PRIVILEGED}) public int getConnectionState(@NonNull android.bluetooth.BluetoothDevice);
    method @NonNull @RequiresPermission(allOf={android.Manifest.permission.BLUETOOTH_CONNECT, android.Manifest.permission.BLUETOOTH_PRIVILEGED}) public java.util.List<android.bluetooth.BluetoothDevice> getDevicesMatchingConnectionStates(@NonNull int[]);
    method @Nullable @RequiresPermission(allOf={android.Manifest.permission.BLUETOOTH_CONNECT, android.Manifest.permission.BLUETOOTH_PRIVILEGED}) public android.bluetooth.BluetoothHeadsetClient.NetworkServiceState getNetworkServiceState(@NonNull android.bluetooth.BluetoothDevice);
    method @RequiresPermission(allOf={android.Manifest.permission.BLUETOOTH_CONNECT, android.Manifest.permission.BLUETOOTH_PRIVILEGED}) public boolean setConnectionPolicy(@NonNull android.bluetooth.BluetoothDevice, int);
    field @RequiresPermission(allOf={android.Manifest.permission.BLUETOOTH_CONNECT, android.Manifest.permission.BLUETOOTH_PRIVILEGED}) public static final String ACTION_CONNECTION_STATE_CHANGED = "android.bluetooth.headsetclient.profile.action.CONNECTION_STATE_CHANGED";
    field @RequiresPermission(allOf={android.Manifest.permission.BLUETOOTH_CONNECT, android.Manifest.permission.BLUETOOTH_PRIVILEGED}) public static final String ACTION_NETWORK_SERVICE_STATE_CHANGED = "android.bluetooth.headsetclient.profile.action.NETWORK_SERVICE_STATE_CHANGED";
    field public static final String EXTRA_NETWORK_SERVICE_STATE = "android.bluetooth.headsetclient.extra.EXTRA_NETWORK_SERVICE_STATE";
  }

  public static final class BluetoothHeadsetClient.NetworkServiceState implements android.os.Parcelable {
    method public int describeContents();
    method @NonNull public android.bluetooth.BluetoothDevice getDevice();
    method @Nullable public String getNetworkOperatorName();
    method @IntRange(from=0, to=5) public int getSignalStrength();
    method public boolean isRoaming();
    method public boolean isServiceAvailable();
    method public void writeToParcel(@NonNull android.os.Parcel, int);
    field @NonNull public static final android.os.Parcelable.Creator<android.bluetooth.BluetoothHeadsetClient.NetworkServiceState> CREATOR;
  }

  public final class BluetoothHearingAid implements android.bluetooth.BluetoothProfile {
    method @Nullable @RequiresPermission(allOf={android.Manifest.permission.BLUETOOTH_SCAN, android.Manifest.permission.BLUETOOTH_PRIVILEGED}) public android.bluetooth.BluetoothHearingAid.AdvertisementServiceData getAdvertisementServiceData(@NonNull android.bluetooth.BluetoothDevice);
    method @RequiresPermission(allOf={android.Manifest.permission.BLUETOOTH_CONNECT, android.Manifest.permission.BLUETOOTH_PRIVILEGED}) public int getConnectionPolicy(@NonNull android.bluetooth.BluetoothDevice);
    method @RequiresPermission(android.Manifest.permission.BLUETOOTH_CONNECT) public int getDeviceMode(@NonNull android.bluetooth.BluetoothDevice);
    method @RequiresPermission(android.Manifest.permission.BLUETOOTH_CONNECT) public int getDeviceSide(@NonNull android.bluetooth.BluetoothDevice);
    method @RequiresPermission(allOf={android.Manifest.permission.BLUETOOTH_CONNECT, android.Manifest.permission.BLUETOOTH_PRIVILEGED}) public long getHiSyncId(@NonNull android.bluetooth.BluetoothDevice);
    method @RequiresPermission(allOf={android.Manifest.permission.BLUETOOTH_CONNECT, android.Manifest.permission.BLUETOOTH_PRIVILEGED}) public boolean setConnectionPolicy(@NonNull android.bluetooth.BluetoothDevice, int);
    method @RequiresPermission(allOf={android.Manifest.permission.BLUETOOTH_CONNECT, android.Manifest.permission.BLUETOOTH_PRIVILEGED}) public void setVolume(int);
    field @RequiresPermission(android.Manifest.permission.BLUETOOTH_CONNECT) public static final String ACTION_ACTIVE_DEVICE_CHANGED = "android.bluetooth.hearingaid.profile.action.ACTIVE_DEVICE_CHANGED";
    field public static final long HI_SYNC_ID_INVALID = 0L; // 0x0L
    field public static final int MODE_BINAURAL = 1; // 0x1
    field public static final int MODE_MONAURAL = 0; // 0x0
    field public static final int MODE_UNKNOWN = -1; // 0xffffffff
    field public static final int SIDE_LEFT = 0; // 0x0
    field public static final int SIDE_RIGHT = 1; // 0x1
    field public static final int SIDE_UNKNOWN = -1; // 0xffffffff
  }

  public static final class BluetoothHearingAid.AdvertisementServiceData implements android.os.Parcelable {
    method public int describeContents();
    method @RequiresPermission(allOf={android.Manifest.permission.BLUETOOTH_SCAN, android.Manifest.permission.BLUETOOTH_PRIVILEGED}) public int getDeviceMode();
    method @RequiresPermission(allOf={android.Manifest.permission.BLUETOOTH_SCAN, android.Manifest.permission.BLUETOOTH_PRIVILEGED}) public int getDeviceSide();
    method @RequiresPermission(allOf={android.Manifest.permission.BLUETOOTH_SCAN, android.Manifest.permission.BLUETOOTH_PRIVILEGED}) public int getTruncatedHiSyncId();
    method @RequiresPermission(allOf={android.Manifest.permission.BLUETOOTH_SCAN, android.Manifest.permission.BLUETOOTH_PRIVILEGED}) public boolean isCsipSupported();
    method @RequiresPermission(allOf={android.Manifest.permission.BLUETOOTH_SCAN, android.Manifest.permission.BLUETOOTH_PRIVILEGED}) public boolean isInPairWith(@Nullable android.bluetooth.BluetoothHearingAid.AdvertisementServiceData);
    method public void writeToParcel(@NonNull android.os.Parcel, int);
    field @NonNull public static final android.os.Parcelable.Creator<android.bluetooth.BluetoothHearingAid.AdvertisementServiceData> CREATOR;
  }

  public final class BluetoothHidDevice implements android.bluetooth.BluetoothProfile {
    method @RequiresPermission(allOf={android.Manifest.permission.BLUETOOTH_CONNECT, android.Manifest.permission.BLUETOOTH_PRIVILEGED}) public boolean setConnectionPolicy(@NonNull android.bluetooth.BluetoothDevice, int);
  }

  public final class BluetoothHidHost implements android.bluetooth.BluetoothProfile {
    method @NonNull @RequiresPermission(android.Manifest.permission.BLUETOOTH_CONNECT) public java.util.List<android.bluetooth.BluetoothDevice> getConnectedDevices();
    method @RequiresPermission(allOf={android.Manifest.permission.BLUETOOTH_CONNECT, android.Manifest.permission.BLUETOOTH_PRIVILEGED}) public int getConnectionPolicy(@NonNull android.bluetooth.BluetoothDevice);
    method @RequiresPermission(android.Manifest.permission.BLUETOOTH_CONNECT) public int getConnectionState(@NonNull android.bluetooth.BluetoothDevice);
    method @RequiresPermission(android.Manifest.permission.BLUETOOTH_CONNECT) public java.util.List<android.bluetooth.BluetoothDevice> getDevicesMatchingConnectionStates(int[]);
    method @FlaggedApi("com.android.bluetooth.flags.allow_switching_hid_and_hogp") @RequiresPermission(allOf={android.Manifest.permission.BLUETOOTH_CONNECT, android.Manifest.permission.BLUETOOTH_PRIVILEGED}) public int getPreferredTransport(@NonNull android.bluetooth.BluetoothDevice);
    method @RequiresPermission(allOf={android.Manifest.permission.BLUETOOTH_CONNECT, android.Manifest.permission.BLUETOOTH_PRIVILEGED}) public boolean setConnectionPolicy(@NonNull android.bluetooth.BluetoothDevice, int);
    method @FlaggedApi("com.android.bluetooth.flags.allow_switching_hid_and_hogp") @RequiresPermission(allOf={android.Manifest.permission.BLUETOOTH_CONNECT, android.Manifest.permission.BLUETOOTH_PRIVILEGED}) public boolean setPreferredTransport(@NonNull android.bluetooth.BluetoothDevice, int);
    field @RequiresPermission(android.Manifest.permission.BLUETOOTH_CONNECT) public static final String ACTION_CONNECTION_STATE_CHANGED = "android.bluetooth.input.profile.action.CONNECTION_STATE_CHANGED";
  }

  public final class BluetoothLeAudio implements java.lang.AutoCloseable android.bluetooth.BluetoothProfile {
    method @NonNull @RequiresPermission(android.Manifest.permission.BLUETOOTH_CONNECT) public java.util.List<android.bluetooth.BluetoothDevice> getActiveDevices();
    method @RequiresPermission(allOf={android.Manifest.permission.BLUETOOTH_CONNECT, android.Manifest.permission.BLUETOOTH_PRIVILEGED}) public int getAudioLocation(@NonNull android.bluetooth.BluetoothDevice);
    method @Nullable @RequiresPermission(allOf={android.Manifest.permission.BLUETOOTH_CONNECT, android.Manifest.permission.BLUETOOTH_PRIVILEGED}) public android.bluetooth.BluetoothLeAudioCodecStatus getCodecStatus(int);
    method @RequiresPermission(allOf={android.Manifest.permission.BLUETOOTH_CONNECT, android.Manifest.permission.BLUETOOTH_PRIVILEGED}) public int getConnectionPolicy(@Nullable android.bluetooth.BluetoothDevice);
    method @RequiresPermission(allOf={android.Manifest.permission.BLUETOOTH_CONNECT, android.Manifest.permission.BLUETOOTH_PRIVILEGED}) public boolean isInbandRingtoneEnabled(int);
    method @RequiresPermission(allOf={android.Manifest.permission.BLUETOOTH_CONNECT, android.Manifest.permission.BLUETOOTH_PRIVILEGED}) public void registerCallback(@NonNull java.util.concurrent.Executor, @NonNull android.bluetooth.BluetoothLeAudio.Callback);
    method @RequiresPermission(allOf={android.Manifest.permission.BLUETOOTH_CONNECT, android.Manifest.permission.BLUETOOTH_PRIVILEGED}) public void setCodecConfigPreference(int, @NonNull android.bluetooth.BluetoothLeAudioCodecConfig, @NonNull android.bluetooth.BluetoothLeAudioCodecConfig);
    method @RequiresPermission(allOf={android.Manifest.permission.BLUETOOTH_CONNECT, android.Manifest.permission.BLUETOOTH_PRIVILEGED}) public boolean setConnectionPolicy(@NonNull android.bluetooth.BluetoothDevice, int);
    method @RequiresPermission(allOf={android.Manifest.permission.BLUETOOTH_CONNECT, android.Manifest.permission.BLUETOOTH_PRIVILEGED}) public void setVolume(@IntRange(from=0, to=255) int);
    method @RequiresPermission(allOf={android.Manifest.permission.BLUETOOTH_CONNECT, android.Manifest.permission.BLUETOOTH_PRIVILEGED}) public void unregisterCallback(@NonNull android.bluetooth.BluetoothLeAudio.Callback);
    field @RequiresPermission(allOf={android.Manifest.permission.BLUETOOTH_CONNECT, android.Manifest.permission.BLUETOOTH_PRIVILEGED}) public static final String ACTION_LE_AUDIO_ACTIVE_DEVICE_CHANGED = "android.bluetooth.action.LE_AUDIO_ACTIVE_DEVICE_CHANGED";
    field public static final int AUDIO_LOCATION_BACK_CENTER = 256; // 0x100
    field public static final int AUDIO_LOCATION_BACK_LEFT = 16; // 0x10
    field public static final int AUDIO_LOCATION_BACK_RIGHT = 32; // 0x20
    field public static final int AUDIO_LOCATION_BOTTOM_FRONT_CENTER = 2097152; // 0x200000
    field public static final int AUDIO_LOCATION_BOTTOM_FRONT_LEFT = 4194304; // 0x400000
    field public static final int AUDIO_LOCATION_BOTTOM_FRONT_RIGHT = 8388608; // 0x800000
    field public static final int AUDIO_LOCATION_FRONT_CENTER = 4; // 0x4
    field public static final int AUDIO_LOCATION_FRONT_LEFT = 1; // 0x1
    field public static final int AUDIO_LOCATION_FRONT_LEFT_OF_CENTER = 64; // 0x40
    field public static final int AUDIO_LOCATION_FRONT_LEFT_WIDE = 16777216; // 0x1000000
    field public static final int AUDIO_LOCATION_FRONT_RIGHT = 2; // 0x2
    field public static final int AUDIO_LOCATION_FRONT_RIGHT_OF_CENTER = 128; // 0x80
    field public static final int AUDIO_LOCATION_FRONT_RIGHT_WIDE = 33554432; // 0x2000000
    field public static final int AUDIO_LOCATION_INVALID = 0; // 0x0
    field public static final int AUDIO_LOCATION_LEFT_SURROUND = 67108864; // 0x4000000
    field public static final int AUDIO_LOCATION_LOW_FREQ_EFFECTS_ONE = 8; // 0x8
    field public static final int AUDIO_LOCATION_LOW_FREQ_EFFECTS_TWO = 512; // 0x200
    field public static final int AUDIO_LOCATION_RIGHT_SURROUND = 134217728; // 0x8000000
    field public static final int AUDIO_LOCATION_SIDE_LEFT = 1024; // 0x400
    field public static final int AUDIO_LOCATION_SIDE_RIGHT = 2048; // 0x800
    field public static final int AUDIO_LOCATION_TOP_BACK_CENTER = 1048576; // 0x100000
    field public static final int AUDIO_LOCATION_TOP_BACK_LEFT = 65536; // 0x10000
    field public static final int AUDIO_LOCATION_TOP_BACK_RIGHT = 131072; // 0x20000
    field public static final int AUDIO_LOCATION_TOP_CENTER = 32768; // 0x8000
    field public static final int AUDIO_LOCATION_TOP_FRONT_CENTER = 16384; // 0x4000
    field public static final int AUDIO_LOCATION_TOP_FRONT_LEFT = 4096; // 0x1000
    field public static final int AUDIO_LOCATION_TOP_FRONT_RIGHT = 8192; // 0x2000
    field public static final int AUDIO_LOCATION_TOP_SIDE_LEFT = 262144; // 0x40000
    field public static final int AUDIO_LOCATION_TOP_SIDE_RIGHT = 524288; // 0x80000
    field public static final String EXTRA_LE_AUDIO_GROUP_ID = "android.bluetooth.extra.LE_AUDIO_GROUP_ID";
    field @FlaggedApi("com.android.bluetooth.flags.leaudio_callback_on_group_stream_status") public static final int GROUP_STREAM_STATUS_IDLE = 0; // 0x0
    field @FlaggedApi("com.android.bluetooth.flags.leaudio_callback_on_group_stream_status") public static final int GROUP_STREAM_STATUS_STREAMING = 1; // 0x1
  }

  public static interface BluetoothLeAudio.Callback {
    method public void onCodecConfigChanged(int, @NonNull android.bluetooth.BluetoothLeAudioCodecStatus);
    method public void onGroupNodeAdded(@NonNull android.bluetooth.BluetoothDevice, int);
    method public void onGroupNodeRemoved(@NonNull android.bluetooth.BluetoothDevice, int);
    method public void onGroupStatusChanged(int, int);
    method public default void onGroupStreamStatusChanged(int, int);
<<<<<<< HEAD
=======
  }

  public final class BluetoothLeAudioCodecConfig implements android.os.Parcelable {
    method public long getCodecSpecific1();
    method public long getCodecSpecific2();
    method public long getCodecSpecific3();
    method public long getCodecSpecific4();
    field public static final int SOURCE_CODEC_TYPE_APTX_ADAPTIVE_R4 = 2; // 0x2
  }

  public static final class BluetoothLeAudioCodecConfig.Builder {
    method @NonNull public android.bluetooth.BluetoothLeAudioCodecConfig.Builder setCodecSpecific1(long);
    method @NonNull public android.bluetooth.BluetoothLeAudioCodecConfig.Builder setCodecSpecific2(long);
    method @NonNull public android.bluetooth.BluetoothLeAudioCodecConfig.Builder setCodecSpecific3(long);
    method @NonNull public android.bluetooth.BluetoothLeAudioCodecConfig.Builder setCodecSpecific4(long);
>>>>>>> 509a2011
  }

  public final class BluetoothLeAudioCodecConfigMetadata implements android.os.Parcelable {
    method public int describeContents();
    method @NonNull public static android.bluetooth.BluetoothLeAudioCodecConfigMetadata fromRawBytes(@NonNull byte[]);
    method public long getAudioLocation();
    method public int getFrameDuration();
    method public int getOctetsPerFrame();
    method @NonNull public byte[] getRawMetadata();
    method public int getSampleRate();
    method public void writeToParcel(android.os.Parcel, int);
    field @NonNull public static final android.os.Parcelable.Creator<android.bluetooth.BluetoothLeAudioCodecConfigMetadata> CREATOR;
  }

  public static final class BluetoothLeAudioCodecConfigMetadata.Builder {
    ctor public BluetoothLeAudioCodecConfigMetadata.Builder();
    ctor public BluetoothLeAudioCodecConfigMetadata.Builder(@NonNull android.bluetooth.BluetoothLeAudioCodecConfigMetadata);
    method @NonNull public android.bluetooth.BluetoothLeAudioCodecConfigMetadata build();
    method @NonNull public android.bluetooth.BluetoothLeAudioCodecConfigMetadata.Builder setAudioLocation(long);
    method @NonNull public android.bluetooth.BluetoothLeAudioCodecConfigMetadata.Builder setFrameDuration(int);
    method @NonNull public android.bluetooth.BluetoothLeAudioCodecConfigMetadata.Builder setOctetsPerFrame(int);
    method @NonNull public android.bluetooth.BluetoothLeAudioCodecConfigMetadata.Builder setSampleRate(int);
  }

  public final class BluetoothLeAudioContentMetadata implements android.os.Parcelable {
    method public int describeContents();
    method @NonNull public static android.bluetooth.BluetoothLeAudioContentMetadata fromRawBytes(@NonNull byte[]);
    method @Nullable public String getLanguage();
    method @Nullable public String getProgramInfo();
    method @NonNull public byte[] getRawMetadata();
    method public void writeToParcel(android.os.Parcel, int);
    field @NonNull public static final android.os.Parcelable.Creator<android.bluetooth.BluetoothLeAudioContentMetadata> CREATOR;
  }

  public static final class BluetoothLeAudioContentMetadata.Builder {
    ctor public BluetoothLeAudioContentMetadata.Builder();
    ctor public BluetoothLeAudioContentMetadata.Builder(@NonNull android.bluetooth.BluetoothLeAudioContentMetadata);
    method @NonNull public android.bluetooth.BluetoothLeAudioContentMetadata build();
    method @NonNull public android.bluetooth.BluetoothLeAudioContentMetadata.Builder setLanguage(@Nullable String);
    method @NonNull public android.bluetooth.BluetoothLeAudioContentMetadata.Builder setProgramInfo(@Nullable String);
  }

  public final class BluetoothLeBroadcast implements java.lang.AutoCloseable android.bluetooth.BluetoothProfile {
    method public void close();
    method protected void finalize();
    method @NonNull @RequiresPermission(allOf={android.Manifest.permission.BLUETOOTH_CONNECT, android.Manifest.permission.BLUETOOTH_PRIVILEGED}) public java.util.List<android.bluetooth.BluetoothLeBroadcastMetadata> getAllBroadcastMetadata();
    method @NonNull @RequiresPermission(allOf={android.Manifest.permission.BLUETOOTH_CONNECT, android.Manifest.permission.BLUETOOTH_PRIVILEGED}) public java.util.List<android.bluetooth.BluetoothDevice> getConnectedDevices();
    method @RequiresPermission(allOf={android.Manifest.permission.BLUETOOTH_CONNECT, android.Manifest.permission.BLUETOOTH_PRIVILEGED}) public int getConnectionState(@NonNull android.bluetooth.BluetoothDevice);
    method @NonNull @RequiresPermission(allOf={android.Manifest.permission.BLUETOOTH_CONNECT, android.Manifest.permission.BLUETOOTH_PRIVILEGED}) public java.util.List<android.bluetooth.BluetoothDevice> getDevicesMatchingConnectionStates(@NonNull int[]);
    method @RequiresPermission(android.Manifest.permission.BLUETOOTH_PRIVILEGED) public int getMaximumNumberOfBroadcasts();
    method @RequiresPermission(android.Manifest.permission.BLUETOOTH_PRIVILEGED) public int getMaximumStreamsPerBroadcast();
    method @RequiresPermission(android.Manifest.permission.BLUETOOTH_PRIVILEGED) public int getMaximumSubgroupsPerBroadcast();
    method @RequiresPermission(allOf={android.Manifest.permission.BLUETOOTH_CONNECT, android.Manifest.permission.BLUETOOTH_PRIVILEGED}) public boolean isPlaying(int);
    method @RequiresPermission(allOf={android.Manifest.permission.BLUETOOTH_CONNECT, android.Manifest.permission.BLUETOOTH_PRIVILEGED}) public void registerCallback(@NonNull java.util.concurrent.Executor, @NonNull android.bluetooth.BluetoothLeBroadcast.Callback);
    method @RequiresPermission(allOf={android.Manifest.permission.BLUETOOTH_CONNECT, android.Manifest.permission.BLUETOOTH_PRIVILEGED}) public void startBroadcast(@NonNull android.bluetooth.BluetoothLeAudioContentMetadata, @Nullable byte[]);
    method @RequiresPermission(allOf={android.Manifest.permission.BLUETOOTH_CONNECT, android.Manifest.permission.BLUETOOTH_PRIVILEGED}) public void startBroadcast(@NonNull android.bluetooth.BluetoothLeBroadcastSettings);
    method @RequiresPermission(allOf={android.Manifest.permission.BLUETOOTH_CONNECT, android.Manifest.permission.BLUETOOTH_PRIVILEGED}) public void stopBroadcast(int);
    method @RequiresPermission(allOf={android.Manifest.permission.BLUETOOTH_CONNECT, android.Manifest.permission.BLUETOOTH_PRIVILEGED}) public void unregisterCallback(@NonNull android.bluetooth.BluetoothLeBroadcast.Callback);
    method @RequiresPermission(allOf={android.Manifest.permission.BLUETOOTH_CONNECT, android.Manifest.permission.BLUETOOTH_PRIVILEGED}) public void updateBroadcast(int, @NonNull android.bluetooth.BluetoothLeAudioContentMetadata);
    method @RequiresPermission(allOf={android.Manifest.permission.BLUETOOTH_CONNECT, android.Manifest.permission.BLUETOOTH_PRIVILEGED}) public void updateBroadcast(int, @NonNull android.bluetooth.BluetoothLeBroadcastSettings);
  }

  public static interface BluetoothLeBroadcast.Callback {
    method public void onBroadcastMetadataChanged(int, @NonNull android.bluetooth.BluetoothLeBroadcastMetadata);
    method public void onBroadcastStartFailed(int);
    method public void onBroadcastStarted(int, int);
    method public void onBroadcastStopFailed(int);
    method public void onBroadcastStopped(int, int);
    method public void onBroadcastUpdateFailed(int, int);
    method public void onBroadcastUpdated(int, int);
    method public void onPlaybackStarted(int, int);
    method public void onPlaybackStopped(int, int);
  }

  public final class BluetoothLeBroadcastAssistant implements java.lang.AutoCloseable android.bluetooth.BluetoothProfile {
    method @RequiresPermission(allOf={android.Manifest.permission.BLUETOOTH_CONNECT, android.Manifest.permission.BLUETOOTH_PRIVILEGED}) public void addSource(@NonNull android.bluetooth.BluetoothDevice, @NonNull android.bluetooth.BluetoothLeBroadcastMetadata, boolean);
    method public void close();
    method protected void finalize();
    method @NonNull @RequiresPermission(allOf={android.Manifest.permission.BLUETOOTH_CONNECT, android.Manifest.permission.BLUETOOTH_PRIVILEGED}) public java.util.List<android.bluetooth.BluetoothLeBroadcastReceiveState> getAllSources(@NonNull android.bluetooth.BluetoothDevice);
    method @NonNull @RequiresPermission(allOf={android.Manifest.permission.BLUETOOTH_CONNECT, android.Manifest.permission.BLUETOOTH_PRIVILEGED}) public java.util.List<android.bluetooth.BluetoothDevice> getConnectedDevices();
    method @RequiresPermission(allOf={android.Manifest.permission.BLUETOOTH_CONNECT, android.Manifest.permission.BLUETOOTH_PRIVILEGED}) public int getConnectionPolicy(@NonNull android.bluetooth.BluetoothDevice);
    method @RequiresPermission(allOf={android.Manifest.permission.BLUETOOTH_CONNECT, android.Manifest.permission.BLUETOOTH_PRIVILEGED}) public int getConnectionState(@NonNull android.bluetooth.BluetoothDevice);
    method @NonNull @RequiresPermission(allOf={android.Manifest.permission.BLUETOOTH_CONNECT, android.Manifest.permission.BLUETOOTH_PRIVILEGED}) public java.util.List<android.bluetooth.BluetoothDevice> getDevicesMatchingConnectionStates(@NonNull int[]);
    method public int getMaximumSourceCapacity(@NonNull android.bluetooth.BluetoothDevice);
    method @RequiresPermission(allOf={android.Manifest.permission.BLUETOOTH_CONNECT, android.Manifest.permission.BLUETOOTH_PRIVILEGED}) public boolean isSearchInProgress();
    method @RequiresPermission(allOf={android.Manifest.permission.BLUETOOTH_CONNECT, android.Manifest.permission.BLUETOOTH_PRIVILEGED}) public void modifySource(@NonNull android.bluetooth.BluetoothDevice, int, @NonNull android.bluetooth.BluetoothLeBroadcastMetadata);
    method @RequiresPermission(allOf={android.Manifest.permission.BLUETOOTH_CONNECT, android.Manifest.permission.BLUETOOTH_PRIVILEGED}) public void registerCallback(@NonNull java.util.concurrent.Executor, @NonNull android.bluetooth.BluetoothLeBroadcastAssistant.Callback);
    method @RequiresPermission(allOf={android.Manifest.permission.BLUETOOTH_CONNECT, android.Manifest.permission.BLUETOOTH_PRIVILEGED}) public void removeSource(@NonNull android.bluetooth.BluetoothDevice, int);
    method @RequiresPermission(allOf={android.Manifest.permission.BLUETOOTH_CONNECT, android.Manifest.permission.BLUETOOTH_PRIVILEGED}) public boolean setConnectionPolicy(@NonNull android.bluetooth.BluetoothDevice, int);
    method @RequiresPermission(allOf={android.Manifest.permission.BLUETOOTH_SCAN, android.Manifest.permission.BLUETOOTH_PRIVILEGED}) public void startSearchingForSources(@NonNull java.util.List<android.bluetooth.le.ScanFilter>);
    method @RequiresPermission(allOf={android.Manifest.permission.BLUETOOTH_CONNECT, android.Manifest.permission.BLUETOOTH_PRIVILEGED}) public void stopSearchingForSources();
    method @RequiresPermission(allOf={android.Manifest.permission.BLUETOOTH_CONNECT, android.Manifest.permission.BLUETOOTH_PRIVILEGED}) public void unregisterCallback(@NonNull android.bluetooth.BluetoothLeBroadcastAssistant.Callback);
    field @RequiresPermission(allOf={android.Manifest.permission.BLUETOOTH_CONNECT, android.Manifest.permission.BLUETOOTH_PRIVILEGED}) public static final String ACTION_CONNECTION_STATE_CHANGED = "android.bluetooth.action.CONNECTION_STATE_CHANGED";
  }

  public static interface BluetoothLeBroadcastAssistant.Callback {
    method public void onReceiveStateChanged(@NonNull android.bluetooth.BluetoothDevice, int, @NonNull android.bluetooth.BluetoothLeBroadcastReceiveState);
    method public void onSearchStartFailed(int);
    method public void onSearchStarted(int);
    method public void onSearchStopFailed(int);
    method public void onSearchStopped(int);
    method public void onSourceAddFailed(@NonNull android.bluetooth.BluetoothDevice, @NonNull android.bluetooth.BluetoothLeBroadcastMetadata, int);
    method public void onSourceAdded(@NonNull android.bluetooth.BluetoothDevice, int, int);
    method public void onSourceFound(@NonNull android.bluetooth.BluetoothLeBroadcastMetadata);
    method @FlaggedApi("com.android.bluetooth.flags.leaudio_broadcast_monitor_source_sync_status") public default void onSourceLost(int);
    method public void onSourceModified(@NonNull android.bluetooth.BluetoothDevice, int, int);
    method public void onSourceModifyFailed(@NonNull android.bluetooth.BluetoothDevice, int, int);
    method public void onSourceRemoveFailed(@NonNull android.bluetooth.BluetoothDevice, int, int);
    method public void onSourceRemoved(@NonNull android.bluetooth.BluetoothDevice, int, int);
  }

  public final class BluetoothLeBroadcastChannel implements android.os.Parcelable {
    method public int describeContents();
    method public int getChannelIndex();
    method @NonNull public android.bluetooth.BluetoothLeAudioCodecConfigMetadata getCodecMetadata();
    method public boolean isSelected();
    method public void writeToParcel(android.os.Parcel, int);
    field @NonNull public static final android.os.Parcelable.Creator<android.bluetooth.BluetoothLeBroadcastChannel> CREATOR;
  }

  public static final class BluetoothLeBroadcastChannel.Builder {
    ctor public BluetoothLeBroadcastChannel.Builder();
    ctor public BluetoothLeBroadcastChannel.Builder(@NonNull android.bluetooth.BluetoothLeBroadcastChannel);
    method @NonNull public android.bluetooth.BluetoothLeBroadcastChannel build();
    method @NonNull public android.bluetooth.BluetoothLeBroadcastChannel.Builder setChannelIndex(int);
    method @NonNull public android.bluetooth.BluetoothLeBroadcastChannel.Builder setCodecMetadata(@NonNull android.bluetooth.BluetoothLeAudioCodecConfigMetadata);
    method @NonNull public android.bluetooth.BluetoothLeBroadcastChannel.Builder setSelected(boolean);
  }

  public final class BluetoothLeBroadcastMetadata implements android.os.Parcelable {
    method public int describeContents();
    method public int getAudioConfigQuality();
    method @Nullable public byte[] getBroadcastCode();
    method public int getBroadcastId();
    method @Nullable public String getBroadcastName();
    method public int getPaSyncInterval();
    method @IntRange(from=0, to=16777215) public int getPresentationDelayMicros();
    method @Nullable public android.bluetooth.BluetoothLeAudioContentMetadata getPublicBroadcastMetadata();
    method @FlaggedApi("com.android.bluetooth.flags.leaudio_broadcast_monitor_source_sync_status") @IntRange(from=0xffffff81, to=127) public int getRssi();
    method public int getSourceAddressType();
    method public int getSourceAdvertisingSid();
    method @NonNull public android.bluetooth.BluetoothDevice getSourceDevice();
    method @NonNull public java.util.List<android.bluetooth.BluetoothLeBroadcastSubgroup> getSubgroups();
    method public boolean isEncrypted();
    method public boolean isPublicBroadcast();
    method public void writeToParcel(android.os.Parcel, int);
    field public static final int AUDIO_CONFIG_QUALITY_HIGH = 2; // 0x2
    field public static final int AUDIO_CONFIG_QUALITY_NONE = 0; // 0x0
    field public static final int AUDIO_CONFIG_QUALITY_STANDARD = 1; // 0x1
    field @NonNull public static final android.os.Parcelable.Creator<android.bluetooth.BluetoothLeBroadcastMetadata> CREATOR;
    field public static final int PA_SYNC_INTERVAL_UNKNOWN = 65535; // 0xffff
    field @FlaggedApi("com.android.bluetooth.flags.leaudio_broadcast_monitor_source_sync_status") public static final int RSSI_UNKNOWN = 127; // 0x7f
  }

  public static final class BluetoothLeBroadcastMetadata.Builder {
    ctor public BluetoothLeBroadcastMetadata.Builder();
    ctor public BluetoothLeBroadcastMetadata.Builder(@NonNull android.bluetooth.BluetoothLeBroadcastMetadata);
    method @NonNull public android.bluetooth.BluetoothLeBroadcastMetadata.Builder addSubgroup(@NonNull android.bluetooth.BluetoothLeBroadcastSubgroup);
    method @NonNull public android.bluetooth.BluetoothLeBroadcastMetadata build();
    method @NonNull public android.bluetooth.BluetoothLeBroadcastMetadata.Builder clearSubgroup();
    method @NonNull public android.bluetooth.BluetoothLeBroadcastMetadata.Builder setAudioConfigQuality(int);
    method @NonNull public android.bluetooth.BluetoothLeBroadcastMetadata.Builder setBroadcastCode(@Nullable byte[]);
    method @NonNull public android.bluetooth.BluetoothLeBroadcastMetadata.Builder setBroadcastId(int);
    method @NonNull public android.bluetooth.BluetoothLeBroadcastMetadata.Builder setBroadcastName(@Nullable String);
    method @NonNull public android.bluetooth.BluetoothLeBroadcastMetadata.Builder setEncrypted(boolean);
    method @NonNull public android.bluetooth.BluetoothLeBroadcastMetadata.Builder setPaSyncInterval(int);
    method @NonNull public android.bluetooth.BluetoothLeBroadcastMetadata.Builder setPresentationDelayMicros(@IntRange(from=0, to=16777215) int);
    method @NonNull public android.bluetooth.BluetoothLeBroadcastMetadata.Builder setPublicBroadcast(boolean);
    method @NonNull public android.bluetooth.BluetoothLeBroadcastMetadata.Builder setPublicBroadcastMetadata(@Nullable android.bluetooth.BluetoothLeAudioContentMetadata);
    method @FlaggedApi("com.android.bluetooth.flags.leaudio_broadcast_monitor_source_sync_status") @NonNull public android.bluetooth.BluetoothLeBroadcastMetadata.Builder setRssi(@IntRange(from=0xffffff81, to=127) int);
    method @NonNull public android.bluetooth.BluetoothLeBroadcastMetadata.Builder setSourceAdvertisingSid(int);
    method @NonNull public android.bluetooth.BluetoothLeBroadcastMetadata.Builder setSourceDevice(@NonNull android.bluetooth.BluetoothDevice, int);
  }

  public final class BluetoothLeBroadcastReceiveState implements android.os.Parcelable {
    method public int describeContents();
    method @Nullable public byte[] getBadCode();
    method public int getBigEncryptionState();
    method @NonNull public java.util.List<java.lang.Long> getBisSyncState();
    method public int getBroadcastId();
    method public int getNumSubgroups();
    method public int getPaSyncState();
    method public int getSourceAddressType();
    method public int getSourceAdvertisingSid();
    method @NonNull public android.bluetooth.BluetoothDevice getSourceDevice();
    method @IntRange(from=0, to=255) public int getSourceId();
    method @NonNull public java.util.List<android.bluetooth.BluetoothLeAudioContentMetadata> getSubgroupMetadata();
    method public void writeToParcel(android.os.Parcel, int);
    field public static final int BIG_ENCRYPTION_STATE_BAD_CODE = 3; // 0x3
    field public static final int BIG_ENCRYPTION_STATE_CODE_REQUIRED = 1; // 0x1
    field public static final int BIG_ENCRYPTION_STATE_DECRYPTING = 2; // 0x2
    field public static final int BIG_ENCRYPTION_STATE_NOT_ENCRYPTED = 0; // 0x0
    field @NonNull public static final android.os.Parcelable.Creator<android.bluetooth.BluetoothLeBroadcastReceiveState> CREATOR;
    field public static final int PA_SYNC_STATE_FAILED_TO_SYNCHRONIZE = 3; // 0x3
    field public static final int PA_SYNC_STATE_IDLE = 0; // 0x0
    field public static final int PA_SYNC_STATE_NO_PAST = 4; // 0x4
    field public static final int PA_SYNC_STATE_SYNCHRONIZED = 2; // 0x2
    field public static final int PA_SYNC_STATE_SYNCINFO_REQUEST = 1; // 0x1
  }

  public final class BluetoothLeBroadcastSettings implements android.os.Parcelable {
    method public int describeContents();
    method @Nullable public byte[] getBroadcastCode();
    method @Nullable public String getBroadcastName();
    method @Nullable public android.bluetooth.BluetoothLeAudioContentMetadata getPublicBroadcastMetadata();
    method @NonNull public java.util.List<android.bluetooth.BluetoothLeBroadcastSubgroupSettings> getSubgroupSettings();
    method public boolean isPublicBroadcast();
    method public void writeToParcel(android.os.Parcel, int);
    field @NonNull public static final android.os.Parcelable.Creator<android.bluetooth.BluetoothLeBroadcastSettings> CREATOR;
  }

  public static final class BluetoothLeBroadcastSettings.Builder {
    ctor public BluetoothLeBroadcastSettings.Builder();
    ctor public BluetoothLeBroadcastSettings.Builder(@NonNull android.bluetooth.BluetoothLeBroadcastSettings);
    method @NonNull public android.bluetooth.BluetoothLeBroadcastSettings.Builder addSubgroupSettings(@NonNull android.bluetooth.BluetoothLeBroadcastSubgroupSettings);
    method @NonNull public android.bluetooth.BluetoothLeBroadcastSettings build();
    method @NonNull public android.bluetooth.BluetoothLeBroadcastSettings.Builder clearSubgroupSettings();
    method @NonNull public android.bluetooth.BluetoothLeBroadcastSettings.Builder setBroadcastCode(@Nullable byte[]);
    method @NonNull public android.bluetooth.BluetoothLeBroadcastSettings.Builder setBroadcastName(@Nullable String);
    method @NonNull public android.bluetooth.BluetoothLeBroadcastSettings.Builder setPublicBroadcast(boolean);
    method @NonNull public android.bluetooth.BluetoothLeBroadcastSettings.Builder setPublicBroadcastMetadata(@Nullable android.bluetooth.BluetoothLeAudioContentMetadata);
  }

  public final class BluetoothLeBroadcastSubgroup implements android.os.Parcelable {
    method public int describeContents();
    method @NonNull public java.util.List<android.bluetooth.BluetoothLeBroadcastChannel> getChannels();
    method public long getCodecId();
    method @NonNull public android.bluetooth.BluetoothLeAudioCodecConfigMetadata getCodecSpecificConfig();
    method @NonNull public android.bluetooth.BluetoothLeAudioContentMetadata getContentMetadata();
    method public boolean hasChannelPreference();
    method public void writeToParcel(android.os.Parcel, int);
    field @NonNull public static final android.os.Parcelable.Creator<android.bluetooth.BluetoothLeBroadcastSubgroup> CREATOR;
  }

  public static final class BluetoothLeBroadcastSubgroup.Builder {
    ctor public BluetoothLeBroadcastSubgroup.Builder();
    ctor public BluetoothLeBroadcastSubgroup.Builder(@NonNull android.bluetooth.BluetoothLeBroadcastSubgroup);
    method @NonNull public android.bluetooth.BluetoothLeBroadcastSubgroup.Builder addChannel(@NonNull android.bluetooth.BluetoothLeBroadcastChannel);
    method @NonNull public android.bluetooth.BluetoothLeBroadcastSubgroup build();
    method @NonNull public android.bluetooth.BluetoothLeBroadcastSubgroup.Builder clearChannel();
    method @NonNull public android.bluetooth.BluetoothLeBroadcastSubgroup.Builder setCodecId(long);
    method @NonNull public android.bluetooth.BluetoothLeBroadcastSubgroup.Builder setCodecSpecificConfig(@NonNull android.bluetooth.BluetoothLeAudioCodecConfigMetadata);
    method @NonNull public android.bluetooth.BluetoothLeBroadcastSubgroup.Builder setContentMetadata(@NonNull android.bluetooth.BluetoothLeAudioContentMetadata);
  }

  public final class BluetoothLeBroadcastSubgroupSettings implements android.os.Parcelable {
    method public int describeContents();
    method @NonNull public android.bluetooth.BluetoothLeAudioContentMetadata getContentMetadata();
    method public int getPreferredQuality();
    method public void writeToParcel(android.os.Parcel, int);
    field @NonNull public static final android.os.Parcelable.Creator<android.bluetooth.BluetoothLeBroadcastSubgroupSettings> CREATOR;
    field public static final int QUALITY_HIGH = 1; // 0x1
    field public static final int QUALITY_STANDARD = 0; // 0x0
  }

  public static final class BluetoothLeBroadcastSubgroupSettings.Builder {
    ctor public BluetoothLeBroadcastSubgroupSettings.Builder();
    ctor public BluetoothLeBroadcastSubgroupSettings.Builder(@NonNull android.bluetooth.BluetoothLeBroadcastSubgroupSettings);
    method @NonNull public android.bluetooth.BluetoothLeBroadcastSubgroupSettings build();
    method @NonNull public android.bluetooth.BluetoothLeBroadcastSubgroupSettings.Builder setContentMetadata(@NonNull android.bluetooth.BluetoothLeAudioContentMetadata);
    method @NonNull public android.bluetooth.BluetoothLeBroadcastSubgroupSettings.Builder setPreferredQuality(int);
  }

  public final class BluetoothMap implements java.lang.AutoCloseable android.bluetooth.BluetoothProfile {
    method public void close();
    method protected void finalize();
    method @NonNull @RequiresPermission(allOf={android.Manifest.permission.BLUETOOTH_CONNECT, android.Manifest.permission.BLUETOOTH_PRIVILEGED}) public java.util.List<android.bluetooth.BluetoothDevice> getConnectedDevices();
    method @RequiresPermission(allOf={android.Manifest.permission.BLUETOOTH_CONNECT, android.Manifest.permission.BLUETOOTH_PRIVILEGED}) public int getConnectionPolicy(@NonNull android.bluetooth.BluetoothDevice);
    method @RequiresPermission(android.Manifest.permission.BLUETOOTH_CONNECT) public int getConnectionState(android.bluetooth.BluetoothDevice);
    method @RequiresPermission(android.Manifest.permission.BLUETOOTH_CONNECT) public java.util.List<android.bluetooth.BluetoothDevice> getDevicesMatchingConnectionStates(int[]);
    method @RequiresPermission(allOf={android.Manifest.permission.BLUETOOTH_CONNECT, android.Manifest.permission.BLUETOOTH_PRIVILEGED}) public boolean setConnectionPolicy(@NonNull android.bluetooth.BluetoothDevice, int);
    field @RequiresPermission(android.Manifest.permission.BLUETOOTH_CONNECT) public static final String ACTION_CONNECTION_STATE_CHANGED = "android.bluetooth.map.profile.action.CONNECTION_STATE_CHANGED";
  }

  public final class BluetoothMapClient implements java.lang.AutoCloseable android.bluetooth.BluetoothProfile {
    method public void close();
    method protected void finalize();
    method @NonNull @RequiresPermission(allOf={android.Manifest.permission.BLUETOOTH_CONNECT, android.Manifest.permission.BLUETOOTH_PRIVILEGED}) public java.util.List<android.bluetooth.BluetoothDevice> getConnectedDevices();
    method @RequiresPermission(allOf={android.Manifest.permission.BLUETOOTH_CONNECT, android.Manifest.permission.BLUETOOTH_PRIVILEGED}) public int getConnectionPolicy(@NonNull android.bluetooth.BluetoothDevice);
    method @RequiresPermission(allOf={android.Manifest.permission.BLUETOOTH_CONNECT, android.Manifest.permission.BLUETOOTH_PRIVILEGED}) public int getConnectionState(@NonNull android.bluetooth.BluetoothDevice);
    method @NonNull @RequiresPermission(allOf={android.Manifest.permission.BLUETOOTH_CONNECT, android.Manifest.permission.BLUETOOTH_PRIVILEGED}) public java.util.List<android.bluetooth.BluetoothDevice> getDevicesMatchingConnectionStates(@NonNull int[]);
    method @RequiresPermission(allOf={android.Manifest.permission.BLUETOOTH_CONNECT, android.Manifest.permission.SEND_SMS}) public boolean sendMessage(@NonNull android.bluetooth.BluetoothDevice, @NonNull java.util.Collection<android.net.Uri>, @NonNull String, @Nullable android.app.PendingIntent, @Nullable android.app.PendingIntent);
    method @RequiresPermission(allOf={android.Manifest.permission.BLUETOOTH_CONNECT, android.Manifest.permission.BLUETOOTH_PRIVILEGED}) public boolean setConnectionPolicy(@NonNull android.bluetooth.BluetoothDevice, int);
    field @RequiresPermission(allOf={android.Manifest.permission.BLUETOOTH_CONNECT, android.Manifest.permission.BLUETOOTH_PRIVILEGED}) public static final String ACTION_CONNECTION_STATE_CHANGED = "android.bluetooth.mapmce.profile.action.CONNECTION_STATE_CHANGED";
  }

  public final class BluetoothPan implements android.bluetooth.BluetoothProfile {
    method protected void finalize();
    method @NonNull @RequiresPermission(allOf={android.Manifest.permission.BLUETOOTH_CONNECT, android.Manifest.permission.BLUETOOTH_PRIVILEGED}) public java.util.List<android.bluetooth.BluetoothDevice> getConnectedDevices();
    method @RequiresPermission(allOf={android.Manifest.permission.BLUETOOTH_CONNECT, android.Manifest.permission.BLUETOOTH_PRIVILEGED}) public int getConnectionState(@NonNull android.bluetooth.BluetoothDevice);
    method @RequiresPermission(allOf={android.Manifest.permission.BLUETOOTH_CONNECT, android.Manifest.permission.BLUETOOTH_PRIVILEGED}) public java.util.List<android.bluetooth.BluetoothDevice> getDevicesMatchingConnectionStates(int[]);
    method @RequiresPermission(android.Manifest.permission.BLUETOOTH_CONNECT) public boolean isTetheringOn();
    method @Deprecated @RequiresPermission(allOf={android.Manifest.permission.BLUETOOTH_CONNECT, android.Manifest.permission.BLUETOOTH_PRIVILEGED, android.Manifest.permission.TETHER_PRIVILEGED}) public void setBluetoothTethering(boolean);
    method @RequiresPermission(allOf={android.Manifest.permission.BLUETOOTH_CONNECT, android.Manifest.permission.BLUETOOTH_PRIVILEGED}) public boolean setConnectionPolicy(@NonNull android.bluetooth.BluetoothDevice, int);
    field @RequiresPermission(android.Manifest.permission.BLUETOOTH_CONNECT) public static final String ACTION_CONNECTION_STATE_CHANGED = "android.bluetooth.pan.profile.action.CONNECTION_STATE_CHANGED";
    field public static final String ACTION_TETHERING_STATE_CHANGED = "android.bluetooth.action.TETHERING_STATE_CHANGED";
    field public static final String EXTRA_LOCAL_ROLE = "android.bluetooth.pan.extra.LOCAL_ROLE";
    field public static final String EXTRA_TETHERING_STATE = "android.bluetooth.extra.TETHERING_STATE";
    field public static final int LOCAL_NAP_ROLE = 1; // 0x1
    field public static final int LOCAL_PANU_ROLE = 2; // 0x2
    field public static final int PAN_ROLE_NONE = 0; // 0x0
    field public static final int REMOTE_NAP_ROLE = 1; // 0x1
    field public static final int REMOTE_PANU_ROLE = 2; // 0x2
    field public static final int TETHERING_STATE_OFF = 1; // 0x1
    field public static final int TETHERING_STATE_ON = 2; // 0x2
  }

  public class BluetoothPbap implements android.bluetooth.BluetoothProfile {
    method @RequiresPermission(android.Manifest.permission.BLUETOOTH_CONNECT) public java.util.List<android.bluetooth.BluetoothDevice> getConnectedDevices();
    method @RequiresPermission(allOf={android.Manifest.permission.BLUETOOTH_CONNECT, android.Manifest.permission.BLUETOOTH_PRIVILEGED}) public int getConnectionState(@NonNull android.bluetooth.BluetoothDevice);
    method @RequiresPermission(android.Manifest.permission.BLUETOOTH_CONNECT) public java.util.List<android.bluetooth.BluetoothDevice> getDevicesMatchingConnectionStates(int[]);
    method @RequiresPermission(allOf={android.Manifest.permission.BLUETOOTH_CONNECT, android.Manifest.permission.BLUETOOTH_PRIVILEGED}) public boolean setConnectionPolicy(@NonNull android.bluetooth.BluetoothDevice, int);
    field @RequiresPermission(android.Manifest.permission.BLUETOOTH_CONNECT) public static final String ACTION_CONNECTION_STATE_CHANGED = "android.bluetooth.pbap.profile.action.CONNECTION_STATE_CHANGED";
  }

  public final class BluetoothPbapClient implements java.lang.AutoCloseable android.bluetooth.BluetoothProfile {
    method public void close();
    method protected void finalize();
    method @NonNull @RequiresPermission(allOf={android.Manifest.permission.BLUETOOTH_CONNECT, android.Manifest.permission.BLUETOOTH_PRIVILEGED}) public java.util.List<android.bluetooth.BluetoothDevice> getConnectedDevices();
    method @RequiresPermission(allOf={android.Manifest.permission.BLUETOOTH_CONNECT, android.Manifest.permission.BLUETOOTH_PRIVILEGED}) public int getConnectionPolicy(@NonNull android.bluetooth.BluetoothDevice);
    method @RequiresPermission(allOf={android.Manifest.permission.BLUETOOTH_CONNECT, android.Manifest.permission.BLUETOOTH_PRIVILEGED}) public int getConnectionState(@NonNull android.bluetooth.BluetoothDevice);
    method @NonNull @RequiresPermission(allOf={android.Manifest.permission.BLUETOOTH_CONNECT, android.Manifest.permission.BLUETOOTH_PRIVILEGED}) public java.util.List<android.bluetooth.BluetoothDevice> getDevicesMatchingConnectionStates(@NonNull int[]);
    method @RequiresPermission(allOf={android.Manifest.permission.BLUETOOTH_CONNECT, android.Manifest.permission.BLUETOOTH_PRIVILEGED}) public boolean setConnectionPolicy(@NonNull android.bluetooth.BluetoothDevice, int);
    field @RequiresPermission(allOf={android.Manifest.permission.BLUETOOTH_CONNECT, android.Manifest.permission.BLUETOOTH_PRIVILEGED}) public static final String ACTION_CONNECTION_STATE_CHANGED = "android.bluetooth.pbapclient.profile.action.CONNECTION_STATE_CHANGED";
  }

  public interface BluetoothProfile {
    method @NonNull public static String getConnectionStateName(int);
    method @NonNull public static String getProfileName(int);
    field public static final int A2DP_SINK = 11; // 0xb
    field public static final int AVRCP_CONTROLLER = 12; // 0xc
    field public static final int CONNECTION_POLICY_ALLOWED = 100; // 0x64
    field public static final int CONNECTION_POLICY_FORBIDDEN = 0; // 0x0
    field public static final int CONNECTION_POLICY_UNKNOWN = -1; // 0xffffffff
    field public static final int HEADSET_CLIENT = 16; // 0x10
    field public static final int HID_HOST = 4; // 0x4
    field public static final int LE_AUDIO_BROADCAST = 26; // 0x1a
    field public static final int LE_AUDIO_BROADCAST_ASSISTANT = 29; // 0x1d
    field public static final int MAP = 9; // 0x9
    field public static final int MAP_CLIENT = 18; // 0x12
    field public static final int OPP = 20; // 0x14
    field public static final int PAN = 5; // 0x5
    field public static final int PBAP = 6; // 0x6
    field public static final int PBAP_CLIENT = 17; // 0x11
    field @Deprecated public static final int PRIORITY_OFF = 0; // 0x0
    field @Deprecated public static final int PRIORITY_ON = 100; // 0x64
    field public static final int VOLUME_CONTROL = 23; // 0x17
  }

  public final class BluetoothQualityReport implements android.os.Parcelable {
    method public int describeContents();
    method @Nullable public android.bluetooth.BluetoothClass getBluetoothClass();
    method @Nullable public android.bluetooth.BluetoothQualityReport.BqrCommon getBqrCommon();
    method @Nullable public android.os.Parcelable getBqrEvent();
    method public int getLmpSubVersion();
    method public int getLmpVersion();
    method public int getManufacturerId();
    method public int getQualityReportId();
    method @Nullable public String getRemoteAddress();
    method @Nullable public String getRemoteName();
    method @NonNull public static String qualityReportIdToString(int);
    method public void writeToParcel(@NonNull android.os.Parcel, int);
    field @NonNull public static final android.os.Parcelable.Creator<android.bluetooth.BluetoothQualityReport> CREATOR;
    field public static final int QUALITY_REPORT_ID_A2DP_CHOPPY = 3; // 0x3
    field public static final int QUALITY_REPORT_ID_APPROACH_LSTO = 2; // 0x2
    field public static final int QUALITY_REPORT_ID_CONN_FAIL = 8; // 0x8
    field public static final int QUALITY_REPORT_ID_MONITOR = 1; // 0x1
    field public static final int QUALITY_REPORT_ID_SCO_CHOPPY = 4; // 0x4
  }

  public static final class BluetoothQualityReport.BqrCommon implements android.os.Parcelable {
    method @NonNull public static String connectionRoleToString(int);
    method public int describeContents();
    method public int getAfhSelectUnidealChannelCount();
    method public int getCalFailedItemCount();
    method public int getConnectionHandle();
    method public int getConnectionRole();
    method public long getFlowOffCount();
    method public long getLastFlowOnTimestamp();
    method public long getLastTxAckTimestamp();
    method public int getLsto();
    method public long getNakCount();
    method public long getNoRxCount();
    method public long getOverflowCount();
    method public int getPacketType();
    method public long getPiconetClock();
    method public long getRetransmissionCount();
    method public int getRssi();
    method public int getSnr();
    method public int getTxPowerLevel();
    method public long getUnderflowCount();
    method public int getUnusedAfhChannelCount();
    method @Nullable public static String packetTypeToString(int);
    method public void writeToParcel(@NonNull android.os.Parcel, int);
    field public static final int CONNECTION_ROLE_CENTRAL = 0; // 0x0
    field public static final int CONNECTION_ROLE_PERIPHERAL = 1; // 0x1
    field @NonNull public static final android.os.Parcelable.Creator<android.bluetooth.BluetoothQualityReport.BqrCommon> CREATOR;
  }

  public static final class BluetoothQualityReport.BqrConnectFail implements android.os.Parcelable {
    method @NonNull public static String connectFailIdToString(int);
    method public int describeContents();
    method public int getFailReason();
    method public void writeToParcel(@NonNull android.os.Parcel, int);
    field public static final int CONNECT_FAIL_ID_ACL_ALREADY_EXIST = 11; // 0xb
    field public static final int CONNECT_FAIL_ID_CONNECTION_TIMEOUT = 8; // 0x8
    field public static final int CONNECT_FAIL_ID_CONTROLLER_BUSY = 58; // 0x3a
    field public static final int CONNECT_FAIL_ID_NO_ERROR = 0; // 0x0
    field public static final int CONNECT_FAIL_ID_PAGE_TIMEOUT = 4; // 0x4
    field @NonNull public static final android.os.Parcelable.Creator<android.bluetooth.BluetoothQualityReport.BqrConnectFail> CREATOR;
  }

  public static final class BluetoothQualityReport.BqrVsA2dpChoppy implements android.os.Parcelable {
    method public int describeContents();
    method public int getAclTxQueueLength();
    method public long getArrivalTime();
    method public int getGlitchCount();
    method public int getLinkQuality();
    method public int getRxCxmDenials();
    method public long getScheduleTime();
    method public int getTxCxmDenials();
    method @Nullable public static String linkQualityToString(int);
    method public void writeToParcel(@NonNull android.os.Parcel, int);
    field @NonNull public static final android.os.Parcelable.Creator<android.bluetooth.BluetoothQualityReport.BqrVsA2dpChoppy> CREATOR;
  }

  public static final class BluetoothQualityReport.BqrVsLsto implements android.os.Parcelable {
    method @Nullable public static String connStateToString(int);
    method public int describeContents();
    method public long getBasebandStats();
    method public int getConnState();
    method public int getCxmDenials();
    method public long getLastTxAckTimestamp();
    method public long getNativeClock();
    method public int getRfLoss();
    method public long getSlotsUsed();
    method public int getTxSkipped();
    method public void writeToParcel(@NonNull android.os.Parcel, int);
    field @NonNull public static final android.os.Parcelable.Creator<android.bluetooth.BluetoothQualityReport.BqrVsLsto> CREATOR;
  }

  public static final class BluetoothQualityReport.BqrVsScoChoppy implements android.os.Parcelable {
    method @Nullable public static String airFormatToString(int);
    method public int describeContents();
    method public int getAirFormat();
    method public int getGlitchCount();
    method public int getGoodRxFrameCount();
    method public int getInstanceCount();
    method public int getIntervalEsco();
    method public int getLateDispatch();
    method public int getLpaIntrMiss();
    method public int getMicIntrMiss();
    method public int getMissedInstanceCount();
    method public int getPlcDiscardCount();
    method public int getPlcFillCount();
    method public int getRxCxmDenials();
    method public int getRxRetransmitSlotCount();
    method public int getSprIntrMiss();
    method public int getTxAbortCount();
    method public int getTxCxmDenials();
    method public int getTxRetransmitSlotCount();
    method public int getWindowEsco();
    method public void writeToParcel(@NonNull android.os.Parcel, int);
    field @NonNull public static final android.os.Parcelable.Creator<android.bluetooth.BluetoothQualityReport.BqrVsScoChoppy> CREATOR;
  }

  public static final class BluetoothQualityReport.Builder {
    ctor public BluetoothQualityReport.Builder(@NonNull byte[]);
    method @NonNull public android.bluetooth.BluetoothQualityReport build();
    method @NonNull public android.bluetooth.BluetoothQualityReport.Builder setBluetoothClass(@Nullable android.bluetooth.BluetoothClass);
    method @NonNull public android.bluetooth.BluetoothQualityReport.Builder setLmpSubVersion(int);
    method @NonNull public android.bluetooth.BluetoothQualityReport.Builder setLmpVersion(int);
    method @NonNull public android.bluetooth.BluetoothQualityReport.Builder setManufacturerId(int);
    method @NonNull public android.bluetooth.BluetoothQualityReport.Builder setRemoteAddress(@Nullable String);
    method @NonNull public android.bluetooth.BluetoothQualityReport.Builder setRemoteName(@Nullable String);
  }

  public final class BluetoothSap implements java.lang.AutoCloseable android.bluetooth.BluetoothProfile {
    method public void close();
    method protected void finalize();
    method @RequiresPermission(android.Manifest.permission.BLUETOOTH_CONNECT) public java.util.List<android.bluetooth.BluetoothDevice> getConnectedDevices();
    method @RequiresPermission(allOf={android.Manifest.permission.BLUETOOTH_CONNECT, android.Manifest.permission.BLUETOOTH_PRIVILEGED}) public int getConnectionPolicy(@NonNull android.bluetooth.BluetoothDevice);
    method @RequiresPermission(android.Manifest.permission.BLUETOOTH_CONNECT) public int getConnectionState(android.bluetooth.BluetoothDevice);
    method @RequiresPermission(android.Manifest.permission.BLUETOOTH_CONNECT) public java.util.List<android.bluetooth.BluetoothDevice> getDevicesMatchingConnectionStates(int[]);
    method @RequiresPermission(allOf={android.Manifest.permission.BLUETOOTH_CONNECT, android.Manifest.permission.BLUETOOTH_PRIVILEGED}) public boolean setConnectionPolicy(@NonNull android.bluetooth.BluetoothDevice, int);
    field @RequiresPermission(android.Manifest.permission.BLUETOOTH_CONNECT) public static final String ACTION_CONNECTION_STATE_CHANGED = "android.bluetooth.sap.profile.action.CONNECTION_STATE_CHANGED";
  }

  public final class BluetoothSinkAudioPolicy implements android.os.Parcelable {
    method public int describeContents();
    method public int getActiveDevicePolicyAfterConnection();
    method public int getCallEstablishPolicy();
    method public int getInBandRingtonePolicy();
    method public void writeToParcel(@NonNull android.os.Parcel, int);
    field @NonNull public static final android.os.Parcelable.Creator<android.bluetooth.BluetoothSinkAudioPolicy> CREATOR;
    field public static final int POLICY_ALLOWED = 1; // 0x1
    field public static final int POLICY_NOT_ALLOWED = 2; // 0x2
    field public static final int POLICY_UNCONFIGURED = 0; // 0x0
  }

  public static final class BluetoothSinkAudioPolicy.Builder {
    ctor public BluetoothSinkAudioPolicy.Builder();
    ctor public BluetoothSinkAudioPolicy.Builder(@NonNull android.bluetooth.BluetoothSinkAudioPolicy);
    method @NonNull public android.bluetooth.BluetoothSinkAudioPolicy build();
    method @NonNull public android.bluetooth.BluetoothSinkAudioPolicy.Builder setActiveDevicePolicyAfterConnection(int);
    method @NonNull public android.bluetooth.BluetoothSinkAudioPolicy.Builder setCallEstablishPolicy(int);
    method @NonNull public android.bluetooth.BluetoothSinkAudioPolicy.Builder setInBandRingtonePolicy(int);
  }

  public final class BluetoothSocket implements java.io.Closeable {
    method @FlaggedApi("com.android.bluetooth.flags.bt_socket_api_l2cap_cid") @RequiresPermission(allOf={android.Manifest.permission.BLUETOOTH_CONNECT, android.Manifest.permission.BLUETOOTH_PRIVILEGED}) public int getL2capLocalChannelId() throws java.io.IOException;
    method @FlaggedApi("com.android.bluetooth.flags.bt_socket_api_l2cap_cid") @RequiresPermission(allOf={android.Manifest.permission.BLUETOOTH_CONNECT, android.Manifest.permission.BLUETOOTH_PRIVILEGED}) public int getL2capRemoteChannelId() throws java.io.IOException;
  }

  public final class BluetoothStatusCodes {
    field public static final int ALLOWED = 400; // 0x190
    field public static final int ERROR_ALREADY_IN_TARGET_STATE = 26; // 0x1a
    field public static final int ERROR_ANOTHER_ACTIVE_OOB_REQUEST = 1000; // 0x3e8
    field public static final int ERROR_ANOTHER_ACTIVE_REQUEST = 29; // 0x1d
    field public static final int ERROR_AUDIO_DEVICE_ALREADY_CONNECTED = 1116; // 0x45c
    field public static final int ERROR_AUDIO_DEVICE_ALREADY_DISCONNECTED = 1117; // 0x45d
    field public static final int ERROR_AUDIO_ROUTE_BLOCKED = 1118; // 0x45e
    field public static final int ERROR_BAD_PARAMETERS = 21; // 0x15
    field public static final int ERROR_CALLBACK_NOT_REGISTERED = 28; // 0x1c
    field public static final int ERROR_CALL_ACTIVE = 1119; // 0x45f
    field public static final int ERROR_CSIP_GROUP_LOCKED_BY_OTHER = 1208; // 0x4b8
    field public static final int ERROR_CSIP_INVALID_GROUP_ID = 1207; // 0x4b7
    field public static final int ERROR_CSIP_LOCKED_GROUP_MEMBER_LOST = 1209; // 0x4b9
    field public static final int ERROR_DISTANCE_MEASUREMENT_INTERNAL = 1301; // 0x515
    field public static final int ERROR_HAP_INVALID_PRESET_INDEX = 1211; // 0x4bb
    field public static final int ERROR_HAP_PRESET_NAME_TOO_LONG = 1210; // 0x4ba
    field public static final int ERROR_HARDWARE_GENERIC = 20; // 0x14
    field public static final int ERROR_LE_BROADCAST_ASSISTANT_DUPLICATE_ADDITION = 1203; // 0x4b3
    field public static final int ERROR_LE_BROADCAST_ASSISTANT_INVALID_SOURCE_ID = 1202; // 0x4b2
    field public static final int ERROR_LE_BROADCAST_INVALID_BROADCAST_ID = 1200; // 0x4b0
    field public static final int ERROR_LE_BROADCAST_INVALID_CODE = 1201; // 0x4b1
    field public static final int ERROR_LE_CONTENT_METADATA_INVALID_LANGUAGE = 1205; // 0x4b5
    field public static final int ERROR_LE_CONTENT_METADATA_INVALID_OTHER = 1206; // 0x4b6
    field public static final int ERROR_LE_CONTENT_METADATA_INVALID_PROGRAM_INFO = 1204; // 0x4b4
    field public static final int ERROR_LOCAL_NOT_ENOUGH_RESOURCES = 22; // 0x16
    field public static final int ERROR_NOT_ACTIVE_DEVICE = 12; // 0xc
    field public static final int ERROR_NOT_DUAL_MODE_AUDIO_DEVICE = 3000; // 0xbb8
    field public static final int ERROR_NO_ACTIVE_DEVICES = 13; // 0xd
    field public static final int ERROR_NO_LE_CONNECTION = 1300; // 0x514
    field public static final int ERROR_PROFILE_NOT_CONNECTED = 14; // 0xe
    field public static final int ERROR_REMOTE_LINK_ERROR = 25; // 0x19
    field public static final int ERROR_REMOTE_NOT_ENOUGH_RESOURCES = 23; // 0x17
    field public static final int ERROR_REMOTE_OPERATION_NOT_SUPPORTED = 27; // 0x1b
    field public static final int ERROR_REMOTE_OPERATION_REJECTED = 24; // 0x18
    field public static final int ERROR_TIMEOUT = 15; // 0xf
    field public static final int NOT_ALLOWED = 401; // 0x191
    field public static final int REASON_LOCAL_APP_REQUEST = 16; // 0x10
    field public static final int REASON_LOCAL_STACK_REQUEST = 17; // 0x11
    field public static final int REASON_REMOTE_REQUEST = 18; // 0x12
    field public static final int REASON_SYSTEM_POLICY = 19; // 0x13
    field public static final int RFCOMM_LISTENER_FAILED_TO_CLOSE_SERVER_SOCKET = 2004; // 0x7d4
    field public static final int RFCOMM_LISTENER_FAILED_TO_CREATE_SERVER_SOCKET = 2003; // 0x7d3
    field public static final int RFCOMM_LISTENER_NO_SOCKET_AVAILABLE = 2005; // 0x7d5
    field public static final int RFCOMM_LISTENER_OPERATION_FAILED_DIFFERENT_APP = 2002; // 0x7d2
    field public static final int RFCOMM_LISTENER_OPERATION_FAILED_NO_MATCHING_SERVICE_RECORD = 2001; // 0x7d1
    field public static final int RFCOMM_LISTENER_START_FAILED_UUID_IN_USE = 2000; // 0x7d0
  }

  public final class BluetoothUuid {
    method public static boolean containsAnyUuid(@Nullable android.os.ParcelUuid[], @Nullable android.os.ParcelUuid[]);
    method @NonNull public static android.os.ParcelUuid parseUuidFrom(@Nullable byte[]);
    field @NonNull public static final android.os.ParcelUuid A2DP_SINK;
    field @NonNull public static final android.os.ParcelUuid A2DP_SOURCE;
    field @NonNull public static final android.os.ParcelUuid ADV_AUDIO_DIST;
    field @NonNull public static final android.os.ParcelUuid AVRCP;
    field @NonNull public static final android.os.ParcelUuid AVRCP_CONTROLLER;
    field @NonNull public static final android.os.ParcelUuid AVRCP_TARGET;
    field @NonNull public static final android.os.ParcelUuid BASE_UUID;
    field @NonNull public static final android.os.ParcelUuid BASS;
    field @NonNull public static final android.os.ParcelUuid BNEP;
    field @NonNull public static final android.os.ParcelUuid CAP;
    field @NonNull public static final android.os.ParcelUuid COORDINATED_SET;
    field @NonNull public static final android.os.ParcelUuid DIP;
    field @NonNull public static final android.os.ParcelUuid GENERIC_MEDIA_CONTROL;
    field @NonNull public static final android.os.ParcelUuid HAS;
    field @NonNull public static final android.os.ParcelUuid HEARING_AID;
    field @NonNull public static final android.os.ParcelUuid HFP;
    field @NonNull public static final android.os.ParcelUuid HFP_AG;
    field @NonNull public static final android.os.ParcelUuid HID;
    field @NonNull public static final android.os.ParcelUuid HOGP;
    field @NonNull public static final android.os.ParcelUuid HSP;
    field @NonNull public static final android.os.ParcelUuid HSP_AG;
    field @NonNull public static final android.os.ParcelUuid LE_AUDIO;
    field @NonNull public static final android.os.ParcelUuid MAP;
    field @NonNull public static final android.os.ParcelUuid MAS;
    field @NonNull public static final android.os.ParcelUuid MEDIA_CONTROL;
    field @FlaggedApi("com.android.bluetooth.flags.mfi_has_uuid") @NonNull public static final android.os.ParcelUuid MFI_HAS;
    field @NonNull public static final android.os.ParcelUuid MNS;
    field @NonNull public static final android.os.ParcelUuid NAP;
    field @NonNull public static final android.os.ParcelUuid OBEX_OBJECT_PUSH;
    field @NonNull public static final android.os.ParcelUuid PANU;
    field @NonNull public static final android.os.ParcelUuid PBAP_PCE;
    field @NonNull public static final android.os.ParcelUuid PBAP_PSE;
    field @NonNull public static final android.os.ParcelUuid SAP;
    field public static final int UUID_BYTES_128_BIT = 16; // 0x10
    field public static final int UUID_BYTES_16_BIT = 2; // 0x2
    field public static final int UUID_BYTES_32_BIT = 4; // 0x4
    field @NonNull public static final android.os.ParcelUuid VOLUME_CONTROL;
  }

  public final class BluetoothVolumeControl implements java.lang.AutoCloseable android.bluetooth.BluetoothProfile {
    method @RequiresPermission(android.Manifest.permission.BLUETOOTH_PRIVILEGED) public void close();
    method @RequiresPermission(android.Manifest.permission.BLUETOOTH_PRIVILEGED) protected void finalize();
    method @NonNull @RequiresPermission(allOf={android.Manifest.permission.BLUETOOTH_CONNECT, android.Manifest.permission.BLUETOOTH_PRIVILEGED}) public java.util.List<android.bluetooth.BluetoothDevice> getConnectedDevices();
    method @RequiresPermission(allOf={android.Manifest.permission.BLUETOOTH_CONNECT, android.Manifest.permission.BLUETOOTH_PRIVILEGED}) public int getConnectionPolicy(@NonNull android.bluetooth.BluetoothDevice);
    method @RequiresPermission(android.Manifest.permission.BLUETOOTH_CONNECT) public int getConnectionState(android.bluetooth.BluetoothDevice);
    method @RequiresPermission(android.Manifest.permission.BLUETOOTH_CONNECT) public java.util.List<android.bluetooth.BluetoothDevice> getDevicesMatchingConnectionStates(int[]);
    method @FlaggedApi("com.android.bluetooth.flags.leaudio_multiple_vocs_instances_api") @RequiresPermission(allOf={android.Manifest.permission.BLUETOOTH_CONNECT, android.Manifest.permission.BLUETOOTH_PRIVILEGED}) public int getNumberOfVolumeOffsetInstances(@NonNull android.bluetooth.BluetoothDevice);
    method @RequiresPermission(allOf={android.Manifest.permission.BLUETOOTH_CONNECT, android.Manifest.permission.BLUETOOTH_PRIVILEGED}) public boolean isVolumeOffsetAvailable(@NonNull android.bluetooth.BluetoothDevice);
    method @RequiresPermission(allOf={android.Manifest.permission.BLUETOOTH_CONNECT, android.Manifest.permission.BLUETOOTH_PRIVILEGED}) public void registerCallback(@NonNull java.util.concurrent.Executor, @NonNull android.bluetooth.BluetoothVolumeControl.Callback);
    method @RequiresPermission(allOf={android.Manifest.permission.BLUETOOTH_CONNECT, android.Manifest.permission.BLUETOOTH_PRIVILEGED}) public boolean setConnectionPolicy(@NonNull android.bluetooth.BluetoothDevice, int);
    method @FlaggedApi("com.android.bluetooth.flags.leaudio_broadcast_volume_control_for_connected_devices") @RequiresPermission(allOf={android.Manifest.permission.BLUETOOTH_CONNECT, android.Manifest.permission.BLUETOOTH_PRIVILEGED}) public void setDeviceVolume(@NonNull android.bluetooth.BluetoothDevice, @IntRange(from=0, to=255) int, boolean);
    method @Deprecated @RequiresPermission(allOf={android.Manifest.permission.BLUETOOTH_CONNECT, android.Manifest.permission.BLUETOOTH_PRIVILEGED}) public void setVolumeOffset(@NonNull android.bluetooth.BluetoothDevice, @IntRange(from=0xffffff01, to=255) int);
    method @FlaggedApi("com.android.bluetooth.flags.leaudio_multiple_vocs_instances_api") @RequiresPermission(allOf={android.Manifest.permission.BLUETOOTH_CONNECT, android.Manifest.permission.BLUETOOTH_PRIVILEGED}) public void setVolumeOffset(@NonNull android.bluetooth.BluetoothDevice, @IntRange(from=1, to=255) int, @IntRange(from=0xffffff01, to=255) int);
    method @RequiresPermission(allOf={android.Manifest.permission.BLUETOOTH_CONNECT, android.Manifest.permission.BLUETOOTH_PRIVILEGED}) public void unregisterCallback(@NonNull android.bluetooth.BluetoothVolumeControl.Callback);
    field @RequiresPermission(android.Manifest.permission.BLUETOOTH_CONNECT) public static final String ACTION_CONNECTION_STATE_CHANGED = "android.bluetooth.volume-control.profile.action.CONNECTION_STATE_CHANGED";
  }

  public static interface BluetoothVolumeControl.Callback {
    method @FlaggedApi("com.android.bluetooth.flags.leaudio_broadcast_volume_control_for_connected_devices") public default void onDeviceVolumeChanged(@NonNull android.bluetooth.BluetoothDevice, @IntRange(from=0, to=255) int);
    method @FlaggedApi("com.android.bluetooth.flags.leaudio_multiple_vocs_instances_api") public default void onVolumeOffsetAudioDescriptionChanged(@NonNull android.bluetooth.BluetoothDevice, @IntRange(from=1, to=255) int, @NonNull String);
    method @FlaggedApi("com.android.bluetooth.flags.leaudio_multiple_vocs_instances_api") public default void onVolumeOffsetAudioLocationChanged(@NonNull android.bluetooth.BluetoothDevice, @IntRange(from=1, to=255) int, @IntRange(from=0xffffff01, to=255) int);
    method @Deprecated public default void onVolumeOffsetChanged(@NonNull android.bluetooth.BluetoothDevice, @IntRange(from=0xffffff01, to=255) int);
    method @FlaggedApi("com.android.bluetooth.flags.leaudio_multiple_vocs_instances_api") public default void onVolumeOffsetChanged(@NonNull android.bluetooth.BluetoothDevice, @IntRange(from=1, to=255) int, @IntRange(from=0xffffff01, to=255) int);
  }

  public final class BufferConstraint implements android.os.Parcelable {
    ctor public BufferConstraint(int, int, int);
    method public int describeContents();
    method public int getDefaultMillis();
    method public int getMaxMillis();
    method public int getMinMillis();
    method public void writeToParcel(@NonNull android.os.Parcel, int);
    field @NonNull public static final android.os.Parcelable.Creator<android.bluetooth.BufferConstraint> CREATOR;
  }

  public final class BufferConstraints implements android.os.Parcelable {
    ctor public BufferConstraints(@NonNull java.util.List<android.bluetooth.BufferConstraint>);
    method public int describeContents();
    method @Nullable public android.bluetooth.BufferConstraint forCodec(int);
    method public void writeToParcel(@NonNull android.os.Parcel, int);
    field public static final int BUFFER_CODEC_MAX_NUM = 32; // 0x20
    field @NonNull public static final android.os.Parcelable.Creator<android.bluetooth.BufferConstraints> CREATOR;
  }

  public final class OobData implements android.os.Parcelable {
    method public int describeContents();
    method @NonNull public byte[] getClassOfDevice();
    method @NonNull public byte[] getClassicLength();
    method @NonNull public byte[] getConfirmationHash();
    method @NonNull public byte[] getDeviceAddressWithType();
    method @Nullable public byte[] getDeviceName();
    method @Nullable public byte[] getLeAppearance();
    method @NonNull public int getLeDeviceRole();
    method @NonNull public int getLeFlags();
    method @Nullable public byte[] getLeTemporaryKey();
    method @NonNull public byte[] getRandomizerHash();
    method public void writeToParcel(@NonNull android.os.Parcel, int);
    field public static final int CLASS_OF_DEVICE_OCTETS = 3; // 0x3
    field public static final int CONFIRMATION_OCTETS = 16; // 0x10
    field @NonNull public static final android.os.Parcelable.Creator<android.bluetooth.OobData> CREATOR;
    field public static final int DEVICE_ADDRESS_OCTETS = 7; // 0x7
    field public static final int LE_APPEARANCE_OCTETS = 2; // 0x2
    field public static final int LE_DEVICE_FLAG_OCTETS = 1; // 0x1
    field public static final int LE_DEVICE_ROLE_BOTH_PREFER_CENTRAL = 3; // 0x3
    field public static final int LE_DEVICE_ROLE_BOTH_PREFER_PERIPHERAL = 2; // 0x2
    field public static final int LE_DEVICE_ROLE_CENTRAL_ONLY = 1; // 0x1
    field public static final int LE_DEVICE_ROLE_OCTETS = 1; // 0x1
    field public static final int LE_DEVICE_ROLE_PERIPHERAL_ONLY = 0; // 0x0
    field public static final int LE_FLAG_BREDR_NOT_SUPPORTED = 2; // 0x2
    field public static final int LE_FLAG_GENERAL_DISCOVERY_MODE = 1; // 0x1
    field public static final int LE_FLAG_LIMITED_DISCOVERY_MODE = 0; // 0x0
    field public static final int LE_FLAG_SIMULTANEOUS_CONTROLLER = 3; // 0x3
    field public static final int LE_FLAG_SIMULTANEOUS_HOST = 4; // 0x4
    field public static final int LE_TK_OCTETS = 16; // 0x10
    field public static final int OOB_LENGTH_OCTETS = 2; // 0x2
    field public static final int RANDOMIZER_OCTETS = 16; // 0x10
  }

  public static final class OobData.ClassicBuilder {
    ctor public OobData.ClassicBuilder(@NonNull byte[], @NonNull byte[], @NonNull byte[]);
    method @NonNull public android.bluetooth.OobData build();
    method @NonNull public android.bluetooth.OobData.ClassicBuilder setClassOfDevice(@NonNull byte[]);
    method @NonNull public android.bluetooth.OobData.ClassicBuilder setDeviceName(@NonNull byte[]);
    method @NonNull public android.bluetooth.OobData.ClassicBuilder setRandomizerHash(@NonNull byte[]);
  }

  public static final class OobData.LeBuilder {
    ctor public OobData.LeBuilder(@NonNull byte[], @NonNull byte[], int);
    method @NonNull public android.bluetooth.OobData build();
    method @NonNull public android.bluetooth.OobData.LeBuilder setDeviceName(@NonNull byte[]);
    method @NonNull public android.bluetooth.OobData.LeBuilder setLeFlags(int);
    method @NonNull public android.bluetooth.OobData.LeBuilder setLeTemporaryKey(@NonNull byte[]);
    method @NonNull public android.bluetooth.OobData.LeBuilder setRandomizerHash(@NonNull byte[]);
  }

  public final class UidTraffic implements java.lang.Cloneable android.os.Parcelable {
    method public android.bluetooth.UidTraffic clone();
    method public int describeContents();
    method public long getRxBytes();
    method public long getTxBytes();
    method public int getUid();
    method public void writeToParcel(android.os.Parcel, int);
    field @NonNull public static final android.os.Parcelable.Creator<android.bluetooth.UidTraffic> CREATOR;
  }

}

package android.bluetooth.le {

  public final class AdvertiseSettings implements android.os.Parcelable {
    method public int getOwnAddressType();
  }

  public static final class AdvertiseSettings.Builder {
    method @NonNull public android.bluetooth.le.AdvertiseSettings.Builder setOwnAddressType(int);
  }

  public final class AdvertisingSet {
    method public int getAdvertiserId();
  }

  public final class AdvertisingSetParameters implements android.os.Parcelable {
    method public int getOwnAddressType();
    field public static final int ADDRESS_TYPE_DEFAULT = -1; // 0xffffffff
    field public static final int ADDRESS_TYPE_PUBLIC = 0; // 0x0
    field public static final int ADDRESS_TYPE_RANDOM = 1; // 0x1
    field public static final int ADDRESS_TYPE_RANDOM_NON_RESOLVABLE = 2; // 0x2
  }

  public static final class AdvertisingSetParameters.Builder {
    method @NonNull public android.bluetooth.le.AdvertisingSetParameters.Builder setOwnAddressType(int);
  }

  public final class BluetoothLeAdvertiser {
    method @RequiresPermission(allOf={android.Manifest.permission.BLUETOOTH_PRIVILEGED, android.Manifest.permission.BLUETOOTH_ADVERTISE, android.Manifest.permission.BLUETOOTH_CONNECT}) public void startAdvertisingSet(@NonNull android.bluetooth.le.AdvertisingSetParameters, @Nullable android.bluetooth.le.AdvertiseData, @Nullable android.bluetooth.le.AdvertiseData, @Nullable android.bluetooth.le.PeriodicAdvertisingParameters, @Nullable android.bluetooth.le.AdvertiseData, int, int, @Nullable android.bluetooth.BluetoothGattServer, @Nullable android.bluetooth.le.AdvertisingSetCallback, @NonNull android.os.Handler);
  }

  public final class BluetoothLeScanner {
    method @RequiresPermission(allOf={android.Manifest.permission.BLUETOOTH_SCAN, android.Manifest.permission.UPDATE_DEVICE_STATS}) public void startScanFromSource(android.os.WorkSource, android.bluetooth.le.ScanCallback);
    method @RequiresPermission(allOf={android.Manifest.permission.BLUETOOTH_SCAN, android.Manifest.permission.UPDATE_DEVICE_STATS}) public void startScanFromSource(java.util.List<android.bluetooth.le.ScanFilter>, android.bluetooth.le.ScanSettings, android.os.WorkSource, android.bluetooth.le.ScanCallback);
    method @Deprecated @RequiresPermission(android.Manifest.permission.BLUETOOTH_SCAN) public void startTruncatedScan(java.util.List<android.bluetooth.le.TruncatedFilter>, android.bluetooth.le.ScanSettings, android.bluetooth.le.ScanCallback);
  }

  @FlaggedApi("com.android.bluetooth.flags.channel_sounding") public final class ChannelSoundingParams implements android.os.Parcelable {
    method public int describeContents();
    method public int getCsSecurityLevel();
    method public int getLocationType();
    method public int getSightType();
    method public void writeToParcel(@NonNull android.os.Parcel, int);
    field @NonNull public static final android.os.Parcelable.Creator<android.bluetooth.le.ChannelSoundingParams> CREATOR;
    field public static final int CS_SECURITY_LEVEL_FOUR = 4; // 0x4
    field public static final int CS_SECURITY_LEVEL_ONE = 1; // 0x1
    field public static final int CS_SECURITY_LEVEL_THREE = 3; // 0x3
    field public static final int CS_SECURITY_LEVEL_TWO = 2; // 0x2
    field public static final int CS_SECURITY_LEVEL_UNKNOWN = 0; // 0x0
    field public static final int LOCATION_TYPE_INDOOR = 1; // 0x1
    field public static final int LOCATION_TYPE_OUTDOOR = 2; // 0x2
    field public static final int LOCATION_TYPE_UNKNOWN = 0; // 0x0
    field public static final int SIGHT_TYPE_LINE_OF_SIGHT = 1; // 0x1
    field public static final int SIGHT_TYPE_NON_LINE_OF_SIGHT = 2; // 0x2
    field public static final int SIGHT_TYPE_UNKNOWN = 0; // 0x0
  }

  public static final class ChannelSoundingParams.Builder {
    ctor public ChannelSoundingParams.Builder();
    method @NonNull public android.bluetooth.le.ChannelSoundingParams build();
    method @NonNull public android.bluetooth.le.ChannelSoundingParams.Builder setCsSecurityLevel(int);
    method @NonNull public android.bluetooth.le.ChannelSoundingParams.Builder setLocationType(int);
    method @NonNull public android.bluetooth.le.ChannelSoundingParams.Builder setSightType(int);
  }

  public final class DistanceMeasurementManager {
    method @FlaggedApi("com.android.bluetooth.flags.channel_sounding") @RequiresPermission(allOf={android.Manifest.permission.BLUETOOTH_CONNECT, android.Manifest.permission.BLUETOOTH_PRIVILEGED}) public int getChannelSoundingMaxSupportedSecurityLevel(@NonNull android.bluetooth.BluetoothDevice);
    method @FlaggedApi("com.android.bluetooth.flags.channel_sounding") @RequiresPermission(allOf={android.Manifest.permission.BLUETOOTH_CONNECT, android.Manifest.permission.BLUETOOTH_PRIVILEGED}) public int getLocalChannelSoundingMaxSupportedSecurityLevel();
    method @NonNull @RequiresPermission(allOf={android.Manifest.permission.BLUETOOTH_CONNECT, android.Manifest.permission.BLUETOOTH_PRIVILEGED}) public java.util.List<android.bluetooth.le.DistanceMeasurementMethod> getSupportedMethods();
    method @Nullable @RequiresPermission(allOf={android.Manifest.permission.BLUETOOTH_CONNECT, android.Manifest.permission.BLUETOOTH_PRIVILEGED}) public android.os.CancellationSignal startMeasurementSession(@NonNull android.bluetooth.le.DistanceMeasurementParams, @NonNull java.util.concurrent.Executor, @NonNull android.bluetooth.le.DistanceMeasurementSession.Callback);
  }

  public final class DistanceMeasurementMethod implements android.os.Parcelable {
    method public int describeContents();
    method public double getId();
    method public boolean isAltitudeAngleSupported();
    method public boolean isAzimuthAngleSupported();
    method public void writeToParcel(android.os.Parcel, int);
    field @NonNull public static final android.os.Parcelable.Creator<android.bluetooth.le.DistanceMeasurementMethod> CREATOR;
    field public static final int DISTANCE_MEASUREMENT_METHOD_AUTO = 0; // 0x0
    field @FlaggedApi("com.android.bluetooth.flags.channel_sounding") public static final int DISTANCE_MEASUREMENT_METHOD_CHANNEL_SOUNDING = 2; // 0x2
    field public static final int DISTANCE_MEASUREMENT_METHOD_RSSI = 1; // 0x1
  }

  public static final class DistanceMeasurementMethod.Builder {
    ctor public DistanceMeasurementMethod.Builder(int);
    method @NonNull public android.bluetooth.le.DistanceMeasurementMethod build();
    method @NonNull public android.bluetooth.le.DistanceMeasurementMethod.Builder setAltitudeAngleSupported(boolean);
    method @NonNull public android.bluetooth.le.DistanceMeasurementMethod.Builder setAzimuthAngleSupported(boolean);
  }

  public final class DistanceMeasurementParams implements android.os.Parcelable {
    method public int describeContents();
    method @FlaggedApi("com.android.bluetooth.flags.channel_sounding") @Nullable public android.bluetooth.le.ChannelSoundingParams getChannelSoundingParams();
    method public static int getDefaultDurationSeconds();
    method @NonNull public android.bluetooth.BluetoothDevice getDevice();
    method @IntRange(from=0) public int getDurationSeconds();
    method public int getFrequency();
    method public static int getMaxDurationSeconds();
    method public int getMethodId();
    method public void writeToParcel(android.os.Parcel, int);
    field @NonNull public static final android.os.Parcelable.Creator<android.bluetooth.le.DistanceMeasurementParams> CREATOR;
    field public static final int REPORT_FREQUENCY_HIGH = 2; // 0x2
    field public static final int REPORT_FREQUENCY_LOW = 0; // 0x0
    field public static final int REPORT_FREQUENCY_MEDIUM = 1; // 0x1
  }

  public static final class DistanceMeasurementParams.Builder {
    ctor public DistanceMeasurementParams.Builder(@NonNull android.bluetooth.BluetoothDevice);
    method @NonNull public android.bluetooth.le.DistanceMeasurementParams build();
    method @FlaggedApi("com.android.bluetooth.flags.channel_sounding") @NonNull public android.bluetooth.le.DistanceMeasurementParams.Builder setChannelSoundingParams(@NonNull android.bluetooth.le.ChannelSoundingParams);
    method @NonNull public android.bluetooth.le.DistanceMeasurementParams.Builder setDurationSeconds(@IntRange(from=0) int);
    method @NonNull public android.bluetooth.le.DistanceMeasurementParams.Builder setFrequency(int);
    method @NonNull public android.bluetooth.le.DistanceMeasurementParams.Builder setMethodId(int);
  }

  public final class DistanceMeasurementResult implements android.os.Parcelable {
    method public int describeContents();
    method @FloatRange(from=-90.0, to=90.0) public double getAltitudeAngle();
    method @FloatRange(from=0.0, to=360.0) public double getAzimuthAngle();
    method @FlaggedApi("com.android.bluetooth.flags.channel_sounding") @FloatRange(from=0.0, to=1.0) public double getConfidenceLevel();
    method @FlaggedApi("com.android.bluetooth.flags.channel_sounding") public double getDelaySpreadMeters();
    method @FlaggedApi("com.android.bluetooth.flags.channel_sounding") public int getDetectedAttackLevel();
    method public double getErrorAltitudeAngle();
    method public double getErrorAzimuthAngle();
    method @FloatRange(from=0.0) public double getErrorMeters();
    method public double getResultMeters();
    method @FlaggedApi("com.android.bluetooth.flags.channel_sounding") public double getVelocityMetersPerSecond();
    method public void writeToParcel(android.os.Parcel, int);
    field @NonNull public static final android.os.Parcelable.Creator<android.bluetooth.le.DistanceMeasurementResult> CREATOR;
    field @FlaggedApi("com.android.bluetooth.flags.channel_sounding") public static final int NADM_ATTACK_IS_EXTREMELY_LIKELY = 6; // 0x6
    field @FlaggedApi("com.android.bluetooth.flags.channel_sounding") public static final int NADM_ATTACK_IS_EXTREMELY_UNLIKELY = 0; // 0x0
    field @FlaggedApi("com.android.bluetooth.flags.channel_sounding") public static final int NADM_ATTACK_IS_LIKELY = 4; // 0x4
    field @FlaggedApi("com.android.bluetooth.flags.channel_sounding") public static final int NADM_ATTACK_IS_POSSIBLE = 3; // 0x3
    field @FlaggedApi("com.android.bluetooth.flags.channel_sounding") public static final int NADM_ATTACK_IS_UNLIKELY = 2; // 0x2
    field @FlaggedApi("com.android.bluetooth.flags.channel_sounding") public static final int NADM_ATTACK_IS_VERY_LIKELY = 5; // 0x5
    field @FlaggedApi("com.android.bluetooth.flags.channel_sounding") public static final int NADM_ATTACK_IS_VERY_UNLIKELY = 1; // 0x1
    field @FlaggedApi("com.android.bluetooth.flags.channel_sounding") public static final int NADM_UNKNOWN = 255; // 0xff
  }

  public static final class DistanceMeasurementResult.Builder {
    ctor public DistanceMeasurementResult.Builder(@FloatRange(from=0.0) double, @FloatRange(from=0.0) double);
    method @NonNull public android.bluetooth.le.DistanceMeasurementResult build();
    method @NonNull public android.bluetooth.le.DistanceMeasurementResult.Builder setAltitudeAngle(@FloatRange(from=-90.0, to=90.0) double);
    method @NonNull public android.bluetooth.le.DistanceMeasurementResult.Builder setAzimuthAngle(@FloatRange(from=0.0, to=360.0) double);
    method @FlaggedApi("com.android.bluetooth.flags.channel_sounding") @NonNull public android.bluetooth.le.DistanceMeasurementResult.Builder setConfidenceLevel(@FloatRange(from=0.0, to=1.0) double);
    method @FlaggedApi("com.android.bluetooth.flags.channel_sounding") @NonNull public android.bluetooth.le.DistanceMeasurementResult.Builder setDelaySpreadMeters(double);
    method @FlaggedApi("com.android.bluetooth.flags.channel_sounding") @NonNull public android.bluetooth.le.DistanceMeasurementResult.Builder setDetectedAttackLevel(int);
    method @NonNull public android.bluetooth.le.DistanceMeasurementResult.Builder setErrorAltitudeAngle(@FloatRange(from=0.0, to=180.0) double);
    method @NonNull public android.bluetooth.le.DistanceMeasurementResult.Builder setErrorAzimuthAngle(@FloatRange(from=0.0, to=360.0) double);
    method @FlaggedApi("com.android.bluetooth.flags.channel_sounding") @NonNull public android.bluetooth.le.DistanceMeasurementResult.Builder setVelocityMetersPerSecond(double);
  }

  public final class DistanceMeasurementSession {
    method @RequiresPermission(allOf={android.Manifest.permission.BLUETOOTH_CONNECT, android.Manifest.permission.BLUETOOTH_PRIVILEGED}) public int stopSession();
  }

  public static interface DistanceMeasurementSession.Callback {
    method public void onResult(@NonNull android.bluetooth.BluetoothDevice, @NonNull android.bluetooth.le.DistanceMeasurementResult);
    method public void onStartFail(@NonNull int);
    method public void onStarted(@NonNull android.bluetooth.le.DistanceMeasurementSession);
    method public void onStopped(@NonNull android.bluetooth.le.DistanceMeasurementSession, @NonNull int);
  }

  @Deprecated public final class ResultStorageDescriptor implements android.os.Parcelable {
    ctor @Deprecated public ResultStorageDescriptor(int, int, int);
    method @Deprecated public int describeContents();
    method @Deprecated public int getLength();
    method @Deprecated public int getOffset();
    method @Deprecated public int getType();
    method @Deprecated public void writeToParcel(android.os.Parcel, int);
    field @Deprecated @NonNull public static final android.os.Parcelable.Creator<android.bluetooth.le.ResultStorageDescriptor> CREATOR;
  }

  public final class ScanFilter implements android.os.Parcelable {
    method public int getAddressType();
    method @Nullable public byte[] getIrk();
    method @Nullable public android.bluetooth.le.TransportBlockFilter getTransportBlockFilter();
  }

  public static final class ScanFilter.Builder {
    method @NonNull public android.bluetooth.le.ScanFilter.Builder setDeviceAddress(@NonNull String, int);
    method @NonNull public android.bluetooth.le.ScanFilter.Builder setDeviceAddress(@NonNull String, int, @NonNull byte[]);
    method @NonNull public android.bluetooth.le.ScanFilter.Builder setTransportBlockFilter(@NonNull android.bluetooth.le.TransportBlockFilter);
    field public static final int LEN_IRK_OCTETS = 16; // 0x10
  }

  public final class ScanRecord {
    method @Nullable public android.bluetooth.le.TransportDiscoveryData getTransportDiscoveryData();
  }

  public final class ScanSettings implements android.os.Parcelable {
    method @RequiresPermission(allOf={android.Manifest.permission.BLUETOOTH_SCAN, android.Manifest.permission.BLUETOOTH_PRIVILEGED}) public int getRssiHighThreshold();
    method @RequiresPermission(allOf={android.Manifest.permission.BLUETOOTH_SCAN, android.Manifest.permission.BLUETOOTH_PRIVILEGED}) public int getRssiLowThreshold();
    field public static final int SCAN_MODE_AMBIENT_DISCOVERY = 3; // 0x3
    field public static final int SCAN_RESULT_TYPE_ABBREVIATED = 1; // 0x1
    field public static final int SCAN_RESULT_TYPE_FULL = 0; // 0x0
  }

  public static final class ScanSettings.Builder {
    method @RequiresPermission(allOf={android.Manifest.permission.BLUETOOTH_SCAN, android.Manifest.permission.BLUETOOTH_PRIVILEGED}) public android.bluetooth.le.ScanSettings.Builder setRssiHighThreshold(int);
    method @RequiresPermission(allOf={android.Manifest.permission.BLUETOOTH_SCAN, android.Manifest.permission.BLUETOOTH_PRIVILEGED}) public android.bluetooth.le.ScanSettings.Builder setRssiLowThreshold(int);
    method public android.bluetooth.le.ScanSettings.Builder setScanResultType(int);
  }

  public final class TransportBlockFilter implements android.os.Parcelable {
    method public int describeContents();
    method public int getOrgId();
    method public int getTdsFlags();
    method public int getTdsFlagsMask();
    method @Nullable public byte[] getTransportData();
    method @Nullable public byte[] getTransportDataMask();
    method @Nullable public byte[] getWifiNanHash();
    method public void writeToParcel(@NonNull android.os.Parcel, int);
    field @NonNull public static final android.os.Parcelable.Creator<android.bluetooth.le.TransportBlockFilter> CREATOR;
    field public static final int WIFI_NAN_HASH_LENGTH_BYTES = 8; // 0x8
  }

  public static final class TransportBlockFilter.Builder {
    ctor public TransportBlockFilter.Builder(int);
    method @NonNull public android.bluetooth.le.TransportBlockFilter build();
    method @NonNull public android.bluetooth.le.TransportBlockFilter.Builder setTdsFlags(int, int);
    method @NonNull public android.bluetooth.le.TransportBlockFilter.Builder setTransportData(@NonNull byte[], @NonNull byte[]);
    method @NonNull public android.bluetooth.le.TransportBlockFilter.Builder setWifiNanHash(@NonNull byte[]);
  }

  @Deprecated public final class TruncatedFilter {
    ctor @Deprecated public TruncatedFilter(android.bluetooth.le.ScanFilter, java.util.List<android.bluetooth.le.ResultStorageDescriptor>);
    method @Deprecated public android.bluetooth.le.ScanFilter getFilter();
    method @Deprecated public java.util.List<android.bluetooth.le.ResultStorageDescriptor> getStorageDescriptors();
  }

}
<|MERGE_RESOLUTION|>--- conflicted
+++ resolved
@@ -521,8 +521,6 @@
     method public void onGroupNodeRemoved(@NonNull android.bluetooth.BluetoothDevice, int);
     method public void onGroupStatusChanged(int, int);
     method public default void onGroupStreamStatusChanged(int, int);
-<<<<<<< HEAD
-=======
   }
 
   public final class BluetoothLeAudioCodecConfig implements android.os.Parcelable {
@@ -538,7 +536,6 @@
     method @NonNull public android.bluetooth.BluetoothLeAudioCodecConfig.Builder setCodecSpecific2(long);
     method @NonNull public android.bluetooth.BluetoothLeAudioCodecConfig.Builder setCodecSpecific3(long);
     method @NonNull public android.bluetooth.BluetoothLeAudioCodecConfig.Builder setCodecSpecific4(long);
->>>>>>> 509a2011
   }
 
   public final class BluetoothLeAudioCodecConfigMetadata implements android.os.Parcelable {
