// Signature format: 2.0
package android.bluetooth {

  public final class BluetoothA2dp implements android.bluetooth.BluetoothProfile {
    method public void finalize();
    method @RequiresPermission(android.Manifest.permission.BLUETOOTH_CONNECT) public java.util.List<android.bluetooth.BluetoothDevice> getConnectedDevices();
    method @RequiresPermission(android.Manifest.permission.BLUETOOTH_CONNECT) public int getConnectionState(android.bluetooth.BluetoothDevice);
    method @RequiresPermission(android.Manifest.permission.BLUETOOTH_CONNECT) public java.util.List<android.bluetooth.BluetoothDevice> getDevicesMatchingConnectionStates(int[]);
    method @FlaggedApi("com.android.bluetooth.flags.a2dp_offload_codec_extensibility") @NonNull @RequiresPermission(android.Manifest.permission.BLUETOOTH_PRIVILEGED) public java.util.List<android.bluetooth.BluetoothCodecType> getSupportedCodecTypes();
    method @RequiresPermission(android.Manifest.permission.BLUETOOTH_CONNECT) public boolean isA2dpPlaying(android.bluetooth.BluetoothDevice);
    field @RequiresPermission(android.Manifest.permission.BLUETOOTH_CONNECT) public static final String ACTION_CONNECTION_STATE_CHANGED = "android.bluetooth.a2dp.profile.action.CONNECTION_STATE_CHANGED";
    field @RequiresPermission(android.Manifest.permission.BLUETOOTH_CONNECT) public static final String ACTION_PLAYING_STATE_CHANGED = "android.bluetooth.a2dp.profile.action.PLAYING_STATE_CHANGED";
    field public static final int STATE_NOT_PLAYING = 11; // 0xb
    field public static final int STATE_PLAYING = 10; // 0xa
  }

  public final class BluetoothAdapter {
    method @RequiresPermission(android.Manifest.permission.BLUETOOTH_SCAN) public boolean cancelDiscovery();
    method public static boolean checkBluetoothAddress(String);
    method public void closeProfileProxy(int, android.bluetooth.BluetoothProfile);
    method @Deprecated @RequiresPermission(android.Manifest.permission.BLUETOOTH_CONNECT) public boolean disable();
    method @Deprecated @RequiresPermission(android.Manifest.permission.BLUETOOTH_CONNECT) public boolean enable();
    method public String getAddress();
    method public android.bluetooth.le.BluetoothLeAdvertiser getBluetoothLeAdvertiser();
    method public android.bluetooth.le.BluetoothLeScanner getBluetoothLeScanner();
    method @RequiresPermission(android.Manifest.permission.BLUETOOTH_CONNECT) public java.util.Set<android.bluetooth.BluetoothDevice> getBondedDevices();
    method @Deprecated public static android.bluetooth.BluetoothAdapter getDefaultAdapter();
    method @Nullable @RequiresPermission(android.Manifest.permission.BLUETOOTH_SCAN) public java.time.Duration getDiscoverableTimeout();
    method public int getLeMaximumAdvertisingDataLength();
    method @RequiresPermission(android.Manifest.permission.BLUETOOTH_CONNECT) public int getMaxConnectedAudioDevices();
    method @RequiresPermission(android.Manifest.permission.BLUETOOTH_CONNECT) public String getName();
    method @RequiresPermission(android.Manifest.permission.BLUETOOTH_CONNECT) public int getProfileConnectionState(int);
    method public boolean getProfileProxy(android.content.Context, android.bluetooth.BluetoothProfile.ServiceListener, int);
    method public android.bluetooth.BluetoothDevice getRemoteDevice(String);
    method public android.bluetooth.BluetoothDevice getRemoteDevice(byte[]);
    method @NonNull public android.bluetooth.BluetoothDevice getRemoteLeDevice(@NonNull String, int);
    method @RequiresPermission(android.Manifest.permission.BLUETOOTH_SCAN) public int getScanMode();
    method public int getState();
    method @RequiresPermission(android.Manifest.permission.BLUETOOTH_SCAN) public boolean isDiscovering();
    method public boolean isEnabled();
    method public boolean isLe2MPhySupported();
    method public int isLeAudioBroadcastAssistantSupported();
    method public int isLeAudioBroadcastSourceSupported();
    method public int isLeAudioSupported();
    method public boolean isLeCodedPhySupported();
    method public boolean isLeExtendedAdvertisingSupported();
    method public boolean isLePeriodicAdvertisingSupported();
    method public boolean isMultipleAdvertisementSupported();
    method public boolean isOffloadedFilteringSupported();
    method public boolean isOffloadedScanBatchingSupported();
    method @NonNull @RequiresPermission(android.Manifest.permission.BLUETOOTH_CONNECT) public android.bluetooth.BluetoothServerSocket listenUsingInsecureL2capChannel() throws java.io.IOException;
    method @RequiresPermission(android.Manifest.permission.BLUETOOTH_CONNECT) public android.bluetooth.BluetoothServerSocket listenUsingInsecureRfcommWithServiceRecord(String, java.util.UUID) throws java.io.IOException;
    method @NonNull @RequiresPermission(android.Manifest.permission.BLUETOOTH_CONNECT) public android.bluetooth.BluetoothServerSocket listenUsingL2capChannel() throws java.io.IOException;
    method @RequiresPermission(android.Manifest.permission.BLUETOOTH_CONNECT) public android.bluetooth.BluetoothServerSocket listenUsingRfcommWithServiceRecord(String, java.util.UUID) throws java.io.IOException;
    method @RequiresPermission(android.Manifest.permission.BLUETOOTH_CONNECT) public boolean setName(String);
    method @RequiresPermission(android.Manifest.permission.BLUETOOTH_SCAN) public boolean startDiscovery();
    method @Deprecated @RequiresPermission(android.Manifest.permission.BLUETOOTH_SCAN) public boolean startLeScan(android.bluetooth.BluetoothAdapter.LeScanCallback);
    method @Deprecated @RequiresPermission(android.Manifest.permission.BLUETOOTH_SCAN) public boolean startLeScan(java.util.UUID[], android.bluetooth.BluetoothAdapter.LeScanCallback);
    method @Deprecated @RequiresPermission(android.Manifest.permission.BLUETOOTH_SCAN) public void stopLeScan(android.bluetooth.BluetoothAdapter.LeScanCallback);
    field @RequiresPermission(android.Manifest.permission.BLUETOOTH_CONNECT) public static final String ACTION_CONNECTION_STATE_CHANGED = "android.bluetooth.adapter.action.CONNECTION_STATE_CHANGED";
    field @RequiresPermission(android.Manifest.permission.BLUETOOTH_SCAN) public static final String ACTION_DISCOVERY_FINISHED = "android.bluetooth.adapter.action.DISCOVERY_FINISHED";
    field @RequiresPermission(android.Manifest.permission.BLUETOOTH_SCAN) public static final String ACTION_DISCOVERY_STARTED = "android.bluetooth.adapter.action.DISCOVERY_STARTED";
    field @RequiresPermission(android.Manifest.permission.BLUETOOTH_CONNECT) public static final String ACTION_LOCAL_NAME_CHANGED = "android.bluetooth.adapter.action.LOCAL_NAME_CHANGED";
    field @RequiresPermission(android.Manifest.permission.BLUETOOTH_ADVERTISE) public static final String ACTION_REQUEST_DISCOVERABLE = "android.bluetooth.adapter.action.REQUEST_DISCOVERABLE";
    field @RequiresPermission(android.Manifest.permission.BLUETOOTH_CONNECT) public static final String ACTION_REQUEST_ENABLE = "android.bluetooth.adapter.action.REQUEST_ENABLE";
    field @RequiresPermission(android.Manifest.permission.BLUETOOTH_SCAN) public static final String ACTION_SCAN_MODE_CHANGED = "android.bluetooth.adapter.action.SCAN_MODE_CHANGED";
    field public static final String ACTION_STATE_CHANGED = "android.bluetooth.adapter.action.STATE_CHANGED";
    field public static final int ERROR = -2147483648; // 0x80000000
    field public static final String EXTRA_CONNECTION_STATE = "android.bluetooth.adapter.extra.CONNECTION_STATE";
    field public static final String EXTRA_DISCOVERABLE_DURATION = "android.bluetooth.adapter.extra.DISCOVERABLE_DURATION";
    field public static final String EXTRA_LOCAL_NAME = "android.bluetooth.adapter.extra.LOCAL_NAME";
    field public static final String EXTRA_PREVIOUS_CONNECTION_STATE = "android.bluetooth.adapter.extra.PREVIOUS_CONNECTION_STATE";
    field public static final String EXTRA_PREVIOUS_SCAN_MODE = "android.bluetooth.adapter.extra.PREVIOUS_SCAN_MODE";
    field public static final String EXTRA_PREVIOUS_STATE = "android.bluetooth.adapter.extra.PREVIOUS_STATE";
    field public static final String EXTRA_SCAN_MODE = "android.bluetooth.adapter.extra.SCAN_MODE";
    field public static final String EXTRA_STATE = "android.bluetooth.adapter.extra.STATE";
    field public static final int SCAN_MODE_CONNECTABLE = 21; // 0x15
    field public static final int SCAN_MODE_CONNECTABLE_DISCOVERABLE = 23; // 0x17
    field public static final int SCAN_MODE_NONE = 20; // 0x14
    field public static final int STATE_CONNECTED = 2; // 0x2
    field public static final int STATE_CONNECTING = 1; // 0x1
    field public static final int STATE_DISCONNECTED = 0; // 0x0
    field public static final int STATE_DISCONNECTING = 3; // 0x3
    field public static final int STATE_OFF = 10; // 0xa
    field public static final int STATE_ON = 12; // 0xc
    field public static final int STATE_TURNING_OFF = 13; // 0xd
    field public static final int STATE_TURNING_ON = 11; // 0xb
  }

  public static interface BluetoothAdapter.LeScanCallback {
    method public void onLeScan(android.bluetooth.BluetoothDevice, int, byte[]);
  }

  public class BluetoothAssignedNumbers {
    field public static final int AAMP_OF_AMERICA = 190; // 0xbe
    field public static final int ACCEL_SEMICONDUCTOR = 74; // 0x4a
    field public static final int ACE_SENSOR = 188; // 0xbc
    field public static final int ADIDAS = 195; // 0xc3
    field public static final int ADVANCED_PANMOBIL_SYSTEMS = 145; // 0x91
    field public static final int AIROHA_TECHNOLOGY = 148; // 0x94
    field public static final int ALCATEL = 36; // 0x24
    field public static final int ALPWISE = 154; // 0x9a
    field public static final int AMICCOM_ELECTRONICS = 192; // 0xc0
    field public static final int APLIX = 189; // 0xbd
    field public static final int APPLE = 76; // 0x4c
    field public static final int APT_LICENSING = 79; // 0x4f
    field public static final int ARCHOS = 207; // 0xcf
    field public static final int ARP_DEVICES = 168; // 0xa8
    field public static final int ATHEROS_COMMUNICATIONS = 69; // 0x45
    field public static final int ATMEL = 19; // 0x13
    field public static final int AUSTCO_COMMUNICATION_SYSTEMS = 213; // 0xd5
    field public static final int AUTONET_MOBILE = 127; // 0x7f
    field public static final int AVAGO = 78; // 0x4e
    field public static final int AVM_BERLIN = 31; // 0x1f
    field public static final int A_AND_D_ENGINEERING = 105; // 0x69
    field public static final int A_AND_R_CAMBRIDGE = 124; // 0x7c
    field public static final int BANDSPEED = 32; // 0x20
    field public static final int BAND_XI_INTERNATIONAL = 100; // 0x64
    field public static final int BDE_TECHNOLOGY = 180; // 0xb4
    field public static final int BEATS_ELECTRONICS = 204; // 0xcc
    field public static final int BEAUTIFUL_ENTERPRISE = 108; // 0x6c
    field public static final int BEKEY = 178; // 0xb2
    field public static final int BELKIN_INTERNATIONAL = 92; // 0x5c
    field public static final int BINAURIC = 203; // 0xcb
    field public static final int BIOSENTRONICS = 219; // 0xdb
    field public static final int BLUEGIGA = 71; // 0x47
    field public static final int BLUERADIOS = 133; // 0x85
    field public static final int BLUETOOTH_SIG = 63; // 0x3f
    field public static final int BLUETREK_TECHNOLOGIES = 151; // 0x97
    field public static final int BOSE = 158; // 0x9e
    field public static final int BRIARTEK = 109; // 0x6d
    field public static final int BROADCOM = 15; // 0xf
    field public static final int CAEN_RFID = 170; // 0xaa
    field public static final int CAMBRIDGE_SILICON_RADIO = 10; // 0xa
    field public static final int CATC = 52; // 0x34
    field public static final int CINETIX = 175; // 0xaf
    field public static final int CLARINOX_TECHNOLOGIES = 179; // 0xb3
    field public static final int COLORFY = 156; // 0x9c
    field public static final int COMMIL = 51; // 0x33
    field public static final int CONEXANT_SYSTEMS = 28; // 0x1c
    field public static final int CONNECTBLUE = 113; // 0x71
    field public static final int CONTINENTAL_AUTOMOTIVE = 75; // 0x4b
    field public static final int CONWISE_TECHNOLOGY = 66; // 0x42
    field public static final int CREATIVE_TECHNOLOGY = 118; // 0x76
    field public static final int C_TECHNOLOGIES = 38; // 0x26
    field public static final int DANLERS = 225; // 0xe1
    field public static final int DELORME_PUBLISHING_COMPANY = 128; // 0x80
    field public static final int DEXCOM = 208; // 0xd0
    field public static final int DIALOG_SEMICONDUCTOR = 210; // 0xd2
    field public static final int DIGIANSWER = 12; // 0xc
    field public static final int ECLIPSE = 53; // 0x35
    field public static final int ECOTEST = 136; // 0x88
    field public static final int ELGATO_SYSTEMS = 206; // 0xce
    field public static final int EM_MICROELECTRONIC_MARIN = 90; // 0x5a
    field public static final int EQUINOX_AG = 134; // 0x86
    field public static final int ERICSSON_TECHNOLOGY = 0; // 0x0
    field public static final int EVLUMA = 201; // 0xc9
    field public static final int FREE2MOVE = 83; // 0x53
    field public static final int FUNAI_ELECTRIC = 144; // 0x90
    field public static final int GARMIN_INTERNATIONAL = 135; // 0x87
    field public static final int GCT_SEMICONDUCTOR = 45; // 0x2d
    field public static final int GELO = 200; // 0xc8
    field public static final int GENEQ = 194; // 0xc2
    field public static final int GENERAL_MOTORS = 104; // 0x68
    field public static final int GENNUM = 59; // 0x3b
    field public static final int GEOFORCE = 157; // 0x9d
    field public static final int GIBSON_GUITARS = 98; // 0x62
    field public static final int GN_NETCOM = 103; // 0x67
    field public static final int GN_RESOUND = 137; // 0x89
    field public static final int GOOGLE = 224; // 0xe0
    field public static final int GREEN_THROTTLE_GAMES = 172; // 0xac
    field public static final int GROUP_SENSE = 115; // 0x73
    field public static final int HANLYNN_TECHNOLOGIES = 123; // 0x7b
    field public static final int HARMAN_INTERNATIONAL = 87; // 0x57
    field public static final int HEWLETT_PACKARD = 101; // 0x65
    field public static final int HITACHI = 41; // 0x29
    field public static final int HOSIDEN = 221; // 0xdd
    field public static final int IBM = 3; // 0x3
    field public static final int INFINEON_TECHNOLOGIES = 9; // 0x9
    field public static final int INGENIEUR_SYSTEMGRUPPE_ZAHN = 171; // 0xab
    field public static final int INTEGRATED_SILICON_SOLUTION = 65; // 0x41
    field public static final int INTEGRATED_SYSTEM_SOLUTION = 57; // 0x39
    field public static final int INTEL = 2; // 0x2
    field public static final int INVENTEL = 30; // 0x1e
    field public static final int IPEXTREME = 61; // 0x3d
    field public static final int I_TECH_DYNAMIC_GLOBAL_DISTRIBUTION = 153; // 0x99
    field public static final int JAWBONE = 138; // 0x8a
    field public static final int JIANGSU_TOPPOWER_AUTOMOTIVE_ELECTRONICS = 155; // 0x9b
    field public static final int JOHNSON_CONTROLS = 185; // 0xb9
    field public static final int J_AND_M = 82; // 0x52
    field public static final int KAWANTECH = 212; // 0xd4
    field public static final int KC_TECHNOLOGY = 22; // 0x16
    field public static final int KENSINGTON_COMPUTER_PRODUCTS_GROUP = 160; // 0xa0
    field public static final int LAIRD_TECHNOLOGIES = 119; // 0x77
    field public static final int LESSWIRE = 121; // 0x79
    field public static final int LG_ELECTRONICS = 196; // 0xc4
    field public static final int LINAK = 164; // 0xa4
    field public static final int LUCENT = 7; // 0x7
    field public static final int LUDUS_HELSINKI = 132; // 0x84
    field public static final int MACRONIX = 44; // 0x2c
    field public static final int MAGNETI_MARELLI = 169; // 0xa9
    field public static final int MANSELLA = 33; // 0x21
    field public static final int MARVELL = 72; // 0x48
    field public static final int MATSUSHITA_ELECTRIC = 58; // 0x3a
    field public static final int MC10 = 202; // 0xca
    field public static final int MEDIATEK = 70; // 0x46
    field public static final int MESO_INTERNATIONAL = 182; // 0xb6
    field public static final int META_WATCH = 163; // 0xa3
    field public static final int MEWTEL_TECHNOLOGY = 47; // 0x2f
    field public static final int MICOMMAND = 99; // 0x63
    field public static final int MICROCHIP_TECHNOLOGY = 205; // 0xcd
    field public static final int MICROSOFT = 6; // 0x6
    field public static final int MINDTREE = 106; // 0x6a
    field public static final int MISFIT_WEARABLES = 223; // 0xdf
    field public static final int MITEL_SEMICONDUCTOR = 16; // 0x10
    field public static final int MITSUBISHI_ELECTRIC = 20; // 0x14
    field public static final int MOBILIAN_CORPORATION = 55; // 0x37
    field public static final int MONSTER = 112; // 0x70
    field public static final int MOTOROLA = 8; // 0x8
    field public static final int MSTAR_SEMICONDUCTOR = 122; // 0x7a
    field public static final int MUZIK = 222; // 0xde
    field public static final int NEC = 34; // 0x22
    field public static final int NEC_LIGHTING = 149; // 0x95
    field public static final int NEWLOGIC = 23; // 0x17
    field public static final int NIKE = 120; // 0x78
    field public static final int NINE_SOLUTIONS = 102; // 0x66
    field public static final int NOKIA_MOBILE_PHONES = 1; // 0x1
    field public static final int NORDIC_SEMICONDUCTOR = 89; // 0x59
    field public static final int NORWOOD_SYSTEMS = 46; // 0x2e
    field public static final int ODM_TECHNOLOGY = 150; // 0x96
    field public static final int OMEGAWAVE = 174; // 0xae
    field public static final int ONSET_COMPUTER = 197; // 0xc5
    field public static final int OPEN_INTERFACE = 39; // 0x27
    field public static final int OTL_DYNAMICS = 165; // 0xa5
    field public static final int PANDA_OCEAN = 166; // 0xa6
    field public static final int PARROT = 67; // 0x43
    field public static final int PARTHUS_TECHNOLOGIES = 14; // 0xe
    field public static final int PASSIF_SEMICONDUCTOR = 176; // 0xb0
    field public static final int PETER_SYSTEMTECHNIK = 173; // 0xad
    field public static final int PHILIPS_SEMICONDUCTORS = 37; // 0x25
    field public static final int PLANTRONICS = 85; // 0x55
    field public static final int POLAR_ELECTRO = 107; // 0x6b
    field public static final int POLAR_ELECTRO_EUROPE = 209; // 0xd1
    field public static final int PROCTER_AND_GAMBLE = 220; // 0xdc
    field public static final int QUALCOMM = 29; // 0x1d
    field public static final int QUALCOMM_CONNECTED_EXPERIENCES = 216; // 0xd8
    field public static final int QUALCOMM_INNOVATION_CENTER = 184; // 0xb8
    field public static final int QUALCOMM_LABS = 140; // 0x8c
    field public static final int QUALCOMM_TECHNOLOGIES = 215; // 0xd7
    field public static final int QUINTIC = 142; // 0x8e
    field public static final int QUUPPA = 199; // 0xc7
    field public static final int RALINK_TECHNOLOGY = 91; // 0x5b
    field public static final int RDA_MICROELECTRONICS = 97; // 0x61
    field public static final int REALTEK_SEMICONDUCTOR = 93; // 0x5d
    field public static final int RED_M = 50; // 0x32
    field public static final int RENESAS_TECHNOLOGY = 54; // 0x36
    field public static final int RESEARCH_IN_MOTION = 60; // 0x3c
    field public static final int RF_MICRO_DEVICES = 40; // 0x28
    field public static final int RIVIERAWAVES = 96; // 0x60
    field public static final int ROHDE_AND_SCHWARZ = 25; // 0x19
    field public static final int RTX_TELECOM = 21; // 0x15
    field public static final int SAMSUNG_ELECTRONICS = 117; // 0x75
    field public static final int SARIS_CYCLING_GROUP = 177; // 0xb1
    field public static final int SEERS_TECHNOLOGY = 125; // 0x7d
    field public static final int SEIKO_EPSON = 64; // 0x40
    field public static final int SELFLY = 198; // 0xc6
    field public static final int SEMILINK = 226; // 0xe2
    field public static final int SENNHEISER_COMMUNICATIONS = 130; // 0x82
    field public static final int SHANGHAI_SUPER_SMART_ELECTRONICS = 114; // 0x72
    field public static final int SHENZHEN_EXCELSECU_DATA_TECHNOLOGY = 193; // 0xc1
    field public static final int SIGNIA_TECHNOLOGIES = 27; // 0x1b
    field public static final int SILICON_WAVE = 11; // 0xb
    field public static final int SIRF_TECHNOLOGY = 80; // 0x50
    field public static final int SOCKET_MOBILE = 68; // 0x44
    field public static final int SONY_ERICSSON = 86; // 0x56
    field public static final int SOUND_ID = 111; // 0x6f
    field public static final int SPORTS_TRACKING_TECHNOLOGIES = 126; // 0x7e
    field public static final int SR_MEDIZINELEKTRONIK = 161; // 0xa1
    field public static final int STACCATO_COMMUNICATIONS = 77; // 0x4d
    field public static final int STALMART_TECHNOLOGY = 191; // 0xbf
    field public static final int STARKEY_LABORATORIES = 186; // 0xba
    field public static final int STOLLMAN_E_PLUS_V = 143; // 0x8f
    field public static final int STONESTREET_ONE = 94; // 0x5e
    field public static final int ST_MICROELECTRONICS = 48; // 0x30
    field public static final int SUMMIT_DATA_COMMUNICATIONS = 110; // 0x6e
    field public static final int SUUNTO = 159; // 0x9f
    field public static final int SWIRL_NETWORKS = 181; // 0xb5
    field public static final int SYMBOL_TECHNOLOGIES = 42; // 0x2a
    field public static final int SYNOPSYS = 49; // 0x31
    field public static final int SYSTEMS_AND_CHIPS = 62; // 0x3e
    field public static final int S_POWER_ELECTRONICS = 187; // 0xbb
    field public static final int TAIXINGBANG_TECHNOLOGY = 211; // 0xd3
    field public static final int TENOVIS = 43; // 0x2b
    field public static final int TERAX = 56; // 0x38
    field public static final int TEXAS_INSTRUMENTS = 13; // 0xd
    field public static final int THINKOPTICS = 146; // 0x92
    field public static final int THREECOM = 5; // 0x5
    field public static final int THREE_DIJOY = 84; // 0x54
    field public static final int THREE_DSP = 73; // 0x49
    field public static final int TIMEKEEPING_SYSTEMS = 131; // 0x83
    field public static final int TIMEX_GROUP_USA = 214; // 0xd6
    field public static final int TOPCORN_POSITIONING_SYSTEMS = 139; // 0x8b
    field public static final int TOSHIBA = 4; // 0x4
    field public static final int TRANSILICA = 24; // 0x18
    field public static final int TRELAB = 183; // 0xb7
    field public static final int TTPCOM = 26; // 0x1a
    field public static final int TXTR = 218; // 0xda
    field public static final int TZERO_TECHNOLOGIES = 81; // 0x51
    field public static final int UNIVERSAL_ELECTRONICS = 147; // 0x93
    field public static final int VERTU = 162; // 0xa2
    field public static final int VISTEON = 167; // 0xa7
    field public static final int VIZIO = 88; // 0x58
    field public static final int VOYETRA_TURTLE_BEACH = 217; // 0xd9
    field public static final int WAVEPLUS_TECHNOLOGY = 35; // 0x23
    field public static final int WICENTRIC = 95; // 0x5f
    field public static final int WIDCOMM = 17; // 0x11
    field public static final int WUXI_VIMICRO = 129; // 0x81
    field public static final int ZEEVO = 18; // 0x12
    field public static final int ZER01_TV = 152; // 0x98
    field public static final int ZOMM = 116; // 0x74
    field public static final int ZSCAN_SOFTWARE = 141; // 0x8d
  }

  public final class BluetoothClass implements android.os.Parcelable {
    method public int describeContents();
    method public boolean doesClassMatch(int);
    method public int getDeviceClass();
    method public int getMajorDeviceClass();
    method public boolean hasService(int);
    method public void writeToParcel(android.os.Parcel, int);
    field @NonNull public static final android.os.Parcelable.Creator<android.bluetooth.BluetoothClass> CREATOR;
    field public static final int PROFILE_A2DP = 1; // 0x1
    field public static final int PROFILE_HEADSET = 0; // 0x0
    field public static final int PROFILE_HID = 3; // 0x3
  }

  public static class BluetoothClass.Device {
    ctor public BluetoothClass.Device();
    field public static final int AUDIO_VIDEO_CAMCORDER = 1076; // 0x434
    field public static final int AUDIO_VIDEO_CAR_AUDIO = 1056; // 0x420
    field public static final int AUDIO_VIDEO_HANDSFREE = 1032; // 0x408
    field public static final int AUDIO_VIDEO_HEADPHONES = 1048; // 0x418
    field public static final int AUDIO_VIDEO_HIFI_AUDIO = 1064; // 0x428
    field public static final int AUDIO_VIDEO_LOUDSPEAKER = 1044; // 0x414
    field public static final int AUDIO_VIDEO_MICROPHONE = 1040; // 0x410
    field public static final int AUDIO_VIDEO_PORTABLE_AUDIO = 1052; // 0x41c
    field public static final int AUDIO_VIDEO_SET_TOP_BOX = 1060; // 0x424
    field public static final int AUDIO_VIDEO_UNCATEGORIZED = 1024; // 0x400
    field public static final int AUDIO_VIDEO_VCR = 1068; // 0x42c
    field public static final int AUDIO_VIDEO_VIDEO_CAMERA = 1072; // 0x430
    field public static final int AUDIO_VIDEO_VIDEO_CONFERENCING = 1088; // 0x440
    field public static final int AUDIO_VIDEO_VIDEO_DISPLAY_AND_LOUDSPEAKER = 1084; // 0x43c
    field public static final int AUDIO_VIDEO_VIDEO_GAMING_TOY = 1096; // 0x448
    field public static final int AUDIO_VIDEO_VIDEO_MONITOR = 1080; // 0x438
    field public static final int AUDIO_VIDEO_WEARABLE_HEADSET = 1028; // 0x404
    field public static final int COMPUTER_DESKTOP = 260; // 0x104
    field public static final int COMPUTER_HANDHELD_PC_PDA = 272; // 0x110
    field public static final int COMPUTER_LAPTOP = 268; // 0x10c
    field public static final int COMPUTER_PALM_SIZE_PC_PDA = 276; // 0x114
    field public static final int COMPUTER_SERVER = 264; // 0x108
    field public static final int COMPUTER_UNCATEGORIZED = 256; // 0x100
    field public static final int COMPUTER_WEARABLE = 280; // 0x118
    field public static final int HEALTH_BLOOD_PRESSURE = 2308; // 0x904
    field public static final int HEALTH_DATA_DISPLAY = 2332; // 0x91c
    field public static final int HEALTH_GLUCOSE = 2320; // 0x910
    field public static final int HEALTH_PULSE_OXIMETER = 2324; // 0x914
    field public static final int HEALTH_PULSE_RATE = 2328; // 0x918
    field public static final int HEALTH_THERMOMETER = 2312; // 0x908
    field public static final int HEALTH_UNCATEGORIZED = 2304; // 0x900
    field public static final int HEALTH_WEIGHING = 2316; // 0x90c
    field public static final int PERIPHERAL_KEYBOARD = 1344; // 0x540
    field public static final int PERIPHERAL_KEYBOARD_POINTING = 1472; // 0x5c0
    field public static final int PERIPHERAL_NON_KEYBOARD_NON_POINTING = 1280; // 0x500
    field public static final int PERIPHERAL_POINTING = 1408; // 0x580
    field public static final int PHONE_CELLULAR = 516; // 0x204
    field public static final int PHONE_CORDLESS = 520; // 0x208
    field public static final int PHONE_ISDN = 532; // 0x214
    field public static final int PHONE_MODEM_OR_GATEWAY = 528; // 0x210
    field public static final int PHONE_SMART = 524; // 0x20c
    field public static final int PHONE_UNCATEGORIZED = 512; // 0x200
    field public static final int TOY_CONTROLLER = 2064; // 0x810
    field public static final int TOY_DOLL_ACTION_FIGURE = 2060; // 0x80c
    field public static final int TOY_GAME = 2068; // 0x814
    field public static final int TOY_ROBOT = 2052; // 0x804
    field public static final int TOY_UNCATEGORIZED = 2048; // 0x800
    field public static final int TOY_VEHICLE = 2056; // 0x808
    field public static final int WEARABLE_GLASSES = 1812; // 0x714
    field public static final int WEARABLE_HELMET = 1808; // 0x710
    field public static final int WEARABLE_JACKET = 1804; // 0x70c
    field public static final int WEARABLE_PAGER = 1800; // 0x708
    field public static final int WEARABLE_UNCATEGORIZED = 1792; // 0x700
    field public static final int WEARABLE_WRIST_WATCH = 1796; // 0x704
  }

  public static class BluetoothClass.Device.Major {
    ctor public BluetoothClass.Device.Major();
    field public static final int AUDIO_VIDEO = 1024; // 0x400
    field public static final int COMPUTER = 256; // 0x100
    field public static final int HEALTH = 2304; // 0x900
    field public static final int IMAGING = 1536; // 0x600
    field public static final int MISC = 0; // 0x0
    field public static final int NETWORKING = 768; // 0x300
    field public static final int PERIPHERAL = 1280; // 0x500
    field public static final int PHONE = 512; // 0x200
    field public static final int TOY = 2048; // 0x800
    field public static final int UNCATEGORIZED = 7936; // 0x1f00
    field public static final int WEARABLE = 1792; // 0x700
  }

  public static final class BluetoothClass.Service {
    ctor public BluetoothClass.Service();
    field public static final int AUDIO = 2097152; // 0x200000
    field public static final int CAPTURE = 524288; // 0x80000
    field public static final int INFORMATION = 8388608; // 0x800000
    field public static final int LE_AUDIO = 16384; // 0x4000
    field public static final int LIMITED_DISCOVERABILITY = 8192; // 0x2000
    field public static final int NETWORKING = 131072; // 0x20000
    field public static final int OBJECT_TRANSFER = 1048576; // 0x100000
    field public static final int POSITIONING = 65536; // 0x10000
    field public static final int RENDER = 262144; // 0x40000
    field public static final int TELEPHONY = 4194304; // 0x400000
  }

  public final class BluetoothCodecConfig implements android.os.Parcelable {
    method public int describeContents();
    method public int getBitsPerSample();
    method public int getChannelMode();
    method public int getCodecPriority();
    method public long getCodecSpecific1();
    method public long getCodecSpecific2();
    method public long getCodecSpecific3();
    method public long getCodecSpecific4();
    method @Deprecated public int getCodecType();
    method @FlaggedApi("com.android.bluetooth.flags.a2dp_offload_codec_extensibility") @Nullable public android.bluetooth.BluetoothCodecType getExtendedCodecType();
    method public int getSampleRate();
    method public boolean isMandatoryCodec();
    method public void writeToParcel(android.os.Parcel, int);
    field public static final int BITS_PER_SAMPLE_16 = 1; // 0x1
    field public static final int BITS_PER_SAMPLE_24 = 2; // 0x2
    field public static final int BITS_PER_SAMPLE_32 = 4; // 0x4
    field public static final int BITS_PER_SAMPLE_NONE = 0; // 0x0
    field public static final int CHANNEL_MODE_JOINT_STEREO = 4; // 0x4
    field public static final int CHANNEL_MODE_MONO = 1; // 0x1
    field public static final int CHANNEL_MODE_NONE = 0; // 0x0
    field public static final int CHANNEL_MODE_STEREO = 2; // 0x2
    field public static final int CODEC_PRIORITY_DEFAULT = 0; // 0x0
    field public static final int CODEC_PRIORITY_DISABLED = -1; // 0xffffffff
    field public static final int CODEC_PRIORITY_HIGHEST = 1000000; // 0xf4240
    field @NonNull public static final android.os.Parcelable.Creator<android.bluetooth.BluetoothCodecConfig> CREATOR;
    field public static final int SAMPLE_RATE_16000 = 64; // 0x40
    field public static final int SAMPLE_RATE_176400 = 16; // 0x10
    field public static final int SAMPLE_RATE_192000 = 32; // 0x20
    field public static final int SAMPLE_RATE_24000 = 128; // 0x80
    field public static final int SAMPLE_RATE_32000 = 256; // 0x100
    field public static final int SAMPLE_RATE_44100 = 1; // 0x1
    field public static final int SAMPLE_RATE_48000 = 2; // 0x2
    field public static final int SAMPLE_RATE_8000 = 512; // 0x200
    field public static final int SAMPLE_RATE_88200 = 4; // 0x4
    field public static final int SAMPLE_RATE_96000 = 8; // 0x8
    field public static final int SAMPLE_RATE_NONE = 0; // 0x0
<<<<<<< HEAD
    field public static final int SOURCE_CODEC_TYPE_AAC = 1; // 0x1
    field public static final int SOURCE_CODEC_TYPE_APTX = 2; // 0x2
    field public static final int SOURCE_CODEC_TYPE_APTX_ADAPTIVE = 7; // 0x7
    field public static final int SOURCE_CODEC_TYPE_APTX_HD = 3; // 0x3
    field public static final int SOURCE_CODEC_TYPE_APTX_TWSP = 8; // 0x8
    field public static final int SOURCE_CODEC_TYPE_CELT = 10; // 0xa
    field public static final int SOURCE_CODEC_TYPE_INVALID = 1000000; // 0xf4240
    field public static final int SOURCE_CODEC_TYPE_LC3 = 5; // 0x5
    field public static final int SOURCE_CODEC_TYPE_LDAC = 4; // 0x4
    field public static final int SOURCE_CODEC_TYPE_MAX = 7; // 0x7
    field public static final int SOURCE_CODEC_TYPE_OPUS = 6; // 0x6
    field public static final int SOURCE_CODEC_TYPE_SBC = 0; // 0x0
    field public static final int SOURCE_QVA_CODEC_TYPE_MAX = 9; // 0x9
=======
    field @Deprecated public static final int SOURCE_CODEC_TYPE_AAC = 1; // 0x1
    field @Deprecated public static final int SOURCE_CODEC_TYPE_APTX = 2; // 0x2
    field @Deprecated public static final int SOURCE_CODEC_TYPE_APTX_HD = 3; // 0x3
    field @Deprecated public static final int SOURCE_CODEC_TYPE_INVALID = 1000000; // 0xf4240
    field @Deprecated public static final int SOURCE_CODEC_TYPE_LC3 = 5; // 0x5
    field @Deprecated public static final int SOURCE_CODEC_TYPE_LDAC = 4; // 0x4
    field @Deprecated public static final int SOURCE_CODEC_TYPE_OPUS = 6; // 0x6
    field @Deprecated public static final int SOURCE_CODEC_TYPE_SBC = 0; // 0x0
>>>>>>> 39a8dae9
  }

  public static final class BluetoothCodecConfig.Builder {
    ctor public BluetoothCodecConfig.Builder();
    method @NonNull public android.bluetooth.BluetoothCodecConfig build();
    method @NonNull public android.bluetooth.BluetoothCodecConfig.Builder setBitsPerSample(int);
    method @NonNull public android.bluetooth.BluetoothCodecConfig.Builder setChannelMode(int);
    method @NonNull public android.bluetooth.BluetoothCodecConfig.Builder setCodecPriority(int);
    method @NonNull public android.bluetooth.BluetoothCodecConfig.Builder setCodecSpecific1(long);
    method @NonNull public android.bluetooth.BluetoothCodecConfig.Builder setCodecSpecific2(long);
    method @NonNull public android.bluetooth.BluetoothCodecConfig.Builder setCodecSpecific3(long);
    method @NonNull public android.bluetooth.BluetoothCodecConfig.Builder setCodecSpecific4(long);
    method @Deprecated @NonNull public android.bluetooth.BluetoothCodecConfig.Builder setCodecType(int);
    method @FlaggedApi("com.android.bluetooth.flags.a2dp_offload_codec_extensibility") @NonNull public android.bluetooth.BluetoothCodecConfig.Builder setCodecType(@Nullable android.bluetooth.BluetoothCodecType);
    method @NonNull public android.bluetooth.BluetoothCodecConfig.Builder setSampleRate(int);
  }

  public final class BluetoothCodecStatus implements android.os.Parcelable {
    method public int describeContents();
    method @Nullable public android.bluetooth.BluetoothCodecConfig getCodecConfig();
    method @NonNull public java.util.List<android.bluetooth.BluetoothCodecConfig> getCodecsLocalCapabilities();
    method @NonNull public java.util.List<android.bluetooth.BluetoothCodecConfig> getCodecsSelectableCapabilities();
    method public boolean isCodecConfigSelectable(@Nullable android.bluetooth.BluetoothCodecConfig);
    method public void writeToParcel(@NonNull android.os.Parcel, int);
    field @NonNull public static final android.os.Parcelable.Creator<android.bluetooth.BluetoothCodecStatus> CREATOR;
    field public static final String EXTRA_CODEC_STATUS = "android.bluetooth.extra.CODEC_STATUS";
  }

  public static final class BluetoothCodecStatus.Builder {
    ctor public BluetoothCodecStatus.Builder();
    method @NonNull public android.bluetooth.BluetoothCodecStatus build();
    method @NonNull public android.bluetooth.BluetoothCodecStatus.Builder setCodecConfig(@NonNull android.bluetooth.BluetoothCodecConfig);
    method @NonNull public android.bluetooth.BluetoothCodecStatus.Builder setCodecsLocalCapabilities(@NonNull java.util.List<android.bluetooth.BluetoothCodecConfig>);
    method @NonNull public android.bluetooth.BluetoothCodecStatus.Builder setCodecsSelectableCapabilities(@NonNull java.util.List<android.bluetooth.BluetoothCodecConfig>);
  }

  @FlaggedApi("com.android.bluetooth.flags.a2dp_offload_codec_extensibility") public final class BluetoothCodecType implements android.os.Parcelable {
    method @FlaggedApi("com.android.bluetooth.flags.a2dp_offload_codec_extensibility") public int describeContents();
    method @FlaggedApi("com.android.bluetooth.flags.a2dp_offload_codec_extensibility") public long getCodecId();
    method @FlaggedApi("com.android.bluetooth.flags.a2dp_offload_codec_extensibility") @NonNull public String getCodecName();
    method @FlaggedApi("com.android.bluetooth.flags.a2dp_offload_codec_extensibility") public boolean isMandatoryCodec();
    method @FlaggedApi("com.android.bluetooth.flags.a2dp_offload_codec_extensibility") public void writeToParcel(@NonNull android.os.Parcel, int);
    field public static final long CODEC_ID_AAC = 1L; // 0x1L
    field public static final long CODEC_ID_APTX = 16797695L; // 0x1004fffL
    field public static final long CODEC_ID_APTX_HD = 604035071L; // 0x2400d7ffL
    field public static final long CODEC_ID_LDAC = -1442763265L; // 0xffffffffaa012dffL
    field public static final long CODEC_ID_OPUS = 16834815L; // 0x100e0ffL
    field public static final long CODEC_ID_SBC = 0L; // 0x0L
    field @FlaggedApi("com.android.bluetooth.flags.a2dp_offload_codec_extensibility") @NonNull public static final android.os.Parcelable.Creator<android.bluetooth.BluetoothCodecType> CREATOR;
  }

  public final class BluetoothCsipSetCoordinator implements java.lang.AutoCloseable android.bluetooth.BluetoothProfile {
    method public void close();
    method protected void finalize();
    method @NonNull public java.util.List<android.bluetooth.BluetoothDevice> getConnectedDevices();
    method public int getConnectionState(@Nullable android.bluetooth.BluetoothDevice);
    method @NonNull public java.util.List<android.bluetooth.BluetoothDevice> getDevicesMatchingConnectionStates(@NonNull int[]);
    field @RequiresPermission(android.Manifest.permission.BLUETOOTH_CONNECT) public static final String ACTION_CSIS_CONNECTION_STATE_CHANGED = "android.bluetooth.action.CSIS_CONNECTION_STATE_CHANGED";
  }

  public final class BluetoothDevice implements android.os.Parcelable {
    method @RequiresPermission(android.Manifest.permission.BLUETOOTH_CONNECT) public android.bluetooth.BluetoothGatt connectGatt(android.content.Context, boolean, android.bluetooth.BluetoothGattCallback);
    method @RequiresPermission(android.Manifest.permission.BLUETOOTH_CONNECT) public android.bluetooth.BluetoothGatt connectGatt(android.content.Context, boolean, android.bluetooth.BluetoothGattCallback, int);
    method @RequiresPermission(android.Manifest.permission.BLUETOOTH_CONNECT) public android.bluetooth.BluetoothGatt connectGatt(android.content.Context, boolean, android.bluetooth.BluetoothGattCallback, int, int);
    method @RequiresPermission(android.Manifest.permission.BLUETOOTH_CONNECT) public android.bluetooth.BluetoothGatt connectGatt(android.content.Context, boolean, android.bluetooth.BluetoothGattCallback, int, int, android.os.Handler);
    method @RequiresPermission(android.Manifest.permission.BLUETOOTH_CONNECT) public boolean createBond();
    method @NonNull @RequiresPermission(android.Manifest.permission.BLUETOOTH_CONNECT) public android.bluetooth.BluetoothSocket createInsecureL2capChannel(int) throws java.io.IOException;
    method @RequiresPermission(android.Manifest.permission.BLUETOOTH_CONNECT) public android.bluetooth.BluetoothSocket createInsecureRfcommSocketToServiceRecord(java.util.UUID) throws java.io.IOException;
    method @NonNull @RequiresPermission(android.Manifest.permission.BLUETOOTH_CONNECT) public android.bluetooth.BluetoothSocket createL2capChannel(int) throws java.io.IOException;
    method @RequiresPermission(android.Manifest.permission.BLUETOOTH_CONNECT) public android.bluetooth.BluetoothSocket createRfcommSocketToServiceRecord(java.util.UUID) throws java.io.IOException;
    method public int describeContents();
    method @RequiresPermission(android.Manifest.permission.BLUETOOTH_CONNECT) public boolean fetchUuidsWithSdp();
    method public String getAddress();
    method @Nullable @RequiresPermission(android.Manifest.permission.BLUETOOTH_CONNECT) public String getAlias();
    method @RequiresPermission(android.Manifest.permission.BLUETOOTH_CONNECT) public android.bluetooth.BluetoothClass getBluetoothClass();
    method @RequiresPermission(android.Manifest.permission.BLUETOOTH_CONNECT) public int getBondState();
    method @RequiresPermission(android.Manifest.permission.BLUETOOTH_CONNECT) public String getName();
    method @RequiresPermission(android.Manifest.permission.BLUETOOTH_CONNECT) public int getType();
    method @RequiresPermission(android.Manifest.permission.BLUETOOTH_CONNECT) public android.os.ParcelUuid[] getUuids();
    method @RequiresPermission(android.Manifest.permission.BLUETOOTH_CONNECT) public int setAlias(@Nullable String);
    method @RequiresPermission(allOf={android.Manifest.permission.BLUETOOTH_CONNECT, android.Manifest.permission.BLUETOOTH_PRIVILEGED}) public boolean setPairingConfirmation(boolean);
    method @RequiresPermission(android.Manifest.permission.BLUETOOTH_CONNECT) public boolean setPin(byte[]);
    method public void writeToParcel(android.os.Parcel, int);
    field @RequiresPermission(android.Manifest.permission.BLUETOOTH_CONNECT) public static final String ACTION_ACL_CONNECTED = "android.bluetooth.device.action.ACL_CONNECTED";
    field @RequiresPermission(android.Manifest.permission.BLUETOOTH_CONNECT) public static final String ACTION_ACL_DISCONNECTED = "android.bluetooth.device.action.ACL_DISCONNECTED";
    field @RequiresPermission(android.Manifest.permission.BLUETOOTH_CONNECT) public static final String ACTION_ACL_DISCONNECT_REQUESTED = "android.bluetooth.device.action.ACL_DISCONNECT_REQUESTED";
    field @RequiresPermission(android.Manifest.permission.BLUETOOTH_CONNECT) public static final String ACTION_ALIAS_CHANGED = "android.bluetooth.device.action.ALIAS_CHANGED";
    field @RequiresPermission(android.Manifest.permission.BLUETOOTH_CONNECT) public static final String ACTION_BOND_STATE_CHANGED = "android.bluetooth.device.action.BOND_STATE_CHANGED";
    field @RequiresPermission(android.Manifest.permission.BLUETOOTH_CONNECT) public static final String ACTION_CLASS_CHANGED = "android.bluetooth.device.action.CLASS_CHANGED";
    field @RequiresPermission(android.Manifest.permission.BLUETOOTH_SCAN) public static final String ACTION_FOUND = "android.bluetooth.device.action.FOUND";
    field @RequiresPermission(android.Manifest.permission.BLUETOOTH_CONNECT) public static final String ACTION_NAME_CHANGED = "android.bluetooth.device.action.NAME_CHANGED";
    field @RequiresPermission(android.Manifest.permission.BLUETOOTH_CONNECT) public static final String ACTION_PAIRING_REQUEST = "android.bluetooth.device.action.PAIRING_REQUEST";
    field @RequiresPermission(android.Manifest.permission.BLUETOOTH_CONNECT) public static final String ACTION_UUID = "android.bluetooth.device.action.UUID";
    field public static final int ADDRESS_TYPE_PUBLIC = 0; // 0x0
    field public static final int ADDRESS_TYPE_RANDOM = 1; // 0x1
    field public static final int ADDRESS_TYPE_UNKNOWN = 65535; // 0xffff
    field public static final int BOND_BONDED = 12; // 0xc
    field public static final int BOND_BONDING = 11; // 0xb
    field public static final int BOND_NONE = 10; // 0xa
    field @NonNull public static final android.os.Parcelable.Creator<android.bluetooth.BluetoothDevice> CREATOR;
    field public static final int DEVICE_TYPE_CLASSIC = 1; // 0x1
    field public static final int DEVICE_TYPE_DUAL = 3; // 0x3
    field public static final int DEVICE_TYPE_LE = 2; // 0x2
    field public static final int DEVICE_TYPE_UNKNOWN = 0; // 0x0
    field public static final int ERROR = -2147483648; // 0x80000000
    field public static final String EXTRA_BOND_STATE = "android.bluetooth.device.extra.BOND_STATE";
    field public static final String EXTRA_CLASS = "android.bluetooth.device.extra.CLASS";
    field public static final String EXTRA_DEVICE = "android.bluetooth.device.extra.DEVICE";
    field public static final String EXTRA_IS_COORDINATED_SET_MEMBER = "android.bluetooth.extra.IS_COORDINATED_SET_MEMBER";
    field public static final String EXTRA_NAME = "android.bluetooth.device.extra.NAME";
    field public static final String EXTRA_PAIRING_KEY = "android.bluetooth.device.extra.PAIRING_KEY";
    field public static final String EXTRA_PAIRING_VARIANT = "android.bluetooth.device.extra.PAIRING_VARIANT";
    field public static final String EXTRA_PREVIOUS_BOND_STATE = "android.bluetooth.device.extra.PREVIOUS_BOND_STATE";
    field public static final String EXTRA_RSSI = "android.bluetooth.device.extra.RSSI";
    field public static final String EXTRA_TRANSPORT = "android.bluetooth.device.extra.TRANSPORT";
    field public static final String EXTRA_UUID = "android.bluetooth.device.extra.UUID";
    field public static final int PAIRING_VARIANT_PASSKEY_CONFIRMATION = 2; // 0x2
    field public static final int PAIRING_VARIANT_PIN = 0; // 0x0
    field public static final int PHY_LE_1M = 1; // 0x1
    field public static final int PHY_LE_1M_MASK = 1; // 0x1
    field public static final int PHY_LE_2M = 2; // 0x2
    field public static final int PHY_LE_2M_MASK = 2; // 0x2
    field public static final int PHY_LE_CODED = 3; // 0x3
    field public static final int PHY_LE_CODED_MASK = 4; // 0x4
    field public static final int PHY_OPTION_NO_PREFERRED = 0; // 0x0
    field public static final int PHY_OPTION_S2 = 1; // 0x1
    field public static final int PHY_OPTION_S8 = 2; // 0x2
    field public static final int TRANSPORT_AUTO = 0; // 0x0
    field public static final int TRANSPORT_BREDR = 1; // 0x1
    field public static final int TRANSPORT_LE = 2; // 0x2
  }

  public final class BluetoothGatt implements android.bluetooth.BluetoothProfile {
    method @RequiresPermission(android.Manifest.permission.BLUETOOTH_CONNECT) public void abortReliableWrite();
    method @Deprecated @RequiresPermission(android.Manifest.permission.BLUETOOTH_CONNECT) public void abortReliableWrite(android.bluetooth.BluetoothDevice);
    method @RequiresPermission(android.Manifest.permission.BLUETOOTH_CONNECT) public boolean beginReliableWrite();
    method @RequiresPermission(android.Manifest.permission.BLUETOOTH_CONNECT) public void close();
    method @RequiresPermission(android.Manifest.permission.BLUETOOTH_CONNECT) public boolean connect();
    method @RequiresPermission(android.Manifest.permission.BLUETOOTH_CONNECT) public void disconnect();
    method @RequiresPermission(android.Manifest.permission.BLUETOOTH_CONNECT) public boolean discoverServices();
    method @RequiresPermission(android.Manifest.permission.BLUETOOTH_CONNECT) public boolean executeReliableWrite();
    method @Deprecated public java.util.List<android.bluetooth.BluetoothDevice> getConnectedDevices();
    method @Deprecated public int getConnectionState(android.bluetooth.BluetoothDevice);
    method public android.bluetooth.BluetoothDevice getDevice();
    method @Deprecated public java.util.List<android.bluetooth.BluetoothDevice> getDevicesMatchingConnectionStates(int[]);
    method public android.bluetooth.BluetoothGattService getService(java.util.UUID);
    method public java.util.List<android.bluetooth.BluetoothGattService> getServices();
    method @RequiresPermission(android.Manifest.permission.BLUETOOTH_CONNECT) public boolean readCharacteristic(android.bluetooth.BluetoothGattCharacteristic);
    method @RequiresPermission(android.Manifest.permission.BLUETOOTH_CONNECT) public boolean readDescriptor(android.bluetooth.BluetoothGattDescriptor);
    method @RequiresPermission(android.Manifest.permission.BLUETOOTH_CONNECT) public void readPhy();
    method @RequiresPermission(android.Manifest.permission.BLUETOOTH_CONNECT) public boolean readRemoteRssi();
    method @RequiresPermission(android.Manifest.permission.BLUETOOTH_CONNECT) public boolean requestConnectionPriority(int);
    method @RequiresPermission(android.Manifest.permission.BLUETOOTH_CONNECT) public boolean requestMtu(int);
    method @RequiresPermission(android.Manifest.permission.BLUETOOTH_CONNECT) public boolean setCharacteristicNotification(android.bluetooth.BluetoothGattCharacteristic, boolean);
    method @RequiresPermission(android.Manifest.permission.BLUETOOTH_CONNECT) public void setPreferredPhy(int, int, int);
    method @Deprecated @RequiresPermission(android.Manifest.permission.BLUETOOTH_CONNECT) public boolean writeCharacteristic(android.bluetooth.BluetoothGattCharacteristic);
    method @RequiresPermission(android.Manifest.permission.BLUETOOTH_CONNECT) public int writeCharacteristic(@NonNull android.bluetooth.BluetoothGattCharacteristic, @NonNull byte[], int);
    method @Deprecated @RequiresPermission(android.Manifest.permission.BLUETOOTH_CONNECT) public boolean writeDescriptor(android.bluetooth.BluetoothGattDescriptor);
    method @RequiresPermission(android.Manifest.permission.BLUETOOTH_CONNECT) public int writeDescriptor(@NonNull android.bluetooth.BluetoothGattDescriptor, @NonNull byte[]);
    field public static final int CONNECTION_PRIORITY_BALANCED = 0; // 0x0
    field public static final int CONNECTION_PRIORITY_DCK = 3; // 0x3
    field public static final int CONNECTION_PRIORITY_HIGH = 1; // 0x1
    field public static final int CONNECTION_PRIORITY_LOW_POWER = 2; // 0x2
    field public static final int GATT_CONNECTION_CONGESTED = 143; // 0x8f
    field public static final int GATT_FAILURE = 257; // 0x101
    field public static final int GATT_INSUFFICIENT_AUTHENTICATION = 5; // 0x5
    field public static final int GATT_INSUFFICIENT_AUTHORIZATION = 8; // 0x8
    field public static final int GATT_INSUFFICIENT_ENCRYPTION = 15; // 0xf
    field public static final int GATT_INVALID_ATTRIBUTE_LENGTH = 13; // 0xd
    field public static final int GATT_INVALID_OFFSET = 7; // 0x7
    field public static final int GATT_READ_NOT_PERMITTED = 2; // 0x2
    field public static final int GATT_REQUEST_NOT_SUPPORTED = 6; // 0x6
    field public static final int GATT_SUCCESS = 0; // 0x0
    field public static final int GATT_WRITE_NOT_PERMITTED = 3; // 0x3
  }

  public abstract class BluetoothGattCallback {
    ctor public BluetoothGattCallback();
    method @Deprecated public void onCharacteristicChanged(android.bluetooth.BluetoothGatt, android.bluetooth.BluetoothGattCharacteristic);
    method public void onCharacteristicChanged(@NonNull android.bluetooth.BluetoothGatt, @NonNull android.bluetooth.BluetoothGattCharacteristic, @NonNull byte[]);
    method @Deprecated public void onCharacteristicRead(android.bluetooth.BluetoothGatt, android.bluetooth.BluetoothGattCharacteristic, int);
    method public void onCharacteristicRead(@NonNull android.bluetooth.BluetoothGatt, @NonNull android.bluetooth.BluetoothGattCharacteristic, @NonNull byte[], int);
    method public void onCharacteristicWrite(android.bluetooth.BluetoothGatt, android.bluetooth.BluetoothGattCharacteristic, int);
    method public void onConnectionStateChange(android.bluetooth.BluetoothGatt, int, int);
    method @Deprecated public void onDescriptorRead(android.bluetooth.BluetoothGatt, android.bluetooth.BluetoothGattDescriptor, int);
    method public void onDescriptorRead(@NonNull android.bluetooth.BluetoothGatt, @NonNull android.bluetooth.BluetoothGattDescriptor, int, @NonNull byte[]);
    method public void onDescriptorWrite(android.bluetooth.BluetoothGatt, android.bluetooth.BluetoothGattDescriptor, int);
    method public void onMtuChanged(android.bluetooth.BluetoothGatt, int, int);
    method public void onPhyRead(android.bluetooth.BluetoothGatt, int, int, int);
    method public void onPhyUpdate(android.bluetooth.BluetoothGatt, int, int, int);
    method public void onReadRemoteRssi(android.bluetooth.BluetoothGatt, int, int);
    method public void onReliableWriteCompleted(android.bluetooth.BluetoothGatt, int);
    method public void onServiceChanged(@NonNull android.bluetooth.BluetoothGatt);
    method public void onServicesDiscovered(android.bluetooth.BluetoothGatt, int);
  }

  public class BluetoothGattCharacteristic implements android.os.Parcelable {
    ctor public BluetoothGattCharacteristic(java.util.UUID, int, int);
    method public boolean addDescriptor(android.bluetooth.BluetoothGattDescriptor);
    method public int describeContents();
    method public android.bluetooth.BluetoothGattDescriptor getDescriptor(java.util.UUID);
    method public java.util.List<android.bluetooth.BluetoothGattDescriptor> getDescriptors();
    method @Deprecated public Float getFloatValue(int, int);
    method public int getInstanceId();
    method @Deprecated public Integer getIntValue(int, int);
    method public int getPermissions();
    method public int getProperties();
    method public android.bluetooth.BluetoothGattService getService();
    method @Deprecated public String getStringValue(int);
    method public java.util.UUID getUuid();
    method @Deprecated public byte[] getValue();
    method public int getWriteType();
    method @Deprecated public boolean setValue(byte[]);
    method @Deprecated public boolean setValue(int, int, int);
    method @Deprecated public boolean setValue(int, int, int, int);
    method @Deprecated public boolean setValue(String);
    method public void setWriteType(int);
    method public void writeToParcel(android.os.Parcel, int);
    field @NonNull public static final android.os.Parcelable.Creator<android.bluetooth.BluetoothGattCharacteristic> CREATOR;
    field public static final int FORMAT_FLOAT = 52; // 0x34
    field public static final int FORMAT_SFLOAT = 50; // 0x32
    field public static final int FORMAT_SINT16 = 34; // 0x22
    field public static final int FORMAT_SINT32 = 36; // 0x24
    field public static final int FORMAT_SINT8 = 33; // 0x21
    field public static final int FORMAT_UINT16 = 18; // 0x12
    field public static final int FORMAT_UINT32 = 20; // 0x14
    field public static final int FORMAT_UINT8 = 17; // 0x11
    field public static final int PERMISSION_READ = 1; // 0x1
    field public static final int PERMISSION_READ_ENCRYPTED = 2; // 0x2
    field public static final int PERMISSION_READ_ENCRYPTED_MITM = 4; // 0x4
    field public static final int PERMISSION_WRITE = 16; // 0x10
    field public static final int PERMISSION_WRITE_ENCRYPTED = 32; // 0x20
    field public static final int PERMISSION_WRITE_ENCRYPTED_MITM = 64; // 0x40
    field public static final int PERMISSION_WRITE_SIGNED = 128; // 0x80
    field public static final int PERMISSION_WRITE_SIGNED_MITM = 256; // 0x100
    field public static final int PROPERTY_BROADCAST = 1; // 0x1
    field public static final int PROPERTY_EXTENDED_PROPS = 128; // 0x80
    field public static final int PROPERTY_INDICATE = 32; // 0x20
    field public static final int PROPERTY_NOTIFY = 16; // 0x10
    field public static final int PROPERTY_READ = 2; // 0x2
    field public static final int PROPERTY_SIGNED_WRITE = 64; // 0x40
    field public static final int PROPERTY_WRITE = 8; // 0x8
    field public static final int PROPERTY_WRITE_NO_RESPONSE = 4; // 0x4
    field public static final int WRITE_TYPE_DEFAULT = 2; // 0x2
    field public static final int WRITE_TYPE_NO_RESPONSE = 1; // 0x1
    field public static final int WRITE_TYPE_SIGNED = 4; // 0x4
    field protected java.util.List<android.bluetooth.BluetoothGattDescriptor> mDescriptors;
  }

  public class BluetoothGattDescriptor implements android.os.Parcelable {
    ctor public BluetoothGattDescriptor(java.util.UUID, int);
    method public int describeContents();
    method public android.bluetooth.BluetoothGattCharacteristic getCharacteristic();
    method public int getPermissions();
    method public java.util.UUID getUuid();
    method @Deprecated public byte[] getValue();
    method @Deprecated public boolean setValue(byte[]);
    method public void writeToParcel(android.os.Parcel, int);
    field @NonNull public static final android.os.Parcelable.Creator<android.bluetooth.BluetoothGattDescriptor> CREATOR;
    field public static final byte[] DISABLE_NOTIFICATION_VALUE;
    field public static final byte[] ENABLE_INDICATION_VALUE;
    field public static final byte[] ENABLE_NOTIFICATION_VALUE;
    field public static final int PERMISSION_READ = 1; // 0x1
    field public static final int PERMISSION_READ_ENCRYPTED = 2; // 0x2
    field public static final int PERMISSION_READ_ENCRYPTED_MITM = 4; // 0x4
    field public static final int PERMISSION_WRITE = 16; // 0x10
    field public static final int PERMISSION_WRITE_ENCRYPTED = 32; // 0x20
    field public static final int PERMISSION_WRITE_ENCRYPTED_MITM = 64; // 0x40
    field public static final int PERMISSION_WRITE_SIGNED = 128; // 0x80
    field public static final int PERMISSION_WRITE_SIGNED_MITM = 256; // 0x100
  }

  public final class BluetoothGattServer implements android.bluetooth.BluetoothProfile {
    method @RequiresPermission(android.Manifest.permission.BLUETOOTH_CONNECT) public boolean addService(android.bluetooth.BluetoothGattService);
    method @RequiresPermission(android.Manifest.permission.BLUETOOTH_CONNECT) public void cancelConnection(android.bluetooth.BluetoothDevice);
    method @RequiresPermission(android.Manifest.permission.BLUETOOTH_CONNECT) public void clearServices();
    method @RequiresPermission(android.Manifest.permission.BLUETOOTH_CONNECT) public void close();
    method @RequiresPermission(android.Manifest.permission.BLUETOOTH_CONNECT) public boolean connect(android.bluetooth.BluetoothDevice, boolean);
    method public java.util.List<android.bluetooth.BluetoothDevice> getConnectedDevices();
    method public int getConnectionState(android.bluetooth.BluetoothDevice);
    method public java.util.List<android.bluetooth.BluetoothDevice> getDevicesMatchingConnectionStates(int[]);
    method public android.bluetooth.BluetoothGattService getService(java.util.UUID);
    method public java.util.List<android.bluetooth.BluetoothGattService> getServices();
    method @Deprecated @RequiresPermission(android.Manifest.permission.BLUETOOTH_CONNECT) public boolean notifyCharacteristicChanged(android.bluetooth.BluetoothDevice, android.bluetooth.BluetoothGattCharacteristic, boolean);
    method @RequiresPermission(android.Manifest.permission.BLUETOOTH_CONNECT) public int notifyCharacteristicChanged(@NonNull android.bluetooth.BluetoothDevice, @NonNull android.bluetooth.BluetoothGattCharacteristic, boolean, @NonNull byte[]);
    method @RequiresPermission(android.Manifest.permission.BLUETOOTH_CONNECT) public void readPhy(android.bluetooth.BluetoothDevice);
    method @RequiresPermission(android.Manifest.permission.BLUETOOTH_CONNECT) public boolean removeService(android.bluetooth.BluetoothGattService);
    method @RequiresPermission(android.Manifest.permission.BLUETOOTH_CONNECT) public boolean sendResponse(android.bluetooth.BluetoothDevice, int, int, int, byte[]);
    method @RequiresPermission(android.Manifest.permission.BLUETOOTH_CONNECT) public void setPreferredPhy(android.bluetooth.BluetoothDevice, int, int, int);
  }

  public abstract class BluetoothGattServerCallback {
    ctor public BluetoothGattServerCallback();
    method public void onCharacteristicReadRequest(android.bluetooth.BluetoothDevice, int, int, android.bluetooth.BluetoothGattCharacteristic);
    method public void onCharacteristicWriteRequest(android.bluetooth.BluetoothDevice, int, android.bluetooth.BluetoothGattCharacteristic, boolean, boolean, int, byte[]);
    method public void onConnectionStateChange(android.bluetooth.BluetoothDevice, int, int);
    method public void onDescriptorReadRequest(android.bluetooth.BluetoothDevice, int, int, android.bluetooth.BluetoothGattDescriptor);
    method public void onDescriptorWriteRequest(android.bluetooth.BluetoothDevice, int, android.bluetooth.BluetoothGattDescriptor, boolean, boolean, int, byte[]);
    method public void onExecuteWrite(android.bluetooth.BluetoothDevice, int, boolean);
    method public void onMtuChanged(android.bluetooth.BluetoothDevice, int);
    method public void onNotificationSent(android.bluetooth.BluetoothDevice, int);
    method public void onPhyRead(android.bluetooth.BluetoothDevice, int, int, int);
    method public void onPhyUpdate(android.bluetooth.BluetoothDevice, int, int, int);
    method public void onServiceAdded(int, android.bluetooth.BluetoothGattService);
  }

  public class BluetoothGattService implements android.os.Parcelable {
    ctor public BluetoothGattService(java.util.UUID, int);
    method public boolean addCharacteristic(android.bluetooth.BluetoothGattCharacteristic);
    method public boolean addService(android.bluetooth.BluetoothGattService);
    method public int describeContents();
    method public android.bluetooth.BluetoothGattCharacteristic getCharacteristic(java.util.UUID);
    method public java.util.List<android.bluetooth.BluetoothGattCharacteristic> getCharacteristics();
    method public java.util.List<android.bluetooth.BluetoothGattService> getIncludedServices();
    method public int getInstanceId();
    method public int getType();
    method public java.util.UUID getUuid();
    method public void writeToParcel(android.os.Parcel, int);
    field @NonNull public static final android.os.Parcelable.Creator<android.bluetooth.BluetoothGattService> CREATOR;
    field public static final int SERVICE_TYPE_PRIMARY = 0; // 0x0
    field public static final int SERVICE_TYPE_SECONDARY = 1; // 0x1
    field protected java.util.List<android.bluetooth.BluetoothGattCharacteristic> mCharacteristics;
    field protected java.util.List<android.bluetooth.BluetoothGattService> mIncludedServices;
  }

  public final class BluetoothHeadset implements android.bluetooth.BluetoothProfile {
    method @RequiresPermission(android.Manifest.permission.BLUETOOTH_CONNECT) public java.util.List<android.bluetooth.BluetoothDevice> getConnectedDevices();
    method @RequiresPermission(android.Manifest.permission.BLUETOOTH_CONNECT) public int getConnectionState(android.bluetooth.BluetoothDevice);
    method @RequiresPermission(android.Manifest.permission.BLUETOOTH_CONNECT) public java.util.List<android.bluetooth.BluetoothDevice> getDevicesMatchingConnectionStates(int[]);
    method @RequiresPermission(android.Manifest.permission.BLUETOOTH_CONNECT) public boolean isAudioConnected(android.bluetooth.BluetoothDevice);
    method @RequiresPermission(android.Manifest.permission.BLUETOOTH_CONNECT) public boolean isNoiseReductionSupported(@NonNull android.bluetooth.BluetoothDevice);
    method @RequiresPermission(android.Manifest.permission.BLUETOOTH_CONNECT) public boolean isVoiceRecognitionSupported(@NonNull android.bluetooth.BluetoothDevice);
    method @RequiresPermission(android.Manifest.permission.BLUETOOTH_CONNECT) public boolean sendVendorSpecificResultCode(android.bluetooth.BluetoothDevice, String, String);
    method @RequiresPermission(allOf={android.Manifest.permission.BLUETOOTH_CONNECT, android.Manifest.permission.MODIFY_PHONE_STATE}) public boolean startVoiceRecognition(android.bluetooth.BluetoothDevice);
    method @RequiresPermission(android.Manifest.permission.BLUETOOTH_CONNECT) public boolean stopVoiceRecognition(android.bluetooth.BluetoothDevice);
    field @RequiresPermission(android.Manifest.permission.BLUETOOTH_CONNECT) public static final String ACTION_AUDIO_STATE_CHANGED = "android.bluetooth.headset.profile.action.AUDIO_STATE_CHANGED";
    field @RequiresPermission(android.Manifest.permission.BLUETOOTH_CONNECT) public static final String ACTION_CONNECTION_STATE_CHANGED = "android.bluetooth.headset.profile.action.CONNECTION_STATE_CHANGED";
    field @RequiresPermission(android.Manifest.permission.BLUETOOTH_CONNECT) public static final String ACTION_VENDOR_SPECIFIC_HEADSET_EVENT = "android.bluetooth.headset.action.VENDOR_SPECIFIC_HEADSET_EVENT";
    field public static final int AT_CMD_TYPE_ACTION = 4; // 0x4
    field public static final int AT_CMD_TYPE_BASIC = 3; // 0x3
    field public static final int AT_CMD_TYPE_READ = 0; // 0x0
    field public static final int AT_CMD_TYPE_SET = 2; // 0x2
    field public static final int AT_CMD_TYPE_TEST = 1; // 0x1
    field public static final String EXTRA_VENDOR_SPECIFIC_HEADSET_EVENT_ARGS = "android.bluetooth.headset.extra.VENDOR_SPECIFIC_HEADSET_EVENT_ARGS";
    field public static final String EXTRA_VENDOR_SPECIFIC_HEADSET_EVENT_CMD = "android.bluetooth.headset.extra.VENDOR_SPECIFIC_HEADSET_EVENT_CMD";
    field public static final String EXTRA_VENDOR_SPECIFIC_HEADSET_EVENT_CMD_TYPE = "android.bluetooth.headset.extra.VENDOR_SPECIFIC_HEADSET_EVENT_CMD_TYPE";
    field public static final int STATE_AUDIO_CONNECTED = 12; // 0xc
    field public static final int STATE_AUDIO_CONNECTING = 11; // 0xb
    field public static final int STATE_AUDIO_DISCONNECTED = 10; // 0xa
    field public static final String VENDOR_RESULT_CODE_COMMAND_ANDROID = "+ANDROID";
    field public static final String VENDOR_SPECIFIC_HEADSET_EVENT_COMPANY_ID_CATEGORY = "android.bluetooth.headset.intent.category.companyid";
  }

  @Deprecated public final class BluetoothHealth implements android.bluetooth.BluetoothProfile {
    method @Deprecated @RequiresPermission(android.Manifest.permission.BLUETOOTH_CONNECT) public boolean connectChannelToSource(android.bluetooth.BluetoothDevice, android.bluetooth.BluetoothHealthAppConfiguration);
    method @Deprecated @RequiresPermission(android.Manifest.permission.BLUETOOTH_CONNECT) public boolean disconnectChannel(android.bluetooth.BluetoothDevice, android.bluetooth.BluetoothHealthAppConfiguration, int);
    method @Deprecated @RequiresPermission(android.Manifest.permission.BLUETOOTH_CONNECT) public java.util.List<android.bluetooth.BluetoothDevice> getConnectedDevices();
    method @Deprecated @RequiresPermission(android.Manifest.permission.BLUETOOTH_CONNECT) public int getConnectionState(android.bluetooth.BluetoothDevice);
    method @Deprecated @RequiresPermission(android.Manifest.permission.BLUETOOTH_CONNECT) public java.util.List<android.bluetooth.BluetoothDevice> getDevicesMatchingConnectionStates(int[]);
    method @Deprecated @RequiresPermission(android.Manifest.permission.BLUETOOTH_CONNECT) public android.os.ParcelFileDescriptor getMainChannelFd(android.bluetooth.BluetoothDevice, android.bluetooth.BluetoothHealthAppConfiguration);
    method @Deprecated @RequiresPermission(android.Manifest.permission.BLUETOOTH_CONNECT) public boolean registerSinkAppConfiguration(String, int, android.bluetooth.BluetoothHealthCallback);
    method @Deprecated @RequiresPermission(android.Manifest.permission.BLUETOOTH_CONNECT) public boolean unregisterAppConfiguration(android.bluetooth.BluetoothHealthAppConfiguration);
    field @Deprecated public static final int APP_CONFIG_REGISTRATION_FAILURE = 1; // 0x1
    field @Deprecated public static final int APP_CONFIG_REGISTRATION_SUCCESS = 0; // 0x0
    field @Deprecated public static final int APP_CONFIG_UNREGISTRATION_FAILURE = 3; // 0x3
    field @Deprecated public static final int APP_CONFIG_UNREGISTRATION_SUCCESS = 2; // 0x2
    field @Deprecated public static final int CHANNEL_TYPE_RELIABLE = 10; // 0xa
    field @Deprecated public static final int CHANNEL_TYPE_STREAMING = 11; // 0xb
    field @Deprecated public static final int SINK_ROLE = 2; // 0x2
    field @Deprecated public static final int SOURCE_ROLE = 1; // 0x1
    field @Deprecated public static final int STATE_CHANNEL_CONNECTED = 2; // 0x2
    field @Deprecated public static final int STATE_CHANNEL_CONNECTING = 1; // 0x1
    field @Deprecated public static final int STATE_CHANNEL_DISCONNECTED = 0; // 0x0
    field @Deprecated public static final int STATE_CHANNEL_DISCONNECTING = 3; // 0x3
  }

  @Deprecated public final class BluetoothHealthAppConfiguration implements android.os.Parcelable {
    method @Deprecated public int describeContents();
    method @Deprecated public int getDataType();
    method @Deprecated public String getName();
    method @Deprecated public int getRole();
    method @Deprecated public void writeToParcel(android.os.Parcel, int);
    field @Deprecated @NonNull public static final android.os.Parcelable.Creator<android.bluetooth.BluetoothHealthAppConfiguration> CREATOR;
  }

  @Deprecated public abstract class BluetoothHealthCallback {
    ctor @Deprecated public BluetoothHealthCallback();
    method @Deprecated @BinderThread public void onHealthAppConfigurationStatusChange(android.bluetooth.BluetoothHealthAppConfiguration, int);
    method @Deprecated @BinderThread public void onHealthChannelStateChange(android.bluetooth.BluetoothHealthAppConfiguration, android.bluetooth.BluetoothDevice, int, int, android.os.ParcelFileDescriptor, int);
  }

  public final class BluetoothHearingAid implements android.bluetooth.BluetoothProfile {
    method @NonNull @RequiresPermission(android.Manifest.permission.BLUETOOTH_CONNECT) public java.util.List<android.bluetooth.BluetoothDevice> getConnectedDevices();
    method @RequiresPermission(android.Manifest.permission.BLUETOOTH_CONNECT) public int getConnectionState(@NonNull android.bluetooth.BluetoothDevice);
    method @NonNull @RequiresPermission(android.Manifest.permission.BLUETOOTH_CONNECT) public java.util.List<android.bluetooth.BluetoothDevice> getDevicesMatchingConnectionStates(@NonNull int[]);
    field @RequiresPermission(android.Manifest.permission.BLUETOOTH_CONNECT) public static final String ACTION_CONNECTION_STATE_CHANGED = "android.bluetooth.hearingaid.profile.action.CONNECTION_STATE_CHANGED";
  }

  public final class BluetoothHidDevice implements android.bluetooth.BluetoothProfile {
    method @RequiresPermission(android.Manifest.permission.BLUETOOTH_CONNECT) public boolean connect(android.bluetooth.BluetoothDevice);
    method @RequiresPermission(android.Manifest.permission.BLUETOOTH_CONNECT) public boolean disconnect(android.bluetooth.BluetoothDevice);
    method @RequiresPermission(android.Manifest.permission.BLUETOOTH_CONNECT) public java.util.List<android.bluetooth.BluetoothDevice> getConnectedDevices();
    method @RequiresPermission(android.Manifest.permission.BLUETOOTH_CONNECT) public int getConnectionState(android.bluetooth.BluetoothDevice);
    method @RequiresPermission(android.Manifest.permission.BLUETOOTH_CONNECT) public java.util.List<android.bluetooth.BluetoothDevice> getDevicesMatchingConnectionStates(int[]);
    method @RequiresPermission(android.Manifest.permission.BLUETOOTH_CONNECT) public boolean registerApp(android.bluetooth.BluetoothHidDeviceAppSdpSettings, android.bluetooth.BluetoothHidDeviceAppQosSettings, android.bluetooth.BluetoothHidDeviceAppQosSettings, java.util.concurrent.Executor, android.bluetooth.BluetoothHidDevice.Callback);
    method @RequiresPermission(android.Manifest.permission.BLUETOOTH_CONNECT) public boolean replyReport(android.bluetooth.BluetoothDevice, byte, byte, byte[]);
    method @RequiresPermission(android.Manifest.permission.BLUETOOTH_CONNECT) public boolean reportError(android.bluetooth.BluetoothDevice, byte);
    method @RequiresPermission(android.Manifest.permission.BLUETOOTH_CONNECT) public boolean sendReport(android.bluetooth.BluetoothDevice, int, byte[]);
    method @RequiresPermission(android.Manifest.permission.BLUETOOTH_CONNECT) public boolean unregisterApp();
    field @RequiresPermission(android.Manifest.permission.BLUETOOTH_CONNECT) public static final String ACTION_CONNECTION_STATE_CHANGED = "android.bluetooth.hiddevice.profile.action.CONNECTION_STATE_CHANGED";
    field public static final byte ERROR_RSP_INVALID_PARAM = 4; // 0x4
    field public static final byte ERROR_RSP_INVALID_RPT_ID = 2; // 0x2
    field public static final byte ERROR_RSP_NOT_READY = 1; // 0x1
    field public static final byte ERROR_RSP_SUCCESS = 0; // 0x0
    field public static final byte ERROR_RSP_UNKNOWN = 14; // 0xe
    field public static final byte ERROR_RSP_UNSUPPORTED_REQ = 3; // 0x3
    field public static final byte PROTOCOL_BOOT_MODE = 0; // 0x0
    field public static final byte PROTOCOL_REPORT_MODE = 1; // 0x1
    field public static final byte REPORT_TYPE_FEATURE = 3; // 0x3
    field public static final byte REPORT_TYPE_INPUT = 1; // 0x1
    field public static final byte REPORT_TYPE_OUTPUT = 2; // 0x2
    field public static final byte SUBCLASS1_COMBO = -64; // 0xffffffc0
    field public static final byte SUBCLASS1_KEYBOARD = 64; // 0x40
    field public static final byte SUBCLASS1_MOUSE = -128; // 0xffffff80
    field public static final byte SUBCLASS1_NONE = 0; // 0x0
    field public static final byte SUBCLASS2_CARD_READER = 6; // 0x6
    field public static final byte SUBCLASS2_DIGITIZER_TABLET = 5; // 0x5
    field public static final byte SUBCLASS2_GAMEPAD = 2; // 0x2
    field public static final byte SUBCLASS2_JOYSTICK = 1; // 0x1
    field public static final byte SUBCLASS2_REMOTE_CONTROL = 3; // 0x3
    field public static final byte SUBCLASS2_SENSING_DEVICE = 4; // 0x4
    field public static final byte SUBCLASS2_UNCATEGORIZED = 0; // 0x0
  }

  public abstract static class BluetoothHidDevice.Callback {
    ctor public BluetoothHidDevice.Callback();
    method public void onAppStatusChanged(android.bluetooth.BluetoothDevice, boolean);
    method public void onConnectionStateChanged(android.bluetooth.BluetoothDevice, int);
    method public void onGetReport(android.bluetooth.BluetoothDevice, byte, byte, int);
    method public void onInterruptData(android.bluetooth.BluetoothDevice, byte, byte[]);
    method public void onSetProtocol(android.bluetooth.BluetoothDevice, byte);
    method public void onSetReport(android.bluetooth.BluetoothDevice, byte, byte, byte[]);
    method public void onVirtualCableUnplug(android.bluetooth.BluetoothDevice);
  }

  public final class BluetoothHidDeviceAppQosSettings implements android.os.Parcelable {
    ctor public BluetoothHidDeviceAppQosSettings(int, int, int, int, int, int);
    method public int describeContents();
    method public int getDelayVariation();
    method public int getLatency();
    method public int getPeakBandwidth();
    method public int getServiceType();
    method public int getTokenBucketSize();
    method public int getTokenRate();
    method public void writeToParcel(android.os.Parcel, int);
    field @NonNull public static final android.os.Parcelable.Creator<android.bluetooth.BluetoothHidDeviceAppQosSettings> CREATOR;
    field public static final int MAX = -1; // 0xffffffff
    field public static final int SERVICE_BEST_EFFORT = 1; // 0x1
    field public static final int SERVICE_GUARANTEED = 2; // 0x2
    field public static final int SERVICE_NO_TRAFFIC = 0; // 0x0
  }

  public final class BluetoothHidDeviceAppSdpSettings implements android.os.Parcelable {
    ctor public BluetoothHidDeviceAppSdpSettings(String, String, String, byte, byte[]);
    method public int describeContents();
    method public String getDescription();
    method public byte[] getDescriptors();
    method public String getName();
    method public String getProvider();
    method public byte getSubclass();
    method public void writeToParcel(android.os.Parcel, int);
    field @NonNull public static final android.os.Parcelable.Creator<android.bluetooth.BluetoothHidDeviceAppSdpSettings> CREATOR;
  }

  public final class BluetoothLeAudio implements java.lang.AutoCloseable android.bluetooth.BluetoothProfile {
    method public void close();
    method protected void finalize();
    method @NonNull @RequiresPermission(android.Manifest.permission.BLUETOOTH_CONNECT) public java.util.List<android.bluetooth.BluetoothDevice> getConnectedDevices();
    method @Nullable @RequiresPermission(android.Manifest.permission.BLUETOOTH_CONNECT) public android.bluetooth.BluetoothDevice getConnectedGroupLeadDevice(int);
    method @RequiresPermission(android.Manifest.permission.BLUETOOTH_CONNECT) public int getConnectionState(@NonNull android.bluetooth.BluetoothDevice);
    method @NonNull @RequiresPermission(android.Manifest.permission.BLUETOOTH_CONNECT) public java.util.List<android.bluetooth.BluetoothDevice> getDevicesMatchingConnectionStates(@NonNull int[]);
    method @RequiresPermission(android.Manifest.permission.BLUETOOTH_CONNECT) public int getGroupId(@NonNull android.bluetooth.BluetoothDevice);
    field @RequiresPermission(android.Manifest.permission.BLUETOOTH_CONNECT) public static final String ACTION_LE_AUDIO_CONNECTION_STATE_CHANGED = "android.bluetooth.action.LE_AUDIO_CONNECTION_STATE_CHANGED";
    field public static final int GROUP_ID_INVALID = -1; // 0xffffffff
  }

  public final class BluetoothLeAudioCodecConfig implements android.os.Parcelable {
    method public int describeContents();
    method public int getBitsPerSample();
    method public int getChannelCount();
    method @NonNull public String getCodecName();
    method public int getCodecPriority();
    method public int getCodecType();
    method public int getFrameDuration();
    method public int getMaxOctetsPerFrame();
    method public int getMinOctetsPerFrame();
    method public int getOctetsPerFrame();
    method public int getSampleRate();
    method public void writeToParcel(@NonNull android.os.Parcel, int);
    field public static final int BITS_PER_SAMPLE_16 = 1; // 0x1
    field public static final int BITS_PER_SAMPLE_24 = 2; // 0x2
    field public static final int BITS_PER_SAMPLE_32 = 8; // 0x8
    field public static final int BITS_PER_SAMPLE_NONE = 0; // 0x0
    field public static final int CHANNEL_COUNT_1 = 1; // 0x1
    field public static final int CHANNEL_COUNT_2 = 2; // 0x2
    field public static final int CHANNEL_COUNT_NONE = 0; // 0x0
    field public static final int CODEC_PRIORITY_DEFAULT = 0; // 0x0
    field public static final int CODEC_PRIORITY_DISABLED = -1; // 0xffffffff
    field public static final int CODEC_PRIORITY_HIGHEST = 1000000; // 0xf4240
    field @NonNull public static final android.os.Parcelable.Creator<android.bluetooth.BluetoothLeAudioCodecConfig> CREATOR;
    field public static final int FRAME_DURATION_10000 = 2; // 0x2
    field public static final int FRAME_DURATION_7500 = 1; // 0x1
    field public static final int FRAME_DURATION_NONE = 0; // 0x0
    field public static final int SAMPLE_RATE_16000 = 4; // 0x4
    field public static final int SAMPLE_RATE_24000 = 16; // 0x10
    field public static final int SAMPLE_RATE_32000 = 32; // 0x20
    field public static final int SAMPLE_RATE_44100 = 64; // 0x40
    field public static final int SAMPLE_RATE_48000 = 128; // 0x80
    field public static final int SAMPLE_RATE_8000 = 1; // 0x1
    field public static final int SAMPLE_RATE_NONE = 0; // 0x0
    field public static final int SOURCE_CODEC_TYPE_APTX_ADAPTIVE_LE = 1; // 0x1
    field public static final int SOURCE_CODEC_TYPE_INVALID = 1000000; // 0xf4240
    field public static final int SOURCE_CODEC_TYPE_LC3 = 0; // 0x0
  }

  public static final class BluetoothLeAudioCodecConfig.Builder {
    ctor public BluetoothLeAudioCodecConfig.Builder();
    ctor public BluetoothLeAudioCodecConfig.Builder(@NonNull android.bluetooth.BluetoothLeAudioCodecConfig);
    method @NonNull public android.bluetooth.BluetoothLeAudioCodecConfig build();
    method @NonNull public android.bluetooth.BluetoothLeAudioCodecConfig.Builder setBitsPerSample(int);
    method @NonNull public android.bluetooth.BluetoothLeAudioCodecConfig.Builder setChannelCount(int);
    method @NonNull public android.bluetooth.BluetoothLeAudioCodecConfig.Builder setCodecPriority(int);
    method @NonNull public android.bluetooth.BluetoothLeAudioCodecConfig.Builder setCodecType(int);
    method @NonNull public android.bluetooth.BluetoothLeAudioCodecConfig.Builder setFrameDuration(int);
    method @NonNull public android.bluetooth.BluetoothLeAudioCodecConfig.Builder setMaxOctetsPerFrame(int);
    method @NonNull public android.bluetooth.BluetoothLeAudioCodecConfig.Builder setMinOctetsPerFrame(int);
    method @NonNull public android.bluetooth.BluetoothLeAudioCodecConfig.Builder setOctetsPerFrame(int);
    method @NonNull public android.bluetooth.BluetoothLeAudioCodecConfig.Builder setSampleRate(int);
  }

  public final class BluetoothLeAudioCodecStatus implements android.os.Parcelable {
    ctor public BluetoothLeAudioCodecStatus(@Nullable android.bluetooth.BluetoothLeAudioCodecConfig, @Nullable android.bluetooth.BluetoothLeAudioCodecConfig, @NonNull java.util.List<android.bluetooth.BluetoothLeAudioCodecConfig>, @NonNull java.util.List<android.bluetooth.BluetoothLeAudioCodecConfig>, @NonNull java.util.List<android.bluetooth.BluetoothLeAudioCodecConfig>, @NonNull java.util.List<android.bluetooth.BluetoothLeAudioCodecConfig>);
    method public int describeContents();
    method @Nullable public android.bluetooth.BluetoothLeAudioCodecConfig getInputCodecConfig();
    method @NonNull public java.util.List<android.bluetooth.BluetoothLeAudioCodecConfig> getInputCodecLocalCapabilities();
    method @NonNull public java.util.List<android.bluetooth.BluetoothLeAudioCodecConfig> getInputCodecSelectableCapabilities();
    method @Nullable public android.bluetooth.BluetoothLeAudioCodecConfig getOutputCodecConfig();
    method @NonNull public java.util.List<android.bluetooth.BluetoothLeAudioCodecConfig> getOutputCodecLocalCapabilities();
    method @NonNull public java.util.List<android.bluetooth.BluetoothLeAudioCodecConfig> getOutputCodecSelectableCapabilities();
    method public boolean isInputCodecConfigSelectable(@Nullable android.bluetooth.BluetoothLeAudioCodecConfig);
    method public boolean isOutputCodecConfigSelectable(@Nullable android.bluetooth.BluetoothLeAudioCodecConfig);
    method public void writeToParcel(@NonNull android.os.Parcel, int);
    field @NonNull public static final android.os.Parcelable.Creator<android.bluetooth.BluetoothLeAudioCodecStatus> CREATOR;
    field public static final String EXTRA_LE_AUDIO_CODEC_STATUS = "android.bluetooth.extra.LE_AUDIO_CODEC_STATUS";
  }

  public final class BluetoothManager {
    method public android.bluetooth.BluetoothAdapter getAdapter();
    method @RequiresPermission(android.Manifest.permission.BLUETOOTH_CONNECT) public java.util.List<android.bluetooth.BluetoothDevice> getConnectedDevices(int);
    method @RequiresPermission(android.Manifest.permission.BLUETOOTH_CONNECT) public int getConnectionState(android.bluetooth.BluetoothDevice, int);
    method @RequiresPermission(android.Manifest.permission.BLUETOOTH_CONNECT) public java.util.List<android.bluetooth.BluetoothDevice> getDevicesMatchingConnectionStates(int, int[]);
    method @RequiresPermission(android.Manifest.permission.BLUETOOTH_CONNECT) public android.bluetooth.BluetoothGattServer openGattServer(android.content.Context, android.bluetooth.BluetoothGattServerCallback);
  }

  public interface BluetoothProfile {
    method public java.util.List<android.bluetooth.BluetoothDevice> getConnectedDevices();
    method public int getConnectionState(android.bluetooth.BluetoothDevice);
    method public java.util.List<android.bluetooth.BluetoothDevice> getDevicesMatchingConnectionStates(int[]);
    field public static final int A2DP = 2; // 0x2
    field public static final int CSIP_SET_COORDINATOR = 25; // 0x19
    field public static final String EXTRA_PREVIOUS_STATE = "android.bluetooth.profile.extra.PREVIOUS_STATE";
    field public static final String EXTRA_STATE = "android.bluetooth.profile.extra.STATE";
    field public static final int GATT = 7; // 0x7
    field public static final int GATT_SERVER = 8; // 0x8
    field public static final int HAP_CLIENT = 28; // 0x1c
    field public static final int HEADSET = 1; // 0x1
    field @Deprecated public static final int HEALTH = 3; // 0x3
    field public static final int HEARING_AID = 21; // 0x15
    field public static final int HID_DEVICE = 19; // 0x13
    field public static final int LE_AUDIO = 22; // 0x16
    field public static final int SAP = 10; // 0xa
    field public static final int STATE_CONNECTED = 2; // 0x2
    field public static final int STATE_CONNECTING = 1; // 0x1
    field public static final int STATE_DISCONNECTED = 0; // 0x0
    field public static final int STATE_DISCONNECTING = 3; // 0x3
  }

  public static interface BluetoothProfile.ServiceListener {
    method public void onServiceConnected(int, android.bluetooth.BluetoothProfile);
    method public void onServiceDisconnected(int);
  }

  public final class BluetoothServerSocket implements java.io.Closeable {
    method public android.bluetooth.BluetoothSocket accept() throws java.io.IOException;
    method public android.bluetooth.BluetoothSocket accept(int) throws java.io.IOException;
    method public void close() throws java.io.IOException;
    method public int getPsm();
  }

  public final class BluetoothSocket implements java.io.Closeable {
    method public void close() throws java.io.IOException;
    method @RequiresPermission(android.Manifest.permission.BLUETOOTH_CONNECT) public void connect() throws java.io.IOException;
    method public int getConnectionType();
    method public java.io.InputStream getInputStream() throws java.io.IOException;
    method public int getMaxReceivePacketSize();
    method public int getMaxTransmitPacketSize();
    method public java.io.OutputStream getOutputStream() throws java.io.IOException;
    method public android.bluetooth.BluetoothDevice getRemoteDevice();
    method public boolean isConnected();
    field public static final int TYPE_L2CAP = 3; // 0x3
    field public static final int TYPE_RFCOMM = 1; // 0x1
    field public static final int TYPE_SCO = 2; // 0x2
  }

  public class BluetoothSocketException extends java.io.IOException {
    ctor public BluetoothSocketException(int, @NonNull String);
    ctor public BluetoothSocketException(int);
    method public int getErrorCode();
    field public static final int BLUETOOTH_OFF_FAILURE = 15; // 0xf
    field public static final int L2CAP_ACL_FAILURE = 2; // 0x2
    field public static final int L2CAP_CLIENT_SECURITY_FAILURE = 3; // 0x3
    field public static final int L2CAP_INSUFFICIENT_AUTHENTICATION = 4; // 0x4
    field public static final int L2CAP_INSUFFICIENT_AUTHORIZATION = 5; // 0x5
    field public static final int L2CAP_INSUFFICIENT_ENCRYPTION = 7; // 0x7
    field public static final int L2CAP_INSUFFICIENT_ENCRYPT_KEY_SIZE = 6; // 0x6
    field public static final int L2CAP_INVALID_PARAMETERS = 11; // 0xb
    field public static final int L2CAP_INVALID_SOURCE_CID = 8; // 0x8
    field public static final int L2CAP_NO_PSM_AVAILABLE = 13; // 0xd
    field public static final int L2CAP_NO_RESOURCES = 12; // 0xc
    field public static final int L2CAP_SOURCE_CID_ALREADY_ALLOCATED = 9; // 0x9
    field public static final int L2CAP_TIMEOUT = 14; // 0xe
    field public static final int L2CAP_UNACCEPTABLE_PARAMETERS = 10; // 0xa
    field public static final int L2CAP_UNKNOWN = 1; // 0x1
    field public static final int NULL_DEVICE = 19; // 0x13
    field public static final int RPC_FAILURE = 20; // 0x14
    field public static final int SOCKET_CLOSED = 17; // 0x11
    field public static final int SOCKET_CONNECTION_FAILURE = 18; // 0x12
    field public static final int SOCKET_MANAGER_FAILURE = 16; // 0x10
    field public static final int UNSPECIFIED = 0; // 0x0
  }

  public final class BluetoothStatusCodes {
    field public static final int ERROR_BLUETOOTH_NOT_ALLOWED = 2; // 0x2
    field public static final int ERROR_BLUETOOTH_NOT_ENABLED = 1; // 0x1
    field public static final int ERROR_DEVICE_NOT_BONDED = 3; // 0x3
    field public static final int ERROR_GATT_WRITE_NOT_ALLOWED = 200; // 0xc8
    field public static final int ERROR_GATT_WRITE_REQUEST_BUSY = 201; // 0xc9
    field public static final int ERROR_MISSING_BLUETOOTH_CONNECT_PERMISSION = 6; // 0x6
    field public static final int ERROR_PROFILE_SERVICE_NOT_BOUND = 9; // 0x9
    field public static final int ERROR_UNKNOWN = 2147483647; // 0x7fffffff
    field public static final int FEATURE_NOT_CONFIGURED = 30; // 0x1e
    field public static final int FEATURE_NOT_SUPPORTED = 11; // 0xb
    field public static final int FEATURE_SUPPORTED = 10; // 0xa
    field public static final int SUCCESS = 0; // 0x0
  }

}

package android.bluetooth.le {

  public abstract class AdvertiseCallback {
    ctor public AdvertiseCallback();
    method public void onStartFailure(int);
    method public void onStartSuccess(android.bluetooth.le.AdvertiseSettings);
    field public static final int ADVERTISE_FAILED_ALREADY_STARTED = 3; // 0x3
    field public static final int ADVERTISE_FAILED_DATA_TOO_LARGE = 1; // 0x1
    field public static final int ADVERTISE_FAILED_FEATURE_UNSUPPORTED = 5; // 0x5
    field public static final int ADVERTISE_FAILED_INTERNAL_ERROR = 4; // 0x4
    field public static final int ADVERTISE_FAILED_TOO_MANY_ADVERTISERS = 2; // 0x2
  }

  public final class AdvertiseData implements android.os.Parcelable {
    method public int describeContents();
    method public boolean getIncludeDeviceName();
    method public boolean getIncludeTxPowerLevel();
    method public android.util.SparseArray<byte[]> getManufacturerSpecificData();
    method public java.util.Map<android.os.ParcelUuid,byte[]> getServiceData();
    method @NonNull public java.util.List<android.os.ParcelUuid> getServiceSolicitationUuids();
    method public java.util.List<android.os.ParcelUuid> getServiceUuids();
    method @NonNull public java.util.List<android.bluetooth.le.TransportDiscoveryData> getTransportDiscoveryData();
    method public void writeToParcel(android.os.Parcel, int);
    field @NonNull public static final android.os.Parcelable.Creator<android.bluetooth.le.AdvertiseData> CREATOR;
  }

  public static final class AdvertiseData.Builder {
    ctor public AdvertiseData.Builder();
    method public android.bluetooth.le.AdvertiseData.Builder addManufacturerData(int, byte[]);
    method public android.bluetooth.le.AdvertiseData.Builder addServiceData(android.os.ParcelUuid, byte[]);
    method @NonNull public android.bluetooth.le.AdvertiseData.Builder addServiceSolicitationUuid(@NonNull android.os.ParcelUuid);
    method public android.bluetooth.le.AdvertiseData.Builder addServiceUuid(android.os.ParcelUuid);
    method @NonNull public android.bluetooth.le.AdvertiseData.Builder addTransportDiscoveryData(@NonNull android.bluetooth.le.TransportDiscoveryData);
    method public android.bluetooth.le.AdvertiseData build();
    method public android.bluetooth.le.AdvertiseData.Builder setIncludeDeviceName(boolean);
    method public android.bluetooth.le.AdvertiseData.Builder setIncludeTxPowerLevel(boolean);
  }

  public final class AdvertiseSettings implements android.os.Parcelable {
    method public int describeContents();
    method public int getMode();
    method public int getTimeout();
    method public int getTxPowerLevel();
    method public boolean isConnectable();
    method public boolean isDiscoverable();
    method public void writeToParcel(android.os.Parcel, int);
    field public static final int ADVERTISE_MODE_BALANCED = 1; // 0x1
    field public static final int ADVERTISE_MODE_LOW_LATENCY = 2; // 0x2
    field public static final int ADVERTISE_MODE_LOW_POWER = 0; // 0x0
    field public static final int ADVERTISE_TX_POWER_HIGH = 3; // 0x3
    field public static final int ADVERTISE_TX_POWER_LOW = 1; // 0x1
    field public static final int ADVERTISE_TX_POWER_MEDIUM = 2; // 0x2
    field public static final int ADVERTISE_TX_POWER_ULTRA_LOW = 0; // 0x0
    field @NonNull public static final android.os.Parcelable.Creator<android.bluetooth.le.AdvertiseSettings> CREATOR;
  }

  public static final class AdvertiseSettings.Builder {
    ctor public AdvertiseSettings.Builder();
    method public android.bluetooth.le.AdvertiseSettings build();
    method public android.bluetooth.le.AdvertiseSettings.Builder setAdvertiseMode(int);
    method public android.bluetooth.le.AdvertiseSettings.Builder setConnectable(boolean);
    method @NonNull public android.bluetooth.le.AdvertiseSettings.Builder setDiscoverable(boolean);
    method public android.bluetooth.le.AdvertiseSettings.Builder setTimeout(int);
    method public android.bluetooth.le.AdvertiseSettings.Builder setTxPowerLevel(int);
  }

  public final class AdvertisingSet {
    method @RequiresPermission(android.Manifest.permission.BLUETOOTH_ADVERTISE) public void enableAdvertising(boolean, int, int);
    method @RequiresPermission(android.Manifest.permission.BLUETOOTH_ADVERTISE) public void setAdvertisingData(android.bluetooth.le.AdvertiseData);
    method @RequiresPermission(android.Manifest.permission.BLUETOOTH_ADVERTISE) public void setAdvertisingParameters(android.bluetooth.le.AdvertisingSetParameters);
    method @RequiresPermission(android.Manifest.permission.BLUETOOTH_ADVERTISE) public void setPeriodicAdvertisingData(android.bluetooth.le.AdvertiseData);
    method @RequiresPermission(android.Manifest.permission.BLUETOOTH_ADVERTISE) public void setPeriodicAdvertisingEnabled(boolean);
    method @RequiresPermission(android.Manifest.permission.BLUETOOTH_ADVERTISE) public void setPeriodicAdvertisingParameters(android.bluetooth.le.PeriodicAdvertisingParameters);
    method @RequiresPermission(android.Manifest.permission.BLUETOOTH_ADVERTISE) public void setScanResponseData(android.bluetooth.le.AdvertiseData);
  }

  public abstract class AdvertisingSetCallback {
    ctor public AdvertisingSetCallback();
    method public void onAdvertisingDataSet(android.bluetooth.le.AdvertisingSet, int);
    method public void onAdvertisingEnabled(android.bluetooth.le.AdvertisingSet, boolean, int);
    method public void onAdvertisingParametersUpdated(android.bluetooth.le.AdvertisingSet, int, int);
    method public void onAdvertisingSetStarted(android.bluetooth.le.AdvertisingSet, int, int);
    method public void onAdvertisingSetStopped(android.bluetooth.le.AdvertisingSet);
    method public void onPeriodicAdvertisingDataSet(android.bluetooth.le.AdvertisingSet, int);
    method public void onPeriodicAdvertisingEnabled(android.bluetooth.le.AdvertisingSet, boolean, int);
    method public void onPeriodicAdvertisingParametersUpdated(android.bluetooth.le.AdvertisingSet, int);
    method public void onScanResponseDataSet(android.bluetooth.le.AdvertisingSet, int);
    field public static final int ADVERTISE_FAILED_ALREADY_STARTED = 3; // 0x3
    field public static final int ADVERTISE_FAILED_DATA_TOO_LARGE = 1; // 0x1
    field public static final int ADVERTISE_FAILED_FEATURE_UNSUPPORTED = 5; // 0x5
    field public static final int ADVERTISE_FAILED_INTERNAL_ERROR = 4; // 0x4
    field public static final int ADVERTISE_FAILED_TOO_MANY_ADVERTISERS = 2; // 0x2
    field public static final int ADVERTISE_SUCCESS = 0; // 0x0
  }

  public final class AdvertisingSetParameters implements android.os.Parcelable {
    method public int describeContents();
    method public int getInterval();
    method public int getPrimaryPhy();
    method public int getSecondaryPhy();
    method public int getTxPowerLevel();
    method public boolean includeTxPower();
    method public boolean isAnonymous();
    method public boolean isConnectable();
    method public boolean isDiscoverable();
    method public boolean isLegacy();
    method public boolean isScannable();
    method public void writeToParcel(android.os.Parcel, int);
    field @NonNull public static final android.os.Parcelable.Creator<android.bluetooth.le.AdvertisingSetParameters> CREATOR;
    field public static final int INTERVAL_HIGH = 1600; // 0x640
    field public static final int INTERVAL_LOW = 160; // 0xa0
    field public static final int INTERVAL_MAX = 16777215; // 0xffffff
    field public static final int INTERVAL_MEDIUM = 400; // 0x190
    field public static final int INTERVAL_MIN = 160; // 0xa0
    field public static final int TX_POWER_HIGH = 1; // 0x1
    field public static final int TX_POWER_LOW = -15; // 0xfffffff1
    field public static final int TX_POWER_MAX = 1; // 0x1
    field public static final int TX_POWER_MEDIUM = -7; // 0xfffffff9
    field public static final int TX_POWER_MIN = -127; // 0xffffff81
    field public static final int TX_POWER_ULTRA_LOW = -21; // 0xffffffeb
  }

  public static final class AdvertisingSetParameters.Builder {
    ctor public AdvertisingSetParameters.Builder();
    method public android.bluetooth.le.AdvertisingSetParameters build();
    method public android.bluetooth.le.AdvertisingSetParameters.Builder setAnonymous(boolean);
    method public android.bluetooth.le.AdvertisingSetParameters.Builder setConnectable(boolean);
    method @NonNull public android.bluetooth.le.AdvertisingSetParameters.Builder setDiscoverable(boolean);
    method public android.bluetooth.le.AdvertisingSetParameters.Builder setIncludeTxPower(boolean);
    method public android.bluetooth.le.AdvertisingSetParameters.Builder setInterval(int);
    method public android.bluetooth.le.AdvertisingSetParameters.Builder setLegacyMode(boolean);
    method public android.bluetooth.le.AdvertisingSetParameters.Builder setPrimaryPhy(int);
    method public android.bluetooth.le.AdvertisingSetParameters.Builder setScannable(boolean);
    method public android.bluetooth.le.AdvertisingSetParameters.Builder setSecondaryPhy(int);
    method public android.bluetooth.le.AdvertisingSetParameters.Builder setTxPowerLevel(int);
  }

  public final class BluetoothLeAdvertiser {
    method @RequiresPermission(android.Manifest.permission.BLUETOOTH_ADVERTISE) public void startAdvertising(android.bluetooth.le.AdvertiseSettings, android.bluetooth.le.AdvertiseData, android.bluetooth.le.AdvertiseCallback);
    method @RequiresPermission(android.Manifest.permission.BLUETOOTH_ADVERTISE) public void startAdvertising(android.bluetooth.le.AdvertiseSettings, android.bluetooth.le.AdvertiseData, android.bluetooth.le.AdvertiseData, android.bluetooth.le.AdvertiseCallback);
    method @RequiresPermission(android.Manifest.permission.BLUETOOTH_ADVERTISE) public void startAdvertisingSet(android.bluetooth.le.AdvertisingSetParameters, android.bluetooth.le.AdvertiseData, android.bluetooth.le.AdvertiseData, android.bluetooth.le.PeriodicAdvertisingParameters, android.bluetooth.le.AdvertiseData, android.bluetooth.le.AdvertisingSetCallback);
    method @RequiresPermission(android.Manifest.permission.BLUETOOTH_ADVERTISE) public void startAdvertisingSet(android.bluetooth.le.AdvertisingSetParameters, android.bluetooth.le.AdvertiseData, android.bluetooth.le.AdvertiseData, android.bluetooth.le.PeriodicAdvertisingParameters, android.bluetooth.le.AdvertiseData, android.bluetooth.le.AdvertisingSetCallback, android.os.Handler);
    method @RequiresPermission(android.Manifest.permission.BLUETOOTH_ADVERTISE) public void startAdvertisingSet(android.bluetooth.le.AdvertisingSetParameters, android.bluetooth.le.AdvertiseData, android.bluetooth.le.AdvertiseData, android.bluetooth.le.PeriodicAdvertisingParameters, android.bluetooth.le.AdvertiseData, int, int, android.bluetooth.le.AdvertisingSetCallback);
    method @RequiresPermission(android.Manifest.permission.BLUETOOTH_ADVERTISE) public void startAdvertisingSet(android.bluetooth.le.AdvertisingSetParameters, android.bluetooth.le.AdvertiseData, android.bluetooth.le.AdvertiseData, android.bluetooth.le.PeriodicAdvertisingParameters, android.bluetooth.le.AdvertiseData, int, int, android.bluetooth.le.AdvertisingSetCallback, android.os.Handler);
    method @RequiresPermission(android.Manifest.permission.BLUETOOTH_ADVERTISE) public void stopAdvertising(android.bluetooth.le.AdvertiseCallback);
    method @RequiresPermission(android.Manifest.permission.BLUETOOTH_ADVERTISE) public void stopAdvertisingSet(android.bluetooth.le.AdvertisingSetCallback);
  }

  public final class BluetoothLeScanner {
    method @RequiresPermission(android.Manifest.permission.BLUETOOTH_SCAN) public void flushPendingScanResults(android.bluetooth.le.ScanCallback);
    method @RequiresPermission(android.Manifest.permission.BLUETOOTH_SCAN) public void startScan(android.bluetooth.le.ScanCallback);
    method @RequiresPermission(android.Manifest.permission.BLUETOOTH_SCAN) public void startScan(java.util.List<android.bluetooth.le.ScanFilter>, android.bluetooth.le.ScanSettings, android.bluetooth.le.ScanCallback);
    method @RequiresPermission(android.Manifest.permission.BLUETOOTH_SCAN) public int startScan(@Nullable java.util.List<android.bluetooth.le.ScanFilter>, @Nullable android.bluetooth.le.ScanSettings, @NonNull android.app.PendingIntent);
    method @RequiresPermission(android.Manifest.permission.BLUETOOTH_SCAN) public void stopScan(android.bluetooth.le.ScanCallback);
    method @RequiresPermission(android.Manifest.permission.BLUETOOTH_SCAN) public void stopScan(android.app.PendingIntent);
    field public static final String EXTRA_CALLBACK_TYPE = "android.bluetooth.le.extra.CALLBACK_TYPE";
    field public static final String EXTRA_ERROR_CODE = "android.bluetooth.le.extra.ERROR_CODE";
    field public static final String EXTRA_LIST_SCAN_RESULT = "android.bluetooth.le.extra.LIST_SCAN_RESULT";
  }

  public final class PeriodicAdvertisingParameters implements android.os.Parcelable {
    method public int describeContents();
    method public boolean getIncludeTxPower();
    method public int getInterval();
    method public void writeToParcel(android.os.Parcel, int);
    field public static final android.os.Parcelable.Creator<android.bluetooth.le.PeriodicAdvertisingParameters> CREATOR;
  }

  public static final class PeriodicAdvertisingParameters.Builder {
    ctor public PeriodicAdvertisingParameters.Builder();
    method public android.bluetooth.le.PeriodicAdvertisingParameters build();
    method public android.bluetooth.le.PeriodicAdvertisingParameters.Builder setIncludeTxPower(boolean);
    method public android.bluetooth.le.PeriodicAdvertisingParameters.Builder setInterval(int);
  }

  public abstract class ScanCallback {
    ctor public ScanCallback();
    method public void onBatchScanResults(java.util.List<android.bluetooth.le.ScanResult>);
    method public void onScanFailed(int);
    method public void onScanResult(int, android.bluetooth.le.ScanResult);
    field public static final int SCAN_FAILED_ALREADY_STARTED = 1; // 0x1
    field public static final int SCAN_FAILED_APPLICATION_REGISTRATION_FAILED = 2; // 0x2
    field public static final int SCAN_FAILED_FEATURE_UNSUPPORTED = 4; // 0x4
    field public static final int SCAN_FAILED_INTERNAL_ERROR = 3; // 0x3
    field public static final int SCAN_FAILED_OUT_OF_HARDWARE_RESOURCES = 5; // 0x5
    field public static final int SCAN_FAILED_SCANNING_TOO_FREQUENTLY = 6; // 0x6
  }

  public final class ScanFilter implements android.os.Parcelable {
    method public int describeContents();
    method @Nullable public byte[] getAdvertisingData();
    method @Nullable public byte[] getAdvertisingDataMask();
    method public int getAdvertisingDataType();
    method @Nullable public String getDeviceAddress();
    method @Nullable public String getDeviceName();
    method @Nullable public byte[] getManufacturerData();
    method @Nullable public byte[] getManufacturerDataMask();
    method public int getManufacturerId();
    method @Nullable public byte[] getServiceData();
    method @Nullable public byte[] getServiceDataMask();
    method @Nullable public android.os.ParcelUuid getServiceDataUuid();
    method @Nullable public android.os.ParcelUuid getServiceSolicitationUuid();
    method @Nullable public android.os.ParcelUuid getServiceSolicitationUuidMask();
    method @Nullable public android.os.ParcelUuid getServiceUuid();
    method @Nullable public android.os.ParcelUuid getServiceUuidMask();
    method public boolean matches(android.bluetooth.le.ScanResult);
    method public void writeToParcel(android.os.Parcel, int);
    field @NonNull public static final android.os.Parcelable.Creator<android.bluetooth.le.ScanFilter> CREATOR;
  }

  public static final class ScanFilter.Builder {
    ctor public ScanFilter.Builder();
    method public android.bluetooth.le.ScanFilter build();
    method @NonNull public android.bluetooth.le.ScanFilter.Builder setAdvertisingDataType(int);
    method @NonNull public android.bluetooth.le.ScanFilter.Builder setAdvertisingDataTypeWithData(int, @NonNull byte[], @NonNull byte[]);
    method public android.bluetooth.le.ScanFilter.Builder setDeviceAddress(String);
    method public android.bluetooth.le.ScanFilter.Builder setDeviceName(String);
    method public android.bluetooth.le.ScanFilter.Builder setManufacturerData(int, byte[]);
    method public android.bluetooth.le.ScanFilter.Builder setManufacturerData(int, byte[], byte[]);
    method public android.bluetooth.le.ScanFilter.Builder setServiceData(android.os.ParcelUuid, byte[]);
    method public android.bluetooth.le.ScanFilter.Builder setServiceData(android.os.ParcelUuid, byte[], byte[]);
    method @NonNull public android.bluetooth.le.ScanFilter.Builder setServiceSolicitationUuid(@Nullable android.os.ParcelUuid);
    method @NonNull public android.bluetooth.le.ScanFilter.Builder setServiceSolicitationUuid(@Nullable android.os.ParcelUuid, @Nullable android.os.ParcelUuid);
    method public android.bluetooth.le.ScanFilter.Builder setServiceUuid(android.os.ParcelUuid);
    method public android.bluetooth.le.ScanFilter.Builder setServiceUuid(android.os.ParcelUuid, android.os.ParcelUuid);
  }

  public final class ScanRecord {
    method public int getAdvertiseFlags();
    method @NonNull public java.util.Map<java.lang.Integer,byte[]> getAdvertisingDataMap();
    method public byte[] getBytes();
    method @Nullable public String getDeviceName();
    method public android.util.SparseArray<byte[]> getManufacturerSpecificData();
    method @Nullable public byte[] getManufacturerSpecificData(int);
    method public java.util.Map<android.os.ParcelUuid,byte[]> getServiceData();
    method @Nullable public byte[] getServiceData(android.os.ParcelUuid);
    method @NonNull public java.util.List<android.os.ParcelUuid> getServiceSolicitationUuids();
    method public java.util.List<android.os.ParcelUuid> getServiceUuids();
    method public int getTxPowerLevel();
    field public static final int DATA_TYPE_3D_INFORMATION_DATA = 61; // 0x3d
    field public static final int DATA_TYPE_ADVERTISING_INTERVAL = 26; // 0x1a
    field public static final int DATA_TYPE_ADVERTISING_INTERVAL_LONG = 47; // 0x2f
    field public static final int DATA_TYPE_APPEARANCE = 25; // 0x19
    field public static final int DATA_TYPE_BIG_INFO = 44; // 0x2c
    field public static final int DATA_TYPE_BROADCAST_CODE = 45; // 0x2d
    field public static final int DATA_TYPE_CHANNEL_MAP_UPDATE_INDICATION = 40; // 0x28
    field public static final int DATA_TYPE_CLASS_OF_DEVICE = 13; // 0xd
    field public static final int DATA_TYPE_DEVICE_ID = 16; // 0x10
    field public static final int DATA_TYPE_FLAGS = 1; // 0x1
    field public static final int DATA_TYPE_INDOOR_POSITIONING = 37; // 0x25
    field public static final int DATA_TYPE_LE_BLUETOOTH_DEVICE_ADDRESS = 27; // 0x1b
    field public static final int DATA_TYPE_LE_ROLE = 28; // 0x1c
    field public static final int DATA_TYPE_LE_SECURE_CONNECTIONS_CONFIRMATION_VALUE = 34; // 0x22
    field public static final int DATA_TYPE_LE_SECURE_CONNECTIONS_RANDOM_VALUE = 35; // 0x23
    field public static final int DATA_TYPE_LE_SUPPORTED_FEATURES = 39; // 0x27
    field public static final int DATA_TYPE_LOCAL_NAME_COMPLETE = 9; // 0x9
    field public static final int DATA_TYPE_LOCAL_NAME_SHORT = 8; // 0x8
    field public static final int DATA_TYPE_MANUFACTURER_SPECIFIC_DATA = 255; // 0xff
    field public static final int DATA_TYPE_MESH_BEACON = 43; // 0x2b
    field public static final int DATA_TYPE_MESH_MESSAGE = 42; // 0x2a
    field public static final int DATA_TYPE_NONE = -1; // 0xffffffff
    field public static final int DATA_TYPE_PB_ADV = 41; // 0x29
    field public static final int DATA_TYPE_PUBLIC_TARGET_ADDRESS = 23; // 0x17
    field public static final int DATA_TYPE_RANDOM_TARGET_ADDRESS = 24; // 0x18
    field public static final int DATA_TYPE_RESOLVABLE_SET_IDENTIFIER = 46; // 0x2e
    field public static final int DATA_TYPE_SECURITY_MANAGER_OUT_OF_BAND_FLAGS = 17; // 0x11
    field public static final int DATA_TYPE_SERVICE_DATA_128_BIT = 33; // 0x21
    field public static final int DATA_TYPE_SERVICE_DATA_16_BIT = 22; // 0x16
    field public static final int DATA_TYPE_SERVICE_DATA_32_BIT = 32; // 0x20
    field public static final int DATA_TYPE_SERVICE_SOLICITATION_UUIDS_128_BIT = 21; // 0x15
    field public static final int DATA_TYPE_SERVICE_SOLICITATION_UUIDS_16_BIT = 20; // 0x14
    field public static final int DATA_TYPE_SERVICE_SOLICITATION_UUIDS_32_BIT = 31; // 0x1f
    field public static final int DATA_TYPE_SERVICE_UUIDS_128_BIT_COMPLETE = 7; // 0x7
    field public static final int DATA_TYPE_SERVICE_UUIDS_128_BIT_PARTIAL = 6; // 0x6
    field public static final int DATA_TYPE_SERVICE_UUIDS_16_BIT_COMPLETE = 3; // 0x3
    field public static final int DATA_TYPE_SERVICE_UUIDS_16_BIT_PARTIAL = 2; // 0x2
    field public static final int DATA_TYPE_SERVICE_UUIDS_32_BIT_COMPLETE = 5; // 0x5
    field public static final int DATA_TYPE_SERVICE_UUIDS_32_BIT_PARTIAL = 4; // 0x4
    field public static final int DATA_TYPE_SIMPLE_PAIRING_HASH_C = 14; // 0xe
    field public static final int DATA_TYPE_SIMPLE_PAIRING_HASH_C_256 = 29; // 0x1d
    field public static final int DATA_TYPE_SIMPLE_PAIRING_RANDOMIZER_R = 15; // 0xf
    field public static final int DATA_TYPE_SIMPLE_PAIRING_RANDOMIZER_R_256 = 30; // 0x1e
    field public static final int DATA_TYPE_SLAVE_CONNECTION_INTERVAL_RANGE = 18; // 0x12
    field public static final int DATA_TYPE_TRANSPORT_DISCOVERY_DATA = 38; // 0x26
    field public static final int DATA_TYPE_TX_POWER_LEVEL = 10; // 0xa
    field public static final int DATA_TYPE_URI = 36; // 0x24
  }

  public final class ScanResult implements android.os.Parcelable {
    ctor @Deprecated public ScanResult(android.bluetooth.BluetoothDevice, android.bluetooth.le.ScanRecord, int, long);
    ctor public ScanResult(android.bluetooth.BluetoothDevice, int, int, int, int, int, int, int, android.bluetooth.le.ScanRecord, long);
    method public int describeContents();
    method public int getAdvertisingSid();
    method public int getDataStatus();
    method public android.bluetooth.BluetoothDevice getDevice();
    method public int getPeriodicAdvertisingInterval();
    method public int getPrimaryPhy();
    method public int getRssi();
    method @Nullable public android.bluetooth.le.ScanRecord getScanRecord();
    method public int getSecondaryPhy();
    method public long getTimestampNanos();
    method public int getTxPower();
    method public boolean isConnectable();
    method public boolean isLegacy();
    method public void writeToParcel(android.os.Parcel, int);
    field @NonNull public static final android.os.Parcelable.Creator<android.bluetooth.le.ScanResult> CREATOR;
    field public static final int DATA_COMPLETE = 0; // 0x0
    field public static final int DATA_TRUNCATED = 2; // 0x2
    field public static final int PERIODIC_INTERVAL_NOT_PRESENT = 0; // 0x0
    field public static final int PHY_UNUSED = 0; // 0x0
    field public static final int SID_NOT_PRESENT = 255; // 0xff
    field public static final int TX_POWER_NOT_PRESENT = 127; // 0x7f
  }

  public final class ScanSettings implements android.os.Parcelable {
    method public int describeContents();
    method public int getCallbackType();
    method public boolean getLegacy();
    method public int getPhy();
    method public long getReportDelayMillis();
    method public int getScanMode();
    method public int getScanResultType();
    method public void writeToParcel(android.os.Parcel, int);
    field public static final long AUTO_BATCH_MIN_REPORT_DELAY_MILLIS = 600000L; // 0x927c0L
    field public static final int CALLBACK_TYPE_ALL_MATCHES = 1; // 0x1
    field public static final int CALLBACK_TYPE_ALL_MATCHES_AUTO_BATCH = 8; // 0x8
    field public static final int CALLBACK_TYPE_FIRST_MATCH = 2; // 0x2
    field public static final int CALLBACK_TYPE_MATCH_LOST = 4; // 0x4
    field @NonNull public static final android.os.Parcelable.Creator<android.bluetooth.le.ScanSettings> CREATOR;
    field public static final int MATCH_MODE_AGGRESSIVE = 1; // 0x1
    field public static final int MATCH_MODE_STICKY = 2; // 0x2
    field public static final int MATCH_NUM_FEW_ADVERTISEMENT = 2; // 0x2
    field public static final int MATCH_NUM_MAX_ADVERTISEMENT = 3; // 0x3
    field public static final int MATCH_NUM_ONE_ADVERTISEMENT = 1; // 0x1
    field public static final int PHY_LE_ALL_SUPPORTED = 255; // 0xff
    field public static final int SCAN_MODE_BALANCED = 1; // 0x1
    field public static final int SCAN_MODE_LOW_LATENCY = 2; // 0x2
    field public static final int SCAN_MODE_LOW_POWER = 0; // 0x0
    field public static final int SCAN_MODE_OPPORTUNISTIC = -1; // 0xffffffff
  }

  public static final class ScanSettings.Builder {
    ctor public ScanSettings.Builder();
    method public android.bluetooth.le.ScanSettings build();
    method public android.bluetooth.le.ScanSettings.Builder setCallbackType(int);
    method public android.bluetooth.le.ScanSettings.Builder setLegacy(boolean);
    method public android.bluetooth.le.ScanSettings.Builder setMatchMode(int);
    method public android.bluetooth.le.ScanSettings.Builder setNumOfMatches(int);
    method public android.bluetooth.le.ScanSettings.Builder setPhy(int);
    method public android.bluetooth.le.ScanSettings.Builder setReportDelay(long);
    method public android.bluetooth.le.ScanSettings.Builder setScanMode(int);
  }

  public final class TransportBlock implements android.os.Parcelable {
    ctor public TransportBlock(int, int, int, @Nullable byte[]);
    method public int describeContents();
    method public int getOrgId();
    method public int getTdsFlags();
    method @Nullable public byte[] getTransportData();
    method public int getTransportDataLength();
    method @Nullable public byte[] toByteArray();
    method public int totalBytes();
    method public void writeToParcel(@NonNull android.os.Parcel, int);
    field @NonNull public static final android.os.Parcelable.Creator<android.bluetooth.le.TransportBlock> CREATOR;
  }

  public final class TransportDiscoveryData implements android.os.Parcelable {
    ctor public TransportDiscoveryData(int, @NonNull java.util.List<android.bluetooth.le.TransportBlock>);
    ctor public TransportDiscoveryData(@NonNull byte[]);
    method public int describeContents();
    method @NonNull public java.util.List<android.bluetooth.le.TransportBlock> getTransportBlocks();
    method public int getTransportDataType();
    method @Nullable public byte[] toByteArray();
    method public int totalBytes();
    method public void writeToParcel(@NonNull android.os.Parcel, int);
    field @NonNull public static final android.os.Parcelable.Creator<android.bluetooth.le.TransportDiscoveryData> CREATOR;
  }

}
<|MERGE_RESOLUTION|>--- conflicted
+++ resolved
@@ -458,30 +458,19 @@
     field public static final int SAMPLE_RATE_88200 = 4; // 0x4
     field public static final int SAMPLE_RATE_96000 = 8; // 0x8
     field public static final int SAMPLE_RATE_NONE = 0; // 0x0
-<<<<<<< HEAD
-    field public static final int SOURCE_CODEC_TYPE_AAC = 1; // 0x1
-    field public static final int SOURCE_CODEC_TYPE_APTX = 2; // 0x2
+    field @Deprecated public static final int SOURCE_CODEC_TYPE_AAC = 1; // 0x1
+    field @Deprecated public static final int SOURCE_CODEC_TYPE_APTX = 2; // 0x2
     field public static final int SOURCE_CODEC_TYPE_APTX_ADAPTIVE = 7; // 0x7
-    field public static final int SOURCE_CODEC_TYPE_APTX_HD = 3; // 0x3
+    field @Deprecated public static final int SOURCE_CODEC_TYPE_APTX_HD = 3; // 0x3
     field public static final int SOURCE_CODEC_TYPE_APTX_TWSP = 8; // 0x8
     field public static final int SOURCE_CODEC_TYPE_CELT = 10; // 0xa
-    field public static final int SOURCE_CODEC_TYPE_INVALID = 1000000; // 0xf4240
-    field public static final int SOURCE_CODEC_TYPE_LC3 = 5; // 0x5
-    field public static final int SOURCE_CODEC_TYPE_LDAC = 4; // 0x4
-    field public static final int SOURCE_CODEC_TYPE_MAX = 7; // 0x7
-    field public static final int SOURCE_CODEC_TYPE_OPUS = 6; // 0x6
-    field public static final int SOURCE_CODEC_TYPE_SBC = 0; // 0x0
-    field public static final int SOURCE_QVA_CODEC_TYPE_MAX = 9; // 0x9
-=======
-    field @Deprecated public static final int SOURCE_CODEC_TYPE_AAC = 1; // 0x1
-    field @Deprecated public static final int SOURCE_CODEC_TYPE_APTX = 2; // 0x2
-    field @Deprecated public static final int SOURCE_CODEC_TYPE_APTX_HD = 3; // 0x3
     field @Deprecated public static final int SOURCE_CODEC_TYPE_INVALID = 1000000; // 0xf4240
     field @Deprecated public static final int SOURCE_CODEC_TYPE_LC3 = 5; // 0x5
     field @Deprecated public static final int SOURCE_CODEC_TYPE_LDAC = 4; // 0x4
+    field public static final int SOURCE_CODEC_TYPE_MAX = 7; // 0x7
     field @Deprecated public static final int SOURCE_CODEC_TYPE_OPUS = 6; // 0x6
     field @Deprecated public static final int SOURCE_CODEC_TYPE_SBC = 0; // 0x0
->>>>>>> 39a8dae9
+    field public static final int SOURCE_QVA_CODEC_TYPE_MAX = 9; // 0x9
   }
 
   public static final class BluetoothCodecConfig.Builder {
