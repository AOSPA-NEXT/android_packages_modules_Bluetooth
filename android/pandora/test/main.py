--- conflicted
+++ resolved
@@ -20,10 +20,7 @@
 import cases.le_security_test
 import cases.security_test
 import gatt_test
-<<<<<<< HEAD
-=======
 import sdp_test
->>>>>>> a5e8c6e4
 import smp_test
 import hfpclient_test
 
@@ -32,17 +29,11 @@
     cases.le_host_test.LeHostTest,
     cases.security_test.SecurityTest,
     cases.le_security_test.LeSecurityTest,
-<<<<<<< HEAD
-    smp_test.SmpTest,
-    gatt_test.GattTest,
-    asha_test.AshaTest,
-=======
     sdp_test.SdpTest,
     smp_test.SmpTest,
     gatt_test.GattTest,
     asha_test.AshaTest,
     hfpclient_test.HfpClientTest,
->>>>>>> a5e8c6e4
 ]
 
 
