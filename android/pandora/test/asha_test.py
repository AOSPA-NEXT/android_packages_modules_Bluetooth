--- conflicted
+++ resolved
@@ -1053,8 +1053,6 @@
         assert_equal(start_result_right['otherstate'], 1)
 
     @asynchronous
-<<<<<<< HEAD
-=======
     async def test_music_stop_dual_device(self) -> None:
         """
         DUT discovers Refs.
@@ -1127,7 +1125,6 @@
         assert_equal(len(audio_data_right), 0)
 
     @asynchronous
->>>>>>> 20411534
     async def test_music_audio_playback(self) -> None:
         """
         DUT discovers Ref.
