--- conflicted
+++ resolved
@@ -90,22 +90,14 @@
       var reached =
         when (transport) {
           TRANSPORT_LE -> {
-<<<<<<< HEAD
-            check(request.hasLe())
-=======
             check(request.getLevelCase() == SecureRequest.LevelCase.LE);
->>>>>>> 66816638
             val level = request.le
             if (level == LE_LEVEL1) true
             if (level == LE_LEVEL4) throw Status.UNKNOWN.asException()
             false
           }
           TRANSPORT_BREDR -> {
-<<<<<<< HEAD
-            check(request.hasClassic())
-=======
             check(request.getLevelCase() == SecureRequest.LevelCase.CLASSIC)
->>>>>>> 66816638
             val level = request.classic
             if (level == LEVEL0) true
             if (level >= LEVEL3) throw Status.UNKNOWN.asException()
