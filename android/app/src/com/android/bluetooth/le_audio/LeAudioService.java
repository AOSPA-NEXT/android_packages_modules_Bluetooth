/*
 * Copyright 2020 HIMSA II K/S - www.himsa.com.
 * Represented by EHIMA - www.ehima.com
 *
 * Licensed under the Apache License, Version 2.0 (the "License");
 * you may not use this file except in compliance with the License.
 * You may obtain a copy of the License at
 *
 *      http://www.apache.org/licenses/LICENSE-2.0
 *
 * Unless required by applicable law or agreed to in writing, software
 * distributed under the License is distributed on an "AS IS" BASIS,
 * WITHOUT WARRANTIES OR CONDITIONS OF ANY KIND, either express or implied.
 * See the License for the specific language governing permissions and
 * limitations under the License.
 */

package com.android.bluetooth.le_audio;

import static android.Manifest.permission.BLUETOOTH_CONNECT;
import static android.bluetooth.IBluetoothLeAudio.LE_AUDIO_GROUP_ID_INVALID;

import static com.android.bluetooth.Utils.enforceBluetoothPrivilegedPermission;
import static com.android.bluetooth.flags.Flags.leaudioAllowedContextMask;
import static com.android.bluetooth.flags.Flags.leaudioApiSynchronizedBlockFix;
import static com.android.bluetooth.flags.Flags.leaudioBroadcastFeatureSupport;
import static com.android.bluetooth.flags.Flags.leaudioUseAudioModeListener;
import static com.android.modules.utils.build.SdkLevel.isAtLeastU;

import android.annotation.RequiresPermission;
import android.annotation.SuppressLint;
import android.app.ActivityManager;
import android.bluetooth.BluetoothAdapter;
import android.bluetooth.BluetoothDevice;
import android.bluetooth.BluetoothLeAudio;
import android.bluetooth.BluetoothLeAudioCodecConfig;
import android.bluetooth.BluetoothLeAudioCodecStatus;
import android.bluetooth.BluetoothLeAudioContentMetadata;
import android.bluetooth.BluetoothLeBroadcastMetadata;
import android.bluetooth.BluetoothLeBroadcastSettings;
import android.bluetooth.BluetoothLeBroadcastSubgroupSettings;
import android.bluetooth.BluetoothProfile;
import android.bluetooth.BluetoothProtoEnums;
import android.bluetooth.BluetoothStatusCodes;
import android.bluetooth.BluetoothUuid;
import android.bluetooth.IBluetoothLeAudio;
import android.bluetooth.IBluetoothLeAudioCallback;
import android.bluetooth.IBluetoothLeBroadcastCallback;
import android.bluetooth.IBluetoothVolumeControl;
import android.bluetooth.le.BluetoothLeScanner;
import android.bluetooth.le.ScanCallback;
import android.bluetooth.le.ScanFilter;
import android.bluetooth.le.ScanResult;
import android.bluetooth.le.ScanSettings;
import android.content.AttributionSource;
import android.content.Context;
import android.content.Intent;
import android.media.AudioDeviceCallback;
import android.media.AudioDeviceInfo;
import android.media.AudioManager;
import android.media.BluetoothProfileConnectionInfo;
import android.os.Binder;
import android.os.Handler;
import android.os.HandlerThread;
import android.os.Looper;
import android.os.Parcel;
import android.os.ParcelUuid;
import android.os.RemoteCallbackList;
import android.os.RemoteException;
import android.os.UserHandle;
import android.provider.Settings;
import android.sysprop.BluetoothProperties;
import android.util.Log;
import android.util.Pair;

import com.android.bluetooth.Utils;
import com.android.bluetooth.a2dp.A2dpService;
import com.android.bluetooth.bass_client.BassClientService;
import com.android.bluetooth.btservice.AdapterService;
import com.android.bluetooth.btservice.AudioRoutingManager;
import com.android.bluetooth.btservice.MetricsLogger;
import com.android.bluetooth.btservice.ProfileService;
import com.android.bluetooth.btservice.ServiceFactory;
import com.android.bluetooth.btservice.storage.DatabaseManager;
import com.android.bluetooth.csip.CsipSetCoordinatorService;
import com.android.bluetooth.flags.Flags;
import com.android.bluetooth.hap.HapClientService;
import com.android.bluetooth.hfp.HeadsetService;
import com.android.bluetooth.mcp.McpService;
import com.android.bluetooth.tbs.TbsGatt;
import com.android.bluetooth.tbs.TbsService;
import com.android.bluetooth.vc.VolumeControlService;
import com.android.internal.annotations.GuardedBy;
import com.android.internal.annotations.VisibleForTesting;

import java.util.ArrayList;
import java.util.Arrays;
import java.util.Collections;
import java.util.LinkedHashMap;
import java.util.LinkedList;
import java.util.List;
import java.util.Map;
import java.util.Objects;
import java.util.Optional;
import java.util.Set;
import java.util.concurrent.locks.Lock;
import java.util.concurrent.locks.ReentrantLock;
import java.util.concurrent.locks.ReentrantReadWriteLock;
import java.util.stream.Collectors;

/** Provides Bluetooth LeAudio profile, as a service in the Bluetooth application. */
public class LeAudioService extends ProfileService {
    private static final String TAG = "LeAudioService";

    // Timeout for state machine thread join, to prevent potential ANR.
    private static final int SM_THREAD_JOIN_TIMEOUT_MS = 1000;

    private static LeAudioService sLeAudioService;

    /** Indicates group audio support for none direction */
    private static final int AUDIO_DIRECTION_NONE = 0x00;

    /** Indicates group audio support for output direction */
    private static final int AUDIO_DIRECTION_OUTPUT_BIT = 0x01;

    /** Indicates group audio support for input direction */
    private static final int AUDIO_DIRECTION_INPUT_BIT = 0x02;

    /** Indicates group is not active */
    private static final int ACTIVE_STATE_INACTIVE = 0x00;

    /** Indicates group is going to be activeted */
    private static final int ACTIVE_STATE_GETTING_ACTIVE = 0x01;

    /** Indicates group is active */
    private static final int ACTIVE_STATE_ACTIVE = 0x02;

    /** This is used by application read-only for checking the fallback active group id. */
    public static final String BLUETOOTH_LE_BROADCAST_FALLBACK_ACTIVE_GROUP_ID =
            "bluetooth_le_broadcast_fallback_active_group_id";

    /**
     * Per PBP 1.0 4.3. High Quality Public Broadcast Audio, Broadcast HIGH quality audio configs
     * are with sampling frequency 48khz
     */
    private static final BluetoothLeAudioCodecConfig BROADCAST_HIGH_QUALITY_CONFIG =
            new BluetoothLeAudioCodecConfig.Builder()
                    .setCodecType(BluetoothLeAudioCodecConfig.SOURCE_CODEC_TYPE_LC3)
                    .setSampleRate(BluetoothLeAudioCodecConfig.SAMPLE_RATE_48000)
                    .build();

    /* 5 seconds timeout for Broadcast streaming state transition */
    private static final int DIALING_OUT_TIMEOUT_MS = 5000;

    private AdapterService mAdapterService;
    private DatabaseManager mDatabaseManager;
    private HandlerThread mStateMachinesThread;
    private volatile BluetoothDevice mActiveAudioOutDevice;
    private volatile BluetoothDevice mActiveAudioInDevice;
    private volatile BluetoothDevice mActiveBroadcastAudioDevice;
    private BluetoothDevice mExposedActiveDevice;
    private LeAudioCodecConfig mLeAudioCodecConfig;
    private final ReentrantLock mGroupLock = new ReentrantLock();
    private final ReentrantReadWriteLock mGroupReadWriteLock = new ReentrantReadWriteLock();
    private final Lock mGroupReadLock =
            leaudioApiSynchronizedBlockFix() ? mGroupReadWriteLock.readLock() : mGroupLock;
    private final Lock mGroupWriteLock =
            leaudioApiSynchronizedBlockFix() ? mGroupReadWriteLock.writeLock() : mGroupLock;
<<<<<<< HEAD
    private final Context mContext;

    // lock for intent broadcasting
    private ReentrantLock mutex = new ReentrantLock();
=======
>>>>>>> 9396273f
    ServiceFactory mServiceFactory = new ServiceFactory();

    private final LeAudioNativeInterface mNativeInterface;
    boolean mLeAudioNativeIsInitialized = false;
    boolean mLeAudioInbandRingtoneSupportedByPlatform = true;
    boolean mBluetoothEnabled = false;

    /**
     * During a call that has LE Audio -> HFP handover, the HFP device that is going to connect SCO
     * after LE Audio group becomes idle
     */
    BluetoothDevice mHfpHandoverDevice = null;

    /** LE audio active device that was removed from active because of HFP handover */
    BluetoothDevice mLeAudioDeviceInactivatedForHfpHandover = null;

    LeAudioBroadcasterNativeInterface mLeAudioBroadcasterNativeInterface = null;
    private DialingOutTimeoutEvent mDialingOutTimeoutEvent = null;
    @VisibleForTesting AudioManager mAudioManager;
    LeAudioTmapGattServer mTmapGattServer;
    int mTmapRoleMask;
    int mUnicastGroupIdDeactivatedForBroadcastTransition = LE_AUDIO_GROUP_ID_INVALID;
    int mCurrentAudioMode = AudioManager.MODE_NORMAL;
    Optional<Integer> mBroadcastIdDeactivatedForUnicastTransition = Optional.empty();
    Optional<Boolean> mQueuedInCallValue = Optional.empty();
    Optional<Integer> mBroadcastIdPendingStart = Optional.empty();
    Optional<Integer> mBroadcastIdPendingStop = Optional.empty();
    BluetoothDevice mAudioManagerAddedOutDevice = null;
    boolean mTmapStarted = false;
    private boolean mAwaitingBroadcastCreateResponse = false;
    private final LinkedList<BluetoothLeBroadcastSettings> mCreateBroadcastQueue =
            new LinkedList<>();
    boolean mIsSourceStreamMonitorModeEnabled = false;
    boolean mLeAudioSuspended = false;

    @VisibleForTesting TbsService mTbsService;

    @VisibleForTesting McpService mMcpService;

    @VisibleForTesting VolumeControlService mVolumeControlService;

    @VisibleForTesting HapClientService mHapClientService;

    @VisibleForTesting CsipSetCoordinatorService mCsipSetCoordinatorService;

    @VisibleForTesting BassClientService mBassClientService;

    @VisibleForTesting RemoteCallbackList<IBluetoothLeBroadcastCallback> mBroadcastCallbacks;

    @VisibleForTesting RemoteCallbackList<IBluetoothLeAudioCallback> mLeAudioCallbacks;

    BluetoothLeScanner mAudioServersScanner;
    /* When mScanCallback is not null, it means scan is started. */
    ScanCallback mScanCallback;

    public LeAudioService(Context ctx) {
        this(ctx, LeAudioNativeInterface.getInstance());
    }

    @VisibleForTesting
    LeAudioService(Context ctx, LeAudioNativeInterface nativeInterface) {
        super(ctx);
        mNativeInterface = Objects.requireNonNull(nativeInterface);
    }

    private class LeAudioGroupDescriptor {
        LeAudioGroupDescriptor(boolean isInbandRingtonEnabled) {
            mIsConnected = false;
            mActiveState = ACTIVE_STATE_INACTIVE;
            mAllowedSinkContexts = BluetoothLeAudio.CONTEXTS_ALL;
            mAllowedSourceContexts = BluetoothLeAudio.CONTEXTS_ALL;
            mHasFallbackDeviceWhenGettingInactive = false;
            mDirection = AUDIO_DIRECTION_NONE;
            mCodecStatus = null;
            mLostLeadDeviceWhileStreaming = null;
            mCurrentLeadDevice = null;
            mInbandRingtoneEnabled = isInbandRingtonEnabled;
            mAvailableContexts = 0;
            mInputSelectableConfig = new ArrayList<>();
            mOutputSelectableConfig = new ArrayList<>();
            mInactivatedDueToContextType = false;
        }

        Boolean mIsConnected;
        Boolean mHasFallbackDeviceWhenGettingInactive;
        Integer mDirection;
        BluetoothLeAudioCodecStatus mCodecStatus;
        /* This can be non empty only for the streaming time */
        BluetoothDevice mLostLeadDeviceWhileStreaming;
        BluetoothDevice mCurrentLeadDevice;
        Boolean mInbandRingtoneEnabled;
        Integer mAvailableContexts;
        List<BluetoothLeAudioCodecConfig> mInputSelectableConfig;
        List<BluetoothLeAudioCodecConfig> mOutputSelectableConfig;
        Boolean mInactivatedDueToContextType;

        private Integer mActiveState;
        private Integer mAllowedSinkContexts;
        private Integer mAllowedSourceContexts;

        boolean isActive() {
            return mActiveState == ACTIVE_STATE_ACTIVE;
        }

        boolean isInactive() {
            return mActiveState == ACTIVE_STATE_INACTIVE;
        }

        boolean isGettingActive() {
            return mActiveState == ACTIVE_STATE_GETTING_ACTIVE;
        }

        void setActiveState(int state) {
            if ((state != ACTIVE_STATE_ACTIVE)
                    && (state != ACTIVE_STATE_INACTIVE)
                    && (state != ACTIVE_STATE_GETTING_ACTIVE)) {
                Log.e(TAG, "LeAudioGroupDescriptor.setActiveState: Invalid state set: " + state);
                return;
            }

            Log.d(TAG, "LeAudioGroupDescriptor.setActiveState: " + mActiveState + " -> " + state);
            mActiveState = state;
        }

        String getActiveStateString() {
            switch (mActiveState) {
                case ACTIVE_STATE_ACTIVE:
                    return "ACTIVE_STATE_ACTIVE";
                case ACTIVE_STATE_INACTIVE:
                    return "ACTIVE_STATE_INACTIVE";
                case ACTIVE_STATE_GETTING_ACTIVE:
                    return "ACTIVE_STATE_GETTING_ACTIVE";
                default:
                    return "INVALID";
            }
        }

        void updateAllowedContexts(Integer allowedSinkContexts, Integer allowedSourceContexts) {
            Log.d(
                    TAG,
                    "LeAudioGroupDescriptor.mAllowedSinkContexts: "
                            + mAllowedSinkContexts
                            + " -> "
                            + allowedSinkContexts
                            + ", LeAudioGroupDescriptor.mAllowedSourceContexts: "
                            + mAllowedSourceContexts
                            + " -> "
                            + allowedSourceContexts);

            mAllowedSinkContexts = allowedSinkContexts;
            mAllowedSourceContexts = allowedSourceContexts;
        }

        Integer getAllowedSinkContexts() {
            return mAllowedSinkContexts;
        }

        Integer getAllowedSourceContexts() {
            return mAllowedSourceContexts;
        }

        boolean areAllowedContextsModified() {
            return (mAllowedSinkContexts != BluetoothLeAudio.CONTEXTS_ALL)
                    || (mAllowedSourceContexts != BluetoothLeAudio.CONTEXTS_ALL);
        }
    }

    private static class LeAudioDeviceDescriptor {
        LeAudioDeviceDescriptor(boolean isInbandRingtonEnabled) {
            mAclConnected = false;
            mStateMachine = null;
            mGroupId = LE_AUDIO_GROUP_ID_INVALID;
            mSinkAudioLocation = BluetoothLeAudio.AUDIO_LOCATION_INVALID;
            mDirection = AUDIO_DIRECTION_NONE;
            mDevInbandRingtoneEnabled = isInbandRingtonEnabled;
        }

        public boolean mAclConnected;
        public LeAudioStateMachine mStateMachine;
        public Integer mGroupId;
        public Integer mSinkAudioLocation;
        public Integer mDirection;
        Boolean mDevInbandRingtoneEnabled;
    }

    private static class LeAudioBroadcastDescriptor {
        LeAudioBroadcastDescriptor() {
            mState = LeAudioStackEvent.BROADCAST_STATE_STOPPED;
            mMetadata = null;
            mRequestedForDetails = false;
        }

        public Integer mState;
        public BluetoothLeBroadcastMetadata mMetadata;
        public Boolean mRequestedForDetails;
    }

    List<BluetoothLeAudioCodecConfig> mInputLocalCodecCapabilities = new ArrayList<>();
    List<BluetoothLeAudioCodecConfig> mOutputLocalCodecCapabilities = new ArrayList<>();

    @GuardedBy("mGroupWriteLock")
    private final Map<Integer, LeAudioGroupDescriptor> mGroupDescriptors = new LinkedHashMap<>();

    @GuardedBy("mGroupReadLock")
    private final Map<Integer, LeAudioGroupDescriptor> mGroupDescriptorsView =
            Collections.unmodifiableMap(mGroupDescriptors);

    private final Map<BluetoothDevice, LeAudioDeviceDescriptor> mDeviceDescriptors =
            new LinkedHashMap<>();
    private final Map<Integer, LeAudioBroadcastDescriptor> mBroadcastDescriptors =
            new LinkedHashMap<>();

    private Handler mHandler = new Handler(Looper.getMainLooper());
    private final AudioManagerAudioDeviceCallback mAudioManagerAudioDeviceCallback =
            new AudioManagerAudioDeviceCallback();
    private final AudioModeChangeListener mAudioModeChangeListener = new AudioModeChangeListener();

    @Override
    protected IProfileServiceBinder initBinder() {
        return new BluetoothLeAudioBinder(this);
    }

    public static boolean isEnabled() {
        return BluetoothProperties.isProfileBapUnicastClientEnabled().orElse(false);
    }

    public static boolean isBroadcastEnabled() {
        return leaudioBroadcastFeatureSupport()
                && BluetoothProperties.isProfileBapBroadcastSourceEnabled().orElse(false);
    }

    private boolean registerTmap() {
        if (mTmapGattServer != null) {
            throw new IllegalStateException("TMAP GATT server started before start() is called");
        }
        mTmapGattServer = LeAudioObjectsFactory.getInstance().getTmapGattServer(this);

        try {
            mTmapGattServer.start(mTmapRoleMask);
        } catch (IllegalStateException e) {
            Log.e(TAG, "Fail to start TmapGattServer", e);
            mTmapGattServer = null;
            return false;
        }

        return true;
    }

    @Override
    public void start() {
        Log.i(TAG, "start()");
        if (sLeAudioService != null) {
            throw new IllegalStateException("start() called twice");
        }

        mAdapterService =
                Objects.requireNonNull(
                        AdapterService.getAdapterService(),
                        "AdapterService cannot be null when LeAudioService starts");
        mDatabaseManager =
                Objects.requireNonNull(
                        mAdapterService.getDatabase(),
                        "DatabaseManager cannot be null when LeAudioService starts");

        mAudioManager = getSystemService(AudioManager.class);
        Objects.requireNonNull(
                mAudioManager, "AudioManager cannot be null when LeAudioService starts");

        // Start handler thread for state machines
        mStateMachinesThread = new HandlerThread("LeAudioService.StateMachines");
        mStateMachinesThread.start();

        mBroadcastDescriptors.clear();

        mGroupWriteLock.lock();
        try {
            mDeviceDescriptors.clear();
            mGroupDescriptors.clear();
        } finally {
            mGroupWriteLock.unlock();
        }

        // Setup broadcast callbacks
        mLeAudioCallbacks = new RemoteCallbackList<IBluetoothLeAudioCallback>();

        mTmapRoleMask =
                LeAudioTmapGattServer.TMAP_ROLE_FLAG_CG | LeAudioTmapGattServer.TMAP_ROLE_FLAG_UMS;

        // Initialize Broadcast native interface
        if ((mAdapterService.getSupportedProfilesBitMask()
                        & (1 << BluetoothProfile.LE_AUDIO_BROADCAST))
                != 0) {
            Log.i(TAG, "Init Le Audio broadcaster");
            mBroadcastCallbacks = new RemoteCallbackList<IBluetoothLeBroadcastCallback>();
            mLeAudioBroadcasterNativeInterface =
                    Objects.requireNonNull(
                            LeAudioBroadcasterNativeInterface.getInstance(),
                            "LeAudioBroadcasterNativeInterface cannot be null when LeAudioService"
                                    + " starts");
            mLeAudioBroadcasterNativeInterface.init();
            mTmapRoleMask |= LeAudioTmapGattServer.TMAP_ROLE_FLAG_BMS;
        } else {
            Log.w(TAG, "Le Audio Broadcasts not supported.");
        }

        mTmapStarted = registerTmap();

        mLeAudioInbandRingtoneSupportedByPlatform =
                BluetoothProperties.isLeAudioInbandRingtoneSupported().orElse(true);

        mAudioManager.registerAudioDeviceCallback(mAudioManagerAudioDeviceCallback, mHandler);

        // Mark service as started
        setLeAudioService(this);

        // Setup codec config
        mLeAudioCodecConfig = new LeAudioCodecConfig(this);

        // Delay the call to init by posting it. This ensures TBS and MCS are fully initialized
        // before we start accepting connections
        mHandler.post(this::init);
    }

    private void init() {
        if (!isAvailable()) {
            Log.e(TAG, " Service disabled before init");
            return;
        }

        if (!mTmapStarted) {
            mTmapStarted = registerTmap();
        }

        mNativeInterface.init(mLeAudioCodecConfig.getCodecConfigOffloading());

        if (leaudioUseAudioModeListener()) {
            mAudioManager.addOnModeChangedListener(getMainExecutor(), mAudioModeChangeListener);
        }
    }

    @Override
    public void stop() {
        Log.i(TAG, "stop()");
        if (sLeAudioService == null) {
            Log.w(TAG, "stop() called before start()");
            return;
        }

        mQueuedInCallValue = Optional.empty();
        if (leaudioUseAudioModeListener()) {
            mAudioManager.removeOnModeChangedListener(mAudioModeChangeListener);
        }

        mCreateBroadcastQueue.clear();
        mAwaitingBroadcastCreateResponse = false;
        mIsSourceStreamMonitorModeEnabled = false;
        mLeAudioSuspended = false;

        clearBroadcastTimeoutCallback();

        mHandler.removeCallbacks(this::init);
        removeActiveDevice(false);

        if (mTmapGattServer == null) {
            Log.w(TAG, "TMAP GATT server should never be null before stop() is called");
        } else {
            mTmapGattServer.stop();
            mTmapGattServer = null;
            mTmapStarted = false;
        }

        stopAudioServersBackgroundScan();
        mAudioServersScanner = null;

        // Don't wait for async call with INACTIVE group status, clean active
        // device for active group.
        mGroupReadLock.lock();
        try {
            try {
                for (Map.Entry<Integer, LeAudioGroupDescriptor> entry :
                        mGroupDescriptorsView.entrySet()) {
                    LeAudioGroupDescriptor descriptor = entry.getValue();
                    Integer groupId = entry.getKey();
                    if (descriptor.isActive()) {
                        descriptor.setActiveState(ACTIVE_STATE_INACTIVE);
                        updateActiveDevices(
                                groupId,
                                descriptor.mDirection,
                                AUDIO_DIRECTION_NONE,
                                false,
                                false,
                                false);
                        break;
                    }
                }

                // Destroy state machines and stop handler thread
                for (LeAudioDeviceDescriptor descriptor : mDeviceDescriptors.values()) {
                    LeAudioStateMachine sm = descriptor.mStateMachine;
                    if (sm == null) {
                        continue;
                    }
                    sm.quit();
                    sm.cleanup();
                }
            } finally {
                if (Flags.leaudioApiSynchronizedBlockFix()) {
                    // Upgrade to write lock
                    mGroupReadLock.unlock();
                    mGroupWriteLock.lock();
                }
            }
            mDeviceDescriptors.clear();
            mGroupDescriptors.clear();
        } finally {
            mGroupWriteLock.unlock();
        }

        // Cleanup native interfaces
        mNativeInterface.cleanup();
        mLeAudioNativeIsInitialized = false;
        mBluetoothEnabled = false;
        mHfpHandoverDevice = null;
        mLeAudioDeviceInactivatedForHfpHandover = null;

        mActiveAudioOutDevice = null;
        mActiveAudioInDevice = null;
        mExposedActiveDevice = null;
        mLeAudioCodecConfig = null;

        mBroadcastIdPendingStart = Optional.empty();
        mBroadcastIdPendingStop = Optional.empty();
        mAudioManagerAddedOutDevice = null;

        // Set the service and BLE devices as inactive
        setLeAudioService(null);

        // Unregister broadcast callbacks
        if (mBroadcastCallbacks != null) {
            mBroadcastCallbacks.kill();
        }

        if (mLeAudioCallbacks != null) {
            mLeAudioCallbacks.kill();
        }

        mBroadcastDescriptors.clear();

        if (mLeAudioBroadcasterNativeInterface != null) {
            mLeAudioBroadcasterNativeInterface.cleanup();
            mLeAudioBroadcasterNativeInterface = null;
        }

        if (mStateMachinesThread != null) {
            try {
                mStateMachinesThread.quitSafely();
                mStateMachinesThread.join(SM_THREAD_JOIN_TIMEOUT_MS);
                mStateMachinesThread = null;
            } catch (InterruptedException e) {
                // Do not rethrow as we are shutting down anyway
            }
        }

        mAudioManager.unregisterAudioDeviceCallback(mAudioManagerAudioDeviceCallback);

        mAdapterService = null;
        mAudioManager = null;
        mMcpService = null;
        mTbsService = null;
        mVolumeControlService = null;
        mCsipSetCoordinatorService = null;
        mBassClientService = null;
    }

    @Override
    public void cleanup() {
        Log.i(TAG, "cleanup()");
    }

    public static synchronized LeAudioService getLeAudioService() {
        if (sLeAudioService == null) {
            Log.w(TAG, "getLeAudioService(): service is NULL");
            return null;
        }
        if (!sLeAudioService.isAvailable()) {
            Log.w(TAG, "getLeAudioService(): service is not available");
            return null;
        }
        return sLeAudioService;
    }

    @VisibleForTesting
    static synchronized void setLeAudioService(LeAudioService instance) {
        Log.d(TAG, "setLeAudioService(): set to: " + instance);
        sLeAudioService = instance;
    }

    VolumeControlService getVolumeControlService() {
        if (mVolumeControlService == null) {
            mVolumeControlService = mServiceFactory.getVolumeControlService();
            if (mVolumeControlService == null) {
                Log.e(TAG, "Volume control service is not available");
            }
        }
        return mVolumeControlService;
    }

    BassClientService getBassClientService() {
        if (mBassClientService == null) {
            mBassClientService = mServiceFactory.getBassClientService();
            if (mBassClientService == null) {
                Log.e(TAG, "BASS service is not available");
            }
        }
        return mBassClientService;
    }

    @VisibleForTesting
    int getAudioDeviceGroupVolume(int groupId) {
        VolumeControlService volumeControlService = getVolumeControlService();
        if (volumeControlService == null) {
            return IBluetoothVolumeControl.VOLUME_CONTROL_UNKNOWN_VOLUME;
        }
        return volumeControlService.getAudioDeviceGroupVolume(groupId);
    }

    LeAudioDeviceDescriptor createDeviceDescriptor(
            BluetoothDevice device, boolean isInbandRingtoneEnabled) {
        LeAudioDeviceDescriptor descriptor = mDeviceDescriptors.get(device);
        if (descriptor == null) {
            mDeviceDescriptors.put(device, new LeAudioDeviceDescriptor(isInbandRingtoneEnabled));
            descriptor = mDeviceDescriptors.get(device);
            Log.d(TAG, "Created descriptor for device: " + device);
        } else {
            Log.w(TAG, "Device: " + device + ", already exists");
        }

        return descriptor;
    }

    private void setEnabledState(BluetoothDevice device, boolean enabled) {
        Log.d(TAG, "setEnabledState: address:" + device + " enabled: " + enabled);
        if (!mLeAudioNativeIsInitialized) {
            Log.e(TAG, "setEnabledState, mLeAudioNativeIsInitialized is not initialized");
            return;
        }
        mNativeInterface.setEnableState(device, enabled);
    }

    public boolean connect(BluetoothDevice device) {
        Log.d(TAG, "connect(): " + device);

        if (getConnectionPolicy(device) == BluetoothProfile.CONNECTION_POLICY_FORBIDDEN) {
            Log.e(TAG, "Cannot connect to " + device + " : CONNECTION_POLICY_FORBIDDEN");
            return false;
        }
        ParcelUuid[] featureUuids = mAdapterService.getRemoteUuids(device);
        if (!Utils.arrayContains(featureUuids, BluetoothUuid.LE_AUDIO)) {
            Log.e(TAG, "Cannot connect to " + device + " : Remote does not have LE_AUDIO UUID");
            return false;
        }

        LeAudioStateMachine sm = null;

        mGroupWriteLock.lock();
        try {
            boolean isInbandRingtoneEnabled = false;
            int groupId = getGroupId(device);
            if (groupId != LE_AUDIO_GROUP_ID_INVALID) {
                isInbandRingtoneEnabled = getGroupDescriptor(groupId).mInbandRingtoneEnabled;
            }

            if (createDeviceDescriptor(device, isInbandRingtoneEnabled) == null) {
                return false;
            }

            sm = getOrCreateStateMachine(device);
            if (sm == null) {
                Log.e(TAG, "Ignored connect request for " + device + " : no state machine");
                return false;
            }

            if (!Flags.leaudioApiSynchronizedBlockFix()) {
                sm.sendMessage(LeAudioStateMachine.CONNECT);
            }

        } finally {
            mGroupWriteLock.unlock();
        }

        if (Flags.leaudioApiSynchronizedBlockFix()) {
            sm.sendMessage(LeAudioStateMachine.CONNECT);
        }

        return true;
    }

    /**
     * Disconnects LE Audio for the remote bluetooth device
     *
     * @param device is the device with which we would like to disconnect LE Audio
     * @return true if profile disconnected, false if device not connected over LE Audio
     */
    boolean disconnectV2(BluetoothDevice device) {
        Log.d(TAG, "disconnectV2(): " + device);

        LeAudioStateMachine sm = null;

        mGroupReadLock.lock();
        try {
            LeAudioDeviceDescriptor descriptor = getDeviceDescriptor(device);
            if (descriptor == null) {
                Log.e(TAG, "disconnect: No valid descriptor for device: " + device);
                return false;
            }
            sm = descriptor.mStateMachine;
        } finally {
            mGroupReadLock.unlock();
        }

        if (sm == null) {
            Log.e(TAG, "Ignored disconnect request for " + device + " : no state machine");
            return false;
        }

        sm.sendMessage(LeAudioStateMachine.DISCONNECT);

        return true;
    }

    /**
     * Disconnects LE Audio for the remote bluetooth device
     *
     * @param device is the device with which we would like to disconnect LE Audio
     * @return true if profile disconnected, false if device not connected over LE Audio
     */
    public boolean disconnect(BluetoothDevice device) {
        if (Flags.leaudioApiSynchronizedBlockFix()) {
            return disconnectV2(device);
        }

        Log.d(TAG, "disconnect(): " + device);

        mGroupReadLock.lock();
        try {
            LeAudioDeviceDescriptor descriptor = getDeviceDescriptor(device);
            if (descriptor == null) {
                Log.e(TAG, "disconnect: No valid descriptor for device: " + device);
                return false;
            }

            LeAudioStateMachine sm = descriptor.mStateMachine;
            if (sm == null) {
                Log.e(TAG, "Ignored disconnect request for " + device + " : no state machine");
                return false;
            }

            sm.sendMessage(LeAudioStateMachine.DISCONNECT);
        } finally {
            mGroupReadLock.unlock();
        }

        return true;
    }

    public List<BluetoothDevice> getConnectedDevices() {
        mGroupReadLock.lock();
        try {
            List<BluetoothDevice> devices = new ArrayList<>();
            for (LeAudioDeviceDescriptor descriptor : mDeviceDescriptors.values()) {
                LeAudioStateMachine sm = descriptor.mStateMachine;
                if (sm != null && sm.isConnected()) {
                    devices.add(sm.getDevice());
                }
            }
            return devices;
        } finally {
            mGroupReadLock.unlock();
        }
    }

    BluetoothDevice getConnectedGroupLeadDevice(int groupId) {
        if (getGroupId(mActiveAudioOutDevice) == groupId) {
            return mActiveAudioOutDevice;
        }

        return getLeadDeviceForTheGroup(groupId);
    }

    List<BluetoothDevice> getDevicesMatchingConnectionStates(int[] states) {
        ArrayList<BluetoothDevice> devices = new ArrayList<>();
        if (states == null) {
            return devices;
        }
        final BluetoothDevice[] bondedDevices = mAdapterService.getBondedDevices();
        if (bondedDevices == null) {
            return devices;
        }
        mGroupReadLock.lock();
        try {
            for (BluetoothDevice device : bondedDevices) {
                final ParcelUuid[] featureUuids = device.getUuids();
                if (!Utils.arrayContains(featureUuids, BluetoothUuid.LE_AUDIO)) {
                    continue;
                }
                int connectionState = BluetoothProfile.STATE_DISCONNECTED;
                LeAudioDeviceDescriptor descriptor = getDeviceDescriptor(device);
                if (descriptor == null) {
                    Log.e(
                            TAG,
                            "getDevicesMatchingConnectionStates: "
                                    + "No valid descriptor for device: "
                                    + device);
                    return null;
                }

                LeAudioStateMachine sm = descriptor.mStateMachine;
                if (sm != null) {
                    connectionState = sm.getConnectionState();
                }
                for (int state : states) {
                    if (connectionState == state) {
                        devices.add(device);
                        break;
                    }
                }
            }
            return devices;
        } finally {
            mGroupReadLock.unlock();
        }
    }

    /**
     * Get the list of devices that have state machines.
     *
     * @return the list of devices that have state machines
     */
    @VisibleForTesting
    List<BluetoothDevice> getDevices() {
        List<BluetoothDevice> devices = new ArrayList<>();
        mGroupReadLock.lock();
        try {
            for (LeAudioDeviceDescriptor descriptor : mDeviceDescriptors.values()) {
                if (descriptor.mStateMachine != null) {
                    devices.add(descriptor.mStateMachine.getDevice());
                }
            }
            return devices;
        } finally {
            mGroupReadLock.unlock();
        }
    }

    /**
     * Get the current connection state of the profile
     *
     * @param device is the remote bluetooth device
     * @return {@link BluetoothProfile#STATE_DISCONNECTED} if this profile is disconnected, {@link
     *     BluetoothProfile#STATE_CONNECTING} if this profile is being connected, {@link
     *     BluetoothProfile#STATE_CONNECTED} if this profile is connected, or {@link
     *     BluetoothProfile#STATE_DISCONNECTING} if this profile is being disconnected
     */
    public int getConnectionState(BluetoothDevice device) {
        mGroupReadLock.lock();
        try {
            LeAudioDeviceDescriptor descriptor = getDeviceDescriptor(device);
            if (descriptor == null) {
                return BluetoothProfile.STATE_DISCONNECTED;
            }

            LeAudioStateMachine sm = descriptor.mStateMachine;
            if (sm == null) {
                return BluetoothProfile.STATE_DISCONNECTED;
            }
            return sm.getConnectionState();
        } finally {
            mGroupReadLock.unlock();
        }
    }

    /**
     * Add device to the given group.
     *
     * @param groupId group ID the device is being added to
     * @param device the active device
     * @return true on success, otherwise false
     */
    boolean groupAddNode(int groupId, BluetoothDevice device) {
        if (!mLeAudioNativeIsInitialized) {
            Log.e(TAG, "Le Audio not initialized properly.");
            return false;
        }
        return mNativeInterface.groupAddNode(groupId, device);
    }

    /**
     * Remove device from a given group.
     *
     * @param groupId group ID the device is being removed from
     * @param device the active device
     * @return true on success, otherwise false
     */
    boolean groupRemoveNode(int groupId, BluetoothDevice device) {
        if (!mLeAudioNativeIsInitialized) {
            Log.e(TAG, "Le Audio not initialized properly.");
            return false;
        }
        return mNativeInterface.groupRemoveNode(groupId, device);
    }

    /**
     * Checks if given group exists.
     *
     * @param groupId group Id to verify
     * @return true given group exists, otherwise false
     */
    public boolean isValidDeviceGroup(int groupId) {
        mGroupReadLock.lock();
        try {
            return groupId != LE_AUDIO_GROUP_ID_INVALID
                    && mGroupDescriptorsView.containsKey(groupId);
        } finally {
            mGroupReadLock.unlock();
        }
    }

    /**
     * Get all the devices within a given group.
     *
     * @param groupId group id to get devices
     * @return all devices within a given group or empty list
     */
    public List<BluetoothDevice> getGroupDevices(int groupId) {
        List<BluetoothDevice> result = new ArrayList<>();

        if (groupId == LE_AUDIO_GROUP_ID_INVALID) {
            return result;
        }

        mGroupReadLock.lock();
        try {
            for (Map.Entry<BluetoothDevice, LeAudioDeviceDescriptor> entry :
                    mDeviceDescriptors.entrySet()) {
                if (entry.getValue().mGroupId == groupId) {
                    result.add(entry.getKey());
                }
            }
        } finally {
            mGroupReadLock.unlock();
        }
        return result;
    }

    /**
     * Get all the devices within a given group.
     *
     * @param device the device for which we want to get all devices in its group
     * @return all devices within a given group or empty list
     */
    public List<BluetoothDevice> getGroupDevices(BluetoothDevice device) {
        List<BluetoothDevice> result = new ArrayList<>();
        int groupId = getGroupId(device);

        if (groupId == LE_AUDIO_GROUP_ID_INVALID) {
            return result;
        }

        mGroupReadLock.lock();
        try {
            for (Map.Entry<BluetoothDevice, LeAudioDeviceDescriptor> entry :
                    mDeviceDescriptors.entrySet()) {
                if (entry.getValue().mGroupId == groupId) {
                    result.add(entry.getKey());
                }
            }
        } finally {
            mGroupReadLock.unlock();
        }
        return result;
    }

    /** Get the active device group id */
    public Integer getActiveGroupId() {
        mGroupReadLock.lock();
        try {
            for (Map.Entry<Integer, LeAudioGroupDescriptor> entry :
                    mGroupDescriptorsView.entrySet()) {
                LeAudioGroupDescriptor descriptor = entry.getValue();
                if (descriptor.isActive()) {
                    return entry.getKey();
                }
            }
        } finally {
            mGroupReadLock.unlock();
        }
        return LE_AUDIO_GROUP_ID_INVALID;
    }

    /**
     * Creates LeAudio Broadcast instance with BluetoothLeBroadcastSettings.
     *
     * @param broadcastSettings broadcast settings for this broadcast source
     */
    public void createBroadcast(BluetoothLeBroadcastSettings broadcastSettings) {
        if (mBroadcastDescriptors.size() >= getMaximumNumberOfBroadcasts()) {
            Log.w(
                    TAG,
                    "createBroadcast reached maximum allowed broadcasts number: "
                            + getMaximumNumberOfBroadcasts());
            mHandler.post(
                    () ->
                            notifyBroadcastStartFailed(
                                    BluetoothStatusCodes.ERROR_LOCAL_NOT_ENOUGH_RESOURCES));
            return;
        }

        if (mLeAudioBroadcasterNativeInterface == null) {
            Log.w(TAG, "Native interface not available.");
            return;
        }

        if (mAwaitingBroadcastCreateResponse) {
            mCreateBroadcastQueue.add(broadcastSettings);
            Log.i(TAG, "Broadcast creation queued due to waiting for a previous request response.");
            return;
        }

        if (!areAllGroupsInNotActiveState()) {
            /* Broadcast would be created once unicast group became inactive */
            Log.i(
                    TAG,
                    "Unicast group is active, queueing Broadcast creation, while the Unicast"
                            + " group is deactivated.");
            mCreateBroadcastQueue.add(broadcastSettings);
            if (Flags.leaudioBroadcastAudioHandoverPolicies()) {
                mNativeInterface.setUnicastMonitorMode(LeAudioStackEvent.DIRECTION_SINK, true);
            }
            removeActiveDevice(true);

            return;
        }

        byte[] broadcastCode = broadcastSettings.getBroadcastCode();
        boolean isEncrypted = (broadcastCode != null) && (broadcastCode.length != 0);
        if (isEncrypted) {
            if ((broadcastCode.length > 16) || (broadcastCode.length < 4)) {
                Log.e(TAG, "Invalid broadcast code length. Should be from 4 to 16 octets long.");
                return;
            }
        }

        List<BluetoothLeBroadcastSubgroupSettings> settingsList =
                broadcastSettings.getSubgroupSettings();
        if (settingsList == null || settingsList.size() < 1) {
            Log.d(TAG, "subgroup settings is not valid value");
            return;
        }

        BluetoothLeAudioContentMetadata publicMetadata =
                broadcastSettings.getPublicBroadcastMetadata();

        Log.i(TAG, "createBroadcast: isEncrypted=" + (isEncrypted ? "true" : "false"));

        mAwaitingBroadcastCreateResponse = true;
        mLeAudioBroadcasterNativeInterface.createBroadcast(
                broadcastSettings.isPublicBroadcast(),
                broadcastSettings.getBroadcastName(),
                broadcastCode,
                publicMetadata == null ? null : publicMetadata.getRawMetadata(),
                getBroadcastAudioQualityPerSinkCapabilities(settingsList),
                settingsList.stream()
                        .map(s -> s.getContentMetadata().getRawMetadata())
                        .toArray(byte[][]::new));
    }

    private int[] getBroadcastAudioQualityPerSinkCapabilities(
            List<BluetoothLeBroadcastSubgroupSettings> settingsList) {
        int[] preferredQualityArray =
                settingsList.stream().mapToInt(s -> s.getPreferredQuality()).toArray();

        BassClientService bassClientService = getBassClientService();
        if (bassClientService == null) {
            return preferredQualityArray;
        }

        for (BluetoothDevice sink : bassClientService.getConnectedDevices()) {
            int groupId = getGroupId(sink);
            if (groupId == LE_AUDIO_GROUP_ID_INVALID) {
                continue;
            }

            BluetoothLeAudioCodecStatus codecStatus = getCodecStatus(groupId);
            if (codecStatus != null
                    && !codecStatus.isInputCodecConfigSelectable(BROADCAST_HIGH_QUALITY_CONFIG)) {
                // If any sink device does not support high quality audio config,
                // set all subgroup audio quality to standard quality for now before multi codec
                // config support is ready
                Log.i(
                        TAG,
                        "Sink device doesn't support HIGH broadcast audio quality, use STANDARD"
                                + " quality");
                Arrays.fill(
                        preferredQualityArray,
                        BluetoothLeBroadcastSubgroupSettings.QUALITY_STANDARD);
                break;
            }
        }
        return preferredQualityArray;
    }

    /**
     * Start LeAudio Broadcast instance.
     *
     * @param broadcastId broadcast instance identifier
     */
    public void startBroadcast(int broadcastId) {
        if (mLeAudioBroadcasterNativeInterface == null) {
            Log.w(TAG, "Native interface not available.");
            return;
        }

        Log.d(TAG, "startBroadcast");
        if (mLeAudioSuspended) {
            Log.d(TAG, "startBroadcast: Release LeAudio stream");
            mAudioManager.setLeAudioSuspended(false);
            mLeAudioSuspended = false;
        }

        /* Start timeout to recover from stucked/error start Broadcast operation */
        mDialingOutTimeoutEvent = new DialingOutTimeoutEvent(broadcastId);
        mHandler.postDelayed(mDialingOutTimeoutEvent, DIALING_OUT_TIMEOUT_MS);

        mLeAudioBroadcasterNativeInterface.startBroadcast(broadcastId);
    }

    /**
     * Updates LeAudio broadcast instance metadata.
     *
     * @param broadcastId broadcast instance identifier
     * @param broadcastSettings broadcast settings for this broadcast source
     */
    public void updateBroadcast(int broadcastId, BluetoothLeBroadcastSettings broadcastSettings) {
        if (mLeAudioBroadcasterNativeInterface == null) {
            Log.w(TAG, "Native interface not available.");
            return;
        }

        LeAudioBroadcastDescriptor descriptor = mBroadcastDescriptors.get(broadcastId);
        if (descriptor == null) {
            mHandler.post(
                    () ->
                            notifyBroadcastUpdateFailed(
                                    broadcastId,
                                    BluetoothStatusCodes.ERROR_LE_BROADCAST_INVALID_BROADCAST_ID));
            Log.e(TAG, "updateBroadcast: No valid descriptor for broadcastId: " + broadcastId);
            return;
        }

        List<BluetoothLeBroadcastSubgroupSettings> settingsList =
                broadcastSettings.getSubgroupSettings();
        if (settingsList == null || settingsList.size() < 1) {
            Log.d(TAG, "subgroup settings is not valid value");
            return;
        }

        BluetoothLeAudioContentMetadata publicMetadata =
                broadcastSettings.getPublicBroadcastMetadata();

        Log.d(TAG, "updateBroadcast");
        mLeAudioBroadcasterNativeInterface.updateMetadata(
                broadcastId,
                broadcastSettings.getBroadcastName(),
                publicMetadata == null ? null : publicMetadata.getRawMetadata(),
                settingsList.stream()
                        .map(s -> s.getContentMetadata().getRawMetadata())
                        .toArray(byte[][]::new));
        notifyBroadcastUpdated(broadcastId, BluetoothStatusCodes.REASON_LOCAL_APP_REQUEST);
    }

    /**
     * Pause LeAudio Broadcast instance.
     *
     * @param broadcastId broadcast instance identifier
     */
    public void pauseBroadcast(Integer broadcastId) {
        if (mLeAudioBroadcasterNativeInterface == null) {
            Log.w(TAG, "Native interface not available.");
            return;
        }

        LeAudioBroadcastDescriptor descriptor = mBroadcastDescriptors.get(broadcastId);
        if (descriptor == null) {
            Log.e(TAG, "pauseBroadcast: No valid descriptor for broadcastId: " + broadcastId);
            return;
        }

        if (Flags.leaudioBroadcastAssistantPeripheralEntrustment()) {
            if (!isPlaying(broadcastId)) {
                Log.d(TAG, "pauseBroadcast: Broadcast is not playing, skip pause request");
                return;
            }

            // Due to broadcast pause sinks may lose synchronization
            BassClientService bassClientService = getBassClientService();
            if (bassClientService != null) {
                bassClientService.cacheSuspendingSources(broadcastId);
            }
        }

        Log.d(TAG, "pauseBroadcast");
        mLeAudioBroadcasterNativeInterface.pauseBroadcast(broadcastId);
    }

    /**
     * Stop LeAudio Broadcast instance.
     *
     * @param broadcastId broadcast instance identifier
     */
    public void stopBroadcast(Integer broadcastId) {
        if (mLeAudioBroadcasterNativeInterface == null) {
            Log.w(TAG, "Native interface not available.");
            return;
        }

        LeAudioBroadcastDescriptor descriptor = mBroadcastDescriptors.get(broadcastId);
        if (descriptor == null) {
            mHandler.post(
                    () ->
                            notifyOnBroadcastStopFailed(
                                    BluetoothStatusCodes.ERROR_LE_BROADCAST_INVALID_BROADCAST_ID));
            Log.e(TAG, "stopBroadcast: No valid descriptor for broadcastId: " + broadcastId);
            return;
        }

        if (mUnicastGroupIdDeactivatedForBroadcastTransition != LE_AUDIO_GROUP_ID_INVALID) {
            mAudioManager.adjustStreamVolume(AudioManager.STREAM_MUSIC, AudioManager.ADJUST_MUTE,
                    AudioManager.FLAG_BLUETOOTH_ABS_VOLUME);
        }

        mBroadcastIdPendingStart = Optional.empty();
        if (mDialingOutTimeoutEvent != null &&
                mDialingOutTimeoutEvent.mBroadcastId.equals(broadcastId)) {
            Log.w(TAG, "stopBroadcast: pending stopBrodcast while start Broadcast is ongoing: "
                    + broadcastId);
            mBroadcastIdPendingStop = Optional.of(broadcastId);
            return;
        }
        Log.d(TAG, "stopBroadcast");
        mLeAudioBroadcasterNativeInterface.stopBroadcast(broadcastId);
    }

    /**
     * Destroy LeAudio Broadcast instance.
     *
     * @param broadcastId broadcast instance identifier
     */
    public void destroyBroadcast(int broadcastId) {
        if (mLeAudioBroadcasterNativeInterface == null) {
            Log.w(TAG, "Native interface not available.");
            return;
        }

        LeAudioBroadcastDescriptor descriptor = mBroadcastDescriptors.get(broadcastId);
        if (descriptor == null) {
            mHandler.post(
                    () ->
                            notifyOnBroadcastStopFailed(
                                    BluetoothStatusCodes.ERROR_LE_BROADCAST_INVALID_BROADCAST_ID));
            Log.e(TAG, "destroyBroadcast: No valid descriptor for broadcastId: " + broadcastId);
            return;
        }

        Log.d(TAG, "destroyBroadcast");
        if (Flags.leaudioBroadcastAudioHandoverPolicies()) {
            mNativeInterface.setUnicastMonitorMode(LeAudioStackEvent.DIRECTION_SINK, false);
        }
        mLeAudioBroadcasterNativeInterface.destroyBroadcast(broadcastId);
    }

    /**
     * Checks if Broadcast instance is playing.
     *
     * @param broadcastId broadcast instance identifier
     * @return true if if broadcast is playing, false otherwise
     */
    public boolean isPlaying(int broadcastId) {
        LeAudioBroadcastDescriptor descriptor = mBroadcastDescriptors.get(broadcastId);
        if (descriptor == null) {
            Log.e(TAG, "isPlaying: No valid descriptor for broadcastId: " + broadcastId);
            return false;
        }

        return descriptor.mState.equals(LeAudioStackEvent.BROADCAST_STATE_STREAMING);
    }

    /**
     * Get all broadcast metadata.
     *
     * @return list of all know Broadcast metadata
     */
    public List<BluetoothLeBroadcastMetadata> getAllBroadcastMetadata() {
        return mBroadcastDescriptors.values().stream()
                .map(s -> s.mMetadata)
                .filter(s -> s != null)
                .collect(Collectors.toList());
    }

    /**
     * Check if broadcast is active
     *
     * @return true if there is active broadcast, false otherwise
     */
    public boolean isBroadcastActive() {
        return !mBroadcastDescriptors.isEmpty();
    }

    /**
     * Get the maximum number of supported simultaneous broadcasts.
     *
     * @return number of supported simultaneous broadcasts
     */
    public int getMaximumNumberOfBroadcasts() {
        /* TODO: This is currently fixed to 1 */
        return 1;
    }

    /**
     * Get the maximum number of supported streams per broadcast.
     *
     * @return number of supported streams per broadcast
     */
    public int getMaximumStreamsPerBroadcast() {
        /* TODO: This is currently fixed to 1 */
        return 1;
    }

    /**
     * Get the maximum number of supported subgroups per broadcast.
     *
     * @return number of supported subgroups per broadcast
     */
    public int getMaximumSubgroupsPerBroadcast() {
        /* TODO: This is currently fixed to 1 */
        return 1;
    }

    /** Active Broadcast Assistant notification handler */
    public void activeBroadcastAssistantNotification(boolean active) {
        if (getBassClientService() == null) {
            Log.w(TAG, "Ignore active Broadcast Assistant notification");
            return;
        }

        if (active) {
            mIsSourceStreamMonitorModeEnabled = true;
            mNativeInterface.setUnicastMonitorMode(LeAudioStackEvent.DIRECTION_SOURCE, true);
        } else {
            if (mIsSourceStreamMonitorModeEnabled) {
                mNativeInterface.setUnicastMonitorMode(LeAudioStackEvent.DIRECTION_SOURCE, false);
            }

            mIsSourceStreamMonitorModeEnabled = false;
        }
    }

    /** Return true if device is primary - is active or was active before switch to broadcast */
    public boolean isPrimaryDevice(BluetoothDevice device) {
        LeAudioDeviceDescriptor descriptor = mDeviceDescriptors.get(device);
        if (descriptor == null) {
            return false;
        }

        return descriptor.mGroupId == mUnicastGroupIdDeactivatedForBroadcastTransition;
    }

    private boolean areBroadcastsAllStopped() {
        if (mBroadcastDescriptors == null) {
            Log.e(TAG, "areBroadcastsAllStopped: Invalid Broadcast Descriptors");
            return false;
        }

        return mBroadcastDescriptors.values().stream()
                .allMatch(d -> d.mState.equals(LeAudioStackEvent.BROADCAST_STATE_STOPPED));
    }

    private Optional<Integer> getFirstNotStoppedBroadcastId() {
        if (mBroadcastDescriptors == null) {
            Log.e(TAG, "getFirstNotStoppedBroadcastId: Invalid Broadcast Descriptors");
            return Optional.empty();
        }

        for (Map.Entry<Integer, LeAudioBroadcastDescriptor> entry :
                mBroadcastDescriptors.entrySet()) {
            if (!entry.getValue().mState.equals(LeAudioStackEvent.BROADCAST_STATE_STOPPED)) {
                return Optional.of(entry.getKey());
            }
        }

        return Optional.empty();
    }

    private boolean areAllGroupsInNotActiveState() {
        mGroupReadLock.lock();
        try {
            for (Map.Entry<Integer, LeAudioGroupDescriptor> entry :
                    mGroupDescriptorsView.entrySet()) {
                LeAudioGroupDescriptor descriptor = entry.getValue();
                if (!descriptor.isInactive()) {
                    return false;
                }
            }
        } finally {
            mGroupReadLock.unlock();
        }
        return true;
    }

    private boolean areAllGroupsInNotGettingActiveState() {
        mGroupReadLock.lock();
        try {
            for (Map.Entry<Integer, LeAudioGroupDescriptor> entry :
                    mGroupDescriptorsView.entrySet()) {
                LeAudioGroupDescriptor descriptor = entry.getValue();
                if (descriptor.isGettingActive()) {
                    return false;
                }
            }
        } finally {
            mGroupReadLock.unlock();
        }
        return true;
    }

    private Integer getFirstGroupIdInGettingActiveState() {
        mGroupReadLock.lock();
        try {
            for (Map.Entry<Integer, LeAudioGroupDescriptor> entry :
                    mGroupDescriptorsView.entrySet()) {
                LeAudioGroupDescriptor descriptor = entry.getValue();
                if (descriptor.isGettingActive()) {
                    return entry.getKey();
                }
            }
        } finally {
            mGroupReadLock.unlock();
        }
        return LE_AUDIO_GROUP_ID_INVALID;
    }

    private BluetoothDevice getLeadDeviceForTheGroup(Integer groupId) {
        if (groupId == LE_AUDIO_GROUP_ID_INVALID) {
            return null;
        }
        mGroupReadLock.lock();
        try {
            LeAudioGroupDescriptor groupDescriptor = getGroupDescriptor(groupId);
            if (groupDescriptor == null) {
                Log.e(TAG, "Group " + groupId + " does not exist");
                return null;
            }

            if (groupDescriptor.mCurrentLeadDevice != null
                    && getConnectionState(groupDescriptor.mCurrentLeadDevice)
                            == BluetoothProfile.STATE_CONNECTED) {
                return groupDescriptor.mCurrentLeadDevice;
            }

            for (LeAudioDeviceDescriptor descriptor : mDeviceDescriptors.values()) {
                if (!descriptor.mGroupId.equals(groupId)) {
                    continue;
                }

                LeAudioStateMachine sm = descriptor.mStateMachine;
                if (sm == null || sm.getConnectionState() != BluetoothProfile.STATE_CONNECTED) {
                    continue;
                }
                groupDescriptor.mCurrentLeadDevice = sm.getDevice();
                return groupDescriptor.mCurrentLeadDevice;
            }
        } finally {
            mGroupReadLock.unlock();
        }
        return null;
    }

    private boolean updateActiveInDevice(
            BluetoothDevice device,
            Integer groupId,
            Integer oldSupportedAudioDirections,
            Integer newSupportedAudioDirections) {
        boolean oldSupportedByDeviceInput =
                (oldSupportedAudioDirections & AUDIO_DIRECTION_INPUT_BIT) != 0;
        boolean newSupportedByDeviceInput =
                (newSupportedAudioDirections & AUDIO_DIRECTION_INPUT_BIT) != 0;

        /*
         * Do not update input if neither previous nor current device support input
         */
        if (!oldSupportedByDeviceInput && !newSupportedByDeviceInput) {
            Log.d(TAG, "updateActiveInDevice: Device does not support input.");
            return false;
        }

        if (device != null && mActiveAudioInDevice != null) {
            LeAudioDeviceDescriptor deviceDescriptor = getDeviceDescriptor(device);
            if (deviceDescriptor == null) {
                Log.e(TAG, "updateActiveInDevice: No valid descriptor for device: " + device);
                return false;
            }

            if (deviceDescriptor.mGroupId.equals(groupId)) {
                /* This is thes same group as aleady notified to the system.
                 * Therefore do not change the device we have connected to the group,
                 * unless, previous one is disconnected now
                 */
                if (mActiveAudioInDevice.isConnected()) {
                    device = mActiveAudioInDevice;
                }
            } else if (deviceDescriptor.mGroupId != LE_AUDIO_GROUP_ID_INVALID) {
                /* Mark old group as no active */
                LeAudioGroupDescriptor descriptor = getGroupDescriptor(deviceDescriptor.mGroupId);
                if (descriptor != null) {
                    descriptor.setActiveState(ACTIVE_STATE_INACTIVE);
                }
            }
        }

        BluetoothDevice previousInDevice = mActiveAudioInDevice;

        /*
         * Update input if:
         * - Device changed
         *     OR
         * - Device stops / starts supporting input
         */
        if (!Objects.equals(device, previousInDevice)
                || (oldSupportedByDeviceInput != newSupportedByDeviceInput)) {
            mActiveAudioInDevice = newSupportedByDeviceInput ? device : null;
            Log.d(
                    TAG,
                    " handleBluetoothActiveDeviceChanged previousInDevice: "
                            + previousInDevice
                            + ", mActiveAudioInDevice: "
                            + mActiveAudioInDevice
                            + " isLeOutput: false");

            return true;
        }
        Log.d(TAG, "updateActiveInDevice: Nothing to do.");
        return false;
    }

    private boolean updateActiveOutDevice(
            BluetoothDevice device,
            Integer groupId,
            Integer oldSupportedAudioDirections,
            Integer newSupportedAudioDirections) {
        boolean oldSupportedByDeviceOutput =
                (oldSupportedAudioDirections & AUDIO_DIRECTION_OUTPUT_BIT) != 0;
        boolean newSupportedByDeviceOutput =
                (newSupportedAudioDirections & AUDIO_DIRECTION_OUTPUT_BIT) != 0;

        /*
         * Do not update output if neither previous nor current device support output
         */
        if (!oldSupportedByDeviceOutput && !newSupportedByDeviceOutput) {
            Log.d(TAG, "updateActiveOutDevice: Device does not support output.");
            return false;
        }

        if (device != null && mActiveAudioOutDevice != null) {
            LeAudioDeviceDescriptor deviceDescriptor = getDeviceDescriptor(device);
            if (deviceDescriptor == null) {
                Log.e(TAG, "updateActiveOutDevice: No valid descriptor for device: " + device);
                return false;
            }

            if (deviceDescriptor.mGroupId.equals(groupId)) {
                /* This is the same group as already notified to the system.
                 * Therefore do not change the device we have connected to the group,
                 * unless, previous one is disconnected now
                 */
                if (mActiveAudioOutDevice.isConnected()) {
                    device = mActiveAudioOutDevice;
                }
            } else if (deviceDescriptor.mGroupId != LE_AUDIO_GROUP_ID_INVALID) {
                Log.i(
                        TAG,
                        " Switching active group from "
                                + deviceDescriptor.mGroupId
                                + " to "
                                + groupId);
                /* Mark old group as no active */
                LeAudioGroupDescriptor descriptor = getGroupDescriptor(deviceDescriptor.mGroupId);
                if (descriptor != null) {
                    descriptor.setActiveState(ACTIVE_STATE_INACTIVE);
                }
            }
        }

        BluetoothDevice previousOutDevice = mActiveAudioOutDevice;

        /*
         * Update output if:
         * - Device changed
         *     OR
         * - Device stops / starts supporting output
         */
        if (!Objects.equals(device, previousOutDevice)
                || (oldSupportedByDeviceOutput != newSupportedByDeviceOutput)) {
            mActiveAudioOutDevice = newSupportedByDeviceOutput ? device : null;
            Log.d(
                    TAG,
                    " handleBluetoothActiveDeviceChanged previousOutDevice: "
                            + previousOutDevice
                            + ", mActiveAudioOutDevice: "
                            + mActiveAudioOutDevice
                            + " isLeOutput: true");
            return true;
        }
        Log.d(TAG, "updateActiveOutDevice: Nothing to do.");
        return false;
    }

    /**
     * Send broadcast intent about LeAudio connection state changed. This is called by
     * LeAudioStateMachine.
     */
    void notifyConnectionStateChanged(BluetoothDevice device, int newState, int prevState) {
        Log.d(
                TAG,
                "Notify connection state changed."
                        + device
                        + "("
                        + prevState
                        + " -> "
                        + newState
                        + ")");

        mAdapterService.notifyProfileConnectionStateChangeToGatt(
                BluetoothProfile.LE_AUDIO, prevState, newState);
        mAdapterService.handleProfileConnectionStateChange(
                BluetoothProfile.LE_AUDIO, device, prevState, newState);
        mAdapterService
                .getActiveDeviceManager()
                .profileConnectionStateChanged(
                        BluetoothProfile.LE_AUDIO, device, prevState, newState);
        mAdapterService.updateProfileConnectionAdapterProperties(
                device, BluetoothProfile.LE_AUDIO, newState, prevState);

        Intent intent = new Intent(BluetoothLeAudio.ACTION_LE_AUDIO_CONNECTION_STATE_CHANGED);
        intent.putExtra(BluetoothProfile.EXTRA_PREVIOUS_STATE, prevState);
        intent.putExtra(BluetoothProfile.EXTRA_STATE, newState);
        intent.putExtra(BluetoothDevice.EXTRA_DEVICE, device);
        intent.addFlags(
                Intent.FLAG_RECEIVER_REGISTERED_ONLY_BEFORE_BOOT
                        | Intent.FLAG_RECEIVER_INCLUDE_BACKGROUND);
        sendBroadcast(intent, BLUETOOTH_CONNECT, Utils.getTempBroadcastOptions().toBundle());
    }

    void sentActiveDeviceChangeIntent(BluetoothDevice device) {
        Intent intent = new Intent(BluetoothLeAudio.ACTION_LE_AUDIO_ACTIVE_DEVICE_CHANGED);
        intent.putExtra(BluetoothDevice.EXTRA_DEVICE, device);
        intent.addFlags(
                Intent.FLAG_RECEIVER_REGISTERED_ONLY_BEFORE_BOOT
                        | Intent.FLAG_RECEIVER_INCLUDE_BACKGROUND);
        sendBroadcast(intent, BLUETOOTH_CONNECT);
    }

    void notifyVolumeControlServiceAboutActiveGroup(BluetoothDevice device) {
        VolumeControlService volumeControlService = getVolumeControlService();
        if (volumeControlService == null) {
            return;
        }

        if (mExposedActiveDevice != null) {
            volumeControlService.setGroupActive(getGroupId(mExposedActiveDevice), false);
        }

        if (device != null) {
            volumeControlService.setGroupActive(getGroupId(device), true);
        }
    }

    /**
     * Send broadcast intent about LeAudio active device. This is called when AudioManager confirms,
     * LeAudio device is added or removed.
     */
    @VisibleForTesting
    void notifyActiveDeviceChanged(BluetoothDevice device) {
        Log.d(
                TAG,
                "Notify Active device changed."
                        + device
                        + ". Currently active device is "
                        + mActiveAudioOutDevice);

        mAdapterService.handleActiveDeviceChange(BluetoothProfile.LE_AUDIO, device);
        sentActiveDeviceChangeIntent(device);
        notifyVolumeControlServiceAboutActiveGroup(device);
        mExposedActiveDevice = device;
    }

    boolean isScannerNeeded() {
        if (mDeviceDescriptors.isEmpty() || !mBluetoothEnabled) {
            Log.d(TAG, "isScannerNeeded: false, mBluetoothEnabled: " + mBluetoothEnabled);
            return false;
        }

        if (allLeAudioDevicesConnected()) {
            Log.d(TAG, "isScannerNeeded: all devices connected, scanner not needed");
            return false;
        }

        Log.d(TAG, "isScannerNeeded: true");
        return true;
    }

    boolean allLeAudioDevicesConnected() {
        mGroupReadLock.lock();
        try {
            for (Map.Entry<BluetoothDevice, LeAudioDeviceDescriptor> deviceEntry :
                    mDeviceDescriptors.entrySet()) {
                LeAudioDeviceDescriptor deviceDescriptor = deviceEntry.getValue();

                if (deviceDescriptor.mStateMachine == null) {
                    /* Lack of state machine means device is not connected */
                    return false;
                }

                if (!deviceDescriptor.mStateMachine.isConnected()
                        || !deviceDescriptor.mAclConnected) {
                    return false;
                }
            }
        } finally {
            mGroupReadLock.unlock();
        }
        return true;
    }

    private class AudioServerScanCallback extends ScanCallback {
        int mMaxScanRetires = 10;
        int mScanRetries = 0;

        @Override
        public void onScanResult(int callbackType, ScanResult result) {
            /* Filter is set in the way, that there will be no results found.
             * We just need a scanner to be running for the APCF filtering defined in native
             */
        }

        @Override
        public void onBatchScanResults(List<ScanResult> results) {
            /* Filter is set in the way, that there will be no results found.
             * We just need a scanner to be running for the APCF filtering defined in native
             */
        }

        @Override
        public void onScanFailed(int errorCode) {
            Log.w(TAG, "Scan failed err: " + errorCode + " scan retries: " + mScanRetries);
            switch (errorCode) {
                case SCAN_FAILED_INTERNAL_ERROR:
                case SCAN_FAILED_APPLICATION_REGISTRATION_FAILED:
                    if (mScanRetries < mMaxScanRetires) {
                        mScanRetries++;
                        Log.w(TAG, "Failed to start. Let's retry");
                        mHandler.post(() -> startAudioServersBackgroundScan(/* retry= */ true));
                    }
                    break;
                default:
                    /* Indicate scan is no running */
                    mScanCallback = null;
                    break;
            }
        }
    }

    @VisibleForTesting
    boolean handleAudioDeviceAdded(
            BluetoothDevice device, int type, boolean isSink, boolean isSource) {
        Log.d(
                TAG,
                (" handleAudioDeviceAdded: " + device)
                        + (", device type: " + type)
                        + (", isSink: " + isSink)
                        + (" isSource: " + isSource));

        /* Don't expose already exposed active device */
        if (device.equals(mExposedActiveDevice)) {
            Log.d(TAG, " onAudioDevicesAdded: " + device + " is already exposed");
            return true;
        }

        if ((isSink && !device.equals(mActiveAudioOutDevice))
                || (isSource && !device.equals(mActiveAudioInDevice))) {
            Log.e(
                    TAG,
                    "Added device does not match to the one activated here. ("
                            + (device
                                    + " != "
                                    + mActiveAudioOutDevice
                                    + " / "
                                    + mActiveAudioInDevice
                                    + ")"));
            return false;
        }

        notifyActiveDeviceChanged(device);
        return true;
    }

    @VisibleForTesting
    void handleAudioDeviceRemoved(
            BluetoothDevice device, int type, boolean isSink, boolean isSource) {
        Log.d(
                TAG,
                (" handleAudioDeviceRemoved: " + device)
                        + (", device type: " + type)
                        + (", isSink: " + isSink)
                        + (" isSource: " + isSource)
                        + (", mActiveAudioInDevice: " + mActiveAudioInDevice)
                        + (", mActiveAudioOutDevice: " + mActiveAudioOutDevice));

        if (!device.equals(mExposedActiveDevice)) {
            return;
        }

        if ((isSource && mActiveAudioInDevice == null)
                || (isSink && mActiveAudioOutDevice == null)) {
            Log.d(TAG, "Expecting device removal");
            if (mActiveAudioInDevice == null && mActiveAudioOutDevice == null) {
                mExposedActiveDevice = null;
            }
            return;
        }

        Log.i(TAG, "Audio manager disactivate LeAudio device " + mExposedActiveDevice);
        mExposedActiveDevice = null;
        setActiveDevice(null);
    }

    /* Notifications of audio device connection/disconn events. */
    private class AudioManagerAudioDeviceCallback extends AudioDeviceCallback {
        @Override
        public void onAudioDevicesAdded(AudioDeviceInfo[] addedDevices) {
            if (mAudioManager == null || mAdapterService == null) {
                Log.e(TAG, "Callback called when LeAudioService is stopped");
                return;
            }

            for (AudioDeviceInfo deviceInfo : addedDevices) {
                if ((deviceInfo.getType() != AudioDeviceInfo.TYPE_BLE_HEADSET)
                        && (deviceInfo.getType() != AudioDeviceInfo.TYPE_BLE_SPEAKER)) {
                    continue;
                }

                String address = deviceInfo.getAddress();
                if (address.equals("00:00:00:00:00:00")) {
                    continue;
                }

                byte[] addressBytes = Utils.getBytesFromAddress(address);
                BluetoothDevice device = mAdapterService.getDeviceFromByte(addressBytes);

                if (deviceInfo.isSink()) {
                    mAudioManagerAddedOutDevice = device;
                }
                if (handleAudioDeviceAdded(
                        device, deviceInfo.getType(), deviceInfo.isSink(), deviceInfo.isSource())) {
                    return;
                }
            }
        }

        @Override
        public void onAudioDevicesRemoved(AudioDeviceInfo[] removedDevices) {
            if (mAudioManager == null || mAdapterService == null) {
                Log.e(TAG, "Callback called when LeAudioService is stopped");
                return;
            }

            for (AudioDeviceInfo deviceInfo : removedDevices) {
                if ((deviceInfo.getType() != AudioDeviceInfo.TYPE_BLE_HEADSET)
                        && (deviceInfo.getType() != AudioDeviceInfo.TYPE_BLE_SPEAKER)) {
                    continue;
                }

                String address = deviceInfo.getAddress();
                if (address.equals("00:00:00:00:00:00")) {
                    continue;
                }

		byte[] addressBytes = Utils.getBytesFromAddress(address);
                BluetoothDevice device = mAdapterService.getDeviceFromByte(addressBytes);

                mExposedActiveDevice = null;

                if (deviceInfo.isSink()) {
                    mAudioManagerAddedOutDevice = null;
                    if (mBroadcastIdPendingStart.isPresent()) {
                        Log.d(TAG, "mBroadcastIdPendingStart exist, Start pending broadcast");
                        startBroadcast(mBroadcastIdPendingStart.get());
                        mBroadcastIdPendingStart = Optional.empty();
                    }
                }

                handleAudioDeviceRemoved(
                        device, deviceInfo.getType(), deviceInfo.isSink(), deviceInfo.isSource());
            }
        }
    }

    /*
     * Report the active broadcast device change to the active device manager and the media
     * framework.
     * @param newDevice new supported broadcast audio device
     * @param previousDevice previous no longer supported broadcast audio device
     */
    private void updateBroadcastActiveDevice(
            BluetoothDevice newDevice,
            BluetoothDevice previousDevice,
            boolean suppressNoisyIntent) {
        mActiveBroadcastAudioDevice = newDevice;
        Log.d(
                TAG,
                "updateBroadcastActiveDevice: newDevice: "
                        + newDevice
                        + ", previousDevice: "
                        + previousDevice);
        mAudioManager.handleBluetoothActiveDeviceChanged(
                newDevice, previousDevice, getBroadcastProfile(suppressNoisyIntent));
    }

    /*
     * Listen mode is set when broadcast is queued, waiting for create response notification or
     * descriptor was created - idicate that create notification was received.
     */
    private boolean wasSetSinkListeningMode() {
        return !mCreateBroadcastQueue.isEmpty()
                || mAwaitingBroadcastCreateResponse
                || !mBroadcastDescriptors.isEmpty();
    }

    /**
     * Report the active devices change to the active device manager and the media framework.
     *
     * @param groupId id of group which devices should be updated
     * @param newSupportedAudioDirections new supported audio directions for group of devices
     * @param oldSupportedAudioDirections old supported audio directions for group of devices
     * @param isActive if there is new active group
     * @param hasFallbackDevice whether any fallback device exists when deactivating the current
     *     active device.
     * @param notifyAndUpdateInactiveOutDeviceOnly if only output device should be updated to
     *     inactive devices (if new out device would be null device).
     * @return true if group is active after change false otherwise.
     */
    private boolean updateActiveDevices(
            Integer groupId,
            Integer oldSupportedAudioDirections,
            Integer newSupportedAudioDirections,
            boolean isActive,
            boolean hasFallbackDevice,
            boolean notifyAndUpdateInactiveOutDeviceOnly) {
        BluetoothDevice newOutDevice = null;
        BluetoothDevice newInDevice = null;
        BluetoothDevice previousActiveOutDevice = mActiveAudioOutDevice;
        BluetoothDevice previousActiveInDevice = mActiveAudioInDevice;

        if (isActive) {
            newOutDevice = getLeadDeviceForTheGroup(groupId);
            newInDevice = newOutDevice;
        } else {
            /* While broadcasting a input device needs to be connected to track Audio Framework
             * streaming requests. This would allow native to make a fallback to Unicast decision.
             */
            if (notifyAndUpdateInactiveOutDeviceOnly
                    && ((newSupportedAudioDirections & AUDIO_DIRECTION_INPUT_BIT) != 0)) {
                newInDevice = getLeadDeviceForTheGroup(groupId);
            } else if (Flags.leaudioBroadcastAudioHandoverPolicies() && wasSetSinkListeningMode()) {
                mNativeInterface.setUnicastMonitorMode(LeAudioStackEvent.DIRECTION_SINK, false);
            }
        }

        boolean isNewActiveOutDevice =
                updateActiveOutDevice(
                        newOutDevice,
                        groupId,
                        oldSupportedAudioDirections,
                        newSupportedAudioDirections);
        boolean isNewActiveInDevice =
                updateActiveInDevice(
                        newInDevice,
                        groupId,
                        oldSupportedAudioDirections,
                        newSupportedAudioDirections);

        Log.d(
                TAG,
                " isNewActiveOutDevice: "
                        + isNewActiveOutDevice
                        + ", "
                        + mActiveAudioOutDevice
                        + ", isNewActiveInDevice: "
                        + isNewActiveInDevice
                        + ", "
                        + mActiveAudioInDevice
                        + ", notifyAndUpdateInactiveOutDeviceOnly: "
                        + notifyAndUpdateInactiveOutDeviceOnly);

        if (isNewActiveOutDevice) {
            int volume = IBluetoothVolumeControl.VOLUME_CONTROL_UNKNOWN_VOLUME;

            if (mActiveAudioOutDevice != null) {
                volume = getAudioDeviceGroupVolume(groupId);
            }

            final boolean suppressNoisyIntent = hasFallbackDevice || mActiveAudioOutDevice != null;

            Log.d(
                    TAG,
                    "suppressNoisyIntent: "
                            + suppressNoisyIntent
                            + ", hasFallbackDevice: "
                            + hasFallbackDevice);
            final BluetoothProfileConnectionInfo connectionInfo;
            if (isAtLeastU()) {
                connectionInfo =
                        BluetoothProfileConnectionInfo.createLeAudioOutputInfo(
                                suppressNoisyIntent, volume);
            } else {
                connectionInfo =
                        BluetoothProfileConnectionInfo.createLeAudioInfo(suppressNoisyIntent, true);
            }
            mAudioManager.handleBluetoothActiveDeviceChanged(
                    mActiveAudioOutDevice, previousActiveOutDevice, connectionInfo);
        }

        if (isNewActiveInDevice) {
            mAudioManager.handleBluetoothActiveDeviceChanged(
                    mActiveAudioInDevice,
                    previousActiveInDevice,
                    BluetoothProfileConnectionInfo.createLeAudioInfo(false, false));
        }

        if ((mActiveAudioOutDevice == null)
                && (notifyAndUpdateInactiveOutDeviceOnly || (mActiveAudioInDevice == null))) {
            /* Notify about inactive device as soon as possible.
             * When adding new device, wait with notification until AudioManager is ready
             * with adding the device.
             */
            notifyActiveDeviceChanged(null);
        }

        return mActiveAudioOutDevice != null || mActiveAudioInDevice != null;
    }

    private void clearInactiveDueToContextTypeFlags() {
        mGroupReadLock.lock();
        try {
            for (Map.Entry<Integer, LeAudioGroupDescriptor> groupEntry :
                    mGroupDescriptorsView.entrySet()) {
                LeAudioGroupDescriptor groupDescriptor = groupEntry.getValue();
                if (groupDescriptor.mInactivatedDueToContextType) {
                    Log.d(TAG, "clearInactiveDueToContextTypeFlags " + groupEntry.getKey());
                    groupDescriptor.mInactivatedDueToContextType = false;
                }
            }
        } finally {
            mGroupReadLock.unlock();
        }
    }

    /**
     * Set the active device group.
     *
     * @param hasFallbackDevice hasFallbackDevice whether any fallback device exists when {@code
     *     device} is null.
     */
    private boolean setActiveGroupWithDevice(BluetoothDevice device, boolean hasFallbackDevice) {
        int groupId = LE_AUDIO_GROUP_ID_INVALID;

        if (device != null) {
            LeAudioDeviceDescriptor descriptor = getDeviceDescriptor(device);
            if (descriptor == null) {
                Log.e(TAG, "setActiveGroupWithDevice: No valid descriptor for device: " + device);
                return false;
            }

            groupId = descriptor.mGroupId;

            if (!isGroupAvailableForStream(groupId)) {
                Log.e(
                        TAG,
                        "setActiveGroupWithDevice: groupId "
                                + groupId
                                + " is not available for streaming");
                return false;
            }

            clearInactiveDueToContextTypeFlags();
        }

        int currentlyActiveGroupId = getActiveGroupId();
        Log.d(
                TAG,
                "setActiveGroupWithDevice = "
                        + groupId
                        + ", currentlyActiveGroupId = "
                        + currentlyActiveGroupId
                        + ", device: "
                        + device
                        + ", hasFallbackDevice: "
                        + hasFallbackDevice
                        + ", mExposedActiveDevice: "
                        + mExposedActiveDevice);

        if (isBroadcastActive()
                && currentlyActiveGroupId == LE_AUDIO_GROUP_ID_INVALID
                && mUnicastGroupIdDeactivatedForBroadcastTransition != LE_AUDIO_GROUP_ID_INVALID
                && groupId != LE_AUDIO_GROUP_ID_INVALID) {
            // If broadcast is ongoing and need to update unicast fallback active group
            // we need to update the cached group id and skip changing the active device
            updateFallbackUnicastGroupIdForBroadcast(groupId);
            return true;
        }

        LeAudioGroupDescriptor groupDescriptor = getGroupDescriptor(currentlyActiveGroupId);
        if (groupDescriptor != null && groupId == currentlyActiveGroupId) {
            /* Make sure active group is already exposed to audio framework.
             * If not, lets wait for it and don't sent additional intent.
             */
            if (groupDescriptor.mCurrentLeadDevice == mExposedActiveDevice) {
                Log.w(
                        TAG,
                        "group is already active: device="
                                + device
                                + ", groupId = "
                                + groupId
                                + ", exposedDevice: "
                                + mExposedActiveDevice);
                sentActiveDeviceChangeIntent(mExposedActiveDevice);
            }
            return true;
        }

        if (currentlyActiveGroupId != LE_AUDIO_GROUP_ID_INVALID
                && (groupId != LE_AUDIO_GROUP_ID_INVALID || hasFallbackDevice)) {
            Log.i(TAG, "Remember that device has FallbackDevice when become inactive active");
            groupDescriptor.mHasFallbackDeviceWhenGettingInactive = true;
        }

        if (!mLeAudioNativeIsInitialized) {
            Log.e(TAG, "Le Audio not initialized properly.");
            return false;
        }

        if (Flags.leaudioGettingActiveStateSupport()) {
            mGroupReadLock.lock();
            try {
                LeAudioGroupDescriptor descriptor = mGroupDescriptorsView.get(groupId);
                if (descriptor != null) {
                    descriptor.setActiveState(ACTIVE_STATE_GETTING_ACTIVE);
                }
            } finally {
                mGroupReadLock.unlock();
            }
        }

        mNativeInterface.groupSetActive(groupId);
        if (groupId == LE_AUDIO_GROUP_ID_INVALID) {
            /* Native will clear its states and send us group Inactive.
             * However we would like to notify audio framework that LeAudio is not
             * active anymore and does not want to get more audio data.
             * Notify audio framework LeAudio InActive until it is inactive
             * in stack if broadcast create request in queue.
             */
            if (mCreateBroadcastQueue.isEmpty()) {
                handleGroupTransitToInactive(currentlyActiveGroupId);
            }
        }
        return true;
    }

    /**
     * Remove the current active group.
     *
     * @param hasFallbackDevice whether any fallback device exists when deactivating the current
     *     active device.
     * @return true on success, otherwise false
     */
    public boolean removeActiveDevice(boolean hasFallbackDevice) {
        /* Clear active group */
        Log.d(TAG, "removeActiveDevice, hasFallbackDevice " + hasFallbackDevice);
        setActiveGroupWithDevice(null, hasFallbackDevice);
        return true;
    }

    /**
     * Set the active group represented by device.
     *
     * @param device the new active device. Should not be null.
     * @return true on success, otherwise false
     */
    public boolean setActiveDevice(BluetoothDevice device) {
        Log.i(
                TAG,
                "setActiveDevice: device="
                        + device
                        + ", current out="
                        + mActiveAudioOutDevice
                        + ", current in="
                        + mActiveAudioInDevice);
        /* Clear active group */
        if (device == null) {
            Log.e(TAG, "device should not be null!");
            return removeActiveDevice(false);
        }
        if (getConnectionState(device) != BluetoothProfile.STATE_CONNECTED) {
            Log.e(
                    TAG,
                    "setActiveDevice("
                            + device
                            + "): failed because group device is not "
                            + "connected");
            return false;
        }

        /* if (!Flags.audioRoutingCentralization()) {
            // If AUDIO_ROUTING_CENTRALIZATION, this will be checked inside AudioRoutingManager.
            if (Utils.isDualModeAudioEnabled()) {
                if (!mAdapterService.isAllSupportedClassicAudioProfilesActive(device)) {
                    Log.e(
                            TAG,
                            "setActiveDevice("
                                    + device
                                    + "): failed because the device is not "
                                    + "active for all supported classic audio profiles");
                    return false;
                }
            }
        } */

        if (!Utils.isDualModeAudioEnabled()) {
            HeadsetService headsetService = mServiceFactory.getHeadsetService();
            if (headsetService == null) {
                Log.d(TAG, "There is no HFP service available");
                return false;
            }
            headsetService.setActiveDevice(null);
        }

        return setActiveGroupWithDevice(device, false);
    }

    /**
     * Get the active LE audio devices.
     *
     * <p>Note: When LE audio group is active, one of the Bluetooth device address which belongs to
     * the group, represents the active LE audio group - it is called Lead device. Internally, this
     * address is translated to LE audio group id.
     *
     * @return List of active group members. First element is a Lead device.
     */
    public List<BluetoothDevice> getActiveDevices() {
        Log.d(TAG, "getActiveDevices");
        ArrayList<BluetoothDevice> activeDevices = new ArrayList<>(2);
        activeDevices.add(null);
        activeDevices.add(null);

        int currentlyActiveGroupId = getActiveGroupId();
        if (currentlyActiveGroupId == LE_AUDIO_GROUP_ID_INVALID) {
            return activeDevices;
        }

        BluetoothDevice leadDevice = getConnectedGroupLeadDevice(currentlyActiveGroupId);
        activeDevices.set(0, leadDevice);

        int i = 1;
        for (BluetoothDevice dev : getGroupDevices(currentlyActiveGroupId)) {
            if (Objects.equals(dev, leadDevice)) {
                continue;
            }
            if (i == 1) {
                /* Already has a spot for first member */
                activeDevices.set(i++, dev);
            } else {
                /* Extend list with other members */
                activeDevices.add(dev);
            }
        }
        return activeDevices;
    }

    void connectSet(BluetoothDevice device) {
        LeAudioDeviceDescriptor descriptor = getDeviceDescriptor(device);
        if (descriptor == null) {
            Log.e(TAG, "connectSet: No valid descriptor for device: " + device);
            return;
        }
        if (descriptor.mGroupId == LE_AUDIO_GROUP_ID_INVALID) {
            return;
        }

        Log.d(TAG, "connect() others from group id: " + descriptor.mGroupId);

        Integer setGroupId = descriptor.mGroupId;

        for (Map.Entry<BluetoothDevice, LeAudioDeviceDescriptor> entry :
                mDeviceDescriptors.entrySet()) {
            BluetoothDevice storedDevice = entry.getKey();
            descriptor = entry.getValue();
            if (device.equals(storedDevice)) {
                continue;
            }

            if (!descriptor.mGroupId.equals(setGroupId)) {
                continue;
            }

            Log.d(TAG, "connect(): " + storedDevice);

            mGroupReadLock.lock();
            try {
                LeAudioStateMachine sm = getOrCreateStateMachine(storedDevice);
                if (sm == null) {
                    Log.e(
                            TAG,
                            "Ignored connect request for " + storedDevice + " : no state machine");
                    continue;
                }
                sm.sendMessage(LeAudioStateMachine.CONNECT);
            } finally {
                mGroupReadLock.unlock();
            }
        }
    }

    BluetoothProfileConnectionInfo getBroadcastProfile(boolean suppressNoisyIntent) {
        Parcel parcel = Parcel.obtain();
        parcel.writeInt(BluetoothProfile.LE_AUDIO_BROADCAST);
        parcel.writeBoolean(suppressNoisyIntent);
        parcel.writeInt(-1 /* mVolume */);
        parcel.writeBoolean(true /* mIsLeOutput */);
        parcel.setDataPosition(0);

        BluetoothProfileConnectionInfo profileInfo =
                BluetoothProfileConnectionInfo.CREATOR.createFromParcel(parcel);
        parcel.recycle();
        return profileInfo;
    }

    private void clearLostDevicesWhileStreaming(LeAudioGroupDescriptor descriptor) {
        mGroupReadLock.lock();
        try {
            Log.d(TAG, "Clearing lost dev: " + descriptor.mLostLeadDeviceWhileStreaming);

            LeAudioDeviceDescriptor deviceDescriptor =
                    getDeviceDescriptor(descriptor.mLostLeadDeviceWhileStreaming);
            if (deviceDescriptor == null) {
                Log.e(
                        TAG,
                        "clearLostDevicesWhileStreaming: No valid descriptor for device: "
                                + descriptor.mLostLeadDeviceWhileStreaming);
                return;
            }

            LeAudioStateMachine sm = deviceDescriptor.mStateMachine;
            if (sm != null) {
                LeAudioStackEvent stackEvent =
                        new LeAudioStackEvent(
                                LeAudioStackEvent.EVENT_TYPE_CONNECTION_STATE_CHANGED);
                stackEvent.device = descriptor.mLostLeadDeviceWhileStreaming;
                stackEvent.valueInt1 = LeAudioStackEvent.CONNECTION_STATE_DISCONNECTED;
                sm.sendMessage(LeAudioStateMachine.STACK_EVENT, stackEvent);
            }
            descriptor.mLostLeadDeviceWhileStreaming = null;
        } finally {
            mGroupReadLock.unlock();
        }
    }

    private void handleDeviceHealthAction(BluetoothDevice device, int action) {
        Log.d(
                TAG,
                "handleDeviceHealthAction: device: "
                        + device
                        + " action: "
                        + action
                        + ", not implemented");
        if (action == LeAudioStackEvent.HEALTH_RECOMMENDATION_ACTION_DISABLE) {
            MetricsLogger.getInstance()
                    .count(
                            mAdapterService.isLeAudioAllowed(device)
                                    ? BluetoothProtoEnums
                                            .LE_AUDIO_ALLOWLIST_DEVICE_HEALTH_STATUS_BAD
                                    : BluetoothProtoEnums
                                            .LE_AUDIO_NONALLOWLIST_DEVICE_HEALTH_STATUS_BAD,
                            1);
        }
    }

    private void handleGroupHealthAction(int groupId, int action) {
        Log.d(
                TAG,
                "handleGroupHealthAction: groupId: "
                        + groupId
                        + " action: "
                        + action
                        + ", not implemented");
        BluetoothDevice device = getLeadDeviceForTheGroup(groupId);
        switch (action) {
            case LeAudioStackEvent.HEALTH_RECOMMENDATION_ACTION_DISABLE:
                MetricsLogger.getInstance()
                        .count(
                                mAdapterService.isLeAudioAllowed(device)
                                        ? BluetoothProtoEnums
                                                .LE_AUDIO_ALLOWLIST_GROUP_HEALTH_STATUS_BAD
                                        : BluetoothProtoEnums
                                                .LE_AUDIO_NONALLOWLIST_GROUP_HEALTH_STATUS_BAD,
                                1);
                break;
            case LeAudioStackEvent.HEALTH_RECOMMENDATION_ACTION_CONSIDER_DISABLING:
                MetricsLogger.getInstance()
                        .count(
                                mAdapterService.isLeAudioAllowed(device)
                                        ? BluetoothProtoEnums
                                                .LE_AUDIO_ALLOWLIST_GROUP_HEALTH_STATUS_TRENDING_BAD
                                        : BluetoothProtoEnums
                                                .LE_AUDIO_NONALLOWLIST_GROUP_HEALTH_STATUS_TRENDING_BAD,
                                1);
                break;
            case LeAudioStackEvent.HEALTH_RECOMMENDATION_ACTION_INACTIVATE_GROUP:
                if (Flags.leaudioUnicastInactivateDeviceBasedOnContext()) {
                    LeAudioGroupDescriptor groupDescriptor = getGroupDescriptor(groupId);
                    if (groupDescriptor != null
                            && groupDescriptor.isActive()
                            && !isGroupReceivingBroadcast(groupId)) {
                        Log.i(
                                TAG,
                                "Group "
                                        + groupId
                                        + " is inactivated due to blocked media context");
                        groupDescriptor.mInactivatedDueToContextType = true;
                        setActiveGroupWithDevice(null, false);
                    }
                }
            default:
                break;
        }
    }

    private void handleGroupTransitToActive(int groupId) {
        mGroupReadLock.lock();
        try {
            LeAudioGroupDescriptor descriptor = getGroupDescriptor(groupId);
            if (descriptor == null || (descriptor.isActive())) {
                Log.e(
                        TAG,
                        "handleGroupTransitToActive: no descriptors for group: "
                                + groupId
                                + " or group already active");
                return;
            }

            if (updateActiveDevices(
                    groupId, AUDIO_DIRECTION_NONE, descriptor.mDirection, true, false, false)) {
                descriptor.setActiveState(ACTIVE_STATE_ACTIVE);
            } else {
                descriptor.setActiveState(ACTIVE_STATE_INACTIVE);
            }

            if (descriptor.isActive()) {
                mHandler.post(
                        () ->
                                notifyGroupStatusChanged(
                                        groupId, LeAudioStackEvent.GROUP_STATUS_ACTIVE));
                updateInbandRingtoneForTheGroup(groupId);
            }
        } finally {
            mGroupReadLock.unlock();
        }
    }

    private boolean isBroadcastAllowedToBeActivateInCurrentAudioMode() {
        switch (mCurrentAudioMode) {
            case AudioManager.MODE_NORMAL:
                return true;
            case AudioManager.MODE_RINGTONE:
            case AudioManager.MODE_IN_CALL:
            case AudioManager.MODE_IN_COMMUNICATION:
            default:
                return false;
        }
    }

    private boolean isBroadcastReadyToBeReActivated() {
        return areAllGroupsInNotGettingActiveState()
                && (!mCreateBroadcastQueue.isEmpty()
                        || mBroadcastIdDeactivatedForUnicastTransition.isPresent())
                && isBroadcastAllowedToBeActivateInCurrentAudioMode();
    }

    private void handleGroupTransitToInactive(int groupId) {
        mGroupReadLock.lock();
        try {
            LeAudioGroupDescriptor descriptor = getGroupDescriptor(groupId);
            if (descriptor == null || descriptor.isInactive()) {
                Log.e(
                        TAG,
                        "handleGroupTransitToInactive: no descriptors for group: "
                                + groupId
                                + " or group already inactive");
                return;
            }

            descriptor.setActiveState(ACTIVE_STATE_INACTIVE);

            /* Group became inactive due to broadcast creation, check if input device should remain
             * connected to track streaming request on Unicast
             */
            boolean leaveConnectedInputDevice = false;
            Integer newDirections = AUDIO_DIRECTION_NONE;
            if (Flags.leaudioBroadcastAudioHandoverPolicies()
                    && isBroadcastReadyToBeReActivated()) {
                if (!mCreateBroadcastQueue.isEmpty()) {
                    mAudioManager.adjustStreamVolume(AudioManager.STREAM_MUSIC,
                            AudioManager.ADJUST_MUTE, AudioManager.FLAG_BLUETOOTH_ABS_VOLUME);
                    if (!mLeAudioSuspended) {
                        Log.d(TAG, "Suspend LeAudio stream before update unicast device inactive");
                        mAudioManager.setLeAudioSuspended(true);
                        mLeAudioSuspended = true;
                    }
                }
                leaveConnectedInputDevice = true;
                newDirections |= AUDIO_DIRECTION_INPUT_BIT;

                /* Update Broadcast device before streaming state in handover case to avoid switch
                 * to non LE Audio device in Audio Manager e.g. Phone Speaker.
                 */
                BluetoothDevice device =
                        mAdapterService.getDeviceFromByte(
                                Utils.getBytesFromAddress("FF:FF:FF:FF:FF:FF"));
                if (!device.equals(mActiveBroadcastAudioDevice)) {
                    updateBroadcastActiveDevice(device, mActiveBroadcastAudioDevice, true);
                }
            }

            updateActiveDevices(
                    groupId,
                    descriptor.mDirection,
                    newDirections,
                    false,
                    descriptor.mHasFallbackDeviceWhenGettingInactive,
                    leaveConnectedInputDevice);
            /* Clear lost devices */
            Log.d(TAG, "Clear for group: " + groupId);
            descriptor.mHasFallbackDeviceWhenGettingInactive = false;
            clearLostDevicesWhileStreaming(descriptor);
            mHandler.post(
                    () ->
                            notifyGroupStatusChanged(
                                    groupId, LeAudioStackEvent.GROUP_STATUS_INACTIVE));
            updateInbandRingtoneForTheGroup(groupId);
        } finally {
            mGroupReadLock.unlock();
        }
    }

    private void handleSinkStreamStatusChange(int status) {
        Log.d(TAG, "status: " + status);

        /* Straming request of Unicast Sink stream should result in pausing broadcast and activating
         * Unicast group.
         *
         * When stream is suspended there should be a reverse handover. Active Unicast group should
         * become inactive and broadcast should be resumed grom paused state.
         */
        if (status == LeAudioStackEvent.STATUS_LOCAL_STREAM_REQUESTED) {
            Optional<Integer> broadcastId = getFirstNotStoppedBroadcastId();
            if (broadcastId.isEmpty() || (mBroadcastDescriptors.get(broadcastId.get()) == null)) {
                Log.e(
                        TAG,
                        "handleUnicastStreamStatusChange: Broadcast to Unicast handover not"
                                + " possible");
                return;
            }

            mBroadcastIdDeactivatedForUnicastTransition = Optional.of(broadcastId.get());
            pauseBroadcast(broadcastId.get());
        } else if (status == LeAudioStackEvent.STATUS_LOCAL_STREAM_SUSPENDED) {
            /* Deactivate unicast device if there is some and broadcast is ready to be activated */
            if (!areAllGroupsInNotActiveState() && isBroadcastReadyToBeReActivated()) {
                removeActiveDevice(true);
            }
        }
    }

    private void handleSourceStreamStatusChange(int status) {
        BassClientService bassClientService = getBassClientService();
        if (bassClientService == null) {
            Log.e(TAG, "handleSourceStreamStatusChange: BASS Client service is not available");

            mNativeInterface.setUnicastMonitorMode(LeAudioStackEvent.DIRECTION_SOURCE, false);
        }

        bassClientService.handleUnicastSourceStreamStatusChange(status);
    }

    private void handleUnicastStreamStatusChange(int direction, int status) {
        if (direction == LeAudioStackEvent.DIRECTION_SINK) {
            handleSinkStreamStatusChange(status);
        } else if (direction == LeAudioStackEvent.DIRECTION_SOURCE) {
            handleSourceStreamStatusChange(status);
        } else {
            Log.e(TAG, "handleUnicastStreamStatusChange: invalid direction: " + direction);
        }
    }

    private boolean isGroupReceivingBroadcast(int groupId) {
        if (!Flags.leaudioBroadcastAudioHandoverPolicies()) {
            return false;
        }

        BassClientService bassClientService = getBassClientService();
        if (bassClientService == null) {
            return false;
        }

        return bassClientService.isAnyReceiverReceivingBroadcast(getGroupDevices(groupId));
    }

    private void notifyGroupStreamStatusChanged(int groupId, int groupStreamStatus) {
        if (mLeAudioCallbacks != null) {
            try {
                mutex.lock();
                int n = mLeAudioCallbacks.beginBroadcast();
                for (int i = 0; i < n; i++) {
                    try {
                        mLeAudioCallbacks
                            .getBroadcastItem(i)
                            .onGroupStreamStatusChanged(groupId, groupStreamStatus);
                    } catch (RemoteException e) {
                        continue;
                    }
                }
                mLeAudioCallbacks.finishBroadcast();
            } finally {
               mutex.unlock();
            }
        }
    }

    private void setGroupAllowedContextMask(
            int groupId, int sinkContextTypes, int sourceContextTypes) {
        if (!mLeAudioNativeIsInitialized) {
            Log.e(TAG, "Le Audio not initialized properly.");
            return;
        }

        if (groupId == LE_AUDIO_GROUP_ID_INVALID) {
            Log.i(TAG, "setActiveGroupAllowedContextMask: no active group");
            return;
        }

        LeAudioGroupDescriptor groupDescriptor = getGroupDescriptor(groupId);
        if (groupDescriptor == null) {
            Log.e(TAG, "Group " + groupId + " does not exist");
            return;
        }

        groupDescriptor.updateAllowedContexts(sinkContextTypes, sourceContextTypes);

        mNativeInterface.setGroupAllowedContextMask(groupId, sinkContextTypes, sourceContextTypes);
    }

    @VisibleForTesting
    void handleGroupIdleDuringCall() {
        if (mHfpHandoverDevice == null) {
            Log.d(TAG, "There is no HFP handover");
            return;
        }
        HeadsetService headsetService = mServiceFactory.getHeadsetService();
        if (headsetService == null) {
            Log.d(TAG, "There is no HFP service available");
            return;
        }

        BluetoothDevice activeHfpDevice = headsetService.getActiveDevice();
        if (activeHfpDevice == null) {
            Log.d(TAG, "Make " + mHfpHandoverDevice + " active again ");
            headsetService.setActiveDevice(mHfpHandoverDevice);
        } else {
            Log.d(TAG, "Connect audio to " + activeHfpDevice);
            headsetService.connectAudio();
        }
        mHfpHandoverDevice = null;
    }

    void updateInbandRingtoneForTheGroup(int groupId) {
        if (!mLeAudioInbandRingtoneSupportedByPlatform) {
            Log.d(TAG, "Platform does not support inband ringtone");
            return;
        }

        mGroupReadLock.lock();
        try {
            LeAudioGroupDescriptor groupDescriptor = getGroupDescriptor(groupId);
            if (groupDescriptor == null) {
                Log.e(TAG, "group descriptor for " + groupId + " does not exist");
                return;
            }

            boolean ringtoneContextAvailable =
                    ((groupDescriptor.mAvailableContexts & BluetoothLeAudio.CONTEXT_TYPE_RINGTONE)
                            != 0);

            Log.d(
                    TAG,
                    "groupId active state: "
                            + groupDescriptor.mActiveState
                            + " ringtone supported: "
                            + ringtoneContextAvailable);

            boolean isRingtoneEnabled = (groupDescriptor.isActive() && ringtoneContextAvailable);

            Log.d(
                    TAG,
                    "updateInbandRingtoneForTheGroup old: "
                            + groupDescriptor.mInbandRingtoneEnabled
                            + " new: "
                            + isRingtoneEnabled);

            /* If at least one device from the group removes the Ringtone from available
             * context types, the inband ringtone will be removed
             */
            groupDescriptor.mInbandRingtoneEnabled = isRingtoneEnabled;
            TbsService tbsService = getTbsService();
            if (tbsService == null) {
                Log.w(TAG, "updateInbandRingtoneForTheGroup, tbsService not available");
                return;
            }

            for (Map.Entry<BluetoothDevice, LeAudioDeviceDescriptor> entry :
                    mDeviceDescriptors.entrySet()) {
                if (entry.getValue().mGroupId == groupId) {
                    BluetoothDevice device = entry.getKey();
                    LeAudioDeviceDescriptor deviceDescriptor = entry.getValue();
                    Log.i(
                            TAG,
                            "updateInbandRingtoneForTheGroup, setting inband ringtone to: "
                                    + groupDescriptor.mInbandRingtoneEnabled
                                    + " for "
                                    + device
                                    + " "
                                    + deviceDescriptor.mDevInbandRingtoneEnabled);
                    if (Objects.equals(
                            groupDescriptor.mInbandRingtoneEnabled,
                            deviceDescriptor.mDevInbandRingtoneEnabled)) {
                        Log.d(
                                TAG,
                                "Device "
                                        + device
                                        + " has already set inband ringtone to "
                                        + groupDescriptor.mInbandRingtoneEnabled);
                        continue;
                    }

                    deviceDescriptor.mDevInbandRingtoneEnabled =
                            groupDescriptor.mInbandRingtoneEnabled;
                    if (deviceDescriptor.mDevInbandRingtoneEnabled) {
                        tbsService.setInbandRingtoneSupport(device);
                    } else {
                        tbsService.clearInbandRingtoneSupport(device);
                    }
                }
            }
        } finally {
            mGroupReadLock.unlock();
        }
    }

    void stopAudioServersBackgroundScan() {
        Log.d(TAG, "stopAudioServersBackgroundScan");

        if (mAudioServersScanner == null || mScanCallback == null) {
            Log.d(TAG, "stopAudioServersBackgroundScan: already stopped");
            return;
        }

        try {
            mAudioServersScanner.stopScan(mScanCallback);
        } catch (IllegalStateException e) {
            Log.e(TAG, "Fail to stop scanner, consider it stopped", e);
        }

        /* Callback is the indicator for scanning being enabled */
        mScanCallback = null;
    }

    void startAudioServersBackgroundScan(boolean retry) {
        Log.d(TAG, "startAudioServersBackgroundScan, retry: " + retry);

        if (!isScannerNeeded()) {
            return;
        }

        if (mAudioServersScanner == null) {
            mAudioServersScanner = BluetoothAdapter.getDefaultAdapter().getBluetoothLeScanner();
            if (mAudioServersScanner == null) {
                Log.e(TAG, "startAudioServersBackgroundScan: Could not get scanner");
                return;
            }
        }

        if (!retry) {
            if (mScanCallback != null) {
                Log.d(TAG, "startAudioServersBackgroundScan: Scanning already enabled");
                return;
            }
            mScanCallback = new AudioServerScanCallback();
        }

        /* Filter we are building here will not match to anything.
         * Eventually we should be able to start scan from native when
         * b/276350722 is done
         */
        byte[] serviceData = new byte[] {0x11};

        ArrayList filterList = new ArrayList<ScanFilter>();
        ScanFilter filter =
                new ScanFilter.Builder()
                        .setServiceData(BluetoothUuid.LE_AUDIO, serviceData)
                        .build();
        filterList.add(filter);

        ScanSettings settings =
                new ScanSettings.Builder()
                        .setLegacy(false)
                        .setScanMode(ScanSettings.SCAN_MODE_BALANCED)
                        .setPhy(BluetoothDevice.PHY_LE_1M)
                        .build();

        try {
            mAudioServersScanner.startScan(filterList, settings, mScanCallback);
        } catch (IllegalStateException e) {
            Log.e(TAG, "Fail to start scanner, consider it stopped", e);
            mScanCallback = null;
        }
    }

    void transitionFromBroadcastToUnicast() {
        if (mUnicastGroupIdDeactivatedForBroadcastTransition == LE_AUDIO_GROUP_ID_INVALID) {
            Log.d(TAG, "No deactivated group due for broadcast transmission");
            // Notify audio manager
            if (mBroadcastDescriptors.values().stream()
                    .noneMatch(d -> d.mState.equals(LeAudioStackEvent.BROADCAST_STATE_STREAMING))) {
                updateBroadcastActiveDevice(null, mActiveBroadcastAudioDevice, false);
            }
            return;
        }

        if (!leaudioUseAudioModeListener()) {
            if (mQueuedInCallValue.isPresent()) {
                mNativeInterface.setInCall(mQueuedInCallValue.get());
                mQueuedInCallValue = Optional.empty();
            }
        }

        BluetoothDevice unicastDevice =
                getLeadDeviceForTheGroup(mUnicastGroupIdDeactivatedForBroadcastTransition);
        if (unicastDevice == null) {
            /* All devices from group were disconnected in meantime */
            Log.w(
                    TAG,
                    "transitionFromBroadcastToUnicast: No valid unicast device for group ID: "
                            + mUnicastGroupIdDeactivatedForBroadcastTransition);
            updateFallbackUnicastGroupIdForBroadcast(LE_AUDIO_GROUP_ID_INVALID);
            updateBroadcastActiveDevice(null, mActiveBroadcastAudioDevice, false);
            return;
        }

        Log.d(
                TAG,
                "Transitioning to Unicast stream for group: "
                        + mUnicastGroupIdDeactivatedForBroadcastTransition
                        + ", with device: "
                        + unicastDevice);

        updateFallbackUnicastGroupIdForBroadcast(LE_AUDIO_GROUP_ID_INVALID);
        setActiveDevice(unicastDevice);
    }

    void clearBroadcastTimeoutCallback() {
        if (mHandler == null) {
            Log.e(TAG, "No callback handler");
            return;
        }

        /* Timeout callback already cleared */
        if (mDialingOutTimeoutEvent == null) {
            return;
        }

        mHandler.removeCallbacks(mDialingOutTimeoutEvent);
        mDialingOutTimeoutEvent = null;
    }

    void notifyAudioFrameworkForCodecConfigUpdate(int groupId, LeAudioGroupDescriptor descriptor) {
        Log.i(TAG, " notifyAudioFrameworkForCodecConfigUpdate groupId: " + groupId);

        if (!Flags.leaudioCodecConfigCallbackOrderFix()) {
            Log.d(TAG, " leaudio_codec_config_callback_order_fix is not enabled");
            return;
        }

        if (mActiveAudioOutDevice != null) {
            int volume = getAudioDeviceGroupVolume(groupId);

            final BluetoothProfileConnectionInfo connectionInfo;
            if (isAtLeastU()) {
                connectionInfo =
                        BluetoothProfileConnectionInfo.createLeAudioOutputInfo(true, volume);
            } else {
                connectionInfo = BluetoothProfileConnectionInfo.createLeAudioInfo(true, true);
            }

            mAudioManager.handleBluetoothActiveDeviceChanged(
                    mActiveAudioOutDevice, mActiveAudioOutDevice, connectionInfo);
        }

        if (mActiveAudioInDevice != null) {
            mAudioManager.handleBluetoothActiveDeviceChanged(
                    mActiveAudioOutDevice,
                    mActiveAudioOutDevice,
                    BluetoothProfileConnectionInfo.createLeAudioInfo(false, false));
        }
    }

    // Suppressed since this is part of a local process
    @SuppressLint("AndroidFrameworkRequiresPermission")
    void messageFromNative(LeAudioStackEvent stackEvent) {
        Log.d(TAG, "Message from native: " + stackEvent);
        BluetoothDevice device = stackEvent.device;

        if (stackEvent.type == LeAudioStackEvent.EVENT_TYPE_CONNECTION_STATE_CHANGED) {
            // Some events require device state machine
            mGroupReadLock.lock();
            try {
                LeAudioDeviceDescriptor deviceDescriptor = getDeviceDescriptor(device);
                if (deviceDescriptor == null) {
                    Log.e(TAG, "messageFromNative: No valid descriptor for device: " + device);
                    return;
                }

                LeAudioStateMachine sm = deviceDescriptor.mStateMachine;
                if (sm != null) {
                    /*
                     * To improve scenario when lead Le Audio device is disconnected for the
                     * streaming group, while there are still other devices streaming,
                     * LeAudioService will not notify audio framework or other users about
                     * Le Audio lead device disconnection. Instead we try to reconnect under
                     * the hood and keep using lead device as a audio device indetifier in
                     * the audio framework in order to not stop the stream.
                     */
                    int groupId = deviceDescriptor.mGroupId;
                    LeAudioGroupDescriptor descriptor = mGroupDescriptorsView.get(groupId);
                    switch (stackEvent.valueInt1) {
                        case LeAudioStackEvent.CONNECTION_STATE_DISCONNECTING:
                        case LeAudioStackEvent.CONNECTION_STATE_DISCONNECTED:
                            deviceDescriptor.mAclConnected = false;
                            startAudioServersBackgroundScan(/* retry= */ false);

                            boolean disconnectDueToUnbond =
                                    (BluetoothDevice.BOND_NONE
                                            == mAdapterService.getBondState(device));
                            if (descriptor != null
                                    && (Objects.equals(device, mActiveAudioOutDevice)
                                            || Objects.equals(device, mActiveAudioInDevice))
                                    && (getConnectedPeerDevices(groupId).size() > 1)
                                    && !disconnectDueToUnbond) {

                                Log.d(TAG, "Adding to lost devices : " + device);
                                descriptor.mLostLeadDeviceWhileStreaming = device;
                                return;
                            }
                            break;
                        case LeAudioStackEvent.CONNECTION_STATE_CONNECTED:
                        case LeAudioStackEvent.CONNECTION_STATE_CONNECTING:
                            deviceDescriptor.mAclConnected = true;
                            if (descriptor != null
                                    && Objects.equals(
                                            descriptor.mLostLeadDeviceWhileStreaming, device)) {
                                Log.d(TAG, "Removing from lost devices : " + device);
                                descriptor.mLostLeadDeviceWhileStreaming = null;
                                /* Try to connect other devices from the group */
                                connectSet(device);
                            }
                            break;
                    }
                } else {
                    /* state machine does not exist yet */
                    switch (stackEvent.valueInt1) {
                        case LeAudioStackEvent.CONNECTION_STATE_CONNECTED:
                        case LeAudioStackEvent.CONNECTION_STATE_CONNECTING:
                            deviceDescriptor.mAclConnected = true;
                            sm = getOrCreateStateMachine(device);
                            /* Incoming connection try to connect other devices from the group */
                            connectSet(device);
                            break;
                        default:
                            break;
                    }

                    if (sm == null) {
                        Log.e(TAG, "Cannot process stack event: no state machine: " + stackEvent);
                        return;
                    }
                }

                sm.sendMessage(LeAudioStateMachine.STACK_EVENT, stackEvent);
                return;
            } finally {
                mGroupReadLock.unlock();
            }
        } else if (stackEvent.type == LeAudioStackEvent.EVENT_TYPE_GROUP_NODE_STATUS_CHANGED) {
            int groupId = stackEvent.valueInt1;
            int nodeStatus = stackEvent.valueInt2;

            Objects.requireNonNull(
                    stackEvent.device, "Device should never be null, event: " + stackEvent);

            switch (nodeStatus) {
                case LeAudioStackEvent.GROUP_NODE_ADDED:
                    handleGroupNodeAdded(device, groupId);
                    break;
                case LeAudioStackEvent.GROUP_NODE_REMOVED:
                    handleGroupNodeRemoved(device, groupId);
                    break;
                default:
                    break;
            }
        } else if (stackEvent.type
                == LeAudioStackEvent.EVENT_TYPE_AUDIO_LOCAL_CODEC_CONFIG_CAPA_CHANGED) {
            mInputLocalCodecCapabilities = stackEvent.valueCodecList1;
            mOutputLocalCodecCapabilities = stackEvent.valueCodecList2;
        } else if (stackEvent.type
                == LeAudioStackEvent.EVENT_TYPE_AUDIO_GROUP_SELECTABLE_CODEC_CONFIG_CHANGED) {
            int groupId = stackEvent.valueInt1;
            LeAudioGroupDescriptor descriptor = getGroupDescriptor(groupId);
            if (descriptor == null) {
                Log.e(TAG, " Group not found " + groupId);
                return;
            }

            descriptor.mInputSelectableConfig = new ArrayList<>(stackEvent.valueCodecList1);
            descriptor.mOutputSelectableConfig = new ArrayList<>(stackEvent.valueCodecList2);

            BluetoothLeAudioCodecConfig emptyConfig =
                    new BluetoothLeAudioCodecConfig.Builder().build();

            descriptor.mInputSelectableConfig.removeIf(n -> n.equals(emptyConfig));
            descriptor.mOutputSelectableConfig.removeIf(n -> n.equals(emptyConfig));
            descriptor.mCodecStatus = new BluetoothLeAudioCodecStatus(
                            null,
                            null,
                            mInputLocalCodecCapabilities,
                            mOutputLocalCodecCapabilities,
                            descriptor.mInputSelectableConfig,
                            descriptor.mOutputSelectableConfig);

        } else if (stackEvent.type
                == LeAudioStackEvent.EVENT_TYPE_AUDIO_GROUP_CURRENT_CODEC_CONFIG_CHANGED) {
            int groupId = stackEvent.valueInt1;
            LeAudioGroupDescriptor descriptor = getGroupDescriptor(groupId);
            if (descriptor == null) {
                Log.e(TAG, " Group not found " + groupId);
                return;
            }
            BluetoothLeAudioCodecConfig emptyConfig =
                    new BluetoothLeAudioCodecConfig.Builder().build();

            BluetoothLeAudioCodecStatus status =
                    new BluetoothLeAudioCodecStatus(
                            (stackEvent.valueCodec1.equals(emptyConfig)
                                    ? null
                                    : stackEvent.valueCodec1),
                            (stackEvent.valueCodec2.equals(emptyConfig)
                                    ? null
                                    : stackEvent.valueCodec2),
                            mInputLocalCodecCapabilities,
                            mOutputLocalCodecCapabilities,
                            descriptor.mInputSelectableConfig,
                            descriptor.mOutputSelectableConfig);

            if (descriptor.mCodecStatus != null) {
                Log.d(TAG, " Replacing codec status for group: " + groupId);
            } else {
                Log.d(TAG, " New codec status for group: " + groupId);
            }

            descriptor.mCodecStatus = status;
            mHandler.post(() -> notifyUnicastCodecConfigChanged(groupId, status));

            if (descriptor.isActive()) {
                // Audio framework needs to be notified so it get new codec config
                notifyAudioFrameworkForCodecConfigUpdate(groupId, descriptor);
            }
        } else if (stackEvent.type == LeAudioStackEvent.EVENT_TYPE_AUDIO_CONF_CHANGED) {
            int direction = stackEvent.valueInt1;
            int groupId = stackEvent.valueInt2;
            int available_contexts = stackEvent.valueInt5;

            mGroupReadLock.lock();
            try {
                LeAudioGroupDescriptor descriptor = getGroupDescriptor(groupId);
                if (descriptor != null) {
                    if (descriptor.isActive()) {
                        if (updateActiveDevices(
                                groupId, descriptor.mDirection, direction, true, false, false)) {
                            descriptor.setActiveState(ACTIVE_STATE_ACTIVE);
                        } else {
                            descriptor.setActiveState(ACTIVE_STATE_INACTIVE);
                        }

                        if (descriptor.isInactive()) {
                            mHandler.post(
                                    () ->
                                            notifyGroupStatusChanged(
                                                    groupId,
                                                    BluetoothLeAudio.GROUP_STATUS_INACTIVE));
                        }
                    }
                    boolean availableContextChanged =
                            Integer.bitCount(descriptor.mAvailableContexts)
                                    != Integer.bitCount(available_contexts);

                    descriptor.mDirection = direction;
                    descriptor.mAvailableContexts = available_contexts;
                    updateInbandRingtoneForTheGroup(groupId);

                    if (!availableContextChanged) {
                        Log.d(
                                TAG,
                                " Context did not changed for "
                                        + groupId
                                        + ": "
                                        + descriptor.mAvailableContexts);
                        return;
                    }

                    if (descriptor.mAvailableContexts == 0) {
                        if (descriptor.isActive()) {
                            Log.i(
                                    TAG,
                                    " Inactivating group "
                                            + groupId
                                            + " due to unavailable context types");
                            descriptor.mInactivatedDueToContextType = true;
                            setActiveGroupWithDevice(null, false);
                        }
                        return;
                    }

                    if (descriptor.mInactivatedDueToContextType) {
                        Log.i(
                                TAG,
                                " Some context got available again for "
                                        + groupId
                                        + ", try it out: "
                                        + descriptor.mAvailableContexts);
                        descriptor.mInactivatedDueToContextType = false;
                        setActiveGroupWithDevice(getLeadDeviceForTheGroup(groupId), true);
                    }
                } else {
                    Log.e(TAG, "messageFromNative: no descriptors for group: " + groupId);
                }
            } finally {
                mGroupReadLock.unlock();
            }
        } else if (stackEvent.type == LeAudioStackEvent.EVENT_TYPE_SINK_AUDIO_LOCATION_AVAILABLE) {
            Objects.requireNonNull(
                    stackEvent.device, "Device should never be null, event: " + stackEvent);

            int sink_audio_location = stackEvent.valueInt1;

            LeAudioDeviceDescriptor descriptor = getDeviceDescriptor(device);
            if (descriptor == null) {
                Log.e(TAG, "messageFromNative: No valid descriptor for device: " + device);
                return;
            }

            descriptor.mSinkAudioLocation = sink_audio_location;

            Log.i(
                    TAG,
                    "EVENT_TYPE_SINK_AUDIO_LOCATION_AVAILABLE:"
                            + device
                            + " audio location:"
                            + sink_audio_location);
        } else if (stackEvent.type == LeAudioStackEvent.EVENT_TYPE_GROUP_STATUS_CHANGED) {
            int groupId = stackEvent.valueInt1;
            int groupStatus = stackEvent.valueInt2;

            switch (groupStatus) {
                case LeAudioStackEvent.GROUP_STATUS_ACTIVE:
                    {
                        handleGroupTransitToActive(groupId);

                        /* Clear possible exposed broadcast device after activating unicast */
                        if (mActiveBroadcastAudioDevice != null) {
                            updateBroadcastActiveDevice(null, mActiveBroadcastAudioDevice, true);
                        }
                        break;
                    }
                case LeAudioStackEvent.GROUP_STATUS_INACTIVE:
                    {
                        if (Flags.leaudioGettingActiveStateSupport()) {
                            LeAudioGroupDescriptor descriptor = getGroupDescriptor(groupId);
                            if (descriptor == null) {
                                Log.e(
                                        TAG,
                                        "deviceDisconnected: no descriptors for group: " + groupId);
                                return;
                            }

                            if (descriptor.isActive()) {
                                handleGroupTransitToInactive(groupId);
                            }

                            descriptor.setActiveState(ACTIVE_STATE_INACTIVE);

                            /* In case if group is inactivated due to switch to other */
                            Integer gettingActiveGroupId = getFirstGroupIdInGettingActiveState();
                            if (gettingActiveGroupId != LE_AUDIO_GROUP_ID_INVALID) {
                                if (leaudioAllowedContextMask()) {
                                    /* Context were modified, apply mask to activating group */
                                    if (descriptor.areAllowedContextsModified()) {
                                        setGroupAllowedContextMask(
                                                gettingActiveGroupId,
                                                descriptor.getAllowedSinkContexts(),
                                                descriptor.getAllowedSourceContexts());
                                        setGroupAllowedContextMask(
                                                groupId,
                                                BluetoothLeAudio.CONTEXTS_ALL,
                                                BluetoothLeAudio.CONTEXTS_ALL);
                                    }
                                }
                                break;
                            }

                            if (leaudioAllowedContextMask()) {
                                /* Clear allowed context mask if there is no switch of group */
                                if (descriptor.areAllowedContextsModified()) {
                                    setGroupAllowedContextMask(
                                            groupId,
                                            BluetoothLeAudio.CONTEXTS_ALL,
                                            BluetoothLeAudio.CONTEXTS_ALL);
                                }
                            }
                        } else {
                            handleGroupTransitToInactive(groupId);
                        }

                        if (isBroadcastAllowedToBeActivateInCurrentAudioMode()) {
                            /* Check if broadcast was deactivated due to unicast */
                            if (mBroadcastIdDeactivatedForUnicastTransition.isPresent()) {
                                updateFallbackUnicastGroupIdForBroadcast(groupId);
                                if (!leaudioUseAudioModeListener()) {
                                    mQueuedInCallValue = Optional.empty();
                                }
                                startBroadcast(mBroadcastIdDeactivatedForUnicastTransition.get());
                                mBroadcastIdDeactivatedForUnicastTransition = Optional.empty();
                            }
<<<<<<< HEAD
                        }
                    } else {
                        handleGroupTransitToInactive(groupId);
                    }

                    if (isBroadcastAllowedToBeActivateInCurrentAudioMode()) {
                        /* Check if broadcast was deactivated due to unicast */
                        if (mBroadcastIdDeactivatedForUnicastTransition.isPresent()) {
                            updateFallbackUnicastGroupIdForBroadcast(groupId);
                        if (!leaudioUseAudioModeListener()) {
                            mQueuedInCallValue = Optional.empty();
                        }
                        if (mAudioManagerAddedOutDevice == null) {
                            startBroadcast(mBroadcastIdDeactivatedForUnicastTransition.get());
                        } else {
                            Log.d(TAG, "Audio out device is still not removed, pending start broadcast");
                            mBroadcastIdPendingStart = mBroadcastIdDeactivatedForUnicastTransition;
                        }
                        mBroadcastIdDeactivatedForUnicastTransition = Optional.empty();
                    }

=======
>>>>>>> 9396273f

                            if (!mCreateBroadcastQueue.isEmpty()) {
                                updateFallbackUnicastGroupIdForBroadcast(groupId);
                                BluetoothLeBroadcastSettings settings =
                                        mCreateBroadcastQueue.remove();
                                createBroadcast(settings);
                            }
                        }
                        break;
                    }
                case LeAudioStackEvent.GROUP_STATUS_TURNED_IDLE_DURING_CALL:
                    {
                        handleGroupIdleDuringCall();
                        break;
                    }
                default:
                    break;
            }
        } else if (stackEvent.type
                == LeAudioStackEvent.EVENT_TYPE_HEALTH_BASED_DEV_RECOMMENDATION) {
            handleDeviceHealthAction(stackEvent.device, stackEvent.valueInt1);
        } else if (stackEvent.type
                == LeAudioStackEvent.EVENT_TYPE_HEALTH_BASED_GROUP_RECOMMENDATION) {
            handleGroupHealthAction(stackEvent.valueInt1, stackEvent.valueInt2);
        } else if (stackEvent.type == LeAudioStackEvent.EVENT_TYPE_BROADCAST_CREATED) {
            int broadcastId = stackEvent.valueInt1;
            boolean success = stackEvent.valueBool1;
            if (success) {
                Log.d(TAG, "Broadcast broadcastId: " + broadcastId + " created.");
                mBroadcastDescriptors.put(broadcastId, new LeAudioBroadcastDescriptor());
                mHandler.post(
                        () ->
                                notifyBroadcastStarted(
                                        broadcastId,
                                        BluetoothStatusCodes.REASON_LOCAL_APP_REQUEST));
                if (mAudioManagerAddedOutDevice == null) {
                    // Start sending the actual stream
                    startBroadcast(broadcastId);
                } else {
                    Log.d(TAG, "Audio out device is still not removed, pending start broadcast");
                    mBroadcastIdPendingStart = Optional.of(broadcastId);
                }

            } else {
                // TODO: Improve reason reporting or extend the native stack event with reason code
                Log.e(
                        TAG,
                        "EVENT_TYPE_BROADCAST_CREATED: Failed to create broadcast: " + broadcastId);

                /* Disconnect Broadcast device which was connected to avoid non LE Audio sound
                 * leak in handover scenario.
                 */
                if ((mUnicastGroupIdDeactivatedForBroadcastTransition != LE_AUDIO_GROUP_ID_INVALID)
                        && mCreateBroadcastQueue.isEmpty()
                        && (!Objects.equals(device, mActiveBroadcastAudioDevice))) {
                    clearBroadcastTimeoutCallback();
                    updateBroadcastActiveDevice(null, mActiveBroadcastAudioDevice, false);
                }

                mHandler.post(() -> notifyBroadcastStartFailed(BluetoothStatusCodes.ERROR_UNKNOWN));
                transitionFromBroadcastToUnicast();
            }

            mAwaitingBroadcastCreateResponse = false;

            // In case if there were additional calls to create broadcast
            if (!mCreateBroadcastQueue.isEmpty()) {
                BluetoothLeBroadcastSettings settings = mCreateBroadcastQueue.remove();
                createBroadcast(settings);
            }

        } else if (stackEvent.type == LeAudioStackEvent.EVENT_TYPE_BROADCAST_DESTROYED) {
            Integer broadcastId = stackEvent.valueInt1;
            LeAudioBroadcastDescriptor descriptor = mBroadcastDescriptors.get(broadcastId);
            if (descriptor == null) {
                Log.e(
                        TAG,
                        "EVENT_TYPE_BROADCAST_DESTROYED: No valid descriptor for broadcastId: "
                                + broadcastId);
            } else {
                mBroadcastDescriptors.remove(broadcastId);
            }

            // TODO: Improve reason reporting or extend the native stack event with reason code
            mHandler.post(
                    () ->
                            notifyOnBroadcastStopped(
                                    broadcastId, BluetoothStatusCodes.REASON_LOCAL_APP_REQUEST));
            BassClientService bassClientService = getBassClientService();
            if (bassClientService != null) {
                bassClientService.stopReceiversSourceSynchronization(broadcastId);
            }
        } else if (stackEvent.type == LeAudioStackEvent.EVENT_TYPE_BROADCAST_STATE) {
            int broadcastId = stackEvent.valueInt1;
            int state = stackEvent.valueInt2;
            int previousState;

            LeAudioBroadcastDescriptor descriptor = mBroadcastDescriptors.get(broadcastId);
            if (descriptor == null) {
                Log.e(
                        TAG,
                        "EVENT_TYPE_BROADCAST_STATE: No valid descriptor for broadcastId: "
                                + broadcastId);
                return;
            }

            /* Request broadcast details if not known yet */
            if (!descriptor.mRequestedForDetails) {
                mLeAudioBroadcasterNativeInterface.getBroadcastMetadata(broadcastId);
                descriptor.mRequestedForDetails = true;
            }
            previousState = descriptor.mState;
            descriptor.mState = state;
            BassClientService bassClientService = getBassClientService();

            switch (descriptor.mState) {
                case LeAudioStackEvent.BROADCAST_STATE_STOPPED:
                    Log.d(TAG, "Broadcast broadcastId: " + broadcastId + " stopped.");

                    // Playback stopped
                    mHandler.post(
                            () ->
                                    notifyPlaybackStopped(
                                            broadcastId,
                                            BluetoothStatusCodes.REASON_LOCAL_APP_REQUEST));

                    transitionFromBroadcastToUnicast();
                    destroyBroadcast(broadcastId);
                    break;
                case LeAudioStackEvent.BROADCAST_STATE_CONFIGURING:
                    Log.d(TAG, "Broadcast broadcastId: " + broadcastId + " configuring.");
                    break;
                case LeAudioStackEvent.BROADCAST_STATE_PAUSED:
                    Log.d(TAG, "Broadcast broadcastId: " + broadcastId + " paused.");

                    /* Stop here if Broadcast was not in Streaming state before */
                    if (previousState != LeAudioStackEvent.BROADCAST_STATE_STREAMING) {
                        return;
                    }

                    // Playback paused
                    mHandler.post(
                            () ->
                                    notifyPlaybackStopped(
                                            broadcastId,
                                            BluetoothStatusCodes.REASON_LOCAL_STACK_REQUEST));

                    if (!Flags.leaudioBroadcastAssistantPeripheralEntrustment()) {
                        if (bassClientService != null) {
                            bassClientService.suspendReceiversSourceSynchronization(broadcastId);
                        }
                    }

                    transitionFromBroadcastToUnicast();
                    break;
                case LeAudioStackEvent.BROADCAST_STATE_STOPPING:
                    Log.d(TAG, "Broadcast broadcastId: " + broadcastId + " stopping.");
                    break;
                case LeAudioStackEvent.BROADCAST_STATE_STREAMING:
                    Log.d(TAG, "Broadcast broadcastId: " + broadcastId + " streaming.");

                    // Stream resumed
                    mHandler.post(
                            () ->
                                    notifyPlaybackStarted(
                                            broadcastId,
                                            BluetoothStatusCodes.REASON_LOCAL_STACK_REQUEST));

                    clearBroadcastTimeoutCallback();

                    if (previousState == LeAudioStackEvent.BROADCAST_STATE_PAUSED) {
                        if (bassClientService != null) {
                            bassClientService.resumeReceiversSourceSynchronization();
                        }
                    }

                    // Notify audio manager
                    if (mBroadcastDescriptors.values().stream()
                            .anyMatch(
                                    d ->
                                            d.mState.equals(
                                                    LeAudioStackEvent.BROADCAST_STATE_STREAMING))) {
                        if (!Objects.equals(device, mActiveBroadcastAudioDevice)) {
                            updateBroadcastActiveDevice(device, mActiveBroadcastAudioDevice, true);
                        }
                    }
                    if (mBroadcastIdPendingStop.isPresent()) {
                        Log.d(TAG, "mBroadcastIdPendingStop exist, Stop pending broadcast");
                        stopBroadcast(mBroadcastIdPendingStop.get());
                        mBroadcastIdPendingStop = Optional.empty();
                    }
                    break;
                default:
                    Log.e(TAG, "Invalid state of broadcast: " + descriptor.mState);
                    break;
            }

            // Notify broadcast assistant
            if (Flags.leaudioBroadcastAudioHandoverPolicies()) {
                if (bassClientService != null) {
                    bassClientService.notifyBroadcastStateChanged(descriptor.mState, broadcastId);
                }
            }
        } else if (stackEvent.type == LeAudioStackEvent.EVENT_TYPE_BROADCAST_METADATA_CHANGED) {
            int broadcastId = stackEvent.valueInt1;
            if (stackEvent.broadcastMetadata == null) {
                Log.e(TAG, "Missing Broadcast metadata for broadcastId: " + broadcastId);
            } else {
                LeAudioBroadcastDescriptor descriptor = mBroadcastDescriptors.get(broadcastId);
                if (descriptor == null) {
                    Log.e(
                            TAG,
                            "EVENT_TYPE_BROADCAST_METADATA_CHANGED: No valid descriptor for "
                                    + "broadcastId: "
                                    + broadcastId);
                    return;
                }
                descriptor.mMetadata = stackEvent.broadcastMetadata;
                mHandler.post(
                        () ->
                                notifyBroadcastMetadataChanged(
                                        broadcastId, stackEvent.broadcastMetadata));
            }
        } else if (stackEvent.type == LeAudioStackEvent.EVENT_TYPE_NATIVE_INITIALIZED) {
            mLeAudioNativeIsInitialized = true;
            for (Map.Entry<ParcelUuid, Pair<Integer, Integer>> entry :
                    ContentControlIdKeeper.getUuidToCcidContextPairMap().entrySet()) {
                ParcelUuid userUuid = entry.getKey();
                Pair<Integer, Integer> ccidInformation = entry.getValue();
                setCcidInformation(userUuid, ccidInformation.first, ccidInformation.second);
            }
            if (!mTmapStarted) {
                mTmapStarted = registerTmap();
            }
        } else if (stackEvent.type == LeAudioStackEvent.EVENT_TYPE_UNICAST_MONITOR_MODE_STATUS) {
            handleUnicastStreamStatusChange(stackEvent.valueInt1, stackEvent.valueInt2);
        } else if (stackEvent.type == LeAudioStackEvent.EVENT_TYPE_GROUP_STREAM_STATUS_CHANGED) {
            mHandler.post(
                    () ->
                            notifyGroupStreamStatusChanged(
                                    stackEvent.valueInt1, stackEvent.valueInt2));
            if (Utils.isDualModeAudioEnabled()) {
               HeadsetService headsetService = mServiceFactory.getHeadsetService();
               if (headsetService != null) {
                  headsetService.updateLeStreamStatus(device, stackEvent.valueInt2);
               }
            }
        }
    }

    private LeAudioStateMachine getOrCreateStateMachine(BluetoothDevice device) {
        if (device == null) {
            Log.e(TAG, "getOrCreateStateMachine failed: device cannot be null");
            return null;
        }

        LeAudioDeviceDescriptor descriptor = getDeviceDescriptor(device);
        if (descriptor == null) {
            Log.e(TAG, "getOrCreateStateMachine: No valid descriptor for device: " + device);
            return null;
        }

        LeAudioStateMachine sm = descriptor.mStateMachine;
        if (sm != null) {
            return sm;
        }

        Log.d(TAG, "Creating a new state machine for " + device);

        sm =
                LeAudioStateMachine.make(
                        device, this, mNativeInterface, mStateMachinesThread.getLooper());
        descriptor.mStateMachine = sm;
        return sm;
    }

    public void handleBondStateChanged(BluetoothDevice device, int fromState, int toState) {
        mHandler.post(() -> bondStateChanged(device, toState));
    }

    /**
     * Process a change in the bonding state for a device.
     *
     * @param device the device whose bonding state has changed
     * @param bondState the new bond state for the device. Possible values are: {@link
     *     BluetoothDevice#BOND_NONE}, {@link BluetoothDevice#BOND_BONDING}, {@link
     *     BluetoothDevice#BOND_BONDED}.
     */
    @VisibleForTesting
    void bondStateChanged(BluetoothDevice device, int bondState) {
        Log.d(TAG, "Bond state changed for device: " + device + " state: " + bondState);
        // Remove state machine if the bonding for a device is removed
        if (bondState != BluetoothDevice.BOND_NONE) {
            return;
        }

        mGroupReadLock.lock();
        try {
            try {
                LeAudioDeviceDescriptor descriptor = getDeviceDescriptor(device);
                if (descriptor == null) {
                    Log.e(TAG, "bondStateChanged: No valid descriptor for device: " + device);
                    return;
                }

                if (descriptor.mGroupId != LE_AUDIO_GROUP_ID_INVALID) {
                    /* In case device is still in the group, let's remove it */
                    mNativeInterface.groupRemoveNode(descriptor.mGroupId, device);
                }

                descriptor.mGroupId = LE_AUDIO_GROUP_ID_INVALID;
                descriptor.mSinkAudioLocation = BluetoothLeAudio.AUDIO_LOCATION_INVALID;
                descriptor.mDirection = AUDIO_DIRECTION_NONE;

                LeAudioStateMachine sm = descriptor.mStateMachine;
                if (sm == null) {
                    return;
                }
                if (sm.getConnectionState() != BluetoothProfile.STATE_DISCONNECTED) {
                    Log.w(TAG, "Device is not disconnected yet.");
                    disconnect(device);
                    return;
                }
            } finally {
                // Reduce size of critical section when this feature is enabled
                if (Flags.leaudioApiSynchronizedBlockFix()) {
                    mGroupReadLock.unlock();
                }
            }
            removeStateMachine(device);
            removeAuthorizationInfoForRelatedProfiles(device);
        } finally {
            if (!Flags.leaudioApiSynchronizedBlockFix()) {
                mGroupReadLock.unlock();
            }
        }
    }

    private void removeStateMachine(BluetoothDevice device) {
        mGroupReadLock.lock();
        try {
            try {
                LeAudioDeviceDescriptor descriptor = getDeviceDescriptor(device);
                if (descriptor == null) {
                    Log.e(TAG, "removeStateMachine: No valid descriptor for device: " + device);
                    return;
                }

                LeAudioStateMachine sm = descriptor.mStateMachine;
                if (sm == null) {
                    Log.w(
                            TAG,
                            "removeStateMachine: device "
                                    + device
                                    + " does not have a state machine");
                    return;
                }
                Log.i(TAG, "removeStateMachine: removing state machine for device: " + device);
                sm.quit();
                sm.cleanup();
                descriptor.mStateMachine = null;
            } finally {
                if (Flags.leaudioApiSynchronizedBlockFix()) {
                    // Upgrade to write lock
                    mGroupReadLock.unlock();
                    mGroupWriteLock.lock();
                }
            }
            mDeviceDescriptors.remove(device);
            if (!isScannerNeeded()) {
                stopAudioServersBackgroundScan();
            }
        } finally {
            /* Note, when flag is disabled, mGroupWriteLock == mGroupReadLock */
            mGroupWriteLock.unlock();
        }
    }

    @VisibleForTesting
    List<BluetoothDevice> getConnectedPeerDevices(int groupId) {
        List<BluetoothDevice> result = new ArrayList<>();
        for (BluetoothDevice peerDevice : getConnectedDevices()) {
            if (getGroupId(peerDevice) == groupId) {
                result.add(peerDevice);
            }
        }
        return result;
    }

    /** Process a change for connection of a device. */
    public synchronized void deviceConnected(BluetoothDevice device) {
        LeAudioDeviceDescriptor deviceDescriptor = getDeviceDescriptor(device);
        if (deviceDescriptor == null) {
            Log.e(TAG, "deviceConnected: No valid descriptor for device: " + device);
            return;
        }

        if (deviceDescriptor.mGroupId == LE_AUDIO_GROUP_ID_INVALID
                || getConnectedPeerDevices(deviceDescriptor.mGroupId).size() == 1) {
            // Log LE Audio connection event if we are the first device in a set
            // Or when the GroupId has not been found
            // MetricsLogger.logProfileConnectionEvent(
            //         BluetoothMetricsProto.ProfileId.LE_AUDIO);
        }

        LeAudioGroupDescriptor descriptor = getGroupDescriptor(deviceDescriptor.mGroupId);
        if (descriptor != null) {
            descriptor.mIsConnected = true;
        } else {
            Log.e(TAG, "deviceConnected: no descriptors for group: " + deviceDescriptor.mGroupId);
        }

        if (!isScannerNeeded()) {
            stopAudioServersBackgroundScan();
        }
    }

    /** Process a change for disconnection of a device. */
    synchronized void deviceDisconnectedV2(BluetoothDevice device, boolean hasFallbackDevice) {
        Log.d(TAG, "deviceDisconnectedV2 " + device);

        int groupId = LE_AUDIO_GROUP_ID_INVALID;
        mGroupReadLock.lock();
        try {
            LeAudioDeviceDescriptor deviceDescriptor = getDeviceDescriptor(device);
            if (deviceDescriptor == null) {
                Log.e(TAG, "deviceDisconnected: No valid descriptor for device: " + device);
                return;
            }
            groupId = deviceDescriptor.mGroupId;
        } finally {
            mGroupReadLock.unlock();
        }

        int bondState = mAdapterService.getBondState(device);
        if (bondState == BluetoothDevice.BOND_NONE) {
            Log.d(TAG, device + " is unbond. Remove state machine");

            removeStateMachine(device);
            removeAuthorizationInfoForRelatedProfiles(device);
        }

        if (!isScannerNeeded()) {
            stopAudioServersBackgroundScan();
        }

        mGroupReadLock.lock();
        try {
            LeAudioGroupDescriptor descriptor = getGroupDescriptor(groupId);
            if (descriptor == null) {
                Log.e(TAG, "deviceDisconnected: no descriptors for group: " + groupId);
                return;
            }

            List<BluetoothDevice> connectedDevices = getConnectedPeerDevices(groupId);
            /* Let's check if the last connected device is really connected */
            if (connectedDevices.size() == 1
                    && Objects.equals(
                            connectedDevices.get(0), descriptor.mLostLeadDeviceWhileStreaming)) {
                clearLostDevicesWhileStreaming(descriptor);
                return;
            }

            if (getConnectedPeerDevices(groupId).isEmpty()) {
                descriptor.mIsConnected = false;
                descriptor.mInactivatedDueToContextType = false;
                if (descriptor.isActive()) {
                    /* Notify Native layer */
                    removeActiveDevice(hasFallbackDevice);
                    descriptor.setActiveState(ACTIVE_STATE_INACTIVE);
                    /* Update audio framework */
                    updateActiveDevices(
                            groupId,
                            descriptor.mDirection,
                            descriptor.mDirection,
                            false,
                            hasFallbackDevice,
                            false);
                    return;
                }
            }

            if (descriptor.isActive()
                    || Objects.equals(mActiveAudioOutDevice, device)
                    || Objects.equals(mActiveAudioInDevice, device)) {
                updateActiveDevices(
                        groupId,
                        descriptor.mDirection,
                        descriptor.mDirection,
                        descriptor.isActive(),
                        hasFallbackDevice,
                        false);
            }
        } finally {
            mGroupReadLock.unlock();
        }
    }

    /** Process a change for disconnection of a device. */
    public synchronized void deviceDisconnected(BluetoothDevice device, boolean hasFallbackDevice) {
        if (Flags.leaudioApiSynchronizedBlockFix()) {
            deviceDisconnectedV2(device, hasFallbackDevice);
            return;
        }

        Log.d(TAG, "deviceDisconnected " + device);

        mGroupReadLock.lock();
        try {
            LeAudioDeviceDescriptor deviceDescriptor = getDeviceDescriptor(device);
            if (deviceDescriptor == null) {
                Log.e(TAG, "deviceDisconnected: No valid descriptor for device: " + device);
                return;
            }

            int bondState = mAdapterService.getBondState(device);
            if (bondState == BluetoothDevice.BOND_NONE) {
                Log.d(TAG, device + " is unbond. Remove state machine");
                removeStateMachine(device);
                removeAuthorizationInfoForRelatedProfiles(device);
            }

            if (!isScannerNeeded()) {
                stopAudioServersBackgroundScan();
            }

            LeAudioGroupDescriptor descriptor = getGroupDescriptor(deviceDescriptor.mGroupId);
            if (descriptor == null) {
                Log.e(
                        TAG,
                        "deviceDisconnected: no descriptors for group: "
                                + deviceDescriptor.mGroupId);
                return;
            }

            List<BluetoothDevice> connectedDevices =
                    getConnectedPeerDevices(deviceDescriptor.mGroupId);
            /* Let's check if the last connected device is really connected */
            if (connectedDevices.size() == 1
                    && Objects.equals(
                            connectedDevices.get(0), descriptor.mLostLeadDeviceWhileStreaming)) {
                clearLostDevicesWhileStreaming(descriptor);
                return;
            }

            if (getConnectedPeerDevices(deviceDescriptor.mGroupId).isEmpty()) {
                descriptor.mIsConnected = false;
                descriptor.mInactivatedDueToContextType = false;
                if (descriptor.isActive()) {
                    /* Notify Native layer */
                    removeActiveDevice(hasFallbackDevice);
                    descriptor.setActiveState(ACTIVE_STATE_INACTIVE);
                    /* Update audio framework */
                    updateActiveDevices(
                            deviceDescriptor.mGroupId,
                            descriptor.mDirection,
                            descriptor.mDirection,
                            false,
                            hasFallbackDevice,
                            false);
                    return;
                }
            }

            if (descriptor.isActive()
                    || Objects.equals(mActiveAudioOutDevice, device)
                    || Objects.equals(mActiveAudioInDevice, device)) {
                updateActiveDevices(
                        deviceDescriptor.mGroupId,
                        descriptor.mDirection,
                        descriptor.mDirection,
                        descriptor.isActive(),
                        hasFallbackDevice,
                        false);
            }
        } finally {
            mGroupReadLock.unlock();
        }
    }

    /**
     * Check whether can connect to a peer device. The check considers a number of factors during
     * the evaluation.
     *
     * @param device the peer device to connect to
     * @return true if connection is allowed, otherwise false
     */
    public boolean okToConnect(BluetoothDevice device) {
        // Check if this is an incoming connection in Quiet mode.
        if (mAdapterService.isQuietModeEnabled()) {
            Log.e(TAG, "okToConnect: cannot connect to " + device + " : quiet mode enabled");
            return false;
        }
        // Check connectionPolicy and accept or reject the connection.
        int connectionPolicy = getConnectionPolicy(device);
        int bondState = mAdapterService.getBondState(device);
        // Allow this connection only if the device is bonded. Any attempt to connect while
        // bonding would potentially lead to an unauthorized connection.
        if (bondState != BluetoothDevice.BOND_BONDED) {
            Log.w(TAG, "okToConnect: return false, bondState=" + bondState);
            return false;
        } else if (connectionPolicy != BluetoothProfile.CONNECTION_POLICY_UNKNOWN
                && connectionPolicy != BluetoothProfile.CONNECTION_POLICY_ALLOWED) {
            // Otherwise, reject the connection if connectionPolicy is not valid.
            Log.w(TAG, "okToConnect: return false, connectionPolicy=" + connectionPolicy);
            return false;
        }
        return true;
    }

    /**
     * Get device audio location.
     *
     * @param device LE Audio capable device
     * @return the sink audioi location that this device currently exposed
     */
    public int getAudioLocation(BluetoothDevice device) {
        if (device == null) {
            return BluetoothLeAudio.AUDIO_LOCATION_INVALID;
        }

        LeAudioDeviceDescriptor descriptor = getDeviceDescriptor(device);
        if (descriptor == null) {
            Log.e(TAG, "getAudioLocation: No valid descriptor for device: " + device);
            return BluetoothLeAudio.AUDIO_LOCATION_INVALID;
        }

        return descriptor.mSinkAudioLocation;
    }

    /**
     * Check if inband ringtone is enabled by the LE Audio group. Group id for the device can be
     * found with {@link BluetoothLeAudio#getGroupId}.
     *
     * @param groupId LE Audio group id
     * @return true if inband ringtone is enabled, false otherwise
     */
    public boolean isInbandRingtoneEnabled(int groupId) {
        if (!mLeAudioInbandRingtoneSupportedByPlatform) {
            return mLeAudioInbandRingtoneSupportedByPlatform;
        }

        LeAudioGroupDescriptor descriptor = getGroupDescriptor(groupId);
        if (descriptor == null) {
            return false;
        }

        return descriptor.mInbandRingtoneEnabled;
    }

    /**
     * Set In Call state
     *
     * @param inCall True if device in call (any state), false otherwise.
     */
    public void setInCall(boolean inCall) {
        if (!mLeAudioNativeIsInitialized) {
            Log.e(TAG, "Le Audio not initialized properly.");
            return;
        }

        if (!leaudioUseAudioModeListener()) {
            /* For setting inCall mode */
            if (Flags.leaudioBroadcastAudioHandoverPolicies()
                    && inCall
                    && !areBroadcastsAllStopped()) {
                mQueuedInCallValue = Optional.of(true);

                /* Request activation of unicast group */
                handleUnicastStreamStatusChange(
                        LeAudioStackEvent.DIRECTION_SINK,
                        LeAudioStackEvent.STATUS_LOCAL_STREAM_REQUESTED);
                return;
            }
        }

        mNativeInterface.setInCall(inCall);

        if (!leaudioUseAudioModeListener()) {
            /* For clearing inCall mode */
            if (Flags.leaudioBroadcastAudioHandoverPolicies()
                    && !inCall
                    && mBroadcastIdDeactivatedForUnicastTransition.isPresent()) {
                handleUnicastStreamStatusChange(
                        LeAudioStackEvent.DIRECTION_SINK,
                        LeAudioStackEvent.STATUS_LOCAL_STREAM_SUSPENDED);
            }
        }
    }

    /**
     * Sends the preferred audio profiles for a dual mode audio device to the native stack.
     *
     * @param groupId is the group id of the device which had a preference change
     * @param isOutputPreferenceLeAudio {@code true} if {@link BluetoothProfile#LE_AUDIO} is
     *     preferred for {@link BluetoothAdapter#AUDIO_MODE_OUTPUT_ONLY}, {@code false} if it is
     *     {@link BluetoothProfile#A2DP}
     * @param isDuplexPreferenceLeAudio {@code true} if {@link BluetoothProfile#LE_AUDIO} is
     *     preferred for {@link BluetoothAdapter#AUDIO_MODE_DUPLEX}, {@code false} if it is {@link
     *     BluetoothProfile#HEADSET}
     */
    public void sendAudioProfilePreferencesToNative(
            int groupId, boolean isOutputPreferenceLeAudio, boolean isDuplexPreferenceLeAudio) {
        if (!mLeAudioNativeIsInitialized) {
            Log.e(TAG, "Le Audio not initialized properly.");
            return;
        }
        mNativeInterface.sendAudioProfilePreferences(
                groupId, isOutputPreferenceLeAudio, isDuplexPreferenceLeAudio);
    }

    /**
     * Set allowed context which should be considered while Audio Framework would request streaming.
     *
     * @param sinkContextTypes sink context types that would be allowed to stream
     * @param sourceContextTypes source context types that would be allowed to stream
     */
    public void setActiveGroupAllowedContextMask(int sinkContextTypes, int sourceContextTypes) {
        setGroupAllowedContextMask(getActiveGroupId(), sinkContextTypes, sourceContextTypes);
    }

    /**
     * Set Inactive by HFP during handover This is a work around to handle controllers that cannot
     * have SCO and CIS at the same time. So remove active device to tear down CIS, and re-connect
     * the SCO in {@link LeAudioService#handleGroupIdleDuringCall()}
     *
     * @param hfpHandoverDevice is the hfp device that was set to active
     */
    public void setInactiveForHfpHandover(BluetoothDevice hfpHandoverDevice) {
        if (!mLeAudioNativeIsInitialized) {
            Log.e(TAG, "Le Audio not initialized properly.");
            return;
        }
        if (getActiveGroupId() != LE_AUDIO_GROUP_ID_INVALID) {
            mHfpHandoverDevice = hfpHandoverDevice;
            if (Flags.leaudioResumeActiveAfterHfpHandover()) {
                // record the lead device
                mLeAudioDeviceInactivatedForHfpHandover = mExposedActiveDevice;
            }
            removeActiveDevice(true);
        }
    }

    /** Resume prior active device after HFP phone call hand over */
    public void setActiveAfterHfpHandover() {
        if (!mLeAudioNativeIsInitialized) {
            Log.e(TAG, "Le Audio not initialized properly.");
            return;
        }
        if (mLeAudioDeviceInactivatedForHfpHandover != null) {
            Log.i(TAG, "handover to LE audio device=" + mLeAudioDeviceInactivatedForHfpHandover);
            setActiveDevice(mLeAudioDeviceInactivatedForHfpHandover);
            mLeAudioDeviceInactivatedForHfpHandover = null;
        } else {
            Log.d(TAG, "nothing to handover back");
        }
    }

    public void setInactiveForBroadcast() {
        Log.d(TAG, "setInactiveForBroadcast");
        if (!isBroadcastActive()) {
            Log.d(TAG, "setInactiveForBroadcast: broadcast is inactive");
            return;
        }
        Optional<Integer> broadcastId = getFirstNotStoppedBroadcastId();
        LeAudioBroadcastDescriptor descriptor = mBroadcastDescriptors.get(broadcastId.get());
        if (!broadcastId.isEmpty() && (descriptor != null)) {
            Log.d(TAG, "setInactiveForBroadcast: stop broadcast now");
            updateFallbackUnicastGroupIdForBroadcast(LE_AUDIO_GROUP_ID_INVALID);
            stopBroadcast(broadcastId.get());
            Log.d(TAG, "Wait for broadcast to stop");
            int waitCount = 4;
            for (int c = 0; c < waitCount; c++) {
                try {
                    Thread.sleep(50);
                } catch (InterruptedException e) {
                    Log.e(TAG, "Sleep thread is interrupted", e);
                }
                if (descriptor.mState.equals(LeAudioStackEvent.BROADCAST_STATE_STOPPED)) {
                    break;
                }
            }
            if (descriptor.mState.equals(LeAudioStackEvent.BROADCAST_STATE_STOPPED)) {
                Log.d(TAG, "Broadcast is stopped");
            } else {
                Log.d(TAG, "Broadcast state is: " + descriptor.mState);
            }
        }
    }

    /**
     * Set connection policy of the profile and connects it if connectionPolicy is {@link
     * BluetoothProfile#CONNECTION_POLICY_ALLOWED} or disconnects if connectionPolicy is {@link
     * BluetoothProfile#CONNECTION_POLICY_FORBIDDEN}
     *
     * <p>The device should already be paired. Connection policy can be one of: {@link
     * BluetoothProfile#CONNECTION_POLICY_ALLOWED}, {@link
     * BluetoothProfile#CONNECTION_POLICY_FORBIDDEN}, {@link
     * BluetoothProfile#CONNECTION_POLICY_UNKNOWN}
     *
     * @param device the remote device
     * @param connectionPolicy is the connection policy to set to for this profile
     * @return true on success, otherwise false
     */
    @RequiresPermission(android.Manifest.permission.BLUETOOTH_PRIVILEGED)
    public boolean setConnectionPolicy(BluetoothDevice device, int connectionPolicy) {
        enforceCallingOrSelfPermission(
                BLUETOOTH_PRIVILEGED, "Need BLUETOOTH_PRIVILEGED permission");
        Log.d(TAG, "Saved connectionPolicy " + device + " = " + connectionPolicy);

        if (!mDatabaseManager.setProfileConnectionPolicy(
                device, BluetoothProfile.LE_AUDIO, connectionPolicy)) {
            return false;
        }

        boolean isCsipSupported = Utils.arrayContains(mAdapterService.getRemoteUuids(device),
                                                      BluetoothUuid.COORDINATED_SET);
        CsipSetCoordinatorService csipClient =
                mServiceFactory.getCsipSetCoordinatorService();
        int CsipGroupSize = 1;
        int grpId = -1;
        if (isCsipSupported && csipClient != null) {
            grpId = csipClient.getGroupId(device, BluetoothUuid.CAP);
            CsipGroupSize = csipClient.getDesiredGroupSize(grpId);
        }

        Log.w(TAG, "Group size of device " + device + " with group id: " + grpId +
                " has group size = " + CsipGroupSize);

        if (connectionPolicy == BluetoothProfile.CONNECTION_POLICY_ALLOWED) {
            setEnabledState(device, /* enabled= */ true);
            // Authorizes LEA GATT server services if already assigned to a group
            int groupId = getGroupId(device);
            if (groupId != LE_AUDIO_GROUP_ID_INVALID) {
                setAuthorizationForRelatedProfiles(device, true);
            }
            if (Utils.isDualModeAudioEnabled()) {
                if (isCsipSupported && CsipGroupSize > 1) {
                    A2dpService mA2dp = A2dpService.getA2dpService();
                    if (mA2dp != null) {
                        mA2dp.disconnect(device);
                        Log.e(TAG, "A2DP disconnect when dual mode enable for CSIP device "
                            + device + " for le audio policy allowed");
                    }

                    HeadsetService mHfp = HeadsetService.getHeadsetService();
                    if (mHfp != null) {
                        mHfp.disconnect(device);
                        Log.e(TAG, "HFP disconnect when dual mode enable for CSIP device "
                            + device + " for le audio policy allowed");
                    }
                }
            }
            connect(device);
        } else if (connectionPolicy == BluetoothProfile.CONNECTION_POLICY_FORBIDDEN) {
            setEnabledState(device, /* enabled= */ false);
            // Remove authorization for LEA GATT server services
            setAuthorizationForRelatedProfiles(device, false);
            disconnect(device);
            if (Utils.isDualModeAudioEnabled()) {
                if (isCsipSupported && CsipGroupSize > 1) {
                    A2dpService mA2dp = A2dpService.getA2dpService();
                    if (mA2dp != null) {
                        mA2dp.connect(device);
                        Log.e(TAG, "A2DP connect when dual mode enable for CSIP device "
                            + device + " for le audio policy forbidden");
                    }

                    HeadsetService mHfp = HeadsetService.getHeadsetService();
                    if (mHfp != null) {
                        mHfp.connect(device);
                        Log.e(TAG, "HFP connect when dual mode enable for CSIP device "
                            + device + " for le audio policy forbidden");
                    }
                }
            }
        }
        setLeAudioGattClientProfilesPolicy(device, connectionPolicy);
        return true;
    }

    /**
     * Sets the connection policy for LE Audio GATT client profiles
     *
     * @param device is the remote device
     * @param connectionPolicy is the connection policy we wish to set
     */
    private void setLeAudioGattClientProfilesPolicy(BluetoothDevice device, int connectionPolicy) {
        Log.d(
                TAG,
                "setLeAudioGattClientProfilesPolicy for device "
                        + device
                        + " to policy="
                        + connectionPolicy);
        VolumeControlService volumeControlService = getVolumeControlService();
        if (volumeControlService != null) {
            volumeControlService.setConnectionPolicy(device, connectionPolicy);
        }

        if (mHapClientService == null) {
            mHapClientService = mServiceFactory.getHapClientService();
        }
        if (mHapClientService != null) {
            mHapClientService.setConnectionPolicy(device, connectionPolicy);
        }

        if (mCsipSetCoordinatorService == null) {
            mCsipSetCoordinatorService = mServiceFactory.getCsipSetCoordinatorService();
        }

        // Disallow setting CSIP to forbidden until characteristic reads are complete
        if (mCsipSetCoordinatorService != null) {
            mCsipSetCoordinatorService.setConnectionPolicy(device, connectionPolicy);
        }
    }

    /**
     * Get the connection policy of the profile.
     *
     * <p>The connection policy can be any of: {@link BluetoothProfile#CONNECTION_POLICY_ALLOWED},
     * {@link BluetoothProfile#CONNECTION_POLICY_FORBIDDEN}, {@link
     * BluetoothProfile#CONNECTION_POLICY_UNKNOWN}
     *
     * @param device Bluetooth device
     * @return connection policy of the device
     */
    public int getConnectionPolicy(BluetoothDevice device) {
        int connection_policy =
                mDatabaseManager.getProfileConnectionPolicy(device, BluetoothProfile.LE_AUDIO);
        Log.d(TAG, device + " connection policy = " + connection_policy);
        return connection_policy;
    }

    /**
     * Get device group id. Devices with same group id belong to same group (i.e left and right
     * earbud)
     *
     * @param device LE Audio capable device
     * @return group id that this device currently belongs to
     */
    public int getGroupId(BluetoothDevice device) {
        if (device == null) {
            return LE_AUDIO_GROUP_ID_INVALID;
        }

        mGroupReadLock.lock();
        try {
            LeAudioDeviceDescriptor descriptor = getDeviceDescriptor(device);
            if (descriptor == null) {
                Log.e(TAG, "getGroupId: No valid descriptor for device: " + device);
                return LE_AUDIO_GROUP_ID_INVALID;
            }

            return descriptor.mGroupId;
        } finally {
            mGroupReadLock.unlock();
        }
    }

    /**
     * Check if group is available for streaming. If there is no available context types then group
     * is not available for streaming.
     *
     * @param groupId groupid
     * @return true if available, false otherwise
     */
    public boolean isGroupAvailableForStream(int groupId) {
        mGroupReadLock.lock();
        try {
            LeAudioGroupDescriptor descriptor = getGroupDescriptor(groupId);
            if (descriptor == null) {
                Log.e(TAG, "getGroupId: No valid descriptor for groupId: " + groupId);
                return false;
            }
            return descriptor.mAvailableContexts != 0;
        } finally {
            mGroupReadLock.unlock();
        }
    }

    /**
     * Set the user application ccid along with used context type
     *
     * @param userUuid user uuid
     * @param ccid content control id
     * @param contextType context type
     */
    public void setCcidInformation(ParcelUuid userUuid, int ccid, int contextType) {
        /* for the moment we care only for GMCS and GTBS */
        if (userUuid != BluetoothUuid.GENERIC_MEDIA_CONTROL
                && userUuid.getUuid() != TbsGatt.UUID_GTBS) {
            return;
        }
        if (!mLeAudioNativeIsInitialized) {
            Log.e(TAG, "Le Audio not initialized properly.");
            return;
        }
        mNativeInterface.setCcidInformation(ccid, contextType);
    }

    /**
     * Set volume for streaming devices
     *
     * @param volume volume to set
     */
    public void setVolume(int volume) {
        Log.d(TAG, "SetVolume " + volume);

        int currentlyActiveGroupId = getActiveGroupId();
        List<BluetoothDevice> activeBroadcastSinks = new ArrayList<>();

        if (currentlyActiveGroupId == LE_AUDIO_GROUP_ID_INVALID) {
            if (!Flags.leaudioBroadcastVolumeControlWithSetVolume()) {
                Log.e(TAG, "There is no active group ");
                return;
            }

            BassClientService bassClientService = getBassClientService();
            if (bassClientService != null) {
                activeBroadcastSinks = bassClientService.getActiveBroadcastSinks();
            }

            if (activeBroadcastSinks.isEmpty()) {
                Log.e(TAG, "There is no active streaming group or broadcast sinks");
                return;
            }
        }

        VolumeControlService volumeControlService = getVolumeControlService();
        if (volumeControlService != null) {
            if (Flags.leaudioBroadcastVolumeControlWithSetVolume()
                    && currentlyActiveGroupId == LE_AUDIO_GROUP_ID_INVALID
                    && !activeBroadcastSinks.isEmpty()) {
                Set<Integer> broadcastGroups =
                        activeBroadcastSinks.stream()
                                .map(dev -> getGroupId(dev))
                                .filter(id -> id != IBluetoothLeAudio.LE_AUDIO_GROUP_ID_INVALID)
                                .collect(Collectors.toSet());

                Log.d(TAG, "Setting volume for broadcast sink groups: " + broadcastGroups);
                broadcastGroups.forEach(
                        groupId -> volumeControlService.setGroupVolume(groupId, volume));
            } else {
                volumeControlService.setGroupVolume(currentlyActiveGroupId, volume);
            }
        }
    }

    TbsService getTbsService() {
        if (mTbsService != null) {
            return mTbsService;
        }

        mTbsService = mServiceFactory.getTbsService();
        return mTbsService;
    }

    McpService getMcpService() {
        if (mMcpService != null) {
            return mMcpService;
        }

        mMcpService = mServiceFactory.getMcpService();
        return mMcpService;
    }

    void setAuthorizationForRelatedProfiles(BluetoothDevice device, boolean authorize) {
        McpService mcpService = getMcpService();
        if (mcpService != null) {
            mcpService.setDeviceAuthorized(device, authorize);
        }

        TbsService tbsService = getTbsService();
        if (tbsService != null) {
            tbsService.setDeviceAuthorized(device, authorize);
        }
    }

    void removeAuthorizationInfoForRelatedProfiles(BluetoothDevice device) {
        if (!Flags.leaudioMcsTbsAuthorizationRebondFix()) {
            Log.i(TAG, "leaudio_mcs_tbs_authorization_rebond_fix is disabled");
            return;
        }

        McpService mcpService = getMcpService();
        if (mcpService != null) {
            mcpService.removeDeviceAuthorizationInfo(device);
        }

        TbsService tbsService = getTbsService();
        if (tbsService != null) {
            tbsService.removeDeviceAuthorizationInfo(device);
        }
    }

    /**
     * This function is called when the framework registers a callback with the service for this
     * first time. This is used as an indication that Bluetooth has been enabled.
     *
     * <p>It is used to authorize all known LeAudio devices in the services which requires that e.g.
     * GMCS
     */
    @VisibleForTesting
    void handleBluetoothEnabled() {
        Log.d(TAG, "handleBluetoothEnabled ");

        mBluetoothEnabled = true;

        mGroupReadLock.lock();
        try {
            try {
                if (mDeviceDescriptors.isEmpty()) {
                    return;
                }
            } finally {
                if (!Flags.leaudioApiSynchronizedBlockFix()) {
                    // Keep previous behavior where a lock is released and acquired immediately
                    mGroupReadLock.unlock();
                    mGroupReadLock.lock();
                }
            }
            for (BluetoothDevice device : mDeviceDescriptors.keySet()) {
                if (getConnectionPolicy(device) != BluetoothProfile.CONNECTION_POLICY_FORBIDDEN) {
                    setAuthorizationForRelatedProfiles(device, true);
                }
            }
        } finally {
            mGroupReadLock.unlock();
        }

        startAudioServersBackgroundScan(/* retry= */ false);
    }

    @VisibleForTesting
    void handleAudioModeChange(int mode) {
        Log.d(TAG, "Audio mode changed: " + mCurrentAudioMode + " -> " + mode);
        int previousAudioMode = mCurrentAudioMode;

        mCurrentAudioMode = mode;

        switch (mode) {
            case AudioManager.MODE_RINGTONE:
            case AudioManager.MODE_IN_CALL:
            case AudioManager.MODE_IN_COMMUNICATION:
                if (!areBroadcastsAllStopped()) {
                    /* Request activation of unicast group */
                    handleUnicastStreamStatusChange(
                            LeAudioStackEvent.DIRECTION_SINK,
                            LeAudioStackEvent.STATUS_LOCAL_STREAM_REQUESTED);
                }
                break;
            case AudioManager.MODE_NORMAL:
                /* Remove broadcast if during handover active LE Audio device disappears
                 * (switch to primary device or non LE Audio device)
                 */
                if (isBroadcastReadyToBeReActivated()
                        && isAudioModeChangedFromCommunicationToNormal(
                                previousAudioMode, mCurrentAudioMode)
                        && (getActiveGroupId() == LE_AUDIO_GROUP_ID_INVALID)) {
                    stopBroadcast(mBroadcastIdDeactivatedForUnicastTransition.get());
                    mBroadcastIdDeactivatedForUnicastTransition = Optional.empty();
                    break;
                }

                if (mBroadcastIdDeactivatedForUnicastTransition.isPresent()) {
                    handleUnicastStreamStatusChange(
                            LeAudioStackEvent.DIRECTION_SINK,
                            LeAudioStackEvent.STATUS_LOCAL_STREAM_SUSPENDED);
                }
                break;
            default:
                Log.d(TAG, "Not handled audio mode set: " + mode);
                break;
        }
    }

    private LeAudioGroupDescriptor getGroupDescriptor(int groupId) {
        mGroupReadLock.lock();
        try {
            return mGroupDescriptorsView.get(groupId);
        } finally {
            mGroupReadLock.unlock();
        }
    }

    private LeAudioDeviceDescriptor getDeviceDescriptor(BluetoothDevice device) {
        mGroupReadLock.lock();
        try {
            return mDeviceDescriptors.get(device);
        } finally {
            mGroupReadLock.unlock();
        }
    }

    private void handleGroupNodeAdded(BluetoothDevice device, int groupId) {
        mGroupWriteLock.lock();
        try {
            Log.d(TAG, "Device " + device + " added to group " + groupId);

            LeAudioGroupDescriptor groupDescriptor = getGroupDescriptor(groupId);
            if (groupDescriptor == null) {
                mGroupDescriptors.put(groupId, new LeAudioGroupDescriptor(false));
            }
            groupDescriptor = getGroupDescriptor(groupId);
            if (groupDescriptor == null) {
                Log.e(TAG, "Could not create group description");
                return;
            }
            LeAudioDeviceDescriptor deviceDescriptor = getDeviceDescriptor(device);
            if (deviceDescriptor == null) {
                deviceDescriptor =
                        createDeviceDescriptor(device, groupDescriptor.mInbandRingtoneEnabled);
                if (deviceDescriptor == null) {
                    Log.e(
                            TAG,
                            "handleGroupNodeAdded: Can't create descriptor for added from"
                                    + " storage device: "
                                    + device);
                    return;
                }

                LeAudioStateMachine unused = getOrCreateStateMachine(device);
                if (getOrCreateStateMachine(device) == null) {
                    Log.e(TAG, "Can't get state machine for device: " + device);
                    return;
                }
            }
            deviceDescriptor.mGroupId = groupId;

            mHandler.post(() -> notifyGroupNodeAdded(device, groupId));
        } finally {
            mGroupWriteLock.unlock();
        }

        if (mBluetoothEnabled) {
            setAuthorizationForRelatedProfiles(device, true);
            startAudioServersBackgroundScan(/* retry= */ false);
        }
    }

    private void notifyGroupNodeAdded(BluetoothDevice device, int groupId) {
        VolumeControlService volumeControlService = getVolumeControlService();
        if (volumeControlService != null) {
            volumeControlService.handleGroupNodeAdded(groupId, device);
        }

        if (mLeAudioCallbacks != null) {
            try {
                mutex.lock();
                int n = mLeAudioCallbacks.beginBroadcast();
                for (int i = 0; i < n; i++) {
                    try {
                        mLeAudioCallbacks.getBroadcastItem(i).onGroupNodeAdded(device, groupId);
                    } catch (RemoteException e) {
                       continue;
                    }
                }
                mLeAudioCallbacks.finishBroadcast();
            } finally {
                mutex.unlock();
            }
        }
    }

    // When leaudioApiSynchronizedBlockFix is false, mGroupDescriptors is used within a
    // mGroupReadLock (same as mGroupWriteLock).
    // TODO(b/326295400): Remove SuppressLint
    @SuppressLint("GuardedBy")
    private void handleGroupNodeRemoved(BluetoothDevice device, int groupId) {
        Log.d(TAG, "Removing device " + device + " grom group " + groupId);

        boolean isGroupEmpty = true;
        mGroupReadLock.lock();
        try {
            LeAudioGroupDescriptor groupDescriptor = getGroupDescriptor(groupId);
            if (groupDescriptor == null) {
                Log.e(TAG, "handleGroupNodeRemoved: No valid descriptor for group: " + groupId);
                return;
            }
            Log.d(TAG, "Lost lead device is " + groupDescriptor.mLostLeadDeviceWhileStreaming);
            if (Objects.equals(device, groupDescriptor.mLostLeadDeviceWhileStreaming)) {
                clearLostDevicesWhileStreaming(groupDescriptor);
            }

            LeAudioDeviceDescriptor deviceDescriptor = getDeviceDescriptor(device);
            if (deviceDescriptor == null) {
                Log.e(TAG, "handleGroupNodeRemoved: No valid descriptor for device: " + device);
                return;
            }
            deviceDescriptor.mGroupId = LE_AUDIO_GROUP_ID_INVALID;

            for (LeAudioDeviceDescriptor descriptor : mDeviceDescriptors.values()) {
                if (descriptor.mGroupId == groupId) {
                    isGroupEmpty = false;
                    break;
                }
            }

            if (isGroupEmpty) {
                /* Device is currently an active device. Group needs to be inactivated before
                 * removing
                 */
                if (Objects.equals(device, mActiveAudioOutDevice)
                        || Objects.equals(device, mActiveAudioInDevice)) {
                    handleGroupTransitToInactive(groupId);
                }
                if (!Flags.leaudioApiSynchronizedBlockFix()) {
                    mGroupDescriptors.remove(groupId);
                }

                if (mUnicastGroupIdDeactivatedForBroadcastTransition == groupId) {
                    updateFallbackUnicastGroupIdForBroadcast(LE_AUDIO_GROUP_ID_INVALID);
                }
            }
            mHandler.post(() -> notifyGroupNodeRemoved(device, groupId));
        } finally {
            mGroupReadLock.unlock();
        }

        if (isGroupEmpty && Flags.leaudioApiSynchronizedBlockFix()) {
            mGroupWriteLock.lock();
            try {
                mGroupDescriptors.remove(groupId);
            } finally {
                mGroupWriteLock.unlock();
            }
        }

        setAuthorizationForRelatedProfiles(device, false);
        removeAuthorizationInfoForRelatedProfiles(device);
    }

    private void notifyGroupNodeRemoved(BluetoothDevice device, int groupId) {
        if (mLeAudioCallbacks != null) {
            try {
                mutex.lock();
                int n = mLeAudioCallbacks.beginBroadcast();
                for (int i = 0; i < n; i++) {
                    try {
                        mLeAudioCallbacks.getBroadcastItem(i).onGroupNodeRemoved(device, groupId);
                    } catch (RemoteException e) {
                        continue;
                    }
                }
                mLeAudioCallbacks.finishBroadcast();
            } finally {
                mutex.unlock();
            }
        }
    }

    private void notifyGroupStatusChanged(int groupId, int status) {
        if (mLeAudioCallbacks != null) {
            try {
                mutex.lock();
                int n = mLeAudioCallbacks.beginBroadcast();
                for (int i = 0; i < n; i++) {
                    try {
                        mLeAudioCallbacks.getBroadcastItem(i).onGroupStatusChanged(groupId, status);
                    } catch (RemoteException e) {
                        continue;
                    }
                }
                mLeAudioCallbacks.finishBroadcast();
            } finally {
                mutex.unlock();
            }
        }
    }

    private void notifyUnicastCodecConfigChanged(int groupId, BluetoothLeAudioCodecStatus status) {
        if (mLeAudioCallbacks != null) {
            try {
                mutex.lock();
                int n = mLeAudioCallbacks.beginBroadcast();
                for (int i = 0; i < n; i++) {
                    try {
                       mLeAudioCallbacks.getBroadcastItem(i).onCodecConfigChanged(groupId, status);
                    } catch (RemoteException e) {
                       continue;
                    }
                }
                mLeAudioCallbacks.finishBroadcast();
            } finally {
                mutex.unlock();
            }
        }
    }

    private void notifyBroadcastStarted(Integer broadcastId, int reason) {
        if (mBroadcastCallbacks != null) {
            int n = mBroadcastCallbacks.beginBroadcast();
            for (int i = 0; i < n; i++) {
                try {
                    mBroadcastCallbacks.getBroadcastItem(i).onBroadcastStarted(reason, broadcastId);
                } catch (RemoteException e) {
                    continue;
                }
            }
            mBroadcastCallbacks.finishBroadcast();
        }
    }

    private void notifyBroadcastStartFailed(int reason) {
        if (mBroadcastCallbacks != null) {
            int n = mBroadcastCallbacks.beginBroadcast();
            for (int i = 0; i < n; i++) {
                try {
                    mBroadcastCallbacks.getBroadcastItem(i).onBroadcastStartFailed(reason);
                } catch (RemoteException e) {
                    continue;
                }
            }
            mBroadcastCallbacks.finishBroadcast();
        }
    }

    private void notifyOnBroadcastStopped(Integer broadcastId, int reason) {
        if (mBroadcastCallbacks != null) {
            int n = mBroadcastCallbacks.beginBroadcast();
            for (int i = 0; i < n; i++) {
                try {
                    mBroadcastCallbacks.getBroadcastItem(i).onBroadcastStopped(reason, broadcastId);
                } catch (RemoteException e) {
                    continue;
                }
            }
            mBroadcastCallbacks.finishBroadcast();
        }
    }

    private void notifyOnBroadcastStopFailed(int reason) {
        if (mBroadcastCallbacks != null) {
            int n = mBroadcastCallbacks.beginBroadcast();
            for (int i = 0; i < n; i++) {
                try {
                    mBroadcastCallbacks.getBroadcastItem(i).onBroadcastStopFailed(reason);
                } catch (RemoteException e) {
                    continue;
                }
            }
            mBroadcastCallbacks.finishBroadcast();
        }
    }

    private void notifyPlaybackStarted(Integer broadcastId, int reason) {
        if (mBroadcastCallbacks != null) {
            int n = mBroadcastCallbacks.beginBroadcast();
            for (int i = 0; i < n; i++) {
                try {
                    mBroadcastCallbacks.getBroadcastItem(i).onPlaybackStarted(reason, broadcastId);
                } catch (RemoteException e) {
                    continue;
                }
            }
            mBroadcastCallbacks.finishBroadcast();
        }
    }

    private void notifyPlaybackStopped(Integer broadcastId, int reason) {
        if (mBroadcastCallbacks != null) {
            int n = mBroadcastCallbacks.beginBroadcast();
            for (int i = 0; i < n; i++) {
                try {
                    mBroadcastCallbacks.getBroadcastItem(i).onPlaybackStopped(reason, broadcastId);
                } catch (RemoteException e) {
                    continue;
                }
            }
            mBroadcastCallbacks.finishBroadcast();
        }
    }

    private void notifyBroadcastUpdated(int broadcastId, int reason) {
        if (mBroadcastCallbacks != null) {
            int n = mBroadcastCallbacks.beginBroadcast();
            for (int i = 0; i < n; i++) {
                try {
                    mBroadcastCallbacks.getBroadcastItem(i).onBroadcastUpdated(reason, broadcastId);
                } catch (RemoteException e) {
                    continue;
                }
            }
            mBroadcastCallbacks.finishBroadcast();
        }
    }

    private void notifyBroadcastUpdateFailed(int broadcastId, int reason) {
        if (mBroadcastCallbacks != null) {
            int n = mBroadcastCallbacks.beginBroadcast();
            for (int i = 0; i < n; i++) {
                try {
                    mBroadcastCallbacks
                            .getBroadcastItem(i)
                            .onBroadcastUpdateFailed(reason, broadcastId);
                } catch (RemoteException e) {
                    continue;
                }
            }
            mBroadcastCallbacks.finishBroadcast();
        }
    }

    private void notifyBroadcastMetadataChanged(
            int broadcastId, BluetoothLeBroadcastMetadata metadata) {
        if (mBroadcastCallbacks != null) {
            int n = mBroadcastCallbacks.beginBroadcast();
            for (int i = 0; i < n; i++) {
                try {
                    mBroadcastCallbacks
                            .getBroadcastItem(i)
                            .onBroadcastMetadataChanged(broadcastId, metadata);
                } catch (RemoteException e) {
                    continue;
                }
            }
            mBroadcastCallbacks.finishBroadcast();
        }
    }

    /**
     * Update the fallback unicast group id during the handover to broadcast Also store the fallback
     * group id in Settings store.
     *
     * @param groupId group id to update
     */
    private void updateFallbackUnicastGroupIdForBroadcast(int groupId) {
        Log.i(
                TAG,
                "Update unicast fallback active group from: "
                        + mUnicastGroupIdDeactivatedForBroadcastTransition
                        + " to : "
                        + groupId);
        mUnicastGroupIdDeactivatedForBroadcastTransition = groupId;

        // waive WRITE_SECURE_SETTINGS permission check
        final long callingIdentity = Binder.clearCallingIdentity();
        try {
            Context userContext =
                    getApplicationContext()
                            .createContextAsUser(
                                    UserHandle.of(ActivityManager.getCurrentUser()), 0);
            Settings.Secure.putInt(
                    userContext.getContentResolver(),
                    BLUETOOTH_LE_BROADCAST_FALLBACK_ACTIVE_GROUP_ID,
                    groupId);
        } finally {
            Binder.restoreCallingIdentity(callingIdentity);
        }
    }

    private boolean isAudioModeChangedFromCommunicationToNormal(int previousMode, int currentMode) {
        switch (previousMode) {
            case AudioManager.MODE_RINGTONE:
            case AudioManager.MODE_IN_CALL:
            case AudioManager.MODE_IN_COMMUNICATION:
                if (currentMode == AudioManager.MODE_NORMAL) {
                    return true;
                }

                return false;
            default:
                return false;
        }
    }

    /**
     * Gets the current codec status (configuration and capability).
     *
     * @param groupId the group id
     * @return the current codec status
     */
    public BluetoothLeAudioCodecStatus getCodecStatus(int groupId) {
        Log.d(TAG, "getCodecStatus(" + groupId + ")");
        LeAudioGroupDescriptor descriptor = getGroupDescriptor(groupId);
        if (descriptor != null) {
            return descriptor.mCodecStatus;
        }
        return null;
    }

    /**
     * Sets the codec configuration preference.
     *
     * @param groupId the group id
     * @param inputCodecConfig the input codec configuration preference
     * @param outputCodecConfig the output codec configuration preference
     */
    public void setCodecConfigPreference(
            int groupId,
            BluetoothLeAudioCodecConfig inputCodecConfig,
            BluetoothLeAudioCodecConfig outputCodecConfig) {
        Log.d(
                TAG,
                "setCodecConfigPreference("
                        + groupId
                        + "): "
                        + Objects.toString(inputCodecConfig)
                        + Objects.toString(outputCodecConfig));
        LeAudioGroupDescriptor descriptor = getGroupDescriptor(groupId);
        if (descriptor == null) {
            Log.e(TAG, "setCodecConfigPreference: Invalid groupId, " + groupId);
            return;
        }

        if (inputCodecConfig == null || outputCodecConfig == null) {
            Log.e(TAG, "setCodecConfigPreference: Codec config can't be null");
            return;
        }

        /* We support different configuration for input and output but codec type
         * shall be same */
        if (inputCodecConfig.getCodecType() != outputCodecConfig.getCodecType()) {
            Log.e(
                    TAG,
                    "setCodecConfigPreference: Input codec type: "
                            + inputCodecConfig.getCodecType()
                            + "does not match output codec type: "
                            + outputCodecConfig.getCodecType());
            return;
        }

        if (descriptor.mCodecStatus == null) {
            Log.e(TAG, "setCodecConfigPreference: Codec status is null");
            return;
        }

        if (!mLeAudioNativeIsInitialized) {
            Log.e(TAG, "Le Audio not initialized properly.");
            return;
        }

        mNativeInterface.setCodecConfigPreference(groupId, inputCodecConfig, outputCodecConfig);
    }

    /**
     * Checks if the remote device supports LE Audio duplex (output and input).
     *
     * @param device the remote device to check
     * @return {@code true} if LE Audio duplex is supported, {@code false} otherwise
     */
    public boolean isLeAudioDuplexSupported(BluetoothDevice device) {
        int groupId = getGroupId(device);
        if (groupId == LE_AUDIO_GROUP_ID_INVALID) {
            return false;
        }

        LeAudioGroupDescriptor descriptor = getGroupDescriptor(groupId);
        if (descriptor == null) {
            return false;
        }
        return (descriptor.mDirection & AUDIO_DIRECTION_OUTPUT_BIT) != 0
                && (descriptor.mDirection & AUDIO_DIRECTION_INPUT_BIT) != 0;
    }

    /**
     * Checks if the remote device supports LE Audio output
     *
     * @param device the remote device to check
     * @return {@code true} if LE Audio output is supported, {@code false} otherwise
     */
    public boolean isLeAudioOutputSupported(BluetoothDevice device) {
        int groupId = getGroupId(device);
        if (groupId == LE_AUDIO_GROUP_ID_INVALID) {
            return false;
        }

        LeAudioGroupDescriptor descriptor = getGroupDescriptor(groupId);
        if (descriptor == null) {
            return false;
        }
        return (descriptor.mDirection & AUDIO_DIRECTION_OUTPUT_BIT) != 0;
    }

    /**
     * Gets the lead device for the CSIP group containing the provided device
     *
     * @param device the remote device whose CSIP group lead device we want to find
     * @return the lead device of the CSIP group or {@code null} if the group does not exist
     */
    public BluetoothDevice getLeadDevice(BluetoothDevice device) {
        int groupId = getGroupId(device);
        if (groupId == LE_AUDIO_GROUP_ID_INVALID) {
            return null;
        }
        return getConnectedGroupLeadDevice(groupId);
    }

    /**
     * Sends the preferred audio profile change requested from a call to {@link
     * BluetoothAdapter#setPreferredAudioProfiles(BluetoothDevice, Bundle)} to the audio framework
     * to apply the change. The audio framework will call {@link
     * BluetoothAdapter#notifyActiveDeviceChangeApplied(BluetoothDevice)} once the change is
     * successfully applied.
     *
     * @return the number of requests sent to the audio framework
     */
    public int sendPreferredAudioProfileChangeToAudioFramework() {
        if (mActiveAudioOutDevice == null && mActiveAudioInDevice == null) {
            Log.e(TAG, "sendPreferredAudioProfileChangeToAudioFramework: no active device");
            return 0;
        }

        int audioFrameworkCalls = 0;

        if (mActiveAudioOutDevice != null) {
            int volume = getAudioDeviceGroupVolume(getGroupId(mActiveAudioOutDevice));
            final boolean suppressNoisyIntent = mActiveAudioOutDevice != null;
            Log.i(
                    TAG,
                    "Sending LE Audio Output active device changed for preferred profile "
                            + "change with volume="
                            + volume
                            + " and suppressNoisyIntent="
                            + suppressNoisyIntent);

            final BluetoothProfileConnectionInfo connectionInfo;
            if (isAtLeastU()) {
                connectionInfo =
                        BluetoothProfileConnectionInfo.createLeAudioOutputInfo(
                                suppressNoisyIntent, volume);
            } else {
                connectionInfo =
                        BluetoothProfileConnectionInfo.createLeAudioInfo(suppressNoisyIntent, true);
            }

            Log.d(TAG, "handleBluetoothActiveDeviceChanged called for LE Out");
            mAudioManager.handleBluetoothActiveDeviceChanged(
                    mActiveAudioOutDevice, mActiveAudioOutDevice, connectionInfo);
            audioFrameworkCalls++;
        }

        if (mActiveAudioInDevice != null) {
<<<<<<< HEAD
            Log.d(TAG, "handleBluetoothActiveDeviceChanged called for LE In");
            mAudioManager.handleBluetoothActiveDeviceChanged(mActiveAudioInDevice,
                    mActiveAudioInDevice, BluetoothProfileConnectionInfo.createLeAudioInfo(false,
                            false));
=======
            Log.i(TAG, "Sending LE Audio Input active device changed for audio profile change");
            mAudioManager.handleBluetoothActiveDeviceChanged(
                    mActiveAudioInDevice,
                    mActiveAudioInDevice,
                    BluetoothProfileConnectionInfo.createLeAudioInfo(false, false));
>>>>>>> 9396273f
            audioFrameworkCalls++;
        }

        return audioFrameworkCalls;
    }

    class DialingOutTimeoutEvent implements Runnable {
        Integer mBroadcastId;

        DialingOutTimeoutEvent(Integer broadcastId) {
            mBroadcastId = broadcastId;
        }

        @Override
        public void run() {
            Log.w(TAG, "Failed to start Broadcast in time: " + mBroadcastId);

            mDialingOutTimeoutEvent = null;
            mBroadcastIdPendingStop = Optional.empty();

            if (getLeAudioService() == null) {
                Log.e(TAG, "DialingOutTimeoutEvent: No LE Audio service");
                return;
            }

            if (Flags.leaudioBroadcastDestroyAfterTimeout()) {
                transitionFromBroadcastToUnicast();
                destroyBroadcast(mBroadcastId);
            } else {
                if (mActiveBroadcastAudioDevice != null) {
                    updateBroadcastActiveDevice(null, mActiveBroadcastAudioDevice, false);
                }

                mHandler.post(() -> notifyBroadcastStartFailed(BluetoothStatusCodes.ERROR_TIMEOUT));
            }
        }
    }

    class AudioModeChangeListener implements AudioManager.OnModeChangedListener {
        @Override
        public void onModeChanged(int mode) {
            handleAudioModeChange(mode);
        }
    }

<<<<<<< HEAD
    /**
     * Gets the context of Update Metadata
     * @param context_type context type from Update Metadata
     * @hide
     */
    public void setMetadataContext(int context_type) {
        BluetoothDevice btDevice = mActiveAudioInDevice;
        Log.w(TAG, "setMetadataContext Type: " + context_type + " for device" + btDevice);
        mAdapterService
                .getActiveDeviceManager()
                .contextBundle(btDevice, context_type);
    }

    /**
     * Binder object: must be a static class or memory leak may occur
     */
=======
    /** Binder object: must be a static class or memory leak may occur */
>>>>>>> 9396273f
    @VisibleForTesting
    static class BluetoothLeAudioBinder extends IBluetoothLeAudio.Stub
            implements IProfileServiceBinder {
        private LeAudioService mService;

        @RequiresPermission(android.Manifest.permission.BLUETOOTH_CONNECT)
        private LeAudioService getService(AttributionSource source) {
            if (Utils.isInstrumentationTestMode()) {
                return mService;
            }
            if (!Utils.checkServiceAvailable(mService, TAG)
                    || !Utils.checkCallerIsSystemOrActiveOrManagedUser(mService, TAG)
                    || !Utils.checkConnectPermissionForDataDelivery(mService, source, TAG)) {
                return null;
            }
            return mService;
        }

        BluetoothLeAudioBinder(LeAudioService svc) {
            mService = svc;
        }

        @Override
        public void cleanup() {
            mService = null;
        }

        @Override
        public boolean connect(BluetoothDevice device, AttributionSource source) {
            Objects.requireNonNull(device, "device cannot be null");
            Objects.requireNonNull(source, "source cannot be null");

            LeAudioService service = getService(source);
            if (service == null) {
                return false;
            }

            return service.connect(device);
        }

        @Override
        public boolean disconnect(BluetoothDevice device, AttributionSource source) {
            Objects.requireNonNull(device, "device cannot be null");
            Objects.requireNonNull(source, "source cannot be null");

            LeAudioService service = getService(source);
            if (service == null) {
                return false;
            }

            return service.disconnect(device);
        }

        @Override
        public List<BluetoothDevice> getConnectedDevices(AttributionSource source) {
            Objects.requireNonNull(source, "source cannot be null");

            LeAudioService service = getService(source);
            if (service == null) {
                return Collections.emptyList();
            }

            return service.getConnectedDevices();
        }

        @Override
        public BluetoothDevice getConnectedGroupLeadDevice(int groupId, AttributionSource source) {
            Objects.requireNonNull(source, "source cannot be null");

            LeAudioService service = getService(source);
            if (service == null) {
                return null;
            }

            return service.getConnectedGroupLeadDevice(groupId);
        }

        @Override
        public List<BluetoothDevice> getDevicesMatchingConnectionStates(
                int[] states, AttributionSource source) {
            Objects.requireNonNull(source, "source cannot be null");

            LeAudioService service = getService(source);
            if (service == null) {
                return Collections.emptyList();
            }

            return service.getDevicesMatchingConnectionStates(states);
        }

        @Override
        public int getConnectionState(BluetoothDevice device, AttributionSource source) {
            Objects.requireNonNull(device, "device cannot be null");
            Objects.requireNonNull(source, "source cannot be null");

            LeAudioService service = getService(source);
            if (service == null) {
                return BluetoothProfile.STATE_DISCONNECTED;
            }

            return service.getConnectionState(device);
        }

        @Override
        public boolean setActiveDevice(BluetoothDevice device, AttributionSource source) {
            Objects.requireNonNull(source, "source cannot be null");

            LeAudioService service = getService(source);
            if (service == null) {
                return false;
            }

            if (Flags.audioRoutingCentralization()) {
                return ((AudioRoutingManager) service.mAdapterService.getActiveDeviceManager())
                        .activateDeviceProfile(device, BluetoothProfile.LE_AUDIO)
                        .join();
            }
            if (device == null) {
                return service.removeActiveDevice(true);
            } else {
                return service.setActiveDevice(device);
            }
        }

        @Override
        public List<BluetoothDevice> getActiveDevices(AttributionSource source) {
            Objects.requireNonNull(source, "source cannot be null");

            LeAudioService service = getService(source);
            if (service == null) {
                return Collections.emptyList();
            }

            return service.getActiveDevices();
        }

        @Override
        public int getAudioLocation(BluetoothDevice device, AttributionSource source) {
            Objects.requireNonNull(device, "device cannot be null");
            Objects.requireNonNull(source, "source cannot be null");

            LeAudioService service = getService(source);
            if (service == null) {
                return BluetoothLeAudio.AUDIO_LOCATION_INVALID;
            }

            enforceBluetoothPrivilegedPermission(service);
            return service.getAudioLocation(device);
        }

        @Override
        public boolean isInbandRingtoneEnabled(AttributionSource source, int groupId) {
            Objects.requireNonNull(source, "source cannot be null");

            LeAudioService service = getService(source);
            if (service == null) {
                return false;
            }

            enforceBluetoothPrivilegedPermission(service);
            return service.isInbandRingtoneEnabled(groupId);
        }

        @Override
        public boolean setConnectionPolicy(
                BluetoothDevice device, int connectionPolicy, AttributionSource source) {
            Objects.requireNonNull(device, "device cannot be null");
            Objects.requireNonNull(source, "source cannot be null");

            LeAudioService service = getService(source);
            if (service == null) {
                return false;
            }

            enforceBluetoothPrivilegedPermission(service);
            return service.setConnectionPolicy(device, connectionPolicy);
        }

        @Override
        public int getConnectionPolicy(BluetoothDevice device, AttributionSource source) {
            Objects.requireNonNull(device, "device cannot be null");
            Objects.requireNonNull(source, "source cannot be null");

            LeAudioService service = getService(source);
            if (service == null) {
                return BluetoothProfile.CONNECTION_POLICY_UNKNOWN;
            }

            enforceBluetoothPrivilegedPermission(service);
            return service.getConnectionPolicy(device);
        }

        @Override
        public void setCcidInformation(
                ParcelUuid userUuid, int ccid, int contextType, AttributionSource source) {
            Objects.requireNonNull(userUuid, "userUuid cannot be null");
            Objects.requireNonNull(source, "source cannot be null");

            LeAudioService service = getService(source);
            if (service == null) {
                return;
            }

            enforceBluetoothPrivilegedPermission(service);
            service.setCcidInformation(userUuid, ccid, contextType);
        }

        @Override
        public int getGroupId(BluetoothDevice device, AttributionSource source) {
            Objects.requireNonNull(device, "device cannot be null");
            Objects.requireNonNull(source, "source cannot be null");

            LeAudioService service = getService(source);
            if (service == null) {
                return LE_AUDIO_GROUP_ID_INVALID;
            }

            return service.getGroupId(device);
        }

        @Override
        public boolean groupAddNode(int groupId, BluetoothDevice device, AttributionSource source) {
            Objects.requireNonNull(device, "device cannot be null");
            Objects.requireNonNull(source, "source cannot be null");

            LeAudioService service = getService(source);
            if (service == null) {
                return false;
            }

            enforceBluetoothPrivilegedPermission(service);
            return service.groupAddNode(groupId, device);
        }

        @Override
        public void setInCall(boolean inCall, AttributionSource source) {
            Objects.requireNonNull(source, "source cannot be null");

            LeAudioService service = getService(source);
            if (service == null) {
                return;
            }

            enforceBluetoothPrivilegedPermission(service);
            service.setInCall(inCall);
        }

        @Override
        public void setInactiveForHfpHandover(
                BluetoothDevice hfpHandoverDevice, AttributionSource source) {
            Objects.requireNonNull(source, "source cannot be null");

            LeAudioService service = getService(source);
            if (service == null) {
                return;
            }

            enforceBluetoothPrivilegedPermission(service);
            service.setInactiveForHfpHandover(hfpHandoverDevice);
        }

        @Override
        public boolean groupRemoveNode(
                int groupId, BluetoothDevice device, AttributionSource source) {
            Objects.requireNonNull(device, "device cannot be null");
            Objects.requireNonNull(source, "source cannot be null");

            LeAudioService service = getService(source);
            if (service == null) {
                return false;
            }

            enforceBluetoothPrivilegedPermission(service);
            return service.groupRemoveNode(groupId, device);
        }

        @Override
        public void setVolume(int volume, AttributionSource source) {
            Objects.requireNonNull(source, "source cannot be null");

            LeAudioService service = getService(source);
            if (service == null) {
                return;
            }

            enforceBluetoothPrivilegedPermission(service);
            service.setVolume(volume);
        }

        @Override
        public void registerCallback(IBluetoothLeAudioCallback callback, AttributionSource source) {
            Objects.requireNonNull(callback, "callback cannot be null");
            Objects.requireNonNull(source, "source cannot be null");

            LeAudioService service = getService(source);
            if ((service == null) || (service.mLeAudioCallbacks == null)) {
                return;
            }

            enforceBluetoothPrivilegedPermission(service);
            service.mLeAudioCallbacks.register(callback);
            if (!service.mBluetoothEnabled) {
                service.handleBluetoothEnabled();
            }
        }

        @Override
        public void unregisterCallback(
                IBluetoothLeAudioCallback callback, AttributionSource source) {
            Objects.requireNonNull(callback, "callback cannot be null");
            Objects.requireNonNull(source, "source cannot be null");

            LeAudioService service = getService(source);
            if ((service == null) || (service.mLeAudioCallbacks == null)) {
                return;
            }

            enforceBluetoothPrivilegedPermission(service);
            service.mLeAudioCallbacks.unregister(callback);
        }

        @Override
        public void registerLeBroadcastCallback(
                IBluetoothLeBroadcastCallback callback, AttributionSource source) {
            Objects.requireNonNull(callback, "callback cannot be null");
            Objects.requireNonNull(source, "source cannot be null");

            LeAudioService service = getService(source);
            if ((service == null) || (service.mBroadcastCallbacks == null)) {
                return;
            }

            enforceBluetoothPrivilegedPermission(service);
            service.mBroadcastCallbacks.register(callback);
        }

        @Override
        public void unregisterLeBroadcastCallback(
                IBluetoothLeBroadcastCallback callback, AttributionSource source) {
            Objects.requireNonNull(callback, "callback cannot be null");
            Objects.requireNonNull(source, "source cannot be null");

            LeAudioService service = getService(source);
            if ((service == null) || (service.mBroadcastCallbacks == null)) {
                return;
            }

            enforceBluetoothPrivilegedPermission(service);
            service.mBroadcastCallbacks.unregister(callback);
        }

        @Override
        public void startBroadcast(
                BluetoothLeBroadcastSettings broadcastSettings, AttributionSource source) {
            LeAudioService service = getService(source);
            if (service == null) {
                return;
            }

            enforceBluetoothPrivilegedPermission(service);
            service.createBroadcast(broadcastSettings);
        }

        @Override
        public void stopBroadcast(int broadcastId, AttributionSource source) {
            LeAudioService service = getService(source);
            if (service == null) {
                return;
            }

            enforceBluetoothPrivilegedPermission(service);
            service.stopBroadcast(broadcastId);
        }

        @Override
        public void updateBroadcast(
                int broadcastId,
                BluetoothLeBroadcastSettings broadcastSettings,
                AttributionSource source) {
            LeAudioService service = getService(source);
            if (service == null) {
                return;
            }

            enforceBluetoothPrivilegedPermission(service);
            service.updateBroadcast(broadcastId, broadcastSettings);
        }

        @Override
        public boolean isPlaying(int broadcastId, AttributionSource source) {
            LeAudioService service = getService(source);
            if (service == null) {
                return false;
            }

            enforceBluetoothPrivilegedPermission(service);
            return service.isPlaying(broadcastId);
        }

        @Override
        public List<BluetoothLeBroadcastMetadata> getAllBroadcastMetadata(
                AttributionSource source) {
            LeAudioService service = getService(source);
            if (service == null) {
                return Collections.emptyList();
            }

            enforceBluetoothPrivilegedPermission(service);
            return service.getAllBroadcastMetadata();
        }

        @Override
        public int getMaximumNumberOfBroadcasts(AttributionSource source) {
            LeAudioService service = getService(source);
            if (service == null) {
                return 0;
            }

            enforceBluetoothPrivilegedPermission(service);
            return service.getMaximumNumberOfBroadcasts();
        }

        @Override
        public int getMaximumStreamsPerBroadcast(AttributionSource source) {
            LeAudioService service = getService(source);
            if (service == null) {
                return 0;
            }

            enforceBluetoothPrivilegedPermission(service);
            return service.getMaximumStreamsPerBroadcast();
        }

        @Override
        public int getMaximumSubgroupsPerBroadcast(AttributionSource source) {
            LeAudioService service = getService(source);
            if (service == null) {
                return 0;
            }

            enforceBluetoothPrivilegedPermission(service);
            return service.getMaximumSubgroupsPerBroadcast();
        }

        @Override
        public BluetoothLeAudioCodecStatus getCodecStatus(int groupId, AttributionSource source) {
            LeAudioService service = getService(source);
            if (service == null) {
                return null;
            }

            enforceBluetoothPrivilegedPermission(service);
            return service.getCodecStatus(groupId);
        }

        @Override
        public void setCodecConfigPreference(
                int groupId,
                BluetoothLeAudioCodecConfig inputCodecConfig,
                BluetoothLeAudioCodecConfig outputCodecConfig,
                AttributionSource source) {
            LeAudioService service = getService(source);
            if (service == null) {
                return;
            }

            enforceBluetoothPrivilegedPermission(service);
            service.setCodecConfigPreference(groupId, inputCodecConfig, outputCodecConfig);
        }

        @Override
        public boolean isBroadcastActive(AttributionSource source) {
            LeAudioService service = getService(source);
            if (service == null) {
                return false;
            }

            enforceBluetoothPrivilegedPermission(service);
            return service.isBroadcastActive();
        }
    }

    @Override
    public void dump(StringBuilder sb) {
        super.dump(sb);
        ProfileService.println(sb, "isDualModeAudioEnabled: " + Utils.isDualModeAudioEnabled());
        ProfileService.println(sb, "Active Groups information: ");
        ProfileService.println(sb, "  currentlyActiveGroupId: " + getActiveGroupId());
        ProfileService.println(sb, "  mActiveAudioOutDevice: " + mActiveAudioOutDevice);
        ProfileService.println(sb, "  mActiveAudioInDevice: " + mActiveAudioInDevice);
        ProfileService.println(
                sb,
                "  mUnicastGroupIdDeactivatedForBroadcastTransition: "
                        + mUnicastGroupIdDeactivatedForBroadcastTransition);
        ProfileService.println(
                sb,
                "  mBroadcastIdDeactivatedForUnicastTransition: "
                        + mBroadcastIdDeactivatedForUnicastTransition);
        ProfileService.println(sb, "  mExposedActiveDevice: " + mExposedActiveDevice);
        ProfileService.println(sb, "  mHfpHandoverDevice:" + mHfpHandoverDevice);
        ProfileService.println(
                sb,
                " mLeAudioDeviceInactivatedForHfpHandover:"
                        + mLeAudioDeviceInactivatedForHfpHandover);
        ProfileService.println(
                sb,
                "  mLeAudioIsInbandRingtoneSupported:" + mLeAudioInbandRingtoneSupportedByPlatform);

        int numberOfUngroupedDevs = 0;
        mGroupReadLock.lock();
        try {
            for (Map.Entry<Integer, LeAudioGroupDescriptor> groupEntry :
                    mGroupDescriptorsView.entrySet()) {
                LeAudioGroupDescriptor groupDescriptor = groupEntry.getValue();
                Integer groupId = groupEntry.getKey();
                BluetoothDevice leadDevice = getConnectedGroupLeadDevice(groupId);

                ProfileService.println(sb, "Group: " + groupId);
                ProfileService.println(
                        sb, "  activeState: " + groupDescriptor.getActiveStateString());
                ProfileService.println(sb, "  isConnected: " + groupDescriptor.mIsConnected);
                ProfileService.println(sb, "  mDirection: " + groupDescriptor.mDirection);
                ProfileService.println(sb, "  group lead: " + leadDevice);
                ProfileService.println(
                        sb, "  lost lead device: " + groupDescriptor.mLostLeadDeviceWhileStreaming);
                ProfileService.println(
                        sb, "  mInbandRingtoneEnabled: " + groupDescriptor.mInbandRingtoneEnabled);
                ProfileService.println(
                        sb,
                        "mInactivatedDueToContextType: "
                                + groupDescriptor.mInactivatedDueToContextType);

                for (Map.Entry<BluetoothDevice, LeAudioDeviceDescriptor> deviceEntry :
                        mDeviceDescriptors.entrySet()) {
                    LeAudioDeviceDescriptor deviceDescriptor = deviceEntry.getValue();
                    if (!Objects.equals(deviceDescriptor.mGroupId, groupId)) {
                        if (deviceDescriptor.mGroupId == LE_AUDIO_GROUP_ID_INVALID) {
                            numberOfUngroupedDevs++;
                        }
                        continue;
                    }

                    if (deviceDescriptor.mStateMachine != null) {
                        deviceDescriptor.mStateMachine.dump(sb);
                    } else {
                        ProfileService.println(sb, "state machine is null");
                    }
                    ProfileService.println(
                            sb, "    mAclConnected: " + deviceDescriptor.mAclConnected);
                    ProfileService.println(
                            sb,
                            "    mDevInbandRingtoneEnabled: "
                                    + deviceDescriptor.mDevInbandRingtoneEnabled);
                    ProfileService.println(
                            sb, "    mSinkAudioLocation: " + deviceDescriptor.mSinkAudioLocation);
                    ProfileService.println(sb, "    mDirection: " + deviceDescriptor.mDirection);
                }
            }
        } finally {
            mGroupReadLock.unlock();
        }

        if (numberOfUngroupedDevs > 0) {
            ProfileService.println(sb, "UnGroup devices:");
            for (Map.Entry<BluetoothDevice, LeAudioDeviceDescriptor> entry :
                    mDeviceDescriptors.entrySet()) {
                LeAudioDeviceDescriptor deviceDescriptor = entry.getValue();
                if (deviceDescriptor.mGroupId != LE_AUDIO_GROUP_ID_INVALID) {
                    continue;
                }

                deviceDescriptor.mStateMachine.dump(sb);
                ProfileService.println(sb, "    mAclConnected: " + deviceDescriptor.mAclConnected);
                ProfileService.println(
                        sb,
                        "    mDevInbandRingtoneEnabled: "
                                + deviceDescriptor.mDevInbandRingtoneEnabled);
                ProfileService.println(
                        sb, "    mSinkAudioLocation: " + deviceDescriptor.mSinkAudioLocation);
                ProfileService.println(sb, "    mDirection: " + deviceDescriptor.mDirection);
            }
        }
    }
}<|MERGE_RESOLUTION|>--- conflicted
+++ resolved
@@ -166,13 +166,8 @@
             leaudioApiSynchronizedBlockFix() ? mGroupReadWriteLock.readLock() : mGroupLock;
     private final Lock mGroupWriteLock =
             leaudioApiSynchronizedBlockFix() ? mGroupReadWriteLock.writeLock() : mGroupLock;
-<<<<<<< HEAD
-    private final Context mContext;
-
     // lock for intent broadcasting
     private ReentrantLock mutex = new ReentrantLock();
-=======
->>>>>>> 9396273f
     ServiceFactory mServiceFactory = new ServiceFactory();
 
     private final LeAudioNativeInterface mNativeInterface;
@@ -3349,30 +3344,6 @@
                                 startBroadcast(mBroadcastIdDeactivatedForUnicastTransition.get());
                                 mBroadcastIdDeactivatedForUnicastTransition = Optional.empty();
                             }
-<<<<<<< HEAD
-                        }
-                    } else {
-                        handleGroupTransitToInactive(groupId);
-                    }
-
-                    if (isBroadcastAllowedToBeActivateInCurrentAudioMode()) {
-                        /* Check if broadcast was deactivated due to unicast */
-                        if (mBroadcastIdDeactivatedForUnicastTransition.isPresent()) {
-                            updateFallbackUnicastGroupIdForBroadcast(groupId);
-                        if (!leaudioUseAudioModeListener()) {
-                            mQueuedInCallValue = Optional.empty();
-                        }
-                        if (mAudioManagerAddedOutDevice == null) {
-                            startBroadcast(mBroadcastIdDeactivatedForUnicastTransition.get());
-                        } else {
-                            Log.d(TAG, "Audio out device is still not removed, pending start broadcast");
-                            mBroadcastIdPendingStart = mBroadcastIdDeactivatedForUnicastTransition;
-                        }
-                        mBroadcastIdDeactivatedForUnicastTransition = Optional.empty();
-                    }
-
-=======
->>>>>>> 9396273f
 
                             if (!mCreateBroadcastQueue.isEmpty()) {
                                 updateFallbackUnicastGroupIdForBroadcast(groupId);
@@ -5106,18 +5077,10 @@
         }
 
         if (mActiveAudioInDevice != null) {
-<<<<<<< HEAD
             Log.d(TAG, "handleBluetoothActiveDeviceChanged called for LE In");
             mAudioManager.handleBluetoothActiveDeviceChanged(mActiveAudioInDevice,
                     mActiveAudioInDevice, BluetoothProfileConnectionInfo.createLeAudioInfo(false,
                             false));
-=======
-            Log.i(TAG, "Sending LE Audio Input active device changed for audio profile change");
-            mAudioManager.handleBluetoothActiveDeviceChanged(
-                    mActiveAudioInDevice,
-                    mActiveAudioInDevice,
-                    BluetoothProfileConnectionInfo.createLeAudioInfo(false, false));
->>>>>>> 9396273f
             audioFrameworkCalls++;
         }
 
@@ -5163,7 +5126,6 @@
         }
     }
 
-<<<<<<< HEAD
     /**
      * Gets the context of Update Metadata
      * @param context_type context type from Update Metadata
@@ -5180,9 +5142,6 @@
     /**
      * Binder object: must be a static class or memory leak may occur
      */
-=======
-    /** Binder object: must be a static class or memory leak may occur */
->>>>>>> 9396273f
     @VisibleForTesting
     static class BluetoothLeAudioBinder extends IBluetoothLeAudio.Stub
             implements IProfileServiceBinder {
