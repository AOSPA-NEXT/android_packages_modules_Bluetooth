/*
 * Copyright (C) 2012 The Android Open Source Project
 *
 * Licensed under the Apache License, Version 2.0 (the "License");
 * you may not use this file except in compliance with the License.
 * You may obtain a copy of the License at
 *
 *      http://www.apache.org/licenses/LICENSE-2.0
 *
 * Unless required by applicable law or agreed to in writing, software
 * distributed under the License is distributed on an "AS IS" BASIS,
 * WITHOUT WARRANTIES OR CONDITIONS OF ANY KIND, either express or implied.
 * See the License for the specific language governing permissions and
 * limitations under the License.
 */

package com.android.bluetooth.btservice;

import android.bluetooth.BluetoothAdapter;
import android.os.Looper;
import android.os.Message;
import android.os.SystemProperties;
import android.util.Log;

import com.android.bluetooth.flags.Flags;
import com.android.internal.util.State;
import com.android.internal.util.StateMachine;

/**
 * This state machine handles Bluetooth Adapter State. Stable States: {@link OffState}: Initial
 * State {@link BleOnState} : Bluetooth Low Energy, Including GATT, is on {@link OnState} :
 * Bluetooth is on (All supported profiles)
 *
 * <p>Transition States: {@link TurningBleOnState} : OffState to BleOnState {@link
 * TurningBleOffState} : BleOnState to OffState {@link TurningOnState} : BleOnState to OnState
 * {@link TurningOffState} : OnState to BleOnState
 *
 * <p>+------ Off <-----+ | | v | TurningBleOn TO---> TurningBleOff | ^ ^ | | | +-----> ----+ |
 * BleOn | +------ <---+ O v | T TurningOn TO----> TurningOff | ^ | | +-----> On ------+
 */
final class AdapterState extends StateMachine {
    private static final String TAG = AdapterState.class.getSimpleName();

    static final int USER_TURN_ON = 1;
    static final int USER_TURN_OFF = 2;
    static final int BLE_TURN_ON = 3;
    static final int BLE_TURN_OFF = 4;
    static final int BREDR_STARTED = 5;
    static final int BREDR_STOPPED = 6;
    static final int BLE_STARTED = 7;
    static final int BLE_STOPPED = 8;
    static final int BREDR_START_TIMEOUT = 9;
    static final int BREDR_STOP_TIMEOUT = 10;
    static final int BLE_STOP_TIMEOUT = 11;
    static final int BLE_START_TIMEOUT = 12;

    static final String BLE_START_TIMEOUT_DELAY_PROPERTY = "ro.bluetooth.ble_start_timeout_delay";
    static final String BLE_STOP_TIMEOUT_DELAY_PROPERTY = "ro.bluetooth.ble_stop_timeout_delay";

    static final int BLE_START_TIMEOUT_DELAY =
<<<<<<< HEAD
        5000 * SystemProperties.getInt("ro.hw_timeout_multiplier", 1);
=======
            4000 * SystemProperties.getInt("ro.hw_timeout_multiplier", 1);
>>>>>>> 9396273f
    static final int BLE_STOP_TIMEOUT_DELAY =
            4000 * SystemProperties.getInt("ro.hw_timeout_multiplier", 1);
    static final int BREDR_START_TIMEOUT_DELAY =
            4000 * SystemProperties.getInt("ro.hw_timeout_multiplier", 1);
    static final int BREDR_STOP_TIMEOUT_DELAY =
            4000 * SystemProperties.getInt("ro.hw_timeout_multiplier", 1);

    private AdapterService mAdapterService;
    private TurningOnState mTurningOnState = new TurningOnState();
    private TurningBleOnState mTurningBleOnState = new TurningBleOnState();
    private TurningOffState mTurningOffState = new TurningOffState();
    private TurningBleOffState mTurningBleOffState = new TurningBleOffState();
    private OnState mOnState = new OnState();
    private OffState mOffState = new OffState();
    private BleOnState mBleOnState = new BleOnState();

    private int mPrevState = BluetoothAdapter.STATE_OFF;

    AdapterState(AdapterService service, Looper looper) {
        super(TAG, looper);
        addState(mOnState);
        addState(mBleOnState);
        addState(mOffState);
        addState(mTurningOnState);
        addState(mTurningOffState);
        addState(mTurningBleOnState);
        addState(mTurningBleOffState);
        mAdapterService = service;
        setInitialState(mOffState);
        start();
    }

    private String messageString(int message) {
        switch (message) {
            case BLE_TURN_ON:
                return "BLE_TURN_ON";
            case USER_TURN_ON:
                return "USER_TURN_ON";
            case BREDR_STARTED:
                return "BREDR_STARTED";
            case BLE_STARTED:
                return "BLE_STARTED";
            case USER_TURN_OFF:
                return "USER_TURN_OFF";
            case BLE_TURN_OFF:
                return "BLE_TURN_OFF";
            case BLE_STOPPED:
                return "BLE_STOPPED";
            case BREDR_STOPPED:
                return "BREDR_STOPPED";
            case BLE_START_TIMEOUT:
                return "BLE_START_TIMEOUT";
            case BLE_STOP_TIMEOUT:
                return "BLE_STOP_TIMEOUT";
            case BREDR_START_TIMEOUT:
                return "BREDR_START_TIMEOUT";
            case BREDR_STOP_TIMEOUT:
                return "BREDR_STOP_TIMEOUT";
            default:
                return "Unknown message (" + message + ")";
        }
    }

    public void doQuit() {
        quitNow();
    }

    private void cleanup() {
        if (mAdapterService != null) {
            mAdapterService = null;
        }
    }

    @Override
    protected void onQuitting() {
        cleanup();
    }

    @Override
    protected String getLogRecString(Message msg) {
        return messageString(msg.what);
    }

    private abstract class BaseAdapterState extends State {

        abstract int getStateValue();

        @Override
        public void enter() {
            int currState = getStateValue();
            infoLog("entered ");
            mAdapterService.updateAdapterState(mPrevState, currState);
            mPrevState = currState;
        }

        void infoLog(String msg) {
            Log.i(TAG, BluetoothAdapter.nameForState(getStateValue()) + " : " + msg);
        }

        void errorLog(String msg) {
            Log.e(TAG, BluetoothAdapter.nameForState(getStateValue()) + " : " + msg);
        }
    }

    private class OffState extends BaseAdapterState {

        @Override
        int getStateValue() {
            return BluetoothAdapter.STATE_OFF;
        }

        @Override
        public void enter() {
            if (!Flags.explicitKillFromSystemServer()) {
                super.enter();
                return;
            }
            int prevState = mPrevState;
            super.enter();
            if (prevState == BluetoothAdapter.STATE_BLE_TURNING_OFF) {
                mAdapterService.cleanup();
            }
        }

        @Override
        public boolean processMessage(Message msg) {
            switch (msg.what) {
                case BLE_TURN_ON:
                    transitionTo(mTurningBleOnState);
                    break;

                default:
                    infoLog("Unhandled message - " + messageString(msg.what));
                    return false;
            }
            return true;
        }
    }

    private class BleOnState extends BaseAdapterState {

        @Override
        int getStateValue() {
            return BluetoothAdapter.STATE_BLE_ON;
        }

        @Override
        public boolean processMessage(Message msg) {
            switch (msg.what) {
                case USER_TURN_ON:
                    transitionTo(mTurningOnState);
                    break;

                case BLE_TURN_OFF:
                    transitionTo(mTurningBleOffState);
                    break;

                default:
                    infoLog("Unhandled message - " + messageString(msg.what));
                    return false;
            }
            return true;
        }
    }

    private class OnState extends BaseAdapterState {

        @Override
        int getStateValue() {
            return BluetoothAdapter.STATE_ON;
        }

        @Override
        public boolean processMessage(Message msg) {
            switch (msg.what) {
                case USER_TURN_OFF:
                    transitionTo(mTurningOffState);
                    break;

                default:
                    infoLog("Unhandled message - " + messageString(msg.what));
                    return false;
            }
            return true;
        }
    }

    private class TurningBleOnState extends BaseAdapterState {

        @Override
        int getStateValue() {
            return BluetoothAdapter.STATE_BLE_TURNING_ON;
        }

        @Override
        public void enter() {
            super.enter();
            final int timeoutDelay =
                    SystemProperties.getInt(
                            BLE_START_TIMEOUT_DELAY_PROPERTY, BLE_START_TIMEOUT_DELAY);
            Log.d(TAG, "Start Timeout Delay: " + timeoutDelay);
            sendMessageDelayed(BLE_START_TIMEOUT, timeoutDelay);
            mAdapterService.bringUpBle();
        }

        @Override
        public void exit() {
            removeMessages(BLE_START_TIMEOUT);
            super.exit();
        }

        @Override
        public boolean processMessage(Message msg) {
            switch (msg.what) {
                case BLE_STARTED:
                    transitionTo(mBleOnState);
                    break;

                case BLE_START_TIMEOUT:
                    errorLog(messageString(msg.what));
                    transitionTo(mTurningBleOffState);
                    break;

                default:
                    infoLog("Unhandled message - " + messageString(msg.what));
                    return false;
            }
            return true;
        }
    }

    private class TurningOnState extends BaseAdapterState {

        @Override
        int getStateValue() {
            return BluetoothAdapter.STATE_TURNING_ON;
        }

        @Override
        public void enter() {
            super.enter();
            sendMessageDelayed(BREDR_START_TIMEOUT, BREDR_START_TIMEOUT_DELAY);
            mAdapterService.startProfileServices();
        }

        @Override
        public void exit() {
            removeMessages(BREDR_START_TIMEOUT);
            super.exit();
        }

        @Override
        public boolean processMessage(Message msg) {
            switch (msg.what) {
                case BREDR_STARTED:
                    transitionTo(mOnState);
                    break;

                case BREDR_START_TIMEOUT:
                    errorLog(messageString(msg.what));
                    transitionTo(mTurningOffState);
                    break;

                default:
                    infoLog("Unhandled message - " + messageString(msg.what));
                    return false;
            }
            return true;
        }
    }

    private class TurningOffState extends BaseAdapterState {

        @Override
        int getStateValue() {
            return BluetoothAdapter.STATE_TURNING_OFF;
        }

        @Override
        public void enter() {
            super.enter();
            sendMessageDelayed(BREDR_STOP_TIMEOUT, BREDR_STOP_TIMEOUT_DELAY);
            mAdapterService.stopProfileServices();
        }

        @Override
        public void exit() {
            removeMessages(BREDR_STOP_TIMEOUT);
            super.exit();
        }

        @Override
        public boolean processMessage(Message msg) {
            switch (msg.what) {
                case BREDR_STOPPED:
                    transitionTo(mBleOnState);
                    break;

                case BREDR_STOP_TIMEOUT:
                    errorLog(messageString(msg.what));
                    transitionTo(mTurningBleOffState);
                    break;

                default:
                    infoLog("Unhandled message - " + messageString(msg.what));
                    return false;
            }
            return true;
        }
    }

    private class TurningBleOffState extends BaseAdapterState {

        @Override
        int getStateValue() {
            return BluetoothAdapter.STATE_BLE_TURNING_OFF;
        }

        @Override
        public void enter() {
            super.enter();
            final int timeoutDelay =
                    SystemProperties.getInt(
                            BLE_STOP_TIMEOUT_DELAY_PROPERTY, BLE_STOP_TIMEOUT_DELAY);
            Log.d(TAG, "Stop Timeout Delay: " + timeoutDelay);
            sendMessageDelayed(BLE_STOP_TIMEOUT, timeoutDelay);
            mAdapterService.bringDownBle();
        }

        @Override
        public void exit() {
            removeMessages(BLE_STOP_TIMEOUT);
            super.exit();
        }

        @Override
        public boolean processMessage(Message msg) {
            switch (msg.what) {
                case BLE_STOPPED:
                    transitionTo(mOffState);
                    break;

                case BLE_STOP_TIMEOUT:
                    errorLog(messageString(msg.what));
                    transitionTo(mOffState);
                    break;

                default:
                    infoLog("Unhandled message - " + messageString(msg.what));
                    return false;
            }
            return true;
        }
    }
}<|MERGE_RESOLUTION|>--- conflicted
+++ resolved
@@ -58,11 +58,7 @@
     static final String BLE_STOP_TIMEOUT_DELAY_PROPERTY = "ro.bluetooth.ble_stop_timeout_delay";
 
     static final int BLE_START_TIMEOUT_DELAY =
-<<<<<<< HEAD
         5000 * SystemProperties.getInt("ro.hw_timeout_multiplier", 1);
-=======
-            4000 * SystemProperties.getInt("ro.hw_timeout_multiplier", 1);
->>>>>>> 9396273f
     static final int BLE_STOP_TIMEOUT_DELAY =
             4000 * SystemProperties.getInt("ro.hw_timeout_multiplier", 1);
     static final int BREDR_START_TIMEOUT_DELAY =
