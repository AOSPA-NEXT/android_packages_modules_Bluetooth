/*
 * Copyright (C) 2012 The Android Open Source Project
 * Copyright (C) 2016-2017 The Linux Foundation
 *
 * Licensed under the Apache License, Version 2.0 (the "License");
 * you may not use this file except in compliance with the License.
 * You may obtain a copy of the License at
 *
 *      http://www.apache.org/licenses/LICENSE-2.0
 *
 * Unless required by applicable law or agreed to in writing, software
 * distributed under the License is distributed on an "AS IS" BASIS,
 * WITHOUT WARRANTIES OR CONDITIONS OF ANY KIND, either express or implied.
 * See the License for the specific language governing permissions and
 * limitations under the License.
 */

package com.android.bluetooth.btservice;

import static android.bluetooth.BluetoothDevice.TRANSPORT_AUTO;
import static android.text.format.DateUtils.MINUTE_IN_MILLIS;
import static android.text.format.DateUtils.SECOND_IN_MILLIS;

import static com.android.bluetooth.ChangeIds.ENFORCE_CONNECT;
import static com.android.bluetooth.Utils.callerIsSystem;
import static com.android.bluetooth.Utils.callerIsSystemOrActiveOrManagedUser;
import static com.android.bluetooth.Utils.enforceBluetoothPrivilegedPermission;
import static com.android.bluetooth.Utils.enforceCdmAssociation;
import static com.android.bluetooth.Utils.enforceDumpPermission;
import static com.android.bluetooth.Utils.enforceLocalMacAddressPermission;
import static com.android.bluetooth.Utils.getBytesFromAddress;
import static com.android.bluetooth.Utils.hasBluetoothPrivilegedPermission;
import static com.android.bluetooth.Utils.isPackageNameAccurate;

import android.annotation.NonNull;
import android.annotation.Nullable;
import android.annotation.RequiresPermission;
import android.annotation.SuppressLint;
import android.app.AlarmManager;
import android.app.AppOpsManager;
import android.app.PendingIntent;
import android.app.Service;
import android.app.admin.DevicePolicyManager;
import android.app.compat.CompatChanges;
import android.bluetooth.BluetoothA2dp;
import android.bluetooth.BluetoothActivityEnergyInfo;
import android.bluetooth.BluetoothAdapter;
import android.bluetooth.BluetoothAdapter.ActiveDeviceProfile;
import android.bluetooth.BluetoothAdapter.ActiveDeviceUse;
import android.bluetooth.BluetoothClass;
import android.bluetooth.BluetoothDevice;
import android.bluetooth.BluetoothFrameworkInitializer;
import android.bluetooth.BluetoothMap;
import android.bluetooth.BluetoothProfile;
import android.bluetooth.BluetoothProtoEnums;
import android.bluetooth.BluetoothSap;
import android.bluetooth.BluetoothServerSocket;
import android.bluetooth.BluetoothSinkAudioPolicy;
import android.bluetooth.BluetoothSocket;
import android.bluetooth.BluetoothStatusCodes;
import android.bluetooth.BluetoothUuid;
import android.bluetooth.BufferConstraints;
import android.bluetooth.IBluetooth;
import android.bluetooth.IBluetoothActivityEnergyInfoListener;
import android.bluetooth.IBluetoothCallback;
import android.bluetooth.IBluetoothConnectionCallback;
import android.bluetooth.IBluetoothMetadataListener;
import android.bluetooth.IBluetoothOobDataCallback;
import android.bluetooth.IBluetoothPreferredAudioProfilesCallback;
import android.bluetooth.IBluetoothSocketManager;
import android.bluetooth.IncomingRfcommSocketInfo;
import android.bluetooth.OobData;
import android.bluetooth.UidTraffic;
import android.companion.CompanionDeviceManager;
import android.content.AttributionSource;
import android.content.BroadcastReceiver;
import android.content.Context;
import android.content.Intent;
import android.content.IntentFilter;
import android.content.SharedPreferences;
import android.content.pm.PackageManager;
import android.os.AsyncTask;
import android.os.BatteryStatsManager;
import android.os.Binder;
import android.os.Build;
import android.os.Bundle;
import android.os.Handler;
import android.os.IBinder;
import android.os.Looper;
import android.os.Message;
import android.os.ParcelUuid;
import android.os.PowerManager;
import android.os.RemoteCallbackList;
import android.os.RemoteException;
import android.os.SystemClock;
import android.os.SystemProperties;
import android.os.UserHandle;
import android.os.UserManager;
import android.provider.DeviceConfig;
import android.provider.Settings;
import android.sysprop.BluetoothProperties;
import android.text.TextUtils;
import android.util.Base64;
import android.util.Log;
import android.util.SparseArray;

import com.android.bluetooth.BluetoothMetricsProto;
import com.android.bluetooth.BluetoothStatsLog;
import com.android.bluetooth.R;
import com.android.bluetooth.Utils;
import com.android.bluetooth.a2dp.A2dpService;
import com.android.bluetooth.a2dpsink.A2dpSinkService;
import com.android.bluetooth.bas.BatteryService;
import com.android.bluetooth.bass_client.BassClientService;
import com.android.bluetooth.btservice.InteropUtil.InteropFeature;
import com.android.bluetooth.btservice.RemoteDevices.DeviceProperties;
import com.android.bluetooth.btservice.activityattribution.ActivityAttributionService;
import com.android.bluetooth.btservice.bluetoothkeystore.BluetoothKeystoreService;
import com.android.bluetooth.btservice.storage.DatabaseManager;
import com.android.bluetooth.btservice.storage.MetadataDatabase;
import com.android.bluetooth.csip.CsipSetCoordinatorService;
import com.android.bluetooth.gatt.GattService;
import com.android.bluetooth.gatt.ScanManager;
import com.android.bluetooth.hap.HapClientService;
import com.android.bluetooth.hearingaid.HearingAidService;
import com.android.bluetooth.hfp.HeadsetService;
import com.android.bluetooth.hfpclient.HeadsetClientService;
import com.android.bluetooth.hid.HidDeviceService;
import com.android.bluetooth.hid.HidHostService;
import com.android.bluetooth.le_audio.LeAudioService;
import com.android.bluetooth.map.BluetoothMapService;
import com.android.bluetooth.mapclient.MapClientService;
import com.android.bluetooth.pan.PanService;
import com.android.bluetooth.pbap.BluetoothPbapService;
import com.android.bluetooth.pbapclient.PbapClientService;
import com.android.bluetooth.sap.SapService;
import com.android.bluetooth.sdp.SdpManager;
import com.android.bluetooth.telephony.BluetoothInCallService;
import com.android.bluetooth.vc.VolumeControlService;
import com.android.internal.annotations.GuardedBy;
import com.android.internal.annotations.VisibleForTesting;
import com.android.modules.utils.BackgroundThread;
import com.android.modules.utils.BytesMatcher;
import com.android.modules.utils.SynchronousResultReceiver;

import com.google.protobuf.InvalidProtocolBufferException;

import libcore.util.SneakyThrow;

import java.io.FileDescriptor;
import java.io.FileOutputStream;
import java.io.IOException;
import java.io.PrintWriter;
import java.time.Duration;
import java.util.ArrayDeque;
import java.util.ArrayList;
import java.util.Arrays;
import java.util.HashMap;
import java.util.HashSet;
import java.util.Iterator;
import java.util.List;
import java.util.Map;
import java.util.Objects;
import java.util.Set;
import java.util.UUID;
import java.util.concurrent.ConcurrentHashMap;
import java.util.concurrent.ConcurrentLinkedQueue;
import java.util.concurrent.Executor;
import java.util.function.Predicate;
import java.util.regex.Pattern;

public class AdapterService extends Service {
    private static final String TAG = "BluetoothAdapterService";
    private static final boolean DBG = true;
    private static final boolean VERBOSE = false;
    private static final int MIN_ADVT_INSTANCES_FOR_MA = 5;
    private static final int MIN_OFFLOADED_FILTERS = 10;
    private static final int MIN_OFFLOADED_SCAN_STORAGE_BYTES = 1024;
    private static final Duration PENDING_SOCKET_HANDOFF_TIMEOUT = Duration.ofMinutes(1);
    private static final Duration GENERATE_LOCAL_OOB_DATA_TIMEOUT = Duration.ofSeconds(2);

    private final Object mEnergyInfoLock = new Object();
    private int mStackReportedState;
    private long mTxTimeTotalMs;
    private long mRxTimeTotalMs;
    private long mIdleTimeTotalMs;
    private long mEnergyUsedTotalVoltAmpSecMicro;
    private final SparseArray<UidTraffic> mUidTraffic = new SparseArray<>();

    private final ArrayList<String> mStartedProfiles = new ArrayList<>();
    private final ArrayList<ProfileService> mRegisteredProfiles = new ArrayList<>();
    private final ArrayList<ProfileService> mRunningProfiles = new ArrayList<>();
    private HashSet<String> mLeAudioAllowDevices = new HashSet<>();
    private boolean mLeAudioAllowListEnabled = false;

    public static final String ACTION_LOAD_ADAPTER_PROPERTIES =
            "com.android.bluetooth.btservice.action.LOAD_ADAPTER_PROPERTIES";
    public static final String ACTION_SERVICE_STATE_CHANGED =
            "com.android.bluetooth.btservice.action.STATE_CHANGED";
    public static final String EXTRA_ACTION = "action";
    public static final int PROFILE_CONN_REJECTED = 2;

    private static final String ACTION_ALARM_WAKEUP =
            "com.android.bluetooth.btservice.action.ALARM_WAKEUP";

    private static BluetoothProperties.snoop_log_mode_values sSnoopLogSettingAtEnable =
            BluetoothProperties.snoop_log_mode_values.EMPTY;
    private static String sDefaultSnoopLogSettingAtEnable = "empty";
    private static Boolean sSnoopLogFilterHeadersSettingAtEnable = false;
    private static Boolean sSnoopLogFilterProfileA2dpSettingAtEnable = false;
    private static Boolean sSnoopLogFilterProfileRfcommSettingAtEnable = false;
    private static BluetoothProperties.snoop_log_filter_profile_pbap_values
            sSnoopLogFilterProfilePbapModeSettingAtEnable =
                    BluetoothProperties.snoop_log_filter_profile_pbap_values.EMPTY;
    private static BluetoothProperties.snoop_log_filter_profile_map_values
            sSnoopLogFilterProfileMapModeSettingAtEnable =
                    BluetoothProperties.snoop_log_filter_profile_map_values.EMPTY;

    public static final String BLUETOOTH_PRIVILEGED =
            android.Manifest.permission.BLUETOOTH_PRIVILEGED;
    static final String BLUETOOTH_PERM = android.Manifest.permission.BLUETOOTH;
    static final String LOCAL_MAC_ADDRESS_PERM = android.Manifest.permission.LOCAL_MAC_ADDRESS;
    static final String RECEIVE_MAP_PERM = android.Manifest.permission.RECEIVE_BLUETOOTH_MAP;
    static final String BLUETOOTH_LE_AUDIO_ALLOW_LIST = "persist.bluetooth.leaudio.allow_list";
    static final String BLUETOOTH_ENABLE_LE_AUDIO_ALLOW_LIST =
            "persist.bluetooth.leaudio.enable_allow_list";

    static final String PHONEBOOK_ACCESS_PERMISSION_PREFERENCE_FILE =
            "phonebook_access_permission";
    static final String MESSAGE_ACCESS_PERMISSION_PREFERENCE_FILE =
            "message_access_permission";
    static final String SIM_ACCESS_PERMISSION_PREFERENCE_FILE = "sim_access_permission";

    private static final int CONTROLLER_ENERGY_UPDATE_TIMEOUT_MILLIS = 30;

    public static final String ACTIVITY_ATTRIBUTION_NO_ACTIVE_DEVICE_ADDRESS =
            "no_active_device_address";

    // Report ID definition
    public enum BqrQualityReportId {
        QUALITY_REPORT_ID_MONITOR_MODE(0x01),
        QUALITY_REPORT_ID_APPROACH_LSTO(0x02),
        QUALITY_REPORT_ID_A2DP_AUDIO_CHOPPY(0x03),
        QUALITY_REPORT_ID_SCO_VOICE_CHOPPY(0x04),
        QUALITY_REPORT_ID_ROOT_INFLAMMATION(0x05),
        QUALITY_REPORT_ID_LMP_LL_MESSAGE_TRACE(0x11),
        QUALITY_REPORT_ID_BT_SCHEDULING_TRACE(0x12),
        QUALITY_REPORT_ID_CONTROLLER_DBG_INFO(0x13);

        private final int value;
        private BqrQualityReportId(int value) {
            this.value = value;
        }
        public int getValue() {
            return value;
        }
    };

    private final ArrayList<DiscoveringPackage> mDiscoveringPackages = new ArrayList<>();

    static {
        classInitNative();
    }

    private static AdapterService sAdapterService;

    public static synchronized AdapterService getAdapterService() {
        return sAdapterService;
    }

    private static synchronized void setAdapterService(AdapterService instance) {
        Log.d(TAG, "setAdapterService() - trying to set service to " + instance);
        if (instance == null) {
            return;
        }
        sAdapterService = instance;
    }

    private static synchronized void clearAdapterService(AdapterService current) {
        if (sAdapterService == current) {
            sAdapterService = null;
        }
    }

    private BluetoothAdapter mAdapter;
    @VisibleForTesting
    AdapterProperties mAdapterProperties;
    private AdapterState mAdapterStateMachine;
    private BondStateMachine mBondStateMachine;
    private JniCallbacks mJniCallbacks;
    private RemoteDevices mRemoteDevices;

    /* TODO: Consider to remove the search API from this class, if changed to use call-back */
    private SdpManager mSdpManager = null;

    private boolean mNativeAvailable;
    private boolean mCleaningUp;
    private final HashMap<BluetoothDevice, ArrayList<IBluetoothMetadataListener>>
            mMetadataListeners = new HashMap<>();
    private final HashMap<String, Integer> mProfileServicesState = new HashMap<String, Integer>();
    private Set<IBluetoothConnectionCallback> mBluetoothConnectionCallbacks = new HashSet<>();
    private RemoteCallbackList<IBluetoothPreferredAudioProfilesCallback>
            mPreferredAudioProfilesCallbacks;
    private Set<BluetoothDevice> mDevicesPendingAudioProfileChanges = new HashSet<>();
    //Only BluetoothManagerService should be registered
    private RemoteCallbackList<IBluetoothCallback> mCallbacks;
    private int mCurrentRequestId;
    private boolean mQuietmode = false;
    private HashMap<String, CallerInfo> mBondAttemptCallerInfo = new HashMap<>();

    private final Map<UUID, RfcommListenerData> mBluetoothServerSockets = new ConcurrentHashMap<>();
    private final Executor mSocketServersExecutor = r -> new Thread(r).start();

    private AlarmManager mAlarmManager;
    private PendingIntent mPendingAlarm;
    private BatteryStatsManager mBatteryStatsManager;
    private PowerManager mPowerManager;
    private PowerManager.WakeLock mWakeLock;
    private String mWakeLockName;
    private UserManager mUserManager;
    private CompanionDeviceManager mCompanionDeviceManager;

    private PhonePolicy mPhonePolicy;
    private ActiveDeviceManager mActiveDeviceManager;
    private DatabaseManager mDatabaseManager;
    private SilenceDeviceManager mSilenceDeviceManager;
    private CompanionManager mBtCompanionManager;
    private AppOpsManager mAppOps;

    private BluetoothSocketManagerBinder mBluetoothSocketManagerBinder;

    private BluetoothKeystoreService mBluetoothKeystoreService;
    private A2dpService mA2dpService;
    private A2dpSinkService mA2dpSinkService;
    private ActivityAttributionService mActivityAttributionService;
    private HeadsetService mHeadsetService;
    private HeadsetClientService mHeadsetClientService;
    private BluetoothMapService mMapService;
    private MapClientService mMapClientService;
    private HidDeviceService mHidDeviceService;
    private HidHostService mHidHostService;
    private PanService mPanService;
    private BluetoothPbapService mPbapService;
    private PbapClientService mPbapClientService;
    private HearingAidService mHearingAidService;
    private HapClientService mHapClientService;
    private SapService mSapService;
    private VolumeControlService mVolumeControlService;
    private CsipSetCoordinatorService mCsipSetCoordinatorService;
    private LeAudioService mLeAudioService;
    private BassClientService mBassClientService;
    private BatteryService mBatteryService;

    private volatile boolean mTestModeEnabled = false;

    private MetricsLogger mMetricsLogger;

    /**
     * Register a {@link ProfileService} with AdapterService.
     *
     * @param profile the service being added.
     */
    public void addProfile(ProfileService profile) {
        mHandler.obtainMessage(MESSAGE_PROFILE_SERVICE_REGISTERED, profile).sendToTarget();
    }

    /**
     * Unregister a ProfileService with AdapterService.
     *
     * @param profile the service being removed.
     */
    public void removeProfile(ProfileService profile) {
        mHandler.obtainMessage(MESSAGE_PROFILE_SERVICE_UNREGISTERED, profile).sendToTarget();
    }

    /**
     * Notify AdapterService that a ProfileService has started or stopped.
     *
     * @param profile the service being removed.
     * @param state {@link BluetoothAdapter#STATE_ON} or {@link BluetoothAdapter#STATE_OFF}
     */
    public void onProfileServiceStateChanged(ProfileService profile, int state) {
        if (state != BluetoothAdapter.STATE_ON && state != BluetoothAdapter.STATE_OFF) {
            throw new IllegalArgumentException(BluetoothAdapter.nameForState(state));
        }
        Message m = mHandler.obtainMessage(MESSAGE_PROFILE_SERVICE_STATE_CHANGED);
        m.obj = profile;
        m.arg1 = state;
        mHandler.sendMessage(m);
    }

    /**
     * Confirm whether the ProfileService is started expectedly.
     *
     * @param serviceSampleName the service simple name.
     * @return true if the service is started expectedly, false otherwise.
     */
    public boolean isStartedProfile(String serviceSampleName) {
        return mStartedProfiles.contains(serviceSampleName);
    }

    private static final int MESSAGE_PROFILE_SERVICE_STATE_CHANGED = 1;
    private static final int MESSAGE_PROFILE_SERVICE_REGISTERED = 2;
    private static final int MESSAGE_PROFILE_SERVICE_UNREGISTERED = 3;

    class AdapterServiceHandler extends Handler {
        @Override
        public void handleMessage(Message msg) {
            verboseLog("handleMessage() - Message: " + msg.what);

            switch (msg.what) {
                case MESSAGE_PROFILE_SERVICE_STATE_CHANGED:
                    verboseLog("handleMessage() - MESSAGE_PROFILE_SERVICE_STATE_CHANGED");
                    processProfileServiceStateChanged((ProfileService) msg.obj, msg.arg1);
                    break;
                case MESSAGE_PROFILE_SERVICE_REGISTERED:
                    verboseLog("handleMessage() - MESSAGE_PROFILE_SERVICE_REGISTERED");
                    registerProfileService((ProfileService) msg.obj);
                    break;
                case MESSAGE_PROFILE_SERVICE_UNREGISTERED:
                    verboseLog("handleMessage() - MESSAGE_PROFILE_SERVICE_UNREGISTERED");
                    unregisterProfileService((ProfileService) msg.obj);
                    break;
            }
        }

        private void registerProfileService(ProfileService profile) {
            if (mRegisteredProfiles.contains(profile)) {
                Log.e(TAG, profile.getName() + " already registered.");
                return;
            }
            mRegisteredProfiles.add(profile);
        }

        private void unregisterProfileService(ProfileService profile) {
            if (!mRegisteredProfiles.contains(profile)) {
                Log.e(TAG, profile.getName() + " not registered (UNREGISTER).");
                return;
            }
            mRegisteredProfiles.remove(profile);
        }

        private void processProfileServiceStateChanged(ProfileService profile, int state) {
            switch (state) {
                case BluetoothAdapter.STATE_ON:
                    if (!mRegisteredProfiles.contains(profile)) {
                        Log.e(TAG, profile.getName() + " not registered (STATE_ON).");
                        return;
                    }
                    if (mRunningProfiles.contains(profile)) {
                        Log.e(TAG, profile.getName() + " already running.");
                        return;
                    }
                    mRunningProfiles.add(profile);
                    // TODO(b/228875190): GATT is assumed supported. GATT starting triggers hardware
                    // initializtion. Configuring a device without GATT causes start up failures.
                    if (GattService.class.getSimpleName().equals(profile.getName())) {
                        enableNative();
                    } else if (mRegisteredProfiles.size() == Config.getSupportedProfiles().length
                            && mRegisteredProfiles.size() == mRunningProfiles.size()) {
                        mAdapterProperties.onBluetoothReady();
                        updateUuids();
                        setBluetoothClassFromConfig();
                        initProfileServices();
                        getAdapterPropertyNative(AbstractionLayer.BT_PROPERTY_LOCAL_IO_CAPS);
                        getAdapterPropertyNative(AbstractionLayer.BT_PROPERTY_LOCAL_IO_CAPS_BLE);
                        getAdapterPropertyNative(AbstractionLayer.BT_PROPERTY_DYNAMIC_AUDIO_BUFFER);
                        mAdapterStateMachine.sendMessage(AdapterState.BREDR_STARTED);
                        mBtCompanionManager.loadCompanionInfo();
                    }
                    break;
                case BluetoothAdapter.STATE_OFF:
                    if (!mRegisteredProfiles.contains(profile)) {
                        Log.e(TAG, profile.getName() + " not registered (STATE_OFF).");
                        return;
                    }
                    if (!mRunningProfiles.contains(profile)) {
                        Log.e(TAG, profile.getName() + " not running.");
                        return;
                    }
                    mRunningProfiles.remove(profile);
                    // TODO(b/228875190): GATT is assumed supported. GATT is expected to be the only
                    // profile available in the "BLE ON" state. If only GATT is left, send
                    // BREDR_STOPPED. If GATT is stopped, deinitialize the hardware.
                    if ((mRunningProfiles.size() == 1 && (GattService.class.getSimpleName()
                            .equals(mRunningProfiles.get(0).getName())))) {
                        mAdapterStateMachine.sendMessage(AdapterState.BREDR_STOPPED);
                    } else if (mRunningProfiles.size() == 0) {
                        disableNative();
                    }
                    break;
                default:
                    Log.e(TAG, "Unhandled profile state: " + state);
            }
        }
    }

    private final AdapterServiceHandler mHandler = new AdapterServiceHandler();

    @Override
    @RequiresPermission(
            allOf = {
                android.Manifest.permission.INTERACT_ACROSS_USERS_FULL,
                android.Manifest.permission.READ_DEVICE_CONFIG,
            },
            anyOf = {
                android.Manifest.permission.INTERACT_ACROSS_USERS_FULL,
                android.Manifest.permission.INTERACT_ACROSS_USERS,
                android.Manifest.permission.CREATE_USERS,
                android.Manifest.permission.MANAGE_USERS,
    })
    public void onCreate() {
        super.onCreate();
        initMetricsLogger();
        debugLog("onCreate()");
        mDeviceConfigListener.start();
        mRemoteDevices = new RemoteDevices(this, Looper.getMainLooper());
        mRemoteDevices.init();
        clearDiscoveringPackages();
        mBinder = new AdapterServiceBinder(this);
        mAdapter = BluetoothAdapter.getDefaultAdapter();
        mAdapterProperties = new AdapterProperties(this);
        mAdapterStateMachine = AdapterState.make(this);
        mJniCallbacks = new JniCallbacks(this, mAdapterProperties);
        mBluetoothKeystoreService = new BluetoothKeystoreService(isCommonCriteriaMode());
        mBluetoothKeystoreService.start();
        int configCompareResult = mBluetoothKeystoreService.getCompareResult();

        // Start tracking Binder latency for the bluetooth process.
        BluetoothFrameworkInitializer.initializeBinderCallsStats(getApplicationContext());

        // Android TV doesn't show consent dialogs for just works and encryption only le pairing
        boolean isAtvDevice = getApplicationContext().getPackageManager().hasSystemFeature(
                PackageManager.FEATURE_LEANBACK_ONLY);
        mUserManager = getSystemService(UserManager.class);
        initNative(mUserManager.isGuestUser(), isCommonCriteriaMode(), configCompareResult,
                getInitFlags(), isAtvDevice, getApplicationInfo().dataDir);
        mNativeAvailable = true;
        mPreferredAudioProfilesCallbacks =
                new RemoteCallbackList<IBluetoothPreferredAudioProfilesCallback>();
        mCallbacks = new RemoteCallbackList<IBluetoothCallback>();
        mAppOps = getSystemService(AppOpsManager.class);
        //Load the name and address
        getAdapterPropertyNative(AbstractionLayer.BT_PROPERTY_BDADDR);
        getAdapterPropertyNative(AbstractionLayer.BT_PROPERTY_BDNAME);
        getAdapterPropertyNative(AbstractionLayer.BT_PROPERTY_CLASS_OF_DEVICE);
        mAlarmManager = getSystemService(AlarmManager.class);
        mPowerManager = getSystemService(PowerManager.class);
        mBatteryStatsManager = getSystemService(BatteryStatsManager.class);
        mCompanionDeviceManager = getSystemService(CompanionDeviceManager.class);

        mBluetoothKeystoreService.initJni();

        mSdpManager = SdpManager.init(this);
        registerReceiver(mAlarmBroadcastReceiver, new IntentFilter(ACTION_ALARM_WAKEUP));
        loadLeAudioAllowDevices();

        mDatabaseManager = new DatabaseManager(this);
        mDatabaseManager.start(MetadataDatabase.createDatabase(this));

        boolean isAutomotiveDevice = getApplicationContext().getPackageManager().hasSystemFeature(
                PackageManager.FEATURE_AUTOMOTIVE);

        /*
         * Phone policy is specific to phone implementations and hence if a device wants to exclude
         * it out then it can be disabled by using the flag below. Phone policy is never used on
         * Android Automotive OS builds, in favor of a policy currently located in
         * CarBluetoothService.
         */
        if (!isAutomotiveDevice && getResources().getBoolean(R.bool.enable_phone_policy)) {
            Log.i(TAG, "Phone policy enabled");
            mPhonePolicy = new PhonePolicy(this, new ServiceFactory());
            mPhonePolicy.start();
        } else {
            Log.i(TAG, "Phone policy disabled");
        }

        mActiveDeviceManager = new ActiveDeviceManager(this, new ServiceFactory());
        mActiveDeviceManager.start();

        mSilenceDeviceManager = new SilenceDeviceManager(this, new ServiceFactory(),
                Looper.getMainLooper());
        mSilenceDeviceManager.start();

        mBtCompanionManager = new CompanionManager(this, new ServiceFactory());

        mBluetoothSocketManagerBinder = new BluetoothSocketManagerBinder(this);

        mActivityAttributionService = new ActivityAttributionService();
        mActivityAttributionService.start();

        setAdapterService(this);

        invalidateBluetoothCaches();

        // First call to getSharedPreferences will result in a file read into
        // memory cache. Call it here asynchronously to avoid potential ANR
        // in the future
        new AsyncTask<Void, Void, Void>() {
            @Override
            protected Void doInBackground(Void... params) {
                getSharedPreferences(PHONEBOOK_ACCESS_PERMISSION_PREFERENCE_FILE,
                        Context.MODE_PRIVATE);
                getSharedPreferences(MESSAGE_ACCESS_PERMISSION_PREFERENCE_FILE,
                        Context.MODE_PRIVATE);
                getSharedPreferences(SIM_ACCESS_PERMISSION_PREFERENCE_FILE, Context.MODE_PRIVATE);
                return null;
            }
        }.execute();

        try {
            int systemUiUid = getApplicationContext()
                    .createContextAsUser(UserHandle.SYSTEM, /* flags= */ 0)
                    .getPackageManager()
                    .getPackageUid("com.android.systemui", PackageManager.MATCH_SYSTEM_ONLY);

            Utils.setSystemUiUid(systemUiUid);
        } catch (PackageManager.NameNotFoundException e) {
            // Some platforms, such as wearables do not have a system ui.
            Log.w(TAG, "Unable to resolve SystemUI's UID.", e);
        }
    }

    @Override
    public IBinder onBind(Intent intent) {
        debugLog("onBind()");
        return mBinder;
    }

    @Override
    @RequiresPermission(android.Manifest.permission.BLUETOOTH_CONNECT)
    public boolean onUnbind(Intent intent) {
        debugLog("onUnbind() - calling cleanup");
        cleanup();
        return super.onUnbind(intent);
    }

    @Override
    public void onDestroy() {
        debugLog("onDestroy()");
        if (!isMock()) {
            // TODO(b/27859763)
            Log.i(TAG, "Force exit to cleanup internal state in Bluetooth stack");
            System.exit(0);
        }
    }

    private boolean initMetricsLogger() {
        if (mMetricsLogger != null) {
            return false;
        }
        mMetricsLogger = MetricsLogger.getInstance();
        return mMetricsLogger.init(this);
    }

    private boolean closeMetricsLogger() {
        if (mMetricsLogger == null) {
            return false;
        }
        boolean result = mMetricsLogger.close();
        mMetricsLogger = null;
        return result;
    }

    /**
     *  Log L2CAP CoC Server Connection Metrics
     *
     *  @param port port of socket
     *  @param isSecured if secured API is called
     *  @param result transaction result of the connection
     *  @param connectionLatencyMillis latency of the connection
     *  @param timeoutMillis timeout set by the app
     */
    public void logL2capcocServerConnection(
            BluetoothDevice device,
            int port,
            boolean isSecured,
            int result,
            long connectionLatencyMillis,
            long timeoutMillis,
            int appUid) {

        int metricId = 0;
        if (device != null) {
            metricId = getMetricId(device);
        }
        Log.i(TAG, "Statslog L2capcoc server connection. metricId "
                + metricId + " port " + port + " isSecured " + isSecured
                + " result " + result + " connectionLatencyMillis " + connectionLatencyMillis
                + " timeout set by app " + timeoutMillis + " appUid " + appUid);
        BluetoothStatsLog.write(
                BluetoothStatsLog.BLUETOOTH_L2CAP_COC_SERVER_CONNECTION,
                metricId, port, isSecured, result, connectionLatencyMillis, timeoutMillis, appUid);
    }

    public void setMetricsLogger(MetricsLogger metricsLogger) {
        mMetricsLogger = metricsLogger;
    }


    /**
     *  Log L2CAP CoC Client Connection Metrics
     *
     *  @param device Bluetooth device
     *  @param port port of socket
     *  @param isSecured if secured API is called
     *  @param result transaction result of the connection
     *  @param connectionLatencyMillis latency of the connection
     */
    public void logL2capcocClientConnection(
            BluetoothDevice device,
            int port,
            boolean isSecured,
            int result,
            long connectionLatencyMillis,
            int appUid) {

        int metricId = getMetricId(device);
        Log.i(TAG, "Statslog L2capcoc client connection. metricId "
                + metricId + " port " + port + " isSecured " + isSecured
                + " result " + result + " connectionLatencyMillis " + connectionLatencyMillis
                + " appUid " + appUid);
        BluetoothStatsLog.write(
                BluetoothStatsLog.BLUETOOTH_L2CAP_COC_CLIENT_CONNECTION,
                metricId, port, isSecured, result, connectionLatencyMillis, appUid);
    }

    @RequiresPermission(allOf = {
            android.Manifest.permission.BLUETOOTH_CONNECT,
            android.Manifest.permission.UPDATE_DEVICE_STATS,
    })
    void bringUpBle() {
        debugLog("bleOnProcessStart()");

        if (getResources().getBoolean(
                R.bool.config_bluetooth_reload_supported_profiles_when_enabled)) {
            Config.init(getApplicationContext());
        }

        // Reset |mRemoteDevices| whenever BLE is turned off then on
        // This is to replace the fact that |mRemoteDevices| was
        // reinitialized in previous code.
        //
        // TODO(apanicke): The reason is unclear but
        // I believe it is to clear the variable every time BLE was
        // turned off then on. The same effect can be achieved by
        // calling cleanup but this may not be necessary at all
        // We should figure out why this is needed later
        mRemoteDevices.reset();
        mAdapterProperties.init(mRemoteDevices);

        debugLog("bleOnProcessStart() - Make Bond State Machine");
        mBondStateMachine = BondStateMachine.make(this, mAdapterProperties, mRemoteDevices);

        mJniCallbacks.init(mBondStateMachine, mRemoteDevices);

        mBatteryStatsManager.reportBleScanReset();
        BluetoothStatsLog.write_non_chained(BluetoothStatsLog.BLE_SCAN_STATE_CHANGED, -1, null,
                BluetoothStatsLog.BLE_SCAN_STATE_CHANGED__STATE__RESET, false, false, false);

        // TODO(b/228875190): GATT is assumed supported. As a result, we don't respect the
        // configuration sysprop. Configuring a device without GATT, although rare, will cause stack
        // start up errors yielding init loops.
        if (!GattService.isEnabled()) {
            Log.w(TAG,
                    "GATT is configured off but the stack assumes it to be enabled. Start anyway.");
        }
        setProfileServiceState(GattService.class, BluetoothAdapter.STATE_ON);
    }

    void bringDownBle() {
        stopGattProfileService();
    }

    void stateChangeCallback(int status) {
        if (status == AbstractionLayer.BT_STATE_OFF) {
            debugLog("stateChangeCallback: disableNative() completed");
            mAdapterStateMachine.sendMessage(AdapterState.BLE_STOPPED);
        } else if (status == AbstractionLayer.BT_STATE_ON) {
            mAdapterStateMachine.sendMessage(AdapterState.BLE_STARTED);
        } else {
            Log.e(TAG, "Incorrect status " + status + " in stateChangeCallback");
        }
    }

    /**
     * Sets the Bluetooth CoD value of the local adapter if there exists a config value for it.
     */
    void setBluetoothClassFromConfig() {
        int bluetoothClassConfig = retrieveBluetoothClassConfig();
        if (bluetoothClassConfig != 0) {
            mAdapterProperties.setBluetoothClass(new BluetoothClass(bluetoothClassConfig));
        }
    }

    private int retrieveBluetoothClassConfig() {
        return Settings.Global.getInt(
                getContentResolver(), Settings.Global.BLUETOOTH_CLASS_OF_DEVICE, 0);
    }

    void startProfileServices() {
        debugLog("startCoreServices()");
        Class[] supportedProfileServices = Config.getSupportedProfiles();
        // TODO(b/228875190): GATT is assumed supported. If we support no other profiles then just
        // move on to BREDR_STARTED. Note that configuring GATT to NOT supported will cause adapter
        // initialization failures
        if (supportedProfileServices.length == 1 && GattService.class.getSimpleName()
                .equals(supportedProfileServices[0].getSimpleName())) {
            mAdapterProperties.onBluetoothReady();
            updateUuids();
            setBluetoothClassFromConfig();
            mAdapterStateMachine.sendMessage(AdapterState.BREDR_STARTED);
        } else {
            setAllProfileServiceStates(supportedProfileServices, BluetoothAdapter.STATE_ON);
        }
    }

    void stopProfileServices() {
        // Make sure to stop classic background tasks now
        cancelDiscoveryNative();
        mAdapterProperties.setScanMode(BluetoothAdapter.SCAN_MODE_NONE);

        Class[] supportedProfileServices = Config.getSupportedProfiles();
        // TODO(b/228875190): GATT is assumed supported. If we support no profiles then just move on
        // to BREDR_STOPPED
        if (supportedProfileServices.length == 1 && (mRunningProfiles.size() == 1
                && GattService.class.getSimpleName().equals(mRunningProfiles.get(0).getName()))) {
            debugLog("stopProfileServices() - No profiles services to stop or already stopped.");
            mAdapterStateMachine.sendMessage(AdapterState.BREDR_STOPPED);
        } else {
            setAllProfileServiceStates(supportedProfileServices, BluetoothAdapter.STATE_OFF);
        }
    }

    private void stopGattProfileService() {
        mAdapterProperties.onBleDisable();
        if (mRunningProfiles.size() == 0) {
            debugLog("stopGattProfileService() - No profiles services to stop.");
            mAdapterStateMachine.sendMessage(AdapterState.BLE_STOPPED);
        }
        setProfileServiceState(GattService.class, BluetoothAdapter.STATE_OFF);
    }

    private void invalidateBluetoothGetStateCache() {
        BluetoothAdapter.invalidateBluetoothGetStateCache();
    }

    void updateLeAudioProfileServiceState() {
        HashSet<Class> nonSupportedProfiles = new HashSet<>();

        if (!isLeConnectedIsochronousStreamCentralSupported()) {
            nonSupportedProfiles.addAll(Config.getLeAudioUnicastProfiles());
        }

        if (!isLeAudioBroadcastAssistantSupported()) {
            nonSupportedProfiles.add(BassClientService.class);
        }

        if (!isLeAudioBroadcastSourceSupported()) {
            Config.updateSupportedProfileMask(
                    false, LeAudioService.class, BluetoothProfile.LE_AUDIO_BROADCAST);
        }

        if (!nonSupportedProfiles.isEmpty()) {
            // Remove non-supported profiles from the supported list
            // since the controller doesn't support
            Config.removeProfileFromSupportedList(nonSupportedProfiles);

            // Disable the non-supported profiles service
            for (Class profileService : nonSupportedProfiles) {
                if (isStartedProfile(profileService.getSimpleName())) {
                    setProfileServiceState(profileService, BluetoothAdapter.STATE_OFF);
                }
            }
        }
    }

    void updateAdapterState(int prevState, int newState) {
        mAdapterProperties.setState(newState);
        invalidateBluetoothGetStateCache();
        if (mCallbacks != null) {
            int n = mCallbacks.beginBroadcast();
            debugLog("updateAdapterState() - Broadcasting state " + BluetoothAdapter.nameForState(
                    newState) + " to " + n + " receivers.");
            for (int i = 0; i < n; i++) {
                try {
                    mCallbacks.getBroadcastItem(i).onBluetoothStateChange(prevState, newState);
                } catch (RemoteException e) {
                    debugLog("updateAdapterState() - Callback #" + i + " failed (" + e + ")");
                }
            }
            mCallbacks.finishBroadcast();
        }

        // Turn the Adapter all the way off if we are disabling and the snoop log setting changed.
        if (newState == BluetoothAdapter.STATE_BLE_TURNING_ON) {
            sSnoopLogSettingAtEnable = BluetoothProperties.snoop_log_mode()
                    .orElse(BluetoothProperties.snoop_log_mode_values.EMPTY);
            sDefaultSnoopLogSettingAtEnable =
                    Settings.Global.getString(getContentResolver(),
                            Settings.Global.BLUETOOTH_BTSNOOP_DEFAULT_MODE);

            sSnoopLogFilterHeadersSettingAtEnable =
                    BluetoothProperties.snoop_log_filter_snoop_headers_enabled().orElse(false);
            sSnoopLogFilterProfileA2dpSettingAtEnable =
                    BluetoothProperties.snoop_log_filter_profile_a2dp_enabled().orElse(false);
            sSnoopLogFilterProfileRfcommSettingAtEnable =
                    BluetoothProperties.snoop_log_filter_profile_rfcomm_enabled().orElse(false);
            sSnoopLogFilterProfilePbapModeSettingAtEnable =
                    BluetoothProperties.snoop_log_filter_profile_pbap()
                    .orElse(BluetoothProperties.snoop_log_filter_profile_pbap_values.EMPTY);
            sSnoopLogFilterProfileMapModeSettingAtEnable =
                    BluetoothProperties.snoop_log_filter_profile_map()
                    .orElse(BluetoothProperties.snoop_log_filter_profile_map_values.EMPTY);

            BluetoothProperties.snoop_default_mode(
                    BluetoothProperties.snoop_default_mode_values.DISABLED);
            for (BluetoothProperties.snoop_default_mode_values value :
                    BluetoothProperties.snoop_default_mode_values.values()) {
                if (value.getPropValue().equals(sDefaultSnoopLogSettingAtEnable)) {
                    BluetoothProperties.snoop_default_mode(value);
                }
            }
        } else if (newState == BluetoothAdapter.STATE_BLE_ON
                   && prevState != BluetoothAdapter.STATE_OFF) {
            var snoopLogSetting = BluetoothProperties.snoop_log_mode()
                    .orElse(BluetoothProperties.snoop_log_mode_values.EMPTY);
            var snoopDefaultModeSetting =
                    Settings.Global.getString(getContentResolver(),
                            Settings.Global.BLUETOOTH_BTSNOOP_DEFAULT_MODE);

            var snoopLogFilterHeadersSettingAtEnable =
                    BluetoothProperties.snoop_log_filter_snoop_headers_enabled().orElse(false);
            var snoopLogFilterProfileA2dpSettingAtEnable =
                    BluetoothProperties.snoop_log_filter_profile_a2dp_enabled().orElse(false);
            var snoopLogFilterProfileRfcommSettingAtEnable =
                    BluetoothProperties.snoop_log_filter_profile_rfcomm_enabled().orElse(false);

            var snoopLogFilterProfilePbapModeSetting =
                    BluetoothProperties.snoop_log_filter_profile_pbap()
                    .orElse(BluetoothProperties.snoop_log_filter_profile_pbap_values.EMPTY);
            var snoopLogFilterProfileMapModeSetting =
                    BluetoothProperties.snoop_log_filter_profile_map()
                    .orElse(BluetoothProperties.snoop_log_filter_profile_map_values.EMPTY);

            if (!(sSnoopLogSettingAtEnable == snoopLogSetting)
                    || !(sDefaultSnoopLogSettingAtEnable == snoopDefaultModeSetting)
                    || !(sSnoopLogFilterHeadersSettingAtEnable
                            == snoopLogFilterHeadersSettingAtEnable)
                    || !(sSnoopLogFilterProfileA2dpSettingAtEnable
                            == snoopLogFilterProfileA2dpSettingAtEnable)
                    || !(sSnoopLogFilterProfileRfcommSettingAtEnable
                            == snoopLogFilterProfileRfcommSettingAtEnable)
                    || !(sSnoopLogFilterProfilePbapModeSettingAtEnable
                            == snoopLogFilterProfilePbapModeSetting)
                    || !(sSnoopLogFilterProfileMapModeSettingAtEnable
                            == snoopLogFilterProfileMapModeSetting)) {
                mAdapterStateMachine.sendMessage(AdapterState.BLE_TURN_OFF);
            }
        }
    }

    void linkQualityReportCallback(
            long timestamp,
            int reportId,
            int rssi,
            int snr,
            int retransmissionCount,
            int packetsNotReceiveCount,
            int negativeAcknowledgementCount) {
        BluetoothInCallService bluetoothInCallService = BluetoothInCallService.getInstance();

        if (reportId == BqrQualityReportId.QUALITY_REPORT_ID_SCO_VOICE_CHOPPY.getValue()) {
            if (bluetoothInCallService == null) {
                Log.w(TAG, "No BluetoothInCallService while trying to send BQR."
                        + " timestamp: " + timestamp + " reportId: " + reportId
                        + " rssi: " + rssi + " snr: " + snr
                        + " retransmissionCount: " + retransmissionCount
                        + " packetsNotReceiveCount: " + packetsNotReceiveCount
                        + " negativeAcknowledgementCount: " + negativeAcknowledgementCount);
                return;
            }
            bluetoothInCallService.sendBluetoothCallQualityReport(
                    timestamp, rssi, snr, retransmissionCount,
                    packetsNotReceiveCount, negativeAcknowledgementCount);
        }
    }

    void switchBufferSizeCallback(boolean isLowLatencyBufferSize) {
        List<BluetoothDevice> activeDevices = getActiveDevices(BluetoothProfile.A2DP);
        if (activeDevices.size() != 1) {
            errorLog(
                    "Cannot switch buffer size. The number of A2DP active devices is "
                            + activeDevices.size());
        }

        // Send intent to fastpair
        Intent switchBufferSizeIntent = new Intent(BluetoothDevice.ACTION_SWITCH_BUFFER_SIZE);
        switchBufferSizeIntent.setClassName(
                getString(com.android.bluetooth.R.string.peripheral_link_package),
                getString(com.android.bluetooth.R.string.peripheral_link_package)
                        + getString(com.android.bluetooth.R.string.peripheral_link_service));
        switchBufferSizeIntent.putExtra(BluetoothDevice.EXTRA_DEVICE, activeDevices.get(0));
        switchBufferSizeIntent.putExtra(
                BluetoothDevice.EXTRA_LOW_LATENCY_BUFFER_SIZE, isLowLatencyBufferSize);
        sendBroadcastMultiplePermissions(switchBufferSizeIntent, new String[] {
                android.Manifest.permission.BLUETOOTH_CONNECT,
                android.Manifest.permission.BLUETOOTH_PRIVILEGED
        }, null);
    }

    void switchCodecCallback(boolean isLowLatencyBufferSize) {
        List<BluetoothDevice> activeDevices = getActiveDevices(BluetoothProfile.A2DP);
        if (activeDevices.size() != 1) {
            errorLog(
                    "Cannot switch buffer size. The number of A2DP active devices is "
                            + activeDevices.size());
            return;
        }
        mA2dpService.switchCodecByBufferSize(activeDevices.get(0), isLowLatencyBufferSize);
    }

    @RequiresPermission(android.Manifest.permission.BLUETOOTH_CONNECT)
    void cleanup() {
        debugLog("cleanup()");
        if (mCleaningUp) {
            errorLog("cleanup() - Service already starting to cleanup, ignoring request...");
            return;
        }

        closeMetricsLogger();

        clearAdapterService(this);

        mCleaningUp = true;
        invalidateBluetoothCaches();

        unregisterReceiver(mAlarmBroadcastReceiver);

        stopRfcommServerSockets();

        if (mPendingAlarm != null) {
            mAlarmManager.cancel(mPendingAlarm);
            mPendingAlarm = null;
        }

        // This wake lock release may also be called concurrently by
        // {@link #releaseWakeLock(String lockName)}, so a synchronization is needed here.
        synchronized (this) {
            if (mWakeLock != null) {
                if (mWakeLock.isHeld()) {
                    mWakeLock.release();
                }
                mWakeLock = null;
            }
        }

        if (mDatabaseManager != null) {
            mDatabaseManager.cleanup();
        }

        if (mAdapterStateMachine != null) {
            mAdapterStateMachine.doQuit();
        }

        if (mBondStateMachine != null) {
            mBondStateMachine.doQuit();
        }

        if (mRemoteDevices != null) {
            mRemoteDevices.cleanup();
        }

        if (mSdpManager != null) {
            mSdpManager.cleanup();
            mSdpManager = null;
        }

        if (mActivityAttributionService != null) {
            mActivityAttributionService.cleanup();
        }

        if (mNativeAvailable) {
            debugLog("cleanup() - Cleaning up adapter native");
            cleanupNative();
            mNativeAvailable = false;
        }

        if (mAdapterProperties != null) {
            mAdapterProperties.cleanup();
        }

        if (mJniCallbacks != null) {
            mJniCallbacks.cleanup();
        }

        if (mBluetoothKeystoreService != null) {
            debugLog("cleanup(): mBluetoothKeystoreService.cleanup()");
            mBluetoothKeystoreService.cleanup();
        }

        if (mPhonePolicy != null) {
            mPhonePolicy.cleanup();
        }

        if (mSilenceDeviceManager != null) {
            mSilenceDeviceManager.cleanup();
        }

        if (mActiveDeviceManager != null) {
            mActiveDeviceManager.cleanup();
        }

        if (mProfileServicesState != null) {
            mProfileServicesState.clear();
        }

        if (mBluetoothSocketManagerBinder != null) {
            mBluetoothSocketManagerBinder.cleanUp();
            mBluetoothSocketManagerBinder = null;
        }

        if (mBinder != null) {
            mBinder.cleanup();
            mBinder = null;  //Do not remove. Otherwise Binder leak!
        }

        if (mPreferredAudioProfilesCallbacks != null) {
            mPreferredAudioProfilesCallbacks.kill();
        }

        if (mCallbacks != null) {
            mCallbacks.kill();
        }
    }

    private void invalidateBluetoothCaches() {
        BluetoothAdapter.invalidateGetProfileConnectionStateCache();
        BluetoothAdapter.invalidateIsOffloadedFilteringSupportedCache();
        BluetoothDevice.invalidateBluetoothGetBondStateCache();
        BluetoothAdapter.invalidateBluetoothGetStateCache();
        BluetoothAdapter.invalidateGetAdapterConnectionStateCache();
        BluetoothMap.invalidateBluetoothGetConnectionStateCache();
        BluetoothSap.invalidateBluetoothGetConnectionStateCache();
    }

    private void setProfileServiceState(Class service, int state) {
        if (state == BluetoothAdapter.STATE_ON) {
            mStartedProfiles.add(service.getSimpleName());
        } else if (state == BluetoothAdapter.STATE_OFF) {
            mStartedProfiles.remove(service.getSimpleName());
        }
        Intent intent = new Intent(this, service);
        intent.putExtra(EXTRA_ACTION, ACTION_SERVICE_STATE_CHANGED);
        intent.putExtra(BluetoothAdapter.EXTRA_STATE, state);
        startService(intent);
    }

    private void setAllProfileServiceStates(Class[] services, int state) {
        for (Class service : services) {
            // TODO(b/228875190): GATT is assumed supported and treated differently as part of the
            // "BLE ON" state, despite GATT not being BLE specific.
            if (GattService.class.getSimpleName().equals(service.getSimpleName())) {
                continue;
            }
            setProfileServiceState(service, state);
        }
    }

    /**
     * Checks whether the remote device is a dual mode audio sink device (supports both classic and
     * LE Audio sink roles.
     *
     * @param device the remote device
     * @return {@code true} if it's a dual mode audio device, {@code false} otherwise
     */
    private boolean isDualModeAudioSinkDevice(BluetoothDevice device) {
        return isProfileSupported(device, BluetoothProfile.LE_AUDIO)
                && mLeAudioService != null && (isProfileSupported(device, BluetoothProfile.HEADSET)
                || isProfileSupported(device, BluetoothProfile.A2DP));
    }

    /**
     * Checks whether the local and remote device support a connection for duplex audio (input and
     * output) over HFP or LE Audio.
     *
     * @param device the remote device
     * @return {@code true} if duplex is supported on the remote device, {@code false} otherwise
     */
    private boolean isDuplexAudioSupported(BluetoothDevice device) {
        if (isProfileSupported(device, BluetoothProfile.HEADSET)) {
            return true;
        }
        return isProfileSupported(device, BluetoothProfile.LE_AUDIO) && mLeAudioService != null
                && mLeAudioService.isLeAudioDuplexSupported(device);
    }

    /**
     * Checks whether the local and remote device support a connection for output only audio over
     * A2DP or LE Audio.
     *
     * @param device the remote device
     * @return {@code true} if output only is supported on the remote device, {@code false}
     * otherwise
     */
    private boolean isOutputOnlyAudioSupported(BluetoothDevice device) {
        if (isProfileSupported(device, BluetoothProfile.A2DP)) {
            return true;
        }
        return isProfileSupported(device, BluetoothProfile.LE_AUDIO) && mLeAudioService != null
                && mLeAudioService.isLeAudioOutputSupported(device);
    }

    /**
     * Verifies whether the profile is supported by the local bluetooth adapter by checking a
     * bitmask of its supported profiles
     *
     * @param device            is the remote device we wish to connect to
     * @param profile           is the profile we are checking for support
     * @return true if the profile is supported by both the local and remote device, false otherwise
     */
    @RequiresPermission(android.Manifest.permission.BLUETOOTH_PRIVILEGED)
    private boolean isProfileSupported(BluetoothDevice device, int profile) {
        ParcelUuid[] remoteDeviceUuids = getRemoteUuids(device);
        ParcelUuid[] localDeviceUuids = mAdapterProperties.getUuids();
        if (remoteDeviceUuids == null || remoteDeviceUuids.length == 0) {
            Log.e(TAG, "isSupported: Remote Device Uuids Empty");
        }

        if (profile == BluetoothProfile.HEADSET) {
            return (Utils.arrayContains(localDeviceUuids, BluetoothUuid.HSP_AG)
                    && Utils.arrayContains(remoteDeviceUuids, BluetoothUuid.HSP))
                    || (Utils.arrayContains(localDeviceUuids, BluetoothUuid.HFP_AG)
                    && Utils.arrayContains(remoteDeviceUuids, BluetoothUuid.HFP));
        }
        if (profile == BluetoothProfile.HEADSET_CLIENT) {
            return Utils.arrayContains(remoteDeviceUuids, BluetoothUuid.HFP_AG)
                    && Utils.arrayContains(localDeviceUuids, BluetoothUuid.HFP);
        }
        if (profile == BluetoothProfile.A2DP) {
            return Utils.arrayContains(remoteDeviceUuids, BluetoothUuid.ADV_AUDIO_DIST)
                    || Utils.arrayContains(remoteDeviceUuids, BluetoothUuid.A2DP_SINK);
        }
        if (profile == BluetoothProfile.A2DP_SINK) {
            return Utils.arrayContains(remoteDeviceUuids, BluetoothUuid.ADV_AUDIO_DIST)
                    || Utils.arrayContains(remoteDeviceUuids, BluetoothUuid.A2DP_SOURCE);
        }
        if (profile == BluetoothProfile.OPP) {
            return Utils.arrayContains(remoteDeviceUuids, BluetoothUuid.OBEX_OBJECT_PUSH);
        }
        if (profile == BluetoothProfile.HID_HOST) {
            return Utils.arrayContains(remoteDeviceUuids, BluetoothUuid.HID)
                    || Utils.arrayContains(remoteDeviceUuids, BluetoothUuid.HOGP);
        }
        if (profile == BluetoothProfile.HID_DEVICE) {
            return mHidDeviceService.getConnectionState(device)
                    == BluetoothProfile.STATE_DISCONNECTED;
        }
        if (profile == BluetoothProfile.PAN) {
            return Utils.arrayContains(remoteDeviceUuids, BluetoothUuid.NAP);
        }
        if (profile == BluetoothProfile.MAP) {
            return mMapService.getConnectionState(device) == BluetoothProfile.STATE_CONNECTED;
        }
        if (profile == BluetoothProfile.PBAP) {
            return mPbapService.getConnectionState(device) == BluetoothProfile.STATE_CONNECTED;
        }
        if (profile == BluetoothProfile.MAP_CLIENT) {
            return true;
        }
        if (profile == BluetoothProfile.PBAP_CLIENT) {
            return Utils.arrayContains(localDeviceUuids, BluetoothUuid.PBAP_PCE)
                    && Utils.arrayContains(remoteDeviceUuids, BluetoothUuid.PBAP_PSE);
        }
        if (profile == BluetoothProfile.HEARING_AID) {
            return Utils.arrayContains(remoteDeviceUuids, BluetoothUuid.HEARING_AID);
        }
        if (profile == BluetoothProfile.SAP) {
            return Utils.arrayContains(remoteDeviceUuids, BluetoothUuid.SAP);
        }
        if (profile == BluetoothProfile.VOLUME_CONTROL) {
            return Utils.arrayContains(remoteDeviceUuids, BluetoothUuid.VOLUME_CONTROL);
        }
        if (profile == BluetoothProfile.CSIP_SET_COORDINATOR) {
            return Utils.arrayContains(remoteDeviceUuids, BluetoothUuid.COORDINATED_SET);
        }
        if (profile == BluetoothProfile.LE_AUDIO) {
            return Utils.arrayContains(remoteDeviceUuids, BluetoothUuid.LE_AUDIO)
                    && isLeAudioAllowed(device);
        }
        if (profile == BluetoothProfile.HAP_CLIENT) {
            return Utils.arrayContains(remoteDeviceUuids, BluetoothUuid.HAS);
        }
        if (profile == BluetoothProfile.LE_AUDIO_BROADCAST_ASSISTANT) {
            return Utils.arrayContains(remoteDeviceUuids, BluetoothUuid.BASS);
        }
        if (profile == BluetoothProfile.BATTERY) {
            return Utils.arrayContains(remoteDeviceUuids, BluetoothUuid.BATTERY);
        }

        Log.e(TAG, "isSupported: Unexpected profile passed in to function: " + profile);
        return false;
    }

    /**
     * Checks if any profile is enabled for the given device
     *
     * @param device is the device for which we are checking if any profiles are enabled
     * @return true if any profile is enabled, false otherwise
     */
    @RequiresPermission(android.Manifest.permission.BLUETOOTH_PRIVILEGED)
    boolean isAnyProfileEnabled(BluetoothDevice device) {
        if (mA2dpService != null && mA2dpService.getConnectionPolicy(device)
                > BluetoothProfile.CONNECTION_POLICY_FORBIDDEN) {
            return true;
        }
        if (mA2dpSinkService != null && mA2dpSinkService.getConnectionPolicy(device)
                > BluetoothProfile.CONNECTION_POLICY_FORBIDDEN) {
            return true;
        }
        if (mHeadsetService != null && mHeadsetService.getConnectionPolicy(device)
                > BluetoothProfile.CONNECTION_POLICY_FORBIDDEN) {
            return true;
        }
        if (mHeadsetClientService != null && mHeadsetClientService.getConnectionPolicy(device)
                > BluetoothProfile.CONNECTION_POLICY_FORBIDDEN) {
            return true;
        }
        if (mMapClientService != null && mMapClientService.getConnectionPolicy(device)
                > BluetoothProfile.CONNECTION_POLICY_FORBIDDEN) {
            return true;
        }
        if (mHidHostService != null && mHidHostService.getConnectionPolicy(device)
                > BluetoothProfile.CONNECTION_POLICY_FORBIDDEN) {
            return true;
        }
        if (mPanService != null && mPanService.getConnectionPolicy(device)
                > BluetoothProfile.CONNECTION_POLICY_FORBIDDEN) {
            return true;
        }
        if (mPbapClientService != null && mPbapClientService.getConnectionPolicy(device)
                > BluetoothProfile.CONNECTION_POLICY_FORBIDDEN) {
            return true;
        }
        if (mHearingAidService != null && mHearingAidService.getConnectionPolicy(device)
                > BluetoothProfile.CONNECTION_POLICY_FORBIDDEN) {
            return true;
        }
        if (mHapClientService != null && mHapClientService.getConnectionPolicy(device)
                > BluetoothProfile.CONNECTION_POLICY_FORBIDDEN) {
            return true;
        }
        if (mVolumeControlService != null && mVolumeControlService.getConnectionPolicy(device)
                > BluetoothProfile.CONNECTION_POLICY_FORBIDDEN) {
            return true;
        }
        if (mCsipSetCoordinatorService != null
                && mCsipSetCoordinatorService.getConnectionPolicy(device)
                        > BluetoothProfile.CONNECTION_POLICY_FORBIDDEN) {
            return true;
        }
        if (mLeAudioService != null && mLeAudioService.getConnectionPolicy(device)
                > BluetoothProfile.CONNECTION_POLICY_FORBIDDEN) {
            return true;
        }
        if (mBassClientService != null && mBassClientService.getConnectionPolicy(device)
                 > BluetoothProfile.CONNECTION_POLICY_FORBIDDEN) {
            return true;
        }
        if (mBatteryService != null && mBatteryService.getConnectionPolicy(device)
                > BluetoothProfile.CONNECTION_POLICY_FORBIDDEN) {
            return true;
        }
        return false;
    }

    /**
     * Connects only available profiles
     * (those with {@link BluetoothProfile#CONNECTION_POLICY_ALLOWED})
     *
     * @param device is the device with which we are connecting the profiles
     * @return {@link BluetoothStatusCodes#SUCCESS}
     */
    @RequiresPermission(allOf = {
            android.Manifest.permission.BLUETOOTH_PRIVILEGED,
            android.Manifest.permission.MODIFY_PHONE_STATE,
    })
    private int connectEnabledProfiles(BluetoothDevice device) {
        if (mCsipSetCoordinatorService != null
                && isProfileSupported(device, BluetoothProfile.CSIP_SET_COORDINATOR)
                && mCsipSetCoordinatorService.getConnectionPolicy(device)
                        > BluetoothProfile.CONNECTION_POLICY_FORBIDDEN) {
            Log.i(TAG, "connectEnabledProfiles: Connecting Coordinated Set Profile");
            mCsipSetCoordinatorService.connect(device);
        }
        if (mA2dpService != null && isProfileSupported(
                device, BluetoothProfile.A2DP) && mA2dpService.getConnectionPolicy(device)
                > BluetoothProfile.CONNECTION_POLICY_FORBIDDEN) {
            Log.i(TAG, "connectEnabledProfiles: Connecting A2dp");
            mA2dpService.connect(device);
        }
        if (mA2dpSinkService != null && isProfileSupported(
                device, BluetoothProfile.A2DP_SINK) && mA2dpSinkService.getConnectionPolicy(device)
                > BluetoothProfile.CONNECTION_POLICY_FORBIDDEN) {
            Log.i(TAG, "connectEnabledProfiles: Connecting A2dp Sink");
            mA2dpSinkService.connect(device);
        }
        if (mHeadsetService != null && isProfileSupported(
                device, BluetoothProfile.HEADSET) && mHeadsetService.getConnectionPolicy(device)
                > BluetoothProfile.CONNECTION_POLICY_FORBIDDEN) {
            Log.i(TAG, "connectEnabledProfiles: Connecting Headset Profile");
            mHeadsetService.connect(device);
        }
        if (mHeadsetClientService != null && isProfileSupported(
                device, BluetoothProfile.HEADSET_CLIENT)
                && mHeadsetClientService.getConnectionPolicy(device)
                > BluetoothProfile.CONNECTION_POLICY_FORBIDDEN) {
            Log.i(TAG, "connectEnabledProfiles: Connecting HFP");
            mHeadsetClientService.connect(device);
        }
        if (mMapClientService != null && isProfileSupported(
                device, BluetoothProfile.MAP_CLIENT)
                && mMapClientService.getConnectionPolicy(device)
                > BluetoothProfile.CONNECTION_POLICY_FORBIDDEN) {
            Log.i(TAG, "connectEnabledProfiles: Connecting MAP");
            mMapClientService.connect(device);
        }
        if (mHidHostService != null && isProfileSupported(
                device, BluetoothProfile.HID_HOST) && mHidHostService.getConnectionPolicy(device)
                > BluetoothProfile.CONNECTION_POLICY_FORBIDDEN) {
            Log.i(TAG, "connectEnabledProfiles: Connecting Hid Host Profile");
            mHidHostService.connect(device);
        }
        if (mPanService != null && isProfileSupported(
                device, BluetoothProfile.PAN) && mPanService.getConnectionPolicy(device)
                > BluetoothProfile.CONNECTION_POLICY_FORBIDDEN) {
            Log.i(TAG, "connectEnabledProfiles: Connecting Pan Profile");
            mPanService.connect(device);
        }
        if (mPbapClientService != null && isProfileSupported(
                device, BluetoothProfile.PBAP_CLIENT)
                && mPbapClientService.getConnectionPolicy(device)
                > BluetoothProfile.CONNECTION_POLICY_FORBIDDEN) {
            Log.i(TAG, "connectEnabledProfiles: Connecting Pbap");
            mPbapClientService.connect(device);
        }
        if (mHearingAidService != null && isProfileSupported(
                device, BluetoothProfile.HEARING_AID)
                && mHearingAidService.getConnectionPolicy(device)
                > BluetoothProfile.CONNECTION_POLICY_FORBIDDEN) {
            Log.i(TAG, "connectEnabledProfiles: Connecting Hearing Aid Profile");
            mHearingAidService.connect(device);
        }
        if (mHapClientService != null && isProfileSupported(
                device, BluetoothProfile.HAP_CLIENT)
                && mHapClientService.getConnectionPolicy(device)
                > BluetoothProfile.CONNECTION_POLICY_FORBIDDEN) {
            Log.i(TAG, "connectEnabledProfiles: Connecting HAS Profile");
            mHapClientService.connect(device);
        }
        if (mVolumeControlService != null && isProfileSupported(
                device, BluetoothProfile.VOLUME_CONTROL)
                && mVolumeControlService.getConnectionPolicy(device)
                > BluetoothProfile.CONNECTION_POLICY_FORBIDDEN) {
            Log.i(TAG, "connectEnabledProfiles: Connecting Volume Control Profile");
            mVolumeControlService.connect(device);
        }
        if (mLeAudioService != null && isProfileSupported(
                device, BluetoothProfile.LE_AUDIO)
                && mLeAudioService.getConnectionPolicy(device)
                        > BluetoothProfile.CONNECTION_POLICY_FORBIDDEN) {
            Log.i(TAG, "connectEnabledProfiles: Connecting LeAudio profile (BAP)");
            mLeAudioService.connect(device);
        }
        if (mBassClientService != null && isProfileSupported(
                device, BluetoothProfile.LE_AUDIO_BROADCAST_ASSISTANT)
                && mBassClientService.getConnectionPolicy(device)
                        > BluetoothProfile.CONNECTION_POLICY_FORBIDDEN) {
            Log.i(TAG, "connectEnabledProfiles: Connecting LE Broadcast Assistant Profile");
            mBassClientService.connect(device);
        }
        if (mBatteryService != null
                && isProfileSupported(
                device, BluetoothProfile.BATTERY)
                && mBatteryService.getConnectionPolicy(device)
                        > BluetoothProfile.CONNECTION_POLICY_FORBIDDEN) {
            Log.i(TAG, "connectEnabledProfiles: Connecting Battery Service");
            mBatteryService.connect(device);
        }
        return BluetoothStatusCodes.SUCCESS;
    }

    /**
     * Verifies that all bluetooth profile services are running
     *
     * @return true if all bluetooth profile services running, false otherwise
     */
    private boolean profileServicesRunning() {
        if (mRegisteredProfiles.size() == Config.getSupportedProfiles().length
                && mRegisteredProfiles.size() == mRunningProfiles.size()) {
            return true;
        }

        Log.e(TAG, "profileServicesRunning: One or more supported services not running");
        return false;
    }

    /**
     * Initializes all the profile services fields
     */
    private void initProfileServices() {
        Log.i(TAG, "initProfileServices: Initializing all bluetooth profile services");
        mA2dpService = A2dpService.getA2dpService();
        mA2dpSinkService = A2dpSinkService.getA2dpSinkService();
        mHeadsetService = HeadsetService.getHeadsetService();
        mHeadsetClientService = HeadsetClientService.getHeadsetClientService();
        mMapService = BluetoothMapService.getBluetoothMapService();
        mMapClientService = MapClientService.getMapClientService();
        mHidDeviceService = HidDeviceService.getHidDeviceService();
        mHidHostService = HidHostService.getHidHostService();
        mPanService = PanService.getPanService();
        mPbapService = BluetoothPbapService.getBluetoothPbapService();
        mPbapClientService = PbapClientService.getPbapClientService();
        mHearingAidService = HearingAidService.getHearingAidService();
        mHapClientService = HapClientService.getHapClientService();
        mSapService = SapService.getSapService();
        mVolumeControlService = VolumeControlService.getVolumeControlService();
        mCsipSetCoordinatorService = CsipSetCoordinatorService.getCsipSetCoordinatorService();
        mLeAudioService = LeAudioService.getLeAudioService();
        mBassClientService = BassClientService.getBassClientService();
        mBatteryService = BatteryService.getBatteryService();
    }

    @BluetoothAdapter.RfcommListenerResult
    @RequiresPermission(android.Manifest.permission.BLUETOOTH_CONNECT)
    private int startRfcommListener(
            String name,
            ParcelUuid uuid,
            PendingIntent pendingIntent,
            AttributionSource attributionSource) {
        if (mBluetoothServerSockets.containsKey(uuid.getUuid())) {
            Log.d(TAG, String.format(
                        "Cannot start RFCOMM listener: UUID %s already in use.", uuid.getUuid()));
            return BluetoothStatusCodes.RFCOMM_LISTENER_START_FAILED_UUID_IN_USE;
        }

        try {
            startRfcommListenerInternal(name, uuid.getUuid(), pendingIntent, attributionSource);
        } catch (IOException e) {
            return BluetoothStatusCodes.RFCOMM_LISTENER_FAILED_TO_CREATE_SERVER_SOCKET;
        }

        return BluetoothStatusCodes.SUCCESS;
    }

    @BluetoothAdapter.RfcommListenerResult
    @VisibleForTesting
    int stopRfcommListener(ParcelUuid uuid, AttributionSource attributionSource) {
        RfcommListenerData listenerData = mBluetoothServerSockets.get(uuid.getUuid());

        if (listenerData == null) {
            Log.d(TAG, String.format(
                        "Cannot stop RFCOMM listener: UUID %s is not registered.", uuid.getUuid()));
            return BluetoothStatusCodes.RFCOMM_LISTENER_OPERATION_FAILED_NO_MATCHING_SERVICE_RECORD;
        }

        if (attributionSource.getUid() != listenerData.mAttributionSource.getUid()) {
            return BluetoothStatusCodes.RFCOMM_LISTENER_OPERATION_FAILED_DIFFERENT_APP;
        }

        // Remove the entry so that it does not try and restart the server socket.
        mBluetoothServerSockets.remove(uuid.getUuid());

        return listenerData.closeServerAndPendingSockets(mHandler);
    }

    @VisibleForTesting
    IncomingRfcommSocketInfo retrievePendingSocketForServiceRecord(
            ParcelUuid uuid, AttributionSource attributionSource) {
        IncomingRfcommSocketInfo socketInfo = new IncomingRfcommSocketInfo();

        RfcommListenerData listenerData = mBluetoothServerSockets.get(uuid.getUuid());

        if (listenerData == null) {
            socketInfo.status =
                    BluetoothStatusCodes
                            .RFCOMM_LISTENER_OPERATION_FAILED_NO_MATCHING_SERVICE_RECORD;
            return socketInfo;
        }

        if (attributionSource.getUid() != listenerData.mAttributionSource.getUid()) {
            socketInfo.status = BluetoothStatusCodes.RFCOMM_LISTENER_OPERATION_FAILED_DIFFERENT_APP;
            return socketInfo;
        }

        BluetoothSocket socket = listenerData.mPendingSockets.poll();

        if (socket == null) {
            socketInfo.status = BluetoothStatusCodes.RFCOMM_LISTENER_NO_SOCKET_AVAILABLE;
            return socketInfo;
        }

        mHandler.removeCallbacksAndMessages(socket);

        socketInfo.bluetoothDevice = socket.getRemoteDevice();
        socketInfo.pfd = socket.getParcelFileDescriptor();
        socketInfo.status = BluetoothStatusCodes.SUCCESS;

        return socketInfo;
    }

    @RequiresPermission(android.Manifest.permission.BLUETOOTH_CONNECT)
    private void handleIncomingRfcommConnections(UUID uuid) {
        RfcommListenerData listenerData = mBluetoothServerSockets.get(uuid);
        for (;;) {
            BluetoothSocket socket;
            try {
                socket = listenerData.mServerSocket.accept();
            } catch (IOException e) {
                if (mBluetoothServerSockets.containsKey(uuid)) {
                    // The uuid still being in the map indicates that the accept failure is
                    // unexpected. Try and restart the listener.
                    Log.e(TAG, "Failed to accept socket on " + listenerData.mServerSocket, e);
                    restartRfcommListener(listenerData, uuid);
                }
                return;
            }

            listenerData.mPendingSockets.add(socket);
            try {
                listenerData.mPendingIntent.send();
            } catch (PendingIntent.CanceledException e) {
                Log.e(TAG, "PendingIntent for RFCOMM socket notifications cancelled.", e);
                // The pending intent was cancelled, close the server as there is no longer any way
                // to notify the app that registered the listener.
                listenerData.closeServerAndPendingSockets(mHandler);
                mBluetoothServerSockets.remove(uuid);
                return;
            }
            mHandler.postDelayed(
                    () -> pendingSocketTimeoutRunnable(listenerData, socket),
                    socket,
                    PENDING_SOCKET_HANDOFF_TIMEOUT.toMillis());
        }
    }

    // Tries to restart the rfcomm listener for the given UUID
    @RequiresPermission(android.Manifest.permission.BLUETOOTH_CONNECT)
    private void restartRfcommListener(RfcommListenerData listenerData, UUID uuid) {
        listenerData.closeServerAndPendingSockets(mHandler);
        try {
            startRfcommListenerInternal(
                    listenerData.mName,
                    uuid,
                    listenerData.mPendingIntent,
                    listenerData.mAttributionSource);
        } catch (IOException e) {
            Log.e(TAG, "Failed to recreate rfcomm server socket", e);

            mBluetoothServerSockets.remove(uuid);
        }
    }

    private void pendingSocketTimeoutRunnable(
            RfcommListenerData listenerData, BluetoothSocket socket) {
        boolean socketFound = listenerData.mPendingSockets.remove(socket);
        if (socketFound) {
            try {
                socket.close();
            } catch (IOException e) {
                Log.e(TAG, "Failed to close bt socket", e);
                // We don't care if closing the socket failed, just continue on.
            }
        }
    }

    @RequiresPermission(android.Manifest.permission.BLUETOOTH_CONNECT)
    private void startRfcommListenerInternal(
            String name, UUID uuid, PendingIntent intent, AttributionSource attributionSource)
            throws IOException {
        BluetoothServerSocket bluetoothServerSocket =
                mAdapter.listenUsingRfcommWithServiceRecord(name, uuid);

        RfcommListenerData listenerData =
                new RfcommListenerData(bluetoothServerSocket, name, intent, attributionSource);

        mBluetoothServerSockets.put(uuid, listenerData);

        mSocketServersExecutor.execute(() -> handleIncomingRfcommConnections(uuid));
    }

    private void stopRfcommServerSockets() {
        Iterator<Map.Entry<UUID, RfcommListenerData>> socketsIterator =
                mBluetoothServerSockets.entrySet().iterator();
        while (socketsIterator.hasNext()) {
            socketsIterator.next().getValue().closeServerAndPendingSockets(mHandler);
            socketsIterator.remove();
        }
    }

    private static class RfcommListenerData {
        final BluetoothServerSocket mServerSocket;
        // Service record name
        final String mName;
        // The Intent which contains the Service info to which the incoming socket connections are
        // handed off to.
        final PendingIntent mPendingIntent;
        // AttributionSource for the requester of the RFCOMM listener
        final AttributionSource mAttributionSource;
        // Contains the connected sockets which are pending transfer to the app which requested the
        // listener.
        final ConcurrentLinkedQueue<BluetoothSocket> mPendingSockets =
                new ConcurrentLinkedQueue<>();

        RfcommListenerData(
                BluetoothServerSocket serverSocket,
                String name,
                PendingIntent pendingIntent,
                AttributionSource attributionSource) {
            mServerSocket = serverSocket;
            mName = name;
            mPendingIntent = pendingIntent;
            mAttributionSource = attributionSource;
        }

        int closeServerAndPendingSockets(Handler handler) {
            int result = BluetoothStatusCodes.SUCCESS;
            try {
                mServerSocket.close();
            } catch (IOException e) {
                Log.e(TAG, "Failed to call close on rfcomm server socket", e);
                result = BluetoothStatusCodes.RFCOMM_LISTENER_FAILED_TO_CLOSE_SERVER_SOCKET;
            }
            mPendingSockets.forEach(
                    pendingSocket -> {
                        handler.removeCallbacksAndMessages(pendingSocket);
                        try {
                            pendingSocket.close();
                        } catch (IOException e) {
                            Log.e(TAG, "Failed to close socket", e);
                        }
                    });
            mPendingSockets.clear();

            return result;
        }
    }

    @VisibleForTesting
    boolean isAvailable() {
        return !mCleaningUp;
    }

    /**
     *  Get an metadata of given device and key
     *
     *  @param device Bluetooth device
     *  @param key Metadata key
     *  @param value Metadata value
     *  @return if metadata is set successfully
     */
    public boolean setMetadata(BluetoothDevice device, int key, byte[] value) {
        if (value == null || value.length > BluetoothDevice.METADATA_MAX_LENGTH) {
            return false;
        }
        return mDatabaseManager.setCustomMeta(device, key, value);
    }

    /**
     *  Get an metadata of given device and key
     *
     *  @param device Bluetooth device
     *  @param key Metadata key
     *  @return value of given device and key combination
     */
    public byte[] getMetadata(BluetoothDevice device, int key) {
        return mDatabaseManager.getCustomMeta(device, key);
    }

    /**
     * Handlers for incoming service calls
     */
    private AdapterServiceBinder mBinder;

    /**
     * The Binder implementation must be declared to be a static class, with
     * the AdapterService instance passed in the constructor. Furthermore,
     * when the AdapterService shuts down, the reference to the AdapterService
     * must be explicitly removed.
     *
     * Otherwise, a memory leak can occur from repeated starting/stopping the
     * service...Please refer to android.os.Binder for further details on
     * why an inner instance class should be avoided.
     *
     */
    @VisibleForTesting
    public static class AdapterServiceBinder extends IBluetooth.Stub {
        private AdapterService mService;

        AdapterServiceBinder(AdapterService svc) {
            mService = svc;
            mService.invalidateBluetoothGetStateCache();
            BluetoothAdapter.getDefaultAdapter().disableBluetoothGetStateCache();
        }

        public void cleanup() {
            mService = null;
        }

        public AdapterService getService() {
            if (mService != null && mService.isAvailable()) {
                return mService;
            }
            return null;
        }

        @Override
        public void getState(SynchronousResultReceiver receiver) {
            try {
                receiver.send(getState());
            } catch (RuntimeException e) {
                receiver.propagateException(e);
            }
        }
        private int getState() {
            // don't check caller, may be called from system UI
            AdapterService service = getService();
            if (service == null) {
                return BluetoothAdapter.STATE_OFF;
            }

            return service.getState();
        }

        @Override
        public void enable(boolean quietMode, AttributionSource source,
                SynchronousResultReceiver receiver) {
            try {
                receiver.send(enable(quietMode, source));
            } catch (RuntimeException e) {
                receiver.propagateException(e);
            }
        }
        @RequiresPermission(value = android.Manifest.permission.BLUETOOTH_CONNECT,
                anyOf = {
                    android.Manifest.permission.INTERACT_ACROSS_USERS,
                    android.Manifest.permission.MANAGE_USERS,
        })
        private boolean enable(boolean quietMode, AttributionSource attributionSource) {
            AdapterService service = getService();
            if (service == null || !callerIsSystemOrActiveOrManagedUser(service, TAG, "enable")
                    || !Utils.checkConnectPermissionForDataDelivery(
                            service, attributionSource, "AdapterService enable")) {
                return false;
            }

            return service.enable(quietMode);
        }

        @Override
        public void disable(AttributionSource source, SynchronousResultReceiver receiver) {
            try {
                receiver.send(disable(source));
            } catch (RuntimeException e) {
                receiver.propagateException(e);
            }
        }
        @RequiresPermission(android.Manifest.permission.BLUETOOTH_CONNECT)
        private boolean disable(AttributionSource attributionSource) {
            AdapterService service = getService();
            if (service == null || !callerIsSystemOrActiveOrManagedUser(service, TAG, "disable")
                    || !Utils.checkConnectPermissionForDataDelivery(
                            service, attributionSource, "AdapterService disable")) {
                return false;
            }

            return service.disable();
        }

        @Override
        public void getAddress(AttributionSource source,
                SynchronousResultReceiver receiver) {
            try {
                receiver.send(getAddress(source));
            } catch (RuntimeException e) {
                receiver.propagateException(e);
            }
        }
        @RequiresPermission(allOf = {
                android.Manifest.permission.BLUETOOTH_CONNECT,
                android.Manifest.permission.LOCAL_MAC_ADDRESS,
        })
        private String getAddress(AttributionSource attributionSource) {
            AdapterService service = getService();
            if (service == null || !callerIsSystemOrActiveOrManagedUser(service, TAG, "getAddress")
                    || !Utils.checkConnectPermissionForDataDelivery(
                            service, attributionSource, "AdapterService getAddress")) {
                return null;
            }

            enforceLocalMacAddressPermission(service);

            return Utils.getAddressStringFromByte(service.mAdapterProperties.getAddress());
        }

        @Override
        public boolean isLogRedactionEnabled() {
            AdapterService service = getService();
            if (service == null) {
                // by default return true
                return true;
            }
            return service.isLogRedactionEnabled();
        }

        @Override
        public void getUuids(AttributionSource source, SynchronousResultReceiver receiver) {
            try {
                receiver.send(getUuids(source));
            } catch (RuntimeException e) {
                receiver.propagateException(e);
            }
        }
        @RequiresPermission(android.Manifest.permission.BLUETOOTH_CONNECT)
        private List<ParcelUuid> getUuids(AttributionSource attributionSource) {
            AdapterService service = getService();
            if (service == null || !callerIsSystemOrActiveOrManagedUser(service, TAG, "getUuids")
                    || !Utils.checkConnectPermissionForDataDelivery(
                            service, attributionSource, "AdapterService getUuids")) {
                return new ArrayList<>();
            }

            ParcelUuid[] parcels = service.mAdapterProperties.getUuids();
            if (parcels == null) {
                parcels = new ParcelUuid[0];
            }
            return Arrays.asList(parcels);
        }

        @Override
        public void getIdentityAddress(String address, SynchronousResultReceiver receiver) {
            try {
                receiver.send(getIdentityAddress(address));
            } catch (RuntimeException e) {
                receiver.propagateException(e);
            }
        }
        public String getIdentityAddress(String address) {
            AdapterService service = getService();
            if (service == null
                    || !callerIsSystemOrActiveOrManagedUser(service, TAG, "getIdentityAddress")
                    || !Utils.checkConnectPermissionForDataDelivery(
                            service, Utils.getCallingAttributionSource(mService),
                                "AdapterService getIdentityAddress")) {
                return null;
            }
            enforceBluetoothPrivilegedPermission(service);
            return service.getIdentityAddress(address);
        }

        @Override
        public void getName(AttributionSource source, SynchronousResultReceiver receiver) {
            try {
                receiver.send(getName(source));
            } catch (RuntimeException e) {
                receiver.propagateException(e);
            }
        }
        @RequiresPermission(android.Manifest.permission.BLUETOOTH_CONNECT)
        private String getName(AttributionSource attributionSource) {
            AdapterService service = getService();
            if (service == null || !callerIsSystemOrActiveOrManagedUser(service, TAG, "getName")
                    || !Utils.checkConnectPermissionForDataDelivery(
                            service, attributionSource, "AdapterService getName")) {
                return null;
            }

            return service.getName();
        }

        @Override
        public void getNameLengthForAdvertise(AttributionSource source,
                SynchronousResultReceiver receiver) {
            try {
                receiver.send(getNameLengthForAdvertise(source));
            } catch (RuntimeException e) {
                receiver.propagateException(e);
            }
        }
        @RequiresPermission(android.Manifest.permission.BLUETOOTH_ADVERTISE)
        private int getNameLengthForAdvertise(AttributionSource attributionSource) {
            AdapterService service = getService();
            if (service == null
                    || !callerIsSystemOrActiveOrManagedUser(service,
                            TAG, "getNameLengthForAdvertise")
                    || !Utils.checkAdvertisePermissionForDataDelivery(
                            service, attributionSource, TAG)) {
                return -1;
            }

            return service.getNameLengthForAdvertise();
        }

        @Override
        public void setName(String name, AttributionSource source,
                SynchronousResultReceiver receiver) {
            try {
                receiver.send(setName(name, source));
            } catch (RuntimeException e) {
                receiver.propagateException(e);
            }
        }
        @RequiresPermission(android.Manifest.permission.BLUETOOTH_CONNECT)
        private boolean setName(String name, AttributionSource attributionSource) {
            AdapterService service = getService();
            if (service == null || !callerIsSystemOrActiveOrManagedUser(service, TAG, "setName")
                    || !Utils.checkConnectPermissionForDataDelivery(
                            service, attributionSource, "AdapterService setName")) {
                return false;
            }

            return service.mAdapterProperties.setName(name);
        }

        @Override
        public void getBluetoothClass(AttributionSource source,
                SynchronousResultReceiver receiver) {
            try {
                receiver.send(getBluetoothClass(source));
            } catch (RuntimeException e) {
                receiver.propagateException(e);
            }
        }
        @RequiresPermission(android.Manifest.permission.BLUETOOTH_CONNECT)
        private BluetoothClass getBluetoothClass(AttributionSource attributionSource) {
            AdapterService service = getService();
            if (service == null
                    || !callerIsSystemOrActiveOrManagedUser(service, TAG, "getBluetoothClass")
                    || !Utils.checkConnectPermissionForDataDelivery(
                            service, attributionSource, "AdapterSource getBluetoothClass")) {
                return null;
            }

            return service.mAdapterProperties.getBluetoothClass();
        }

        @Override
        public void setBluetoothClass(BluetoothClass bluetoothClass, AttributionSource source,
                SynchronousResultReceiver receiver) {
            try {
                receiver.send(setBluetoothClass(bluetoothClass, source));
            } catch (RuntimeException e) {
                receiver.propagateException(e);
            }
        }
        @RequiresPermission(allOf = {
                android.Manifest.permission.BLUETOOTH_CONNECT,
                android.Manifest.permission.BLUETOOTH_PRIVILEGED,
        })
        private boolean setBluetoothClass(BluetoothClass bluetoothClass, AttributionSource source) {
            AdapterService service = getService();
            if (service == null
                    || !callerIsSystemOrActiveOrManagedUser(service, TAG, "setBluetoothClass")
                    || !Utils.checkConnectPermissionForDataDelivery(service, source, TAG)) {
                return false;
            }

            enforceBluetoothPrivilegedPermission(service);

            if (!service.mAdapterProperties.setBluetoothClass(bluetoothClass)) {
              return false;
            }

            return Settings.Global.putInt(
                    service.getContentResolver(),
                    Settings.Global.BLUETOOTH_CLASS_OF_DEVICE,
                    bluetoothClass.getClassOfDevice());
        }

        @Override
        public void getIoCapability(AttributionSource source, SynchronousResultReceiver receiver) {
            try {
                receiver.send(getIoCapability(source));
            } catch (RuntimeException e) {
                receiver.propagateException(e);
            }
        }
        @RequiresPermission(android.Manifest.permission.BLUETOOTH_CONNECT)
        private int getIoCapability(AttributionSource attributionSource) {
            AdapterService service = getService();
            if (service == null
                    || !callerIsSystemOrActiveOrManagedUser(service, TAG, "getIoCapability")
                    || !Utils.checkConnectPermissionForDataDelivery(
                            service, attributionSource, "AdapterService getIoCapability")) {
                return BluetoothAdapter.IO_CAPABILITY_UNKNOWN;
            }

            return service.mAdapterProperties.getIoCapability();
        }

        @Override
        public void setIoCapability(int capability, AttributionSource source,
                SynchronousResultReceiver receiver) {
            try {
                receiver.send(setIoCapability(capability, source));
            } catch (RuntimeException e) {
                receiver.propagateException(e);
            }
        }
        @RequiresPermission(allOf = {
                android.Manifest.permission.BLUETOOTH_CONNECT,
                android.Manifest.permission.BLUETOOTH_PRIVILEGED,
        })
        private boolean setIoCapability(int capability, AttributionSource source) {
            AdapterService service = getService();
            if (service == null
                    || !callerIsSystemOrActiveOrManagedUser(service, TAG, "setIoCapability")
                    || !Utils.checkConnectPermissionForDataDelivery(service, source, TAG)) {
                return false;
            }

            enforceBluetoothPrivilegedPermission(service);

            if (!isValidIoCapability(capability)) {
              return false;
            }

            return service.mAdapterProperties.setIoCapability(capability);
        }

        @Override
        public void getLeIoCapability(AttributionSource source,
                SynchronousResultReceiver receiver) {
            try {
                receiver.send(getLeIoCapability(source));
            } catch (RuntimeException e) {
                receiver.propagateException(e);
            }
        }
        @RequiresPermission(android.Manifest.permission.BLUETOOTH_CONNECT)
        private int getLeIoCapability(AttributionSource attributionSource) {
            AdapterService service = getService();
            if (service == null
                    || !callerIsSystemOrActiveOrManagedUser(service, TAG, "getLeIoCapability")
                    || !Utils.checkConnectPermissionForDataDelivery(
                            service, attributionSource, "AdapterService getLeIoCapability")) {
                return BluetoothAdapter.IO_CAPABILITY_UNKNOWN;
            }

            return service.mAdapterProperties.getLeIoCapability();
        }

        @Override
        public void setLeIoCapability(int capability, AttributionSource source,
                SynchronousResultReceiver receiver) {
            try {
                receiver.send(setLeIoCapability(capability, source));
            } catch (RuntimeException e) {
                receiver.propagateException(e);
            }
        }
        @RequiresPermission(allOf = {
                android.Manifest.permission.BLUETOOTH_CONNECT,
                android.Manifest.permission.BLUETOOTH_PRIVILEGED,
        })
        private boolean setLeIoCapability(int capability, AttributionSource source) {
            AdapterService service = getService();
            if (service == null
                    || !callerIsSystemOrActiveOrManagedUser(service, TAG, "setLeIoCapability")
                    || !Utils.checkConnectPermissionForDataDelivery(service, source, TAG)) {
                return false;
            }

            enforceBluetoothPrivilegedPermission(service);

            if (!isValidIoCapability(capability)) {
              return false;
            }

            return service.mAdapterProperties.setLeIoCapability(capability);
        }

        @Override
        public void getScanMode(AttributionSource source, SynchronousResultReceiver receiver) {
            try {
                receiver.send(getScanMode(source));
            } catch (RuntimeException e) {
                receiver.propagateException(e);
            }
        }
        @VisibleForTesting
        @RequiresPermission(android.Manifest.permission.BLUETOOTH_SCAN)
        int getScanMode(AttributionSource attributionSource) {
            AdapterService service = getService();
            if (service == null || !callerIsSystemOrActiveOrManagedUser(service, TAG, "getScanMode")
                    || !Utils.checkScanPermissionForDataDelivery(
                            service, attributionSource, "AdapterService getScanMode")) {
                return BluetoothAdapter.SCAN_MODE_NONE;
            }

            return service.mAdapterProperties.getScanMode();
        }

        @Override
        public void setScanMode(int mode, AttributionSource source,
                SynchronousResultReceiver receiver) {
            try {
                receiver.send(setScanMode(mode, source));
            } catch (RuntimeException e) {
                receiver.propagateException(e);
            }
        }
        @RequiresPermission(android.Manifest.permission.BLUETOOTH_SCAN)
        private int setScanMode(int mode, AttributionSource attributionSource) {
            AdapterService service = getService();
            if (service == null
                    || !callerIsSystemOrActiveOrManagedUser(service, TAG, "setScanMode")
                    || !Utils.checkScanPermissionForDataDelivery(
                            service, attributionSource, "AdapterService setScanMode")) {
                return BluetoothStatusCodes.ERROR_MISSING_BLUETOOTH_SCAN_PERMISSION;
            }
            enforceBluetoothPrivilegedPermission(service);

            return service.mAdapterProperties.setScanMode(mode)
                    ? BluetoothStatusCodes.SUCCESS : BluetoothStatusCodes.ERROR_UNKNOWN;
        }

        @Override
        public void getDiscoverableTimeout(AttributionSource source,
                SynchronousResultReceiver receiver) {
            try {
                receiver.send(getDiscoverableTimeout(source));
            } catch (RuntimeException e) {
                receiver.propagateException(e);
            }
        }
        @RequiresPermission(android.Manifest.permission.BLUETOOTH_SCAN)
        private long getDiscoverableTimeout(AttributionSource attributionSource) {
            AdapterService service = getService();
            if (service == null
                    || !callerIsSystemOrActiveOrManagedUser(service, TAG, "getDiscoverableTimeout")
                    || !Utils.checkScanPermissionForDataDelivery(
                            service, attributionSource, "AdapterService getDiscoverableTimeout")) {
                return -1;
            }

            return service.mAdapterProperties.getDiscoverableTimeout();
        }

        @Override
        public void setDiscoverableTimeout(long timeout, AttributionSource source,
                SynchronousResultReceiver receiver) {
            try {
                receiver.send(setDiscoverableTimeout(timeout, source));
            } catch (RuntimeException e) {
                receiver.propagateException(e);
            }
        }
        @RequiresPermission(android.Manifest.permission.BLUETOOTH_SCAN)
        private int setDiscoverableTimeout(long timeout, AttributionSource attributionSource) {
            AdapterService service = getService();
            if (service == null
                    || !callerIsSystemOrActiveOrManagedUser(service, TAG, "setDiscoverableTimeout")
                    || !Utils.checkScanPermissionForDataDelivery(
                            service, attributionSource, "AdapterService setDiscoverableTimeout")) {
                return BluetoothStatusCodes.ERROR_MISSING_BLUETOOTH_SCAN_PERMISSION;
            }
            enforceBluetoothPrivilegedPermission(service);

            return service.mAdapterProperties.setDiscoverableTimeout((int) timeout)
                    ? BluetoothStatusCodes.SUCCESS : BluetoothStatusCodes.ERROR_UNKNOWN;
        }

        @Override
        public void startDiscovery(AttributionSource source, SynchronousResultReceiver receiver) {
            try {
                receiver.send(startDiscovery(source));
            } catch (RuntimeException e) {
                receiver.propagateException(e);
            }
        }
        @RequiresPermission(android.Manifest.permission.BLUETOOTH_SCAN)
        private boolean startDiscovery(AttributionSource attributionSource) {
            AdapterService service = getService();
            if (service == null
                    || !callerIsSystemOrActiveOrManagedUser(service, TAG, "startDiscovery")) {
                return false;
            }

            if (!Utils.checkScanPermissionForDataDelivery(
                    service, attributionSource, "Starting discovery.")) {
                return false;
            }

            return service.startDiscovery(attributionSource);
        }

        @Override
        public void cancelDiscovery(AttributionSource source, SynchronousResultReceiver receiver) {
            try {
                receiver.send(cancelDiscovery(source));
            } catch (RuntimeException e) {
                receiver.propagateException(e);
            }
        }
        @RequiresPermission(android.Manifest.permission.BLUETOOTH_SCAN)
        private boolean cancelDiscovery(AttributionSource attributionSource) {
            AdapterService service = getService();
            if (service == null
                    || !callerIsSystemOrActiveOrManagedUser(service, TAG, "cancelDiscovery")
                    || !Utils.checkScanPermissionForDataDelivery(
                            service, attributionSource, "AdapterService cancelDiscovery")) {
                return false;
            }

            service.debugLog("cancelDiscovery");
            return service.cancelDiscoveryNative();
        }

        @Override
        public void isDiscovering(AttributionSource source, SynchronousResultReceiver receiver) {
            try {
                receiver.send(isDiscovering(source));
            } catch (RuntimeException e) {
                receiver.propagateException(e);
            }
        }
        @RequiresPermission(android.Manifest.permission.BLUETOOTH_SCAN)
        private boolean isDiscovering(AttributionSource attributionSource) {
            AdapterService service = getService();
            if (service == null
                    || !callerIsSystemOrActiveOrManagedUser(service, TAG, "isDiscovering")
                    || !Utils.checkScanPermissionForDataDelivery(
                            service, attributionSource, "AdapterService isDiscovering")) {
                return false;
            }

            return service.mAdapterProperties.isDiscovering();
        }

        @Override
        public void getDiscoveryEndMillis(AttributionSource source,
                SynchronousResultReceiver receiver) {
            try {
                receiver.send(getDiscoveryEndMillis(source));
            } catch (RuntimeException e) {
                receiver.propagateException(e);
            }
        }
        @RequiresPermission(allOf = {
                android.Manifest.permission.BLUETOOTH_CONNECT,
                android.Manifest.permission.BLUETOOTH_PRIVILEGED,
        })
        private long getDiscoveryEndMillis(AttributionSource source) {
            AdapterService service = getService();
            if (service == null
                    || !callerIsSystemOrActiveOrManagedUser(service, TAG, "getDiscoveryEndMillis")
                    || !Utils.checkConnectPermissionForDataDelivery(service, source, TAG)) {
                return -1;
            }

            enforceBluetoothPrivilegedPermission(service);

            return service.mAdapterProperties.discoveryEndMillis();
        }

        @Override
        public void getMostRecentlyConnectedDevices(AttributionSource source,
                SynchronousResultReceiver receiver) {
            try {
                receiver.send(getMostRecentlyConnectedDevices(source));
            } catch (RuntimeException e) {
                receiver.propagateException(e);
            }
        }
        @RequiresPermission(allOf = {
                android.Manifest.permission.BLUETOOTH_CONNECT,
                android.Manifest.permission.BLUETOOTH_PRIVILEGED,
        })
        private List<BluetoothDevice> getMostRecentlyConnectedDevices(
                AttributionSource attributionSource) {
            // don't check caller, may be called from system UI
            AdapterService service = getService();
            if (service == null || !Utils.checkConnectPermissionForDataDelivery(
                    service, attributionSource, "AdapterService getMostRecentlyConnectedDevices")) {
                return new ArrayList<>();
            }

            enforceBluetoothPrivilegedPermission(service);

            return service.mDatabaseManager.getMostRecentlyConnectedDevices();
        }

        @Override
        public void getBondedDevices(AttributionSource source, SynchronousResultReceiver receiver) {
            try {
                receiver.send(getBondedDevices(source));
            } catch (RuntimeException e) {
                receiver.propagateException(e);
            }
        }
        @RequiresPermission(android.Manifest.permission.BLUETOOTH_CONNECT)
        private List<BluetoothDevice> getBondedDevices(AttributionSource attributionSource) {
            // don't check caller, may be called from system UI
            AdapterService service = getService();
            if (service == null || !Utils.checkConnectPermissionForDataDelivery(
                    service, attributionSource, "AdapterService getBondedDevices")) {
                return new ArrayList<>();
            }

            return Arrays.asList(service.getBondedDevices());
        }

        @Override
        public void getAdapterConnectionState(SynchronousResultReceiver receiver) {
            try {
                receiver.send(getAdapterConnectionState());
            } catch (RuntimeException e) {
                receiver.propagateException(e);
            }
        }
        private int getAdapterConnectionState() {
            // don't check caller, may be called from system UI
            AdapterService service = getService();
            if (service == null) {
                return BluetoothAdapter.STATE_DISCONNECTED;
            }

            return service.mAdapterProperties.getConnectionState();
        }

        /**
         * This method has an associated binder cache.  The invalidation
         * methods must be changed if the logic behind this method changes.
         */
        @Override
        public void getProfileConnectionState(int profile, AttributionSource source,
                SynchronousResultReceiver receiver) {
            try {
                receiver.send(getProfileConnectionState(profile, source));
            } catch (RuntimeException e) {
                receiver.propagateException(e);
            }
        }
        @RequiresPermission(android.Manifest.permission.BLUETOOTH_CONNECT)
        private int getProfileConnectionState(int profile, AttributionSource source) {
            AdapterService service = getService();
            boolean checkConnect = false;
            final int callingUid = Binder.getCallingUid();
            final long token = Binder.clearCallingIdentity();
            try {
                checkConnect =
                        CompatChanges.isChangeEnabled(ENFORCE_CONNECT, callingUid);
            } finally {
                Binder.restoreCallingIdentity(token);
            }
            if (service == null
                    || !callerIsSystemOrActiveOrManagedUser(
                            service, TAG, "getProfileConnectionState")
                    || (checkConnect && !Utils.checkConnectPermissionForDataDelivery(
                            service, source, "AdapterService getProfileConnectionState"))) {
                return BluetoothProfile.STATE_DISCONNECTED;
            }

            return service.mAdapterProperties.getProfileConnectionState(profile);
        }

        @Override
        public void createBond(BluetoothDevice device, int transport, OobData remoteP192Data,
                OobData remoteP256Data, AttributionSource source,
                SynchronousResultReceiver receiver) {
            try {
                receiver.send(createBond(device, transport, remoteP192Data, remoteP256Data,
                            source));
            } catch (RuntimeException e) {
                receiver.propagateException(e);
            }
        }
        @RequiresPermission(android.Manifest.permission.BLUETOOTH_CONNECT)
        private boolean createBond(BluetoothDevice device, int transport, OobData remoteP192Data,
                OobData remoteP256Data, AttributionSource attributionSource) {
            AdapterService service = getService();
            if (service == null || !callerIsSystemOrActiveOrManagedUser(service, TAG, "createBond")
                    || !Utils.checkConnectPermissionForDataDelivery(
                            service, attributionSource, "AdapterService createBond")) {
                return false;
            }

            // This conditional is required to satisfy permission dependencies
            // since createBond calls createBondOutOfBand with null value passed as data.
            // BluetoothDevice#createBond requires BLUETOOTH_ADMIN only.
            service.enforceBluetoothPrivilegedPermissionIfNeeded(remoteP192Data, remoteP256Data);

            return service.createBond(device, transport, remoteP192Data, remoteP256Data,
                    attributionSource.getPackageName());
        }

        @Override
        public void cancelBondProcess(BluetoothDevice device, AttributionSource source,
                SynchronousResultReceiver receiver) {
            try {
                receiver.send(cancelBondProcess(device, source));
            } catch (RuntimeException e) {
                receiver.propagateException(e);
            }
        }
        @RequiresPermission(allOf = {
                android.Manifest.permission.BLUETOOTH_CONNECT,
                android.Manifest.permission.BLUETOOTH_PRIVILEGED,
        })
        private boolean cancelBondProcess(
                BluetoothDevice device, AttributionSource attributionSource) {
            AdapterService service = getService();
            if (service == null
                    || !callerIsSystemOrActiveOrManagedUser(service, TAG, "cancelBondProcess")
                    || !Utils.checkConnectPermissionForDataDelivery(
                            service, attributionSource, "AdapterService cancelBondProcess")) {
                return false;
            }

            enforceBluetoothPrivilegedPermission(service);

            DeviceProperties deviceProp = service.mRemoteDevices.getDeviceProperties(device);
            if (deviceProp != null) {
                deviceProp.setBondingInitiatedLocally(false);
            }

            return service.cancelBondNative(getBytesFromAddress(device.getAddress()));
        }

        @Override
        public void removeBond(BluetoothDevice device, AttributionSource source,
                SynchronousResultReceiver receiver) {
            try {
                receiver.send(removeBond(device, source));
            } catch (RuntimeException e) {
                receiver.propagateException(e);
            }
        }
        @RequiresPermission(android.Manifest.permission.BLUETOOTH_CONNECT)
        private boolean removeBond(BluetoothDevice device, AttributionSource attributionSource) {
            AdapterService service = getService();
            if (service == null
                    || !callerIsSystemOrActiveOrManagedUser(service, TAG, "removeBond")
                    || !Utils.checkConnectPermissionForDataDelivery(
                            service, attributionSource, "AdapterService removeBond")) {
                return false;
            }

            DeviceProperties deviceProp = service.mRemoteDevices.getDeviceProperties(device);
            if (deviceProp == null || deviceProp.getBondState() != BluetoothDevice.BOND_BONDED) {
                return false;
            }
            service.mBondAttemptCallerInfo.remove(device.getAddress());
            deviceProp.setBondingInitiatedLocally(false);

            Message msg = service.mBondStateMachine.obtainMessage(BondStateMachine.REMOVE_BOND);
            msg.obj = device;
            service.mBondStateMachine.sendMessage(msg);
            return true;
        }

        @Override
        public void getBondState(BluetoothDevice device, AttributionSource source,
                SynchronousResultReceiver receiver) {
            try {
                receiver.send(getBondState(device, source));
            } catch (RuntimeException e) {
                receiver.propagateException(e);
            }
        }
        @RequiresPermission(android.Manifest.permission.BLUETOOTH_CONNECT)
        private int getBondState(BluetoothDevice device, AttributionSource attributionSource) {
            // don't check caller, may be called from system UI
            AdapterService service = getService();
            if (service == null || !Utils.checkConnectPermissionForDataDelivery(
                    service, attributionSource, "AdapterService getBondState")) {
                return BluetoothDevice.BOND_NONE;
            }

            return service.getBondState(device);
        }

        @Override
        public void isBondingInitiatedLocally(BluetoothDevice device, AttributionSource source,
                SynchronousResultReceiver receiver) {
            try {
                receiver.send(isBondingInitiatedLocally(device, source));
            } catch (RuntimeException e) {
                receiver.propagateException(e);
            }
        }
        @RequiresPermission(android.Manifest.permission.BLUETOOTH_CONNECT)
        private boolean isBondingInitiatedLocally(
                BluetoothDevice device, AttributionSource attributionSource) {
            // don't check caller, may be called from system UI
            AdapterService service = getService();
            if (service == null || !Utils.checkConnectPermissionForDataDelivery(
                    service, attributionSource, "AdapterService isBondingInitiatedLocally")) {
                return false;
            }

            DeviceProperties deviceProp = service.mRemoteDevices.getDeviceProperties(device);
            return deviceProp != null && deviceProp.isBondingInitiatedLocally();
        }

        @Override
        public void generateLocalOobData(int transport, IBluetoothOobDataCallback callback,
                AttributionSource source, SynchronousResultReceiver receiver) {
            try {
                generateLocalOobData(transport, callback, source);
                receiver.send(null);
            } catch (RuntimeException e) {
                receiver.propagateException(e);
            }
        }
        @RequiresPermission(allOf = {
                android.Manifest.permission.BLUETOOTH_CONNECT,
                android.Manifest.permission.BLUETOOTH_PRIVILEGED,
        })
        private void generateLocalOobData(int transport, IBluetoothOobDataCallback callback,
                AttributionSource source) {
            AdapterService service = getService();
            if (service == null
                    || !callerIsSystemOrActiveOrManagedUser(service, TAG, "generateLocalOobData")
                    || !Utils.checkConnectPermissionForDataDelivery(service, source, TAG)) {
                return;
            }
            enforceBluetoothPrivilegedPermission(service);
            service.generateLocalOobData(transport, callback);
        }

        @Override
        public void getSupportedProfiles(AttributionSource source,
                SynchronousResultReceiver receiver) {
            try {
                receiver.send(getSupportedProfiles(source));
            } catch (RuntimeException e) {
                receiver.propagateException(e);
            }
        }
        @RequiresPermission(allOf = {
                android.Manifest.permission.BLUETOOTH_CONNECT,
                android.Manifest.permission.BLUETOOTH_PRIVILEGED,
        })
        private long getSupportedProfiles(AttributionSource source) {
            AdapterService service = getService();
            if (service == null
                    || !Utils.checkConnectPermissionForDataDelivery(service, source, TAG)) {
                return 0;
            }
            enforceBluetoothPrivilegedPermission(service);

            return Config.getSupportedProfilesBitMask();
        }

        @Override
        public void getConnectionState(BluetoothDevice device,
                AttributionSource source, SynchronousResultReceiver receiver) {
            try {
                receiver.send(getConnectionState(device, source));
            } catch (RuntimeException e) {
                receiver.propagateException(e);
            }
        }
        @RequiresPermission(android.Manifest.permission.BLUETOOTH_CONNECT)
        private int getConnectionState(
                BluetoothDevice device, AttributionSource attributionSource) {
            AdapterService service = getService();
            if (service == null || !Utils.checkConnectPermissionForDataDelivery(
                    service, attributionSource, "AdapterService getConnectionState")) {
                return BluetoothProfile.STATE_DISCONNECTED;
            }

            return service.getConnectionState(device);
        }

        @Override
        public void getConnectionHandle(BluetoothDevice device, int transport,
                AttributionSource source, SynchronousResultReceiver receiver) {
            try {
                receiver.send(getConnectionHandle(device, transport, source));
            } catch (RuntimeException e) {
                receiver.propagateException(e);
            }
        }
        @RequiresPermission(allOf = {
                android.Manifest.permission.BLUETOOTH_CONNECT,
                android.Manifest.permission.BLUETOOTH_PRIVILEGED,
        })
        private int getConnectionHandle(
                BluetoothDevice device, int transport, AttributionSource attributionSource) {
            AdapterService service = getService();
            if (service == null
                    || !callerIsSystemOrActiveOrManagedUser(service, TAG, "getConnectionHandle")
                    || !Utils.checkConnectPermissionForDataDelivery(
                        service, attributionSource, TAG)) {
                return BluetoothDevice.ERROR;
            }

            enforceBluetoothPrivilegedPermission(service);

            return service.getConnectionHandle(device, transport);
        }

        @Override
        public void canBondWithoutDialog(BluetoothDevice device, AttributionSource source,
                SynchronousResultReceiver receiver) {
            try {
                receiver.send(canBondWithoutDialog(device, source));
            } catch (RuntimeException e) {
                receiver.propagateException(e);
            }
        }
        @RequiresPermission(allOf = {
                android.Manifest.permission.BLUETOOTH_CONNECT,
                android.Manifest.permission.BLUETOOTH_PRIVILEGED,
        })
        private boolean canBondWithoutDialog(BluetoothDevice device, AttributionSource source) {
            AdapterService service = getService();
            if (service == null
                    || !Utils.checkConnectPermissionForDataDelivery(service, source, TAG)) {
                return false;
            }

            enforceBluetoothPrivilegedPermission(service);

            return service.canBondWithoutDialog(device);
        }

        @Override
        public void getPackageNameOfBondingApplication(BluetoothDevice device,
                SynchronousResultReceiver receiver) {
            try {
                receiver.send(getPackageNameOfBondingApplication(device));
            } catch (RuntimeException e) {
                receiver.propagateException(e);
            }
        }

        @RequiresPermission(allOf = {
                android.Manifest.permission.BLUETOOTH_CONNECT,
                android.Manifest.permission.BLUETOOTH_PRIVILEGED,
        })
        private String getPackageNameOfBondingApplication(BluetoothDevice device)  {
            AdapterService service = getService();

            if (service == null) {
                return null;
            }

            enforceBluetoothPrivilegedPermission(service);

            return service.getPackageNameOfBondingApplication(device);
        }

        @Override
        public void removeActiveDevice(@ActiveDeviceUse int profiles,
                AttributionSource source, SynchronousResultReceiver receiver) {
            try {
                receiver.send(removeActiveDevice(profiles, source));
            } catch (RuntimeException e) {
                receiver.propagateException(e);
            }
        }
        @RequiresPermission(allOf = {
                android.Manifest.permission.BLUETOOTH_CONNECT,
                android.Manifest.permission.BLUETOOTH_PRIVILEGED,
                android.Manifest.permission.MODIFY_PHONE_STATE,
        })
        private boolean removeActiveDevice(@ActiveDeviceUse int profiles,
                AttributionSource source) {
            AdapterService service = getService();
            if (service == null
                    || !callerIsSystemOrActiveOrManagedUser(service, TAG, "removeActiveDevice")
                    || !Utils.checkConnectPermissionForDataDelivery(service, source, TAG)) {
                return false;
            }
            return service.setActiveDevice(null, profiles);
        }

        @Override
        public void setActiveDevice(BluetoothDevice device, @ActiveDeviceUse int profiles,
                AttributionSource source, SynchronousResultReceiver receiver) {
            try {
                receiver.send(setActiveDevice(device, profiles, source));
            } catch (RuntimeException e) {
                receiver.propagateException(e);
            }
        }
        @RequiresPermission(allOf = {
                android.Manifest.permission.BLUETOOTH_CONNECT,
                android.Manifest.permission.BLUETOOTH_PRIVILEGED,
                android.Manifest.permission.MODIFY_PHONE_STATE,
        })
        private boolean setActiveDevice(BluetoothDevice device, @ActiveDeviceUse int profiles,
                AttributionSource source) {
            AdapterService service = getService();
            if (service == null
                    || !callerIsSystemOrActiveOrManagedUser(service, TAG, "setActiveDevice")
                    || !Utils.checkConnectPermissionForDataDelivery(service, source, TAG)) {
                return false;
            }

            enforceBluetoothPrivilegedPermission(service);

            return service.setActiveDevice(device, profiles);
        }

        @Override
        public void getActiveDevices(@ActiveDeviceProfile int profile,
                AttributionSource source, SynchronousResultReceiver receiver) {
            try {
                receiver.send(getActiveDevices(profile, source));
            } catch (RuntimeException e) {
                receiver.propagateException(e);
            }
        }
        @RequiresPermission(allOf = {
                android.Manifest.permission.BLUETOOTH_CONNECT,
                android.Manifest.permission.BLUETOOTH_PRIVILEGED,
        })
        private List<BluetoothDevice> getActiveDevices(@ActiveDeviceProfile int profile,
                AttributionSource source) {
            AdapterService service = getService();
            if (service == null
                    || !callerIsSystemOrActiveOrManagedUser(service, TAG, "getActiveDevices")
                    || !Utils.checkConnectPermissionForDataDelivery(service, source, TAG)) {
                return new ArrayList<>();
            }

            enforceBluetoothPrivilegedPermission(service);

            return service.getActiveDevices(profile);
        }

        @Override
        public void connectAllEnabledProfiles(BluetoothDevice device,
                AttributionSource source, SynchronousResultReceiver receiver) {
            try {
                receiver.send(connectAllEnabledProfiles(device, source));
            } catch (RuntimeException e) {
                receiver.propagateException(e);
            }
        }
        @RequiresPermission(allOf = {
                android.Manifest.permission.BLUETOOTH_CONNECT,
                android.Manifest.permission.BLUETOOTH_PRIVILEGED,
                android.Manifest.permission.MODIFY_PHONE_STATE,
        })
        private int connectAllEnabledProfiles(BluetoothDevice device,
                AttributionSource source) {
            AdapterService service = getService();
            if (service == null) {
                return BluetoothStatusCodes.ERROR_BLUETOOTH_NOT_ENABLED;
            }
            if (!callerIsSystemOrActiveOrManagedUser(service, TAG, "connectAllEnabledProfiles")) {
                return BluetoothStatusCodes.ERROR_BLUETOOTH_NOT_ALLOWED;
            }
            if (device == null) {
                throw new IllegalArgumentException("device cannot be null");
            }
            if (!BluetoothAdapter.checkBluetoothAddress(device.getAddress())) {
                throw new IllegalArgumentException("device cannot have an invalid address");
            }
            if (!Utils.checkConnectPermissionForDataDelivery(service, source, TAG)) {
                return BluetoothStatusCodes.ERROR_MISSING_BLUETOOTH_CONNECT_PERMISSION;
            }

            enforceBluetoothPrivilegedPermission(service);

            try {
                return service.connectAllEnabledProfiles(device);
            } catch (Exception e) {
                Log.v(TAG, "connectAllEnabledProfiles() failed", e);
                SneakyThrow.sneakyThrow(e);
                throw new RuntimeException(e);
            }
        }

        @Override
        public void disconnectAllEnabledProfiles(BluetoothDevice device,
                AttributionSource source, SynchronousResultReceiver receiver) {
            try {
                receiver.send(disconnectAllEnabledProfiles(device, source));
            } catch (RuntimeException e) {
                receiver.propagateException(e);
            }
        }
        @RequiresPermission(allOf = {
                android.Manifest.permission.BLUETOOTH_CONNECT,
                android.Manifest.permission.BLUETOOTH_PRIVILEGED,
        })
        private int disconnectAllEnabledProfiles(BluetoothDevice device,
                AttributionSource source) {
            AdapterService service = getService();
            if (service == null) {
                return BluetoothStatusCodes.ERROR_BLUETOOTH_NOT_ENABLED;
            }
            if (!callerIsSystemOrActiveOrManagedUser(service,
                    TAG, "disconnectAllEnabledProfiles")) {
                return BluetoothStatusCodes.ERROR_BLUETOOTH_NOT_ALLOWED;
            }
            if (device == null) {
                throw new IllegalArgumentException("device cannot be null");
            }
            if (!BluetoothAdapter.checkBluetoothAddress(device.getAddress())) {
                throw new IllegalArgumentException("device cannot have an invalid address");
            }
            if (!Utils.checkConnectPermissionForDataDelivery(service, source, TAG)) {
                return BluetoothStatusCodes.ERROR_MISSING_BLUETOOTH_CONNECT_PERMISSION;
            }

            enforceBluetoothPrivilegedPermission(service);

            try {
                return service.disconnectAllEnabledProfiles(device);
            } catch (Exception e) {
                Log.v(TAG, "disconnectAllEnabledProfiles() failed", e);
                SneakyThrow.sneakyThrow(e);
                throw new RuntimeException(e);
            }
        }

        @Override
        public void getRemoteName(BluetoothDevice device, AttributionSource source,
                SynchronousResultReceiver receiver) {
            try {
                receiver.send(getRemoteName(device, source));
            } catch (RuntimeException e) {
                receiver.propagateException(e);
            }
        }
        @RequiresPermission(android.Manifest.permission.BLUETOOTH_CONNECT)
        private String getRemoteName(BluetoothDevice device, AttributionSource attributionSource) {
            AdapterService service = getService();
            if (service == null
                    || !callerIsSystemOrActiveOrManagedUser(service, TAG, "getRemoteName")
                    || !Utils.checkConnectPermissionForDataDelivery(
                            service, attributionSource, "AdapterService getRemoteName")) {
                return null;
            }

            return service.getRemoteName(device);
        }

        @Override
        public void getRemoteType(BluetoothDevice device, AttributionSource source,
                SynchronousResultReceiver receiver) {
            try {
                receiver.send(getRemoteType(device, source));
            } catch (RuntimeException e) {
                receiver.propagateException(e);
            }
        }
        @RequiresPermission(android.Manifest.permission.BLUETOOTH_CONNECT)
        private int getRemoteType(BluetoothDevice device, AttributionSource attributionSource) {
            AdapterService service = getService();
            if (service == null
                    || !callerIsSystemOrActiveOrManagedUser(service, TAG, "getRemoteType")
                    || !Utils.checkConnectPermissionForDataDelivery(
                            service, attributionSource, "AdapterService getRemoteType")) {
                return BluetoothDevice.DEVICE_TYPE_UNKNOWN;
            }

            DeviceProperties deviceProp = service.mRemoteDevices.getDeviceProperties(device);
            return deviceProp != null
                    ? deviceProp.getDeviceType() : BluetoothDevice.DEVICE_TYPE_UNKNOWN;
        }

        @Override
        public void getRemoteAlias(BluetoothDevice device, AttributionSource source,
                SynchronousResultReceiver receiver) {
            try {
                receiver.send(getRemoteAlias(device, source));
            } catch (RuntimeException e) {
                receiver.propagateException(e);
            }
        }
        @RequiresPermission(android.Manifest.permission.BLUETOOTH_CONNECT)
        private String getRemoteAlias(
                BluetoothDevice device, AttributionSource attributionSource) {
            AdapterService service = getService();
            if (service == null
                    || !callerIsSystemOrActiveOrManagedUser(service, TAG, "getRemoteAlias")
                    || !Utils.checkConnectPermissionForDataDelivery(
                            service, attributionSource, "AdapterService getRemoteAlias")) {
                return null;
            }

            DeviceProperties deviceProp = service.mRemoteDevices.getDeviceProperties(device);
            return deviceProp != null ? deviceProp.getAlias() : null;
        }

        @Override
        public void setRemoteAlias(BluetoothDevice device, String name, AttributionSource source,
                SynchronousResultReceiver receiver) {
            try {
                receiver.send(setRemoteAlias(device, name, source));
            } catch (RuntimeException e) {
                receiver.propagateException(e);
            }
        }
        @RequiresPermission(android.Manifest.permission.BLUETOOTH_CONNECT)
        private int setRemoteAlias(BluetoothDevice device, String name,
                AttributionSource attributionSource) {
            AdapterService service = getService();
            if (service == null) {
                return BluetoothStatusCodes.ERROR_BLUETOOTH_NOT_ENABLED;
            }
            if (!callerIsSystemOrActiveOrManagedUser(service, TAG, "setRemoteAlias")) {
                return BluetoothStatusCodes.ERROR_BLUETOOTH_NOT_ALLOWED;
            }
            if (name != null && name.isEmpty()) {
                throw new IllegalArgumentException("alias cannot be the empty string");
            }

            if (!hasBluetoothPrivilegedPermission(service)) {
                if (!Utils.checkConnectPermissionForDataDelivery(
                        service, attributionSource, "AdapterService setRemoteAlias")) {
                    return BluetoothStatusCodes.ERROR_MISSING_BLUETOOTH_CONNECT_PERMISSION;
                }
                enforceCdmAssociation(service.mCompanionDeviceManager, service,
                        attributionSource.getPackageName(), Binder.getCallingUid(), device);
            }

            DeviceProperties deviceProp = service.mRemoteDevices.getDeviceProperties(device);
            if (deviceProp == null) {
                return BluetoothStatusCodes.ERROR_DEVICE_NOT_BONDED;
            }
            deviceProp.setAlias(device, name);
            return BluetoothStatusCodes.SUCCESS;
        }

        @Override
        public void getRemoteClass(BluetoothDevice device, AttributionSource source,
                SynchronousResultReceiver receiver) {
            try {
                receiver.send(getRemoteClass(device, source));
            } catch (RuntimeException e) {
                receiver.propagateException(e);
            }
        }
        @RequiresPermission(android.Manifest.permission.BLUETOOTH_CONNECT)
        private int getRemoteClass(BluetoothDevice device, AttributionSource attributionSource) {
            AdapterService service = getService();
            if (service == null
                    || !callerIsSystemOrActiveOrManagedUser(service, TAG, "getRemoteClass")
                    || !Utils.checkConnectPermissionForDataDelivery(
                            service, attributionSource, "AdapterService getRemoteClass")) {
                return 0;
            }

            DeviceProperties deviceProp = service.mRemoteDevices.getDeviceProperties(device);
            return deviceProp != null ? deviceProp.getBluetoothClass() : 0;
        }

        @Override
        public void getRemoteUuids(BluetoothDevice device, AttributionSource source,
                SynchronousResultReceiver receiver) {
            try {
                receiver.send(getRemoteUuids(device, source));
            } catch (RuntimeException e) {
                receiver.propagateException(e);
            }
        }
        @RequiresPermission(android.Manifest.permission.BLUETOOTH_CONNECT)
        private List<ParcelUuid> getRemoteUuids(
                BluetoothDevice device, AttributionSource attributionSource) {
            AdapterService service = getService();
            if (service == null
                    || !callerIsSystemOrActiveOrManagedUser(service, TAG, "getRemoteUuids")
                    || !Utils.checkConnectPermissionForDataDelivery(
                            service, attributionSource, "AdapterService getRemoteUuids")) {
                return new ArrayList<>();
            }

            ParcelUuid[] parcels = service.getRemoteUuids(device);
            if (parcels == null) {
                return null;
            }
            return Arrays.asList(parcels);
        }

        @Override
        public void fetchRemoteUuids(BluetoothDevice device, int transport,
                AttributionSource source, SynchronousResultReceiver receiver) {
            try {
                receiver.send(fetchRemoteUuids(device, transport, source));
            } catch (RuntimeException e) {
                receiver.propagateException(e);
            }
        }
        @RequiresPermission(allOf = {
                android.Manifest.permission.BLUETOOTH_CONNECT,
                android.Manifest.permission.BLUETOOTH_PRIVILEGED,
        })
        private boolean fetchRemoteUuids(
                BluetoothDevice device, int transport, AttributionSource attributionSource) {
            AdapterService service = getService();
            if (service == null
                    || !callerIsSystemOrActiveOrManagedUser(service, TAG, "fetchRemoteUuids")
                    || !Utils.checkConnectPermissionForDataDelivery(
                            service, attributionSource, "AdapterService fetchRemoteUuids")) {
                return false;
            }
            if (transport != TRANSPORT_AUTO) {
                enforceBluetoothPrivilegedPermission(service);
            }

            service.mRemoteDevices.fetchUuids(device, transport);
            return true;
        }

        @Override
        public void setPin(BluetoothDevice device, boolean accept, int len, byte[] pinCode,
                AttributionSource source, SynchronousResultReceiver receiver) {
            try {
                receiver.send(setPin(device, accept, len, pinCode, source));
            } catch (RuntimeException e) {
                receiver.propagateException(e);
            }
        }
        @RequiresPermission(android.Manifest.permission.BLUETOOTH_CONNECT)
        private boolean setPin(BluetoothDevice device, boolean accept, int len, byte[] pinCode,
                AttributionSource attributionSource) {
            AdapterService service = getService();
            if (service == null
                    || !callerIsSystemOrActiveOrManagedUser(service, TAG, "setPin")
                    || !Utils.checkConnectPermissionForDataDelivery(
                            service, attributionSource, "AdapterService setPin")) {
                return false;
            }

            DeviceProperties deviceProp = service.mRemoteDevices.getDeviceProperties(device);
            // Only allow setting a pin in bonding state, or bonded state in case of security
            // upgrade.
            if (deviceProp == null || !deviceProp.isBondingOrBonded()) {
                return false;
            }
            if (pinCode.length != len) {
                android.util.EventLog.writeEvent(0x534e4554, "139287605", -1,
                        "PIN code length mismatch");
                return false;
            }
            service.logUserBondResponse(device, accept,
                    BluetoothProtoEnums.BOND_SUB_STATE_LOCAL_PIN_REPLIED);
            return service.pinReplyNative(
                    getBytesFromAddress(device.getAddress()), accept, len, pinCode);
        }

        @Override
        public void setPasskey(BluetoothDevice device, boolean accept, int len, byte[] passkey,
                AttributionSource source, SynchronousResultReceiver receiver) {
            try {
                receiver.send(setPasskey(device, accept, len, passkey, source));
            } catch (RuntimeException e) {
                receiver.propagateException(e);
            }
        }
        @RequiresPermission(android.Manifest.permission.BLUETOOTH_CONNECT)
        private boolean setPasskey(BluetoothDevice device, boolean accept, int len, byte[] passkey,
                AttributionSource attributionSource) {
            AdapterService service = getService();
            if (service == null
                    || !callerIsSystemOrActiveOrManagedUser(service, TAG, "setPasskey")
                    || !Utils.checkConnectPermissionForDataDelivery(
                            service, attributionSource, "AdapterService setPasskey")) {
                return false;
            }

            DeviceProperties deviceProp = service.mRemoteDevices.getDeviceProperties(device);
            if (deviceProp == null || !deviceProp.isBonding()) {
                return false;
            }
            if (passkey.length != len) {
                android.util.EventLog.writeEvent(0x534e4554, "139287605", -1,
                        "Passkey length mismatch");
                return false;
            }
            service.logUserBondResponse(device, accept, BluetoothProtoEnums.BOND_SUB_STATE_LOCAL_SSP_REPLIED);
            return service.sspReplyNative(
                    getBytesFromAddress(device.getAddress()),
                    AbstractionLayer.BT_SSP_VARIANT_PASSKEY_ENTRY,
                    accept,
                    Utils.byteArrayToInt(passkey));
        }

        @Override
        public void setPairingConfirmation(BluetoothDevice device, boolean accept,
                AttributionSource source, SynchronousResultReceiver receiver) {
            try {
                receiver.send(setPairingConfirmation(device, accept, source));
            } catch (RuntimeException e) {
                receiver.propagateException(e);
            }
        }
        @RequiresPermission(allOf = {
                android.Manifest.permission.BLUETOOTH_CONNECT,
                android.Manifest.permission.BLUETOOTH_PRIVILEGED,
        })
        private boolean setPairingConfirmation(BluetoothDevice device, boolean accept,
                AttributionSource source) {
            AdapterService service = getService();
            if (service == null
                    || !callerIsSystemOrActiveOrManagedUser(service, TAG, "setPairingConfirmation")
                    || !Utils.checkConnectPermissionForDataDelivery(service, source, TAG)) {
                return false;
            }

            enforceBluetoothPrivilegedPermission(service);

            DeviceProperties deviceProp = service.mRemoteDevices.getDeviceProperties(device);
            if (deviceProp == null || !deviceProp.isBonding()) {
                return false;
            }
            service.logUserBondResponse(device, accept, BluetoothProtoEnums.BOND_SUB_STATE_LOCAL_SSP_REPLIED);
            return service.sspReplyNative(
                    getBytesFromAddress(device.getAddress()),
                    AbstractionLayer.BT_SSP_VARIANT_PASSKEY_CONFIRMATION,
                    accept,
                    0);
        }

        @Override
        public void getSilenceMode(BluetoothDevice device, AttributionSource source,
                SynchronousResultReceiver receiver) {
            try {
                receiver.send(getSilenceMode(device, source));
            } catch (RuntimeException e) {
                receiver.propagateException(e);
            }
        }
        @RequiresPermission(allOf = {
                android.Manifest.permission.BLUETOOTH_CONNECT,
                android.Manifest.permission.BLUETOOTH_PRIVILEGED,
        })
        private boolean getSilenceMode(BluetoothDevice device, AttributionSource source) {
            AdapterService service = getService();
            if (service == null
                    || !callerIsSystemOrActiveOrManagedUser(service, TAG, "getSilenceMode")
                    || !Utils.checkConnectPermissionForDataDelivery(service, source, TAG)) {
                return false;
            }

            enforceBluetoothPrivilegedPermission(service);

            return service.mSilenceDeviceManager.getSilenceMode(device);
        }

        @Override
        public void setSilenceMode(BluetoothDevice device, boolean silence,
                AttributionSource source, SynchronousResultReceiver receiver) {
            try {
                receiver.send(setSilenceMode(device, silence, source));
            } catch (RuntimeException e) {
                receiver.propagateException(e);
            }
        }
        @RequiresPermission(allOf = {
                android.Manifest.permission.BLUETOOTH_CONNECT,
                android.Manifest.permission.BLUETOOTH_PRIVILEGED,
        })
        private boolean setSilenceMode(BluetoothDevice device, boolean silence,
                AttributionSource source) {
            AdapterService service = getService();
            if (service == null
                    || !callerIsSystemOrActiveOrManagedUser(service, TAG, "setSilenceMode")
                    || !Utils.checkConnectPermissionForDataDelivery(service, source, TAG)) {
                return false;
            }

            enforceBluetoothPrivilegedPermission(service);

            service.mSilenceDeviceManager.setSilenceMode(device, silence);
            return true;
        }

        @Override
        public void getPhonebookAccessPermission(BluetoothDevice device, AttributionSource source,
                SynchronousResultReceiver receiver) {
            try {
                receiver.send(getPhonebookAccessPermission(device, source));
            } catch (RuntimeException e) {
                receiver.propagateException(e);
            }
        }
        @RequiresPermission(android.Manifest.permission.BLUETOOTH_CONNECT)
        private int getPhonebookAccessPermission(
                BluetoothDevice device, AttributionSource attributionSource) {
            AdapterService service = getService();
            if (service == null
                    || !callerIsSystemOrActiveOrManagedUser(
                            service, TAG, "getPhonebookAccessPermission")
                    || !Utils.checkConnectPermissionForDataDelivery(
                    service, attributionSource, "AdapterService getPhonebookAccessPermission")) {
                return BluetoothDevice.ACCESS_UNKNOWN;
            }

            return service.getDeviceAccessFromPrefs(device, PHONEBOOK_ACCESS_PERMISSION_PREFERENCE_FILE);
        }

        @Override
        public void setPhonebookAccessPermission(BluetoothDevice device, int value,
                AttributionSource source, SynchronousResultReceiver receiver) {
            try {
                receiver.send(setPhonebookAccessPermission(device, value, source));
            } catch (RuntimeException e) {
                receiver.propagateException(e);
            }
        }
        @RequiresPermission(allOf = {
                android.Manifest.permission.BLUETOOTH_CONNECT,
                android.Manifest.permission.BLUETOOTH_PRIVILEGED,
        })
        private boolean setPhonebookAccessPermission(BluetoothDevice device, int value,
                AttributionSource source) {
            AdapterService service = getService();
            if (service == null
                    || !callerIsSystemOrActiveOrManagedUser(service,
                            TAG, "setPhonebookAccessPermission")
                    || !Utils.checkConnectPermissionForDataDelivery(service, source, TAG)) {
                return false;
            }

            enforceBluetoothPrivilegedPermission(service);

            service.setPhonebookAccessPermission(device, value);
            return true;
        }

        @Override
        public void getMessageAccessPermission(BluetoothDevice device, AttributionSource source,
                SynchronousResultReceiver receiver) {
            try {
                receiver.send(getMessageAccessPermission(device, source));
            } catch (RuntimeException e) {
                receiver.propagateException(e);
            }
        }
        @RequiresPermission(android.Manifest.permission.BLUETOOTH_CONNECT)
        private int getMessageAccessPermission(
                BluetoothDevice device, AttributionSource attributionSource) {
            AdapterService service = getService();
            if (service == null
                    || !callerIsSystemOrActiveOrManagedUser(service,
                            TAG, "getMessageAccessPermission")
                    || !Utils.checkConnectPermissionForDataDelivery(
                    service, attributionSource, "AdapterService getMessageAccessPermission")) {
                return BluetoothDevice.ACCESS_UNKNOWN;
            }

            return service.getDeviceAccessFromPrefs(device, MESSAGE_ACCESS_PERMISSION_PREFERENCE_FILE);
        }

        @Override
        public void setMessageAccessPermission(BluetoothDevice device, int value,
                AttributionSource source, SynchronousResultReceiver receiver) {
            try {
                receiver.send(setMessageAccessPermission(device, value, source));
            } catch (RuntimeException e) {
                receiver.propagateException(e);
            }
        }
        @RequiresPermission(allOf = {
                android.Manifest.permission.BLUETOOTH_CONNECT,
                android.Manifest.permission.BLUETOOTH_PRIVILEGED,
        })
        private boolean setMessageAccessPermission(BluetoothDevice device, int value,
                AttributionSource source) {
            AdapterService service = getService();
            if (service == null
                    || !callerIsSystemOrActiveOrManagedUser(service,
                            TAG, "setMessageAccessPermission")
                    || !Utils.checkConnectPermissionForDataDelivery(service, source, TAG)) {
                return false;
            }

            enforceBluetoothPrivilegedPermission(service);

            service.setMessageAccessPermission(device, value);
            return true;
        }

        @Override
        public void getSimAccessPermission(BluetoothDevice device, AttributionSource source,
                SynchronousResultReceiver receiver) {
            try {
                receiver.send(getSimAccessPermission(device, source));
            } catch (RuntimeException e) {
                receiver.propagateException(e);
            }
        }
        @RequiresPermission(android.Manifest.permission.BLUETOOTH_CONNECT)
        private int getSimAccessPermission(
                BluetoothDevice device, AttributionSource attributionSource) {
            AdapterService service = getService();
            if (service == null
                    || !callerIsSystemOrActiveOrManagedUser(service,
                            TAG, "getSimAccessPermission")
                    || !Utils.checkConnectPermissionForDataDelivery(
                            service, attributionSource, "AdapterService getSimAccessPermission")) {
                return BluetoothDevice.ACCESS_UNKNOWN;
            }

            return service.getDeviceAccessFromPrefs(device, SIM_ACCESS_PERMISSION_PREFERENCE_FILE);
        }

        @Override
        public void setSimAccessPermission(BluetoothDevice device, int value,
                AttributionSource source, SynchronousResultReceiver receiver) {
            try {
                receiver.send(setSimAccessPermission(device, value, source));
            } catch (RuntimeException e) {
                receiver.propagateException(e);
            }
        }
        @RequiresPermission(allOf = {
                android.Manifest.permission.BLUETOOTH_CONNECT,
                android.Manifest.permission.BLUETOOTH_PRIVILEGED,
        })
        private boolean setSimAccessPermission(BluetoothDevice device, int value,
                AttributionSource source) {
            AdapterService service = getService();
            if (service == null
                    || !callerIsSystemOrActiveOrManagedUser(service, TAG, "setSimAccessPermission")
                    || !Utils.checkConnectPermissionForDataDelivery(service, source, TAG)) {
                return false;
            }

            enforceBluetoothPrivilegedPermission(service);

            service.setSimAccessPermission(device, value);
            return true;
        }

        @Override
        public void logL2capcocServerConnection(
                BluetoothDevice device,
                int port,
                boolean isSecured,
                int result,
                long connectionLatencyMillis,
                long timeoutMillis,
                SynchronousResultReceiver receiver) {
            AdapterService service = getService();
            if (service == null) {
                return;
            }
            try {
                service.logL2capcocServerConnection(
                        device,
                        port,
                        isSecured,
                        result,
                        connectionLatencyMillis,
                        timeoutMillis,
                        Binder.getCallingUid());
                receiver.send(null);
            } catch (RuntimeException e) {
                receiver.propagateException(e);
            }
        }

        @Override
        public IBluetoothSocketManager getSocketManager() {
            AdapterService service = getService();
            if (service == null) {
                return null;
            }

            return IBluetoothSocketManager.Stub.asInterface(service.mBluetoothSocketManagerBinder);
        }

        @Override
        public void logL2capcocClientConnection(
                BluetoothDevice device,
                int port,
                boolean isSecured,
                int result,
                long connectionLatencyMillis,
                SynchronousResultReceiver receiver) {
            AdapterService service = getService();
            if (service == null) {
                return;
            }
            try {
                service.logL2capcocClientConnection(
                        device,
                        port,
                        isSecured,
                        result,
                        connectionLatencyMillis,
                        Binder.getCallingUid());
                receiver.send(null);
            } catch (RuntimeException e) {
                receiver.propagateException(e);
            }
        }

        @Override
        public void sdpSearch(BluetoothDevice device, ParcelUuid uuid, AttributionSource source,
                SynchronousResultReceiver receiver) {
            try {
                receiver.send(sdpSearch(device, uuid, source));
            } catch (RuntimeException e) {
                receiver.propagateException(e);
            }
        }
        @RequiresPermission(android.Manifest.permission.BLUETOOTH_CONNECT)
        private boolean sdpSearch(
                BluetoothDevice device, ParcelUuid uuid, AttributionSource attributionSource) {
            AdapterService service = getService();
            if (service == null
                    || !callerIsSystemOrActiveOrManagedUser(service, TAG, "sdpSearch")
                    || !Utils.checkConnectPermissionForDataDelivery(
                            service, attributionSource, "AdapterService sdpSearch")) {
                return false;
            }

            if (service.mSdpManager == null) {
                return false;
            }
            service.mSdpManager.sdpSearch(device, uuid);
            return true;
        }

        @Override
        public void getBatteryLevel(BluetoothDevice device, AttributionSource source,
                SynchronousResultReceiver receiver) {
            try {
                receiver.send(getBatteryLevel(device, source));
            } catch (RuntimeException e) {
                receiver.propagateException(e);
            }
        }
        @RequiresPermission(android.Manifest.permission.BLUETOOTH_CONNECT)
        private int getBatteryLevel(BluetoothDevice device, AttributionSource attributionSource) {
            AdapterService service = getService();
            if (service == null
                    || !callerIsSystemOrActiveOrManagedUser(service, TAG, "getBatteryLevel")
                    || !Utils.checkConnectPermissionForDataDelivery(
                            service, attributionSource, "AdapterService getBatteryLevel")) {
                return BluetoothDevice.BATTERY_LEVEL_UNKNOWN;
            }

            DeviceProperties deviceProp = service.mRemoteDevices.getDeviceProperties(device);
            if (deviceProp == null) {
                return BluetoothDevice.BATTERY_LEVEL_UNKNOWN;
            }
            return deviceProp.getBatteryLevel();
        }

        @Override
        public void getMaxConnectedAudioDevices(AttributionSource source,
                SynchronousResultReceiver receiver) {
            try {
                receiver.send(getMaxConnectedAudioDevices(source));
            } catch (RuntimeException e) {
                receiver.propagateException(e);
            }
        }
        @RequiresPermission(android.Manifest.permission.BLUETOOTH_CONNECT)
        private int getMaxConnectedAudioDevices(AttributionSource attributionSource) {
            // don't check caller, may be called from system UI
            AdapterService service = getService();
            if (service == null || !Utils.checkConnectPermissionForDataDelivery(
                    service, attributionSource, "AdapterService getMaxConnectedAudioDevices")) {
                return -1;
            }

            return service.getMaxConnectedAudioDevices();
        }

        //@Override
        @RequiresPermission(android.Manifest.permission.BLUETOOTH_CONNECT)
        public void isA2dpOffloadEnabled(AttributionSource source,
                SynchronousResultReceiver receiver) {
            try {
                receiver.send(isA2dpOffloadEnabled(source));
            } catch (RuntimeException e) {
                receiver.propagateException(e);
            }
        }
        @RequiresPermission(android.Manifest.permission.BLUETOOTH_CONNECT)
        private boolean isA2dpOffloadEnabled(AttributionSource attributionSource) {
            // don't check caller, may be called from system UI
            AdapterService service = getService();
            if (service == null || !Utils.checkConnectPermissionForDataDelivery(
                    service, attributionSource, "AdapterService isA2dpOffloadEnabled")) {
                return false;
            }

            return service.isA2dpOffloadEnabled();
        }

        @Override
        public void factoryReset(AttributionSource source, SynchronousResultReceiver receiver) {
            try {
                receiver.send(factoryReset(source));
            } catch (RuntimeException e) {
                receiver.propagateException(e);
            }
        }
        @VisibleForTesting
        @RequiresPermission(allOf = {
                android.Manifest.permission.BLUETOOTH_CONNECT,
                android.Manifest.permission.BLUETOOTH_PRIVILEGED,
        })
        boolean factoryReset(AttributionSource source) {
            AdapterService service = getService();
            if (service == null
                    || !Utils.checkConnectPermissionForDataDelivery(service, source, TAG)) {
                return false;
            }

            enforceBluetoothPrivilegedPermission(service);

            if (service.mDatabaseManager != null) {
                service.mDatabaseManager.factoryReset();
            }

            if (service.mBluetoothKeystoreService != null) {
                service.mBluetoothKeystoreService.factoryReset();
            }

            if (service.mBtCompanionManager != null) {
                service.mBtCompanionManager.factoryReset();
            }

            return service.factoryResetNative();
        }

        @Override
        public void registerBluetoothConnectionCallback(IBluetoothConnectionCallback callback,
                AttributionSource source, SynchronousResultReceiver receiver) {
            try {
                receiver.send(registerBluetoothConnectionCallback(callback, source));
            } catch (RuntimeException e) {
                receiver.propagateException(e);
            }
        }
        @RequiresPermission(allOf = {
                android.Manifest.permission.BLUETOOTH_CONNECT,
                android.Manifest.permission.BLUETOOTH_PRIVILEGED,
        })
        private boolean registerBluetoothConnectionCallback(IBluetoothConnectionCallback callback,
                AttributionSource source) {
            AdapterService service = getService();
            if (service == null
                    || !callerIsSystemOrActiveOrManagedUser(service,
                            TAG, "registerBluetoothConnectionCallback")
                    || !Utils.checkConnectPermissionForDataDelivery(service, source, TAG)) {
                return false;
            }
            enforceBluetoothPrivilegedPermission(service);
            service.mBluetoothConnectionCallbacks.add(callback);
            return true;
        }

        @Override
        public void unregisterBluetoothConnectionCallback(IBluetoothConnectionCallback callback,
                AttributionSource source, SynchronousResultReceiver receiver) {
            try {
                receiver.send(unregisterBluetoothConnectionCallback(callback, source));
            } catch (RuntimeException e) {
                receiver.propagateException(e);
            }
        }
        @RequiresPermission(allOf = {
                android.Manifest.permission.BLUETOOTH_CONNECT,
                android.Manifest.permission.BLUETOOTH_PRIVILEGED,
        })
        private boolean unregisterBluetoothConnectionCallback(
                IBluetoothConnectionCallback callback, AttributionSource source) {
            AdapterService service = getService();
            if (service == null
                    || !callerIsSystemOrActiveOrManagedUser(service,
                            TAG, "unregisterBluetoothConnectionCallback")
                    || !Utils.checkConnectPermissionForDataDelivery(service, source, TAG)) {
                return false;
            }
            enforceBluetoothPrivilegedPermission(service);
            return service.mBluetoothConnectionCallbacks.remove(callback);
        }

        @Override
        public void registerCallback(IBluetoothCallback callback, AttributionSource source,
                SynchronousResultReceiver receiver) {
            try {
                registerCallback(callback, source);
                receiver.send(null);
            } catch (RuntimeException e) {
                receiver.propagateException(e);
            }
        }
        @VisibleForTesting
        @RequiresPermission(allOf = {
                android.Manifest.permission.BLUETOOTH_CONNECT,
                android.Manifest.permission.BLUETOOTH_PRIVILEGED,
        })
        void registerCallback(IBluetoothCallback callback, AttributionSource source) {
            AdapterService service = getService();
            if (service == null
                    || !callerIsSystemOrActiveOrManagedUser(service, TAG, "registerCallback")
                    || !Utils.checkConnectPermissionForDataDelivery(service, source, TAG)) {
                return;
            }

            enforceBluetoothPrivilegedPermission(service);

            service.mCallbacks.register(callback);
        }

        @Override
        public void unregisterCallback(IBluetoothCallback callback, AttributionSource source,
                SynchronousResultReceiver receiver) {
            try {
                unregisterCallback(callback, source);
                receiver.send(null);
            } catch (RuntimeException e) {
                receiver.propagateException(e);
            }
        }
        @VisibleForTesting
        @RequiresPermission(allOf = {
                android.Manifest.permission.BLUETOOTH_CONNECT,
                android.Manifest.permission.BLUETOOTH_PRIVILEGED,
        })
        void unregisterCallback(IBluetoothCallback callback, AttributionSource source) {
            AdapterService service = getService();
            if (service == null || service.mCallbacks == null
                    || !callerIsSystemOrActiveOrManagedUser(service, TAG, "unregisterCallback")
                    || !Utils.checkConnectPermissionForDataDelivery(service, source, TAG)) {
                return;
            }

            enforceBluetoothPrivilegedPermission(service);

            service.mCallbacks.unregister(callback);
        }

        @Override
        public void isMultiAdvertisementSupported(SynchronousResultReceiver receiver) {
            try {
                receiver.send(isMultiAdvertisementSupported());
            } catch (RuntimeException e) {
                receiver.propagateException(e);
            }
        }
        private boolean isMultiAdvertisementSupported() {
            AdapterService service = getService();
            if (service == null) {
                return false;
            }

            int val = service.mAdapterProperties.getNumOfAdvertisementInstancesSupported();
            return val >= MIN_ADVT_INSTANCES_FOR_MA;
        }

        /**
         * This method has an associated binder cache.  The invalidation
         * methods must be changed if the logic behind this method changes.
         */
        @Override
        public void isOffloadedFilteringSupported(SynchronousResultReceiver receiver) {
            try {
                receiver.send(isOffloadedFilteringSupported());
            } catch (RuntimeException e) {
                receiver.propagateException(e);
            }
        }
        private boolean isOffloadedFilteringSupported() {
            AdapterService service = getService();
            if (service == null) {
                return false;
            }

            int val = service.getNumOfOffloadedScanFilterSupported();
            return val >= MIN_OFFLOADED_FILTERS;
        }

        @Override
        public void isOffloadedScanBatchingSupported(SynchronousResultReceiver receiver) {
            try {
                receiver.send(isOffloadedScanBatchingSupported());
            } catch (RuntimeException e) {
                receiver.propagateException(e);
            }
        }
        private boolean isOffloadedScanBatchingSupported() {
            AdapterService service = getService();
            if (service == null) {
                return false;
            }

            int val = service.getOffloadedScanResultStorage();
            return val >= MIN_OFFLOADED_SCAN_STORAGE_BYTES;
        }

        @Override
        public void isLe2MPhySupported(SynchronousResultReceiver receiver) {
            try {
                receiver.send(isLe2MPhySupported());
            } catch (RuntimeException e) {
                receiver.propagateException(e);
            }
        }
        private boolean isLe2MPhySupported() {
            AdapterService service = getService();
            if (service == null) {
                return false;
            }

            return service.isLe2MPhySupported();
        }

        @Override
        public void isLeCodedPhySupported(SynchronousResultReceiver receiver) {
            try {
                receiver.send(isLeCodedPhySupported());
            } catch (RuntimeException e) {
                receiver.propagateException(e);
            }
        }
        private boolean isLeCodedPhySupported() {
            AdapterService service = getService();
            if (service == null) {
                return false;
            }

            return service.isLeCodedPhySupported();
        }

        @Override
        public void isLeExtendedAdvertisingSupported(SynchronousResultReceiver receiver) {
            try {
                receiver.send(isLeExtendedAdvertisingSupported());
            } catch (RuntimeException e) {
                receiver.propagateException(e);
            }
        }
        private boolean isLeExtendedAdvertisingSupported() {
            AdapterService service = getService();
            if (service == null) {
                return false;
            }

            return service.isLeExtendedAdvertisingSupported();
        }

        @Override
        public void isLePeriodicAdvertisingSupported(SynchronousResultReceiver receiver) {
            try {
                receiver.send(isLePeriodicAdvertisingSupported());
            } catch (RuntimeException e) {
                receiver.propagateException(e);
            }
        }
        private boolean isLePeriodicAdvertisingSupported() {
            AdapterService service = getService();
            if (service == null) {
                return false;
            }

            return service.isLePeriodicAdvertisingSupported();
        }

        @Override
        public void isLeAudioSupported(SynchronousResultReceiver receiver) {
            try {
                receiver.send(isLeAudioSupported());
            } catch (RuntimeException e) {
                receiver.propagateException(e);
            }
        }
        private int isLeAudioSupported() {
            AdapterService service = getService();
            if (service == null) {
                return BluetoothStatusCodes.ERROR_BLUETOOTH_NOT_ENABLED;
            }

            HashSet<Class> supportedProfileServices =
                    new HashSet<Class>(Arrays.asList(Config.getSupportedProfiles()));
            HashSet<Class> leAudioUnicastProfiles = Config.getLeAudioUnicastProfiles();

            if (supportedProfileServices.containsAll(leAudioUnicastProfiles)) {
                return BluetoothStatusCodes.FEATURE_SUPPORTED;
            }

            return BluetoothStatusCodes.FEATURE_NOT_SUPPORTED;
        }

        @Override
        public void isLeAudioBroadcastSourceSupported(SynchronousResultReceiver receiver) {
            try {
                receiver.send(isLeAudioBroadcastSourceSupported());
            } catch (RuntimeException e) {
                receiver.propagateException(e);
            }
        }
        private int isLeAudioBroadcastSourceSupported() {
            AdapterService service = getService();
            if (service == null) {
                return BluetoothStatusCodes.ERROR_BLUETOOTH_NOT_ENABLED;
            }

            long supportBitMask = Config.getSupportedProfilesBitMask();
            if ((supportBitMask & (1 << BluetoothProfile.LE_AUDIO_BROADCAST)) != 0) {
                return BluetoothStatusCodes.FEATURE_SUPPORTED;
            }

            return BluetoothStatusCodes.FEATURE_NOT_SUPPORTED;
        }

        @Override
        public void isLeAudioBroadcastAssistantSupported(SynchronousResultReceiver receiver) {
            try {
                receiver.send(isLeAudioBroadcastAssistantSupported());
            } catch (RuntimeException e) {
                receiver.propagateException(e);
            }
        }
        public int isLeAudioBroadcastAssistantSupported() {
            AdapterService service = getService();
            if (service == null) {
                return BluetoothStatusCodes.ERROR_BLUETOOTH_NOT_ENABLED;
            }

            HashSet<Class> supportedProfileServices =
                    new HashSet<Class>(Arrays.asList(Config.getSupportedProfiles()));

            if (supportedProfileServices.contains(BassClientService.class)) {
                return BluetoothStatusCodes.FEATURE_SUPPORTED;
            }

            return BluetoothStatusCodes.FEATURE_NOT_SUPPORTED;
        }

        @Override
        public void isDistanceMeasurementSupported(AttributionSource source,
                SynchronousResultReceiver receiver) {
            try {
                receiver.send(isDistanceMeasurementSupported(source));
            } catch (RuntimeException e) {
                receiver.propagateException(e);
            }
        }
        public int isDistanceMeasurementSupported(AttributionSource source) {
            AdapterService service = getService();
            if (service == null) {
                return BluetoothStatusCodes.ERROR_BLUETOOTH_NOT_ENABLED;
            } else if (!callerIsSystemOrActiveOrManagedUser(service, TAG,
                    "isDistanceMeasurementSupported")) {
                return BluetoothStatusCodes.ERROR_BLUETOOTH_NOT_ALLOWED;
            } else if (!Utils.checkConnectPermissionForDataDelivery(
                    service, source, TAG)) {
                return BluetoothStatusCodes.ERROR_MISSING_BLUETOOTH_CONNECT_PERMISSION;
            }
            enforceBluetoothPrivilegedPermission(service);
            return BluetoothStatusCodes.FEATURE_SUPPORTED;
        }

        @Override
        public void getLeMaximumAdvertisingDataLength(SynchronousResultReceiver receiver) {
            try {
                receiver.send(getLeMaximumAdvertisingDataLength());
            } catch (RuntimeException e) {
                receiver.propagateException(e);
            }
        }
        private int getLeMaximumAdvertisingDataLength() {
            AdapterService service = getService();
            if (service == null) {
                return 0;
            }

            return service.getLeMaximumAdvertisingDataLength();
        }

        @Override
        public void isActivityAndEnergyReportingSupported(SynchronousResultReceiver receiver) {
            try {
                receiver.send(isActivityAndEnergyReportingSupported());
            } catch (RuntimeException e) {
                receiver.propagateException(e);
            }
        }
        private boolean isActivityAndEnergyReportingSupported() {
            AdapterService service = getService();
            if (service == null) {
                return false;
            }

            return service.mAdapterProperties.isActivityAndEnergyReportingSupported();
        }

        @Override
        public void reportActivityInfo(AttributionSource source,
                SynchronousResultReceiver receiver) {
            try {
                receiver.send(reportActivityInfo(source));
            } catch (RuntimeException e) {
                receiver.propagateException(e);
            }
        }
        @RequiresPermission(allOf = {
                android.Manifest.permission.BLUETOOTH_CONNECT,
                android.Manifest.permission.BLUETOOTH_PRIVILEGED,
        })
        private BluetoothActivityEnergyInfo reportActivityInfo(AttributionSource source) {
            AdapterService service = getService();
            if (service == null
                    || !Utils.checkConnectPermissionForDataDelivery(service, source, TAG)) {
                return null;
            }

            enforceBluetoothPrivilegedPermission(service);

            return service.reportActivityInfo();
        }

        @Override
        public void registerMetadataListener(IBluetoothMetadataListener listener,
                BluetoothDevice device, AttributionSource source,
                SynchronousResultReceiver receiver) {
            try {
                receiver.send(registerMetadataListener(listener, device, source));
            } catch (RuntimeException e) {
                receiver.propagateException(e);
            }
        }
        @RequiresPermission(allOf = {
                android.Manifest.permission.BLUETOOTH_CONNECT,
                android.Manifest.permission.BLUETOOTH_PRIVILEGED,
        })
        private boolean registerMetadataListener(IBluetoothMetadataListener listener,
                BluetoothDevice device, AttributionSource source) {
            AdapterService service = getService();
            if (service == null
                    || !callerIsSystemOrActiveOrManagedUser(service,
                            TAG, "registerMetadataListener")
                    || !Utils.checkConnectPermissionForDataDelivery(service, source, TAG)) {
                return false;
            }

            enforceBluetoothPrivilegedPermission(service);

            if (service.mMetadataListeners == null) {
                return false;
            }
            ArrayList<IBluetoothMetadataListener> list = service.mMetadataListeners.get(device);
            if (list == null) {
                list = new ArrayList<>();
            } else if (list.contains(listener)) {
                // The device is already registered with this listener
                return true;
            }
            list.add(listener);
            service.mMetadataListeners.put(device, list);
            return true;
        }

        @Override
        public void unregisterMetadataListener(BluetoothDevice device, AttributionSource source,
                SynchronousResultReceiver receiver) {
            try {
                receiver.send(unregisterMetadataListener(device, source));
            } catch (RuntimeException e) {
                receiver.propagateException(e);
            }
        }
        @RequiresPermission(allOf = {
                android.Manifest.permission.BLUETOOTH_CONNECT,
                android.Manifest.permission.BLUETOOTH_PRIVILEGED,
        })
        private boolean unregisterMetadataListener(BluetoothDevice device,
                AttributionSource source) {
            AdapterService service = getService();
            if (service == null
                    || !callerIsSystemOrActiveOrManagedUser(service,
                            TAG, "unregisterMetadataListener")
                    || !Utils.checkConnectPermissionForDataDelivery(service, source, TAG)) {
                return false;
            }

            enforceBluetoothPrivilegedPermission(service);

            if (service.mMetadataListeners == null) {
                return false;
            }
            if (service.mMetadataListeners.containsKey(device)) {
                service.mMetadataListeners.remove(device);
            }
            return true;
        }

        @Override
        public void setMetadata(BluetoothDevice device, int key, byte[] value,
                AttributionSource source, SynchronousResultReceiver receiver) {
            try {
                receiver.send(setMetadata(device, key, value, source));
            } catch (RuntimeException e) {
                receiver.propagateException(e);
            }
        }
        @RequiresPermission(allOf = {
                android.Manifest.permission.BLUETOOTH_CONNECT,
                android.Manifest.permission.BLUETOOTH_PRIVILEGED,
        })
        private boolean setMetadata(BluetoothDevice device, int key, byte[] value,
                AttributionSource source) {
            AdapterService service = getService();
            if (service == null
                    || !callerIsSystemOrActiveOrManagedUser(service, TAG, "setMetadata")
                    || !Utils.checkConnectPermissionForDataDelivery(service, source, TAG)) {
                return false;
            }

            enforceBluetoothPrivilegedPermission(service);

            if (value.length > BluetoothDevice.METADATA_MAX_LENGTH) {
                return false;
            }
            return service.mDatabaseManager.setCustomMeta(device, key, value);
        }

        @Override
        public void getMetadata(BluetoothDevice device, int key, AttributionSource source,
                SynchronousResultReceiver receiver) {
            try {
                receiver.send(getMetadata(device, key, source));
            } catch (RuntimeException e) {
                receiver.propagateException(e);
            }
        }
        @RequiresPermission(allOf = {
                android.Manifest.permission.BLUETOOTH_CONNECT,
                android.Manifest.permission.BLUETOOTH_PRIVILEGED,
        })
        private byte[] getMetadata(BluetoothDevice device, int key,
                AttributionSource source) {
            AdapterService service = getService();
            if (service == null
                    || !callerIsSystemOrActiveOrManagedUser(service, TAG, "getMetadata")
                    || !Utils.checkConnectPermissionForDataDelivery(service, source, TAG)) {
                return null;
            }

            enforceBluetoothPrivilegedPermission(service);

            return service.mDatabaseManager.getCustomMeta(device, key);
        }

        @Override
        public void isRequestAudioPolicyAsSinkSupported(BluetoothDevice device,
                AttributionSource source, SynchronousResultReceiver receiver) {
            try {
                receiver.send(isRequestAudioPolicyAsSinkSupported(device, source));
            } catch (RuntimeException e) {
                receiver.propagateException(e);
            }
        }
        private int isRequestAudioPolicyAsSinkSupported(BluetoothDevice device,
                AttributionSource source) {
            AdapterService service = getService();
            if (service == null
                    || !callerIsSystemOrActiveOrManagedUser(service, TAG,
                        "isRequestAudioPolicyAsSinkSupported")
                    || !Utils.checkConnectPermissionForDataDelivery(service, source, TAG)) {
                return BluetoothStatusCodes.FEATURE_NOT_CONFIGURED;
            }
            enforceBluetoothPrivilegedPermission(service);
            return service.isRequestAudioPolicyAsSinkSupported(device);
        }

        @Override
        public void requestAudioPolicyAsSink(BluetoothDevice device,
                BluetoothSinkAudioPolicy policies, AttributionSource source,
                SynchronousResultReceiver receiver) {
            try {
                receiver.send(requestAudioPolicyAsSink(device, policies, source));
            } catch (RuntimeException e) {
                receiver.propagateException(e);
            }
        }
        private int requestAudioPolicyAsSink(BluetoothDevice device,
                BluetoothSinkAudioPolicy policies, AttributionSource source) {
            AdapterService service = getService();
            if (service == null) {
                return BluetoothStatusCodes.ERROR_BLUETOOTH_NOT_ENABLED;
            } else if (!callerIsSystemOrActiveOrManagedUser(service,
                    TAG, "requestAudioPolicyAsSink")) {
                return BluetoothStatusCodes.ERROR_BLUETOOTH_NOT_ALLOWED;
            } else if (!Utils.checkConnectPermissionForDataDelivery(
                    service, source, TAG)) {
                return BluetoothStatusCodes.ERROR_MISSING_BLUETOOTH_CONNECT_PERMISSION;
            }
            enforceBluetoothPrivilegedPermission(service);
            return service.requestAudioPolicyAsSink(device, policies);
        }

        @Override
        public void getRequestedAudioPolicyAsSink(BluetoothDevice device,
                AttributionSource source, SynchronousResultReceiver receiver) {
            try {
                receiver.send(getRequestedAudioPolicyAsSink(device, source));
            } catch (RuntimeException e) {
                receiver.propagateException(e);
            }
        }
        private BluetoothSinkAudioPolicy getRequestedAudioPolicyAsSink(BluetoothDevice device,
                AttributionSource source) {
            AdapterService service = getService();
            if (service == null
                    || !callerIsSystemOrActiveOrManagedUser(service,
                            TAG, "getRequestedAudioPolicyAsSink")
                    || !Utils.checkConnectPermissionForDataDelivery(service, source, TAG)) {
                return null;
            }
            enforceBluetoothPrivilegedPermission(service);
            return service.getRequestedAudioPolicyAsSink(device);
        }

        @Override
        public void requestActivityInfo(IBluetoothActivityEnergyInfoListener listener,
                    AttributionSource source) {
            BluetoothActivityEnergyInfo info = reportActivityInfo(source);
            try {
                listener.onBluetoothActivityEnergyInfoAvailable(info);
            } catch (RemoteException e) {
                Log.e(TAG, "onBluetoothActivityEnergyInfo: RemoteException", e);
            }
        }

        @Override
        public void onLeServiceUp(AttributionSource source, SynchronousResultReceiver receiver) {
            try {
                onLeServiceUp(source);
                receiver.send(null);
            } catch (RuntimeException e) {
                receiver.propagateException(e);
            }
        }
        @VisibleForTesting
        @RequiresPermission(allOf = {
                android.Manifest.permission.BLUETOOTH_CONNECT,
                android.Manifest.permission.BLUETOOTH_PRIVILEGED,
        })
        void onLeServiceUp(AttributionSource source) {
            AdapterService service = getService();
            if (service == null
                    || !callerIsSystemOrActiveOrManagedUser(service, TAG, "onLeServiceUp")
                    || !Utils.checkConnectPermissionForDataDelivery(service, source, TAG)) {
                return;
            }

            enforceBluetoothPrivilegedPermission(service);

            service.mAdapterStateMachine.sendMessage(AdapterState.USER_TURN_ON);
        }

        @Override
        public void onBrEdrDown(AttributionSource source, SynchronousResultReceiver receiver) {
            try {
                onBrEdrDown(source);
                receiver.send(null);
            } catch (RuntimeException e) {
                receiver.propagateException(e);
            }
        }
        @VisibleForTesting
        @RequiresPermission(allOf = {
                android.Manifest.permission.BLUETOOTH_CONNECT,
                android.Manifest.permission.BLUETOOTH_PRIVILEGED,
        })
        void onBrEdrDown(AttributionSource source) {
            AdapterService service = getService();
            if (service == null
                    || !callerIsSystemOrActiveOrManagedUser(service, TAG, "onBrEdrDown")
                    || !Utils.checkConnectPermissionForDataDelivery(service, source, TAG)) {
                return;
            }

            enforceBluetoothPrivilegedPermission(service);

            service.mAdapterStateMachine.sendMessage(AdapterState.BLE_TURN_OFF);
        }

        @Override
        public void dump(FileDescriptor fd, String[] args) {
            PrintWriter writer = new PrintWriter(new FileOutputStream(fd));
            AdapterService service = getService();
            if (service == null) {
                return;
            }

            enforceDumpPermission(service);

            service.dump(fd, writer, args);
            writer.close();
        }

        @Override
        public void allowLowLatencyAudio(boolean allowed, BluetoothDevice device,
                SynchronousResultReceiver receiver) {
            try {
                receiver.send(allowLowLatencyAudio(allowed, device));
            } catch (RuntimeException e) {
                receiver.propagateException(e);
            }
        }
        @RequiresPermission(allOf = {
                android.Manifest.permission.BLUETOOTH_CONNECT,
                android.Manifest.permission.BLUETOOTH_PRIVILEGED,
        })
        private boolean allowLowLatencyAudio(boolean allowed, BluetoothDevice device) {
            AdapterService service = getService();
            if (service == null
                    || !callerIsSystemOrActiveOrManagedUser(service, TAG, "allowLowLatencyAudio")
                    || !Utils.checkConnectPermissionForDataDelivery(
                            service, Utils.getCallingAttributionSource(service),
                                "AdapterService allowLowLatencyAudio")) {
                return false;
            }
            enforceBluetoothPrivilegedPermission(service);
            return service.allowLowLatencyAudio(allowed, device);
        }

        // Either implement these custom methods, or remove them from IBluetooth.
        @Override
        public void setBondingInitiatedLocally(BluetoothDevice device, boolean localInitiated,
                AttributionSource source) {}

        @Override
        public boolean isTwsPlusDevice(BluetoothDevice device,
                AttributionSource attributionSource) { return false; }

        @Override
        public String getTwsPlusPeerAddress(BluetoothDevice device,
                AttributionSource attributionSource) { return null; }

        @Override
        public void updateQuietModeStatus(boolean quietMode,
                AttributionSource attributionSource) {}

        @Override
        public int setSocketOpt(int type, int port, int optionName, byte [] optionVal,
                int optionLen) { return -1; }

        @Override
        public int getSocketOpt(int type, int port, int optionName,
                byte [] optionVal) { return -1; }

        @Override
        public int getDeviceType(BluetoothDevice device, AttributionSource source)
                { return -1; }

        @Override
        public boolean isBroadcastActive(AttributionSource attributionSource) {
            return true;
        }

        @Override
        public void startRfcommListener(String name, ParcelUuid uuid, PendingIntent pendingIntent,
                AttributionSource attributionSource, SynchronousResultReceiver receiver) {
            try {
                receiver.send(startRfcommListener(name, uuid, pendingIntent, attributionSource));
            } catch (RuntimeException e) {
                receiver.propagateException(e);
            }
        }
        @RequiresPermission(allOf = {
                android.Manifest.permission.BLUETOOTH_CONNECT,
                android.Manifest.permission.BLUETOOTH_PRIVILEGED,
        })
        private int startRfcommListener(
                String name,
                ParcelUuid uuid,
                PendingIntent pendingIntent,
                AttributionSource attributionSource) {
            AdapterService service = getService();
            if (service == null
                    || !callerIsSystemOrActiveOrManagedUser(service, TAG, "startRfcommListener")
                    || !Utils.checkConnectPermissionForDataDelivery(
                            service, attributionSource, "AdapterService startRfcommListener")) {
                return BluetoothStatusCodes.ERROR_BLUETOOTH_NOT_ALLOWED;
            }
            enforceBluetoothPrivilegedPermission(service);
            return service.startRfcommListener(name, uuid, pendingIntent, attributionSource);
        }

        @Override
        public void stopRfcommListener(ParcelUuid uuid, AttributionSource attributionSource,
                SynchronousResultReceiver receiver) {
            try {
                receiver.send(stopRfcommListener(uuid, attributionSource));
            } catch (RuntimeException e) {
                receiver.propagateException(e);
            }
        }
        @RequiresPermission(allOf = {
                android.Manifest.permission.BLUETOOTH_CONNECT,
                android.Manifest.permission.BLUETOOTH_PRIVILEGED,
        })
        private int stopRfcommListener(ParcelUuid uuid, AttributionSource attributionSource) {
            AdapterService service = getService();
            if (service == null
                    || !callerIsSystemOrActiveOrManagedUser(service, TAG, "stopRfcommListener")
                    || !Utils.checkConnectPermissionForDataDelivery(
                            service, attributionSource, "AdapterService stopRfcommListener")) {
                return BluetoothStatusCodes.ERROR_BLUETOOTH_NOT_ALLOWED;
            }
            enforceBluetoothPrivilegedPermission(service);
            return service.stopRfcommListener(uuid, attributionSource);
        }

        @Override
        public void retrievePendingSocketForServiceRecord(ParcelUuid uuid,
                AttributionSource attributionSource, SynchronousResultReceiver receiver) {
            try {
                receiver.send(retrievePendingSocketForServiceRecord(uuid, attributionSource));
            } catch (RuntimeException e) {
                receiver.propagateException(e);
            }
        }
        @RequiresPermission(allOf = {
                android.Manifest.permission.BLUETOOTH_CONNECT,
                android.Manifest.permission.BLUETOOTH_PRIVILEGED,
        })
        private IncomingRfcommSocketInfo retrievePendingSocketForServiceRecord(
                ParcelUuid uuid, AttributionSource attributionSource) {
            AdapterService service = getService();
            if (service == null
                    || !callerIsSystemOrActiveOrManagedUser(service,
                            TAG, "retrievePendingSocketForServiceRecord")
                    || !Utils.checkConnectPermissionForDataDelivery(
                            service, attributionSource,
                            "AdapterService retrievePendingSocketForServiceRecord")) {
                return null;
            }
            enforceBluetoothPrivilegedPermission(service);
            return service.retrievePendingSocketForServiceRecord(uuid, attributionSource);
        }

        @Override
        public void setForegroundUserId(int userId, AttributionSource attributionSource) {
            AdapterService service = getService();
            if (service == null || !Utils.checkConnectPermissionForDataDelivery(
                    service, Utils.getCallingAttributionSource(mService),
                    "AdapterService setForegroundUserId")) {
                return;
            }
            enforceBluetoothPrivilegedPermission(service);
            Utils.setForegroundUserId(userId);
        }

        @Override
        public void setPreferredAudioProfiles(BluetoothDevice device, Bundle modeToProfileBundle,
                AttributionSource source, SynchronousResultReceiver receiver) {
            try {
                receiver.send(setPreferredAudioProfiles(device, modeToProfileBundle, source));
            } catch (RuntimeException e) {
                receiver.propagateException(e);
            }
        }

        private int setPreferredAudioProfiles(BluetoothDevice device, Bundle modeToProfileBundle,
                AttributionSource source) {
            AdapterService service = getService();
            if (service == null) {
                return BluetoothStatusCodes.ERROR_BLUETOOTH_NOT_ENABLED;
            }
            if (!callerIsSystemOrActiveOrManagedUser(service, TAG, "setPreferredAudioProfiles")) {
                return BluetoothStatusCodes.ERROR_BLUETOOTH_NOT_ALLOWED;
            }
            Objects.requireNonNull(device);
            Objects.requireNonNull(modeToProfileBundle);
            if (!BluetoothAdapter.checkBluetoothAddress(device.getAddress())) {
                throw new IllegalArgumentException("device cannot have an invalid address");
            }
            if (service.getBondState(device) != BluetoothDevice.BOND_BONDED) {
                return BluetoothStatusCodes.ERROR_DEVICE_NOT_BONDED;
            }
            if (!Utils.checkConnectPermissionForDataDelivery(service, source, TAG)) {
                return BluetoothStatusCodes.ERROR_MISSING_BLUETOOTH_CONNECT_PERMISSION;
            }
            enforceBluetoothPrivilegedPermission(service);

            return service.setPreferredAudioProfiles(device, modeToProfileBundle);
        }

        @Override
        public void getPreferredAudioProfiles(BluetoothDevice device,
                AttributionSource source, SynchronousResultReceiver receiver) {
            try {
                receiver.send(getPreferredAudioProfiles(device, source));
            } catch (RuntimeException e) {
                receiver.propagateException(e);
            }
        }

        private Bundle getPreferredAudioProfiles(BluetoothDevice device,
                AttributionSource source) {
            AdapterService service = getService();
            if (service == null) {
                return Bundle.EMPTY;
            }
            if (!callerIsSystemOrActiveOrManagedUser(service, TAG, "getPreferredAudioProfiles")) {
                return Bundle.EMPTY;
            }
            Objects.requireNonNull(device);
            if (!BluetoothAdapter.checkBluetoothAddress(device.getAddress())) {
                throw new IllegalArgumentException("device cannot have an invalid address");
            }
            if (service.getBondState(device) != BluetoothDevice.BOND_BONDED) {
                return Bundle.EMPTY;
            }
            if (!Utils.checkConnectPermissionForDataDelivery(service, source, TAG)) {
                return Bundle.EMPTY;
            }
            enforceBluetoothPrivilegedPermission(service);

            return service.getPreferredAudioProfiles(device);
        }

        @Override
        public void notifyActiveDeviceChangeApplied(BluetoothDevice device,
                AttributionSource source, SynchronousResultReceiver receiver) {
            try {
                receiver.send(notifyActiveDeviceChangeApplied(device, source));
            } catch (RuntimeException e) {
                receiver.propagateException(e);
            }
        }

        private int notifyActiveDeviceChangeApplied(BluetoothDevice device,
                AttributionSource source) {
            AdapterService service = getService();
            if (service == null) {
                return BluetoothStatusCodes.ERROR_BLUETOOTH_NOT_ENABLED;
            }
            if (!callerIsSystem(TAG, "setPreferredAudioProfiles")) {
                return BluetoothStatusCodes.ERROR_BLUETOOTH_NOT_ALLOWED;
            }
            Objects.requireNonNull(device);
            if (!BluetoothAdapter.checkBluetoothAddress(device.getAddress())) {
                throw new IllegalArgumentException("device cannot have an invalid address");
            }
            if (service.getBondState(device) != BluetoothDevice.BOND_BONDED) {
                return BluetoothStatusCodes.ERROR_DEVICE_NOT_BONDED;
            }
            if (!Utils.checkConnectPermissionForDataDelivery(service, source, TAG)) {
                return BluetoothStatusCodes.ERROR_MISSING_BLUETOOTH_CONNECT_PERMISSION;
            }
            enforceBluetoothPrivilegedPermission(service);

            return service.notifyActiveDeviceChangeApplied(device);
        }

        @Override
        public void registerPreferredAudioProfilesChangedCallback(
                IBluetoothPreferredAudioProfilesCallback callback,
                AttributionSource attributionSource, SynchronousResultReceiver receiver) {
            try {
                receiver.send(registerPreferredAudioProfilesChangedCallback(callback,
                        attributionSource));
            } catch (RuntimeException e) {
                receiver.propagateException(e);
            }
        }
        @RequiresPermission(allOf = {
                android.Manifest.permission.BLUETOOTH_CONNECT,
                android.Manifest.permission.BLUETOOTH_PRIVILEGED,
        })
        private int registerPreferredAudioProfilesChangedCallback(
                IBluetoothPreferredAudioProfilesCallback callback, AttributionSource source) {
            AdapterService service = getService();
            if (service == null) {
                return BluetoothStatusCodes.ERROR_BLUETOOTH_NOT_ENABLED;
            }
            if (!callerIsSystemOrActiveOrManagedUser(service, TAG,
                    "registerPreferredAudioProfilesChangedCallback")) {
                return BluetoothStatusCodes.ERROR_BLUETOOTH_NOT_ALLOWED;
            }
            Objects.requireNonNull(callback);
            if (!Utils.checkConnectPermissionForDataDelivery(service, source, TAG)) {
                return BluetoothStatusCodes.ERROR_MISSING_BLUETOOTH_CONNECT_PERMISSION;
            }
            enforceBluetoothPrivilegedPermission(service);

            service.mPreferredAudioProfilesCallbacks.register(callback);
            return BluetoothStatusCodes.SUCCESS;
        }

        @Override
        public void unregisterPreferredAudioProfilesChangedCallback(
                IBluetoothPreferredAudioProfilesCallback callback,
                AttributionSource attributionSource, SynchronousResultReceiver receiver) {
            try {
                receiver.send(unregisterPreferredAudioProfilesChangedCallback(callback,
                        attributionSource));
            } catch (RuntimeException e) {
                receiver.propagateException(e);
            }
        }
        @RequiresPermission(allOf = {
                android.Manifest.permission.BLUETOOTH_CONNECT,
                android.Manifest.permission.BLUETOOTH_PRIVILEGED,
        })
        private int unregisterPreferredAudioProfilesChangedCallback(
                IBluetoothPreferredAudioProfilesCallback callback, AttributionSource source) {
            AdapterService service = getService();
            if (service == null) {
                return BluetoothStatusCodes.ERROR_BLUETOOTH_NOT_ENABLED;
            }
            if (!callerIsSystemOrActiveOrManagedUser(service, TAG,
                    "unregisterPreferredAudioProfilesChangedCallback")) {
                return BluetoothStatusCodes.ERROR_BLUETOOTH_NOT_ALLOWED;
            }
            Objects.requireNonNull(callback);
            if (!Utils.checkConnectPermissionForDataDelivery(service, source, TAG)) {
                return BluetoothStatusCodes.ERROR_MISSING_BLUETOOTH_CONNECT_PERMISSION;
            }
            enforceBluetoothPrivilegedPermission(service);

            if (!service.mPreferredAudioProfilesCallbacks.unregister(callback)) {
                Log.e(TAG, "unregisterPreferredAudioProfilesChangedCallback: callback was never "
                        + "registered");
                return BluetoothStatusCodes.ERROR_CALLBACK_NOT_REGISTERED;
            }
            return BluetoothStatusCodes.SUCCESS;
        }
<<<<<<< HEAD
=======

        @Override
        public void registerBluetoothQualityReportReadyCallback(
                IBluetoothQualityReportReadyCallback callback,
                AttributionSource attributionSource, SynchronousResultReceiver receiver) {
            try {
                receiver.send(registerBluetoothQualityReportReadyCallback(callback,
                        attributionSource));
            } catch (RuntimeException e) {
                receiver.propagateException(e);
            }
        }

        @RequiresPermission(allOf = {
                android.Manifest.permission.BLUETOOTH_CONNECT,
                android.Manifest.permission.BLUETOOTH_PRIVILEGED,
        })
        private int registerBluetoothQualityReportReadyCallback(
                IBluetoothQualityReportReadyCallback callback, AttributionSource source) {
            AdapterService service = getService();
            if (service == null) {
                return BluetoothStatusCodes.ERROR_BLUETOOTH_NOT_ENABLED;
            }
            if (!callerIsSystemOrActiveOrManagedUser(service, TAG,
                    "registerBluetoothQualityReportReadyCallback")) {
                return BluetoothStatusCodes.ERROR_BLUETOOTH_NOT_ALLOWED;
            }
            Objects.requireNonNull(callback);
            if (!Utils.checkConnectPermissionForDataDelivery(service, source, TAG)) {
                return BluetoothStatusCodes.ERROR_MISSING_BLUETOOTH_CONNECT_PERMISSION;
            }
            enforceBluetoothPrivilegedPermission(service);

            service.mBluetoothQualityReportReadyCallbacks.register(callback);
            return BluetoothStatusCodes.SUCCESS;
        }

        @Override
        public void unregisterBluetoothQualityReportReadyCallback(
                IBluetoothQualityReportReadyCallback callback,
                AttributionSource attributionSource, SynchronousResultReceiver receiver) {
            try {
                receiver.send(unregisterBluetoothQualityReportReadyCallback(callback,
                        attributionSource));
            } catch (RuntimeException e) {
                receiver.propagateException(e);
            }
        }
        @RequiresPermission(allOf = {
                android.Manifest.permission.BLUETOOTH_CONNECT,
                android.Manifest.permission.BLUETOOTH_PRIVILEGED,
        })
        private int unregisterBluetoothQualityReportReadyCallback(
                IBluetoothQualityReportReadyCallback callback, AttributionSource source) {
            AdapterService service = getService();
            if (service == null) {
                return BluetoothStatusCodes.ERROR_BLUETOOTH_NOT_ENABLED;
            }
            if (!callerIsSystemOrActiveOrManagedUser(service, TAG,
                    "unregisterBluetoothQualityReportReadyCallback")) {
                return BluetoothStatusCodes.ERROR_BLUETOOTH_NOT_ALLOWED;
            }
            Objects.requireNonNull(callback);
            if (!Utils.checkConnectPermissionForDataDelivery(service, source, TAG)) {
                return BluetoothStatusCodes.ERROR_MISSING_BLUETOOTH_CONNECT_PERMISSION;
            }
            enforceBluetoothPrivilegedPermission(service);

            if (!service.mBluetoothQualityReportReadyCallbacks.unregister(callback)) {
                Log.e(TAG, "unregisterBluetoothQualityReportReadyCallback: callback was never "
                        + "registered");
                return BluetoothStatusCodes.ERROR_CALLBACK_NOT_REGISTERED;
            }
            return BluetoothStatusCodes.SUCCESS;
        }

        @RequiresPermission(android.Manifest.permission.BLUETOOTH_SCAN)
        @Override
        public void getOffloadedTransportDiscoveryDataScanSupported(
                AttributionSource source, SynchronousResultReceiver receiver) {
            try {
                receiver.send(getOffloadedTransportDiscoveryDataScanSupported(source));
            } catch (RuntimeException e) {
                receiver.propagateException(e);
            }
        }

        private int getOffloadedTransportDiscoveryDataScanSupported(
                AttributionSource attributionSource) {
            AdapterService service = getService();
            if (service == null
                    || !callerIsSystemOrActiveOrManagedUser(service, TAG,
                            "getOffloadedTransportDiscoveryDataScanSupported")
                    || !Utils.checkScanPermissionForDataDelivery(
                            service, attributionSource,
                            "getOffloadedTransportDiscoveryDataScanSupported")) {
                return BluetoothStatusCodes.ERROR_MISSING_BLUETOOTH_SCAN_PERMISSION;
            }
            enforceBluetoothPrivilegedPermission(service);

            return service.getOffloadedTransportDiscoveryDataScanSupported();
        }
>>>>>>> 64cba893
    }

    /**
     * Gets the preferred audio profiles for the device. See
     * {@link BluetoothAdapter#getPreferredAudioProfiles(BluetoothDevice)} for more details.
     *
     * @param device is the remote device whose preferences we want to fetch
     * @return a Bundle containing the preferred audio profiles for the device
     */
    private Bundle getPreferredAudioProfiles(BluetoothDevice device) {
        if (mLeAudioService == null || !isDualModeAudioSinkDevice(device)) {
            return Bundle.EMPTY;
        }
        // Gets the lead device in the CSIP group to set the preference
        BluetoothDevice groupLead = mLeAudioService.getLeadDevice(device);
        if (groupLead == null) {
            return Bundle.EMPTY;
        }

        // If there are no preferences stored, return the defaults
        Bundle storedBundle = mDatabaseManager.getPreferredAudioProfiles(groupLead);
        if (storedBundle.isEmpty()) {
            // Gets the default output only audio profile or defaults to LE_AUDIO if not present
            int outputOnlyDefault = BluetoothProperties.getDefaultOutputOnlyAudioProfile().orElse(
                    BluetoothProfile.LE_AUDIO);
            if (outputOnlyDefault != BluetoothProfile.A2DP
                    && outputOnlyDefault != BluetoothProfile.LE_AUDIO) {
                outputOnlyDefault = BluetoothProfile.LE_AUDIO;
            }

            // Gets the default duplex audio profile or defaults to LE_AUDIO if not present
            int duplexDefault = BluetoothProperties.getDefaultDuplexAudioProfile().orElse(
                    BluetoothProfile.LE_AUDIO);
            if (duplexDefault != BluetoothProfile.HEADSET
                    && duplexDefault != BluetoothProfile.LE_AUDIO) {
                duplexDefault = BluetoothProfile.LE_AUDIO;
            }

            if (isOutputOnlyAudioSupported(groupLead)) {
                storedBundle.putInt(BluetoothAdapter.AUDIO_MODE_OUTPUT_ONLY, outputOnlyDefault);
            }
            if (isDuplexAudioSupported(groupLead)) {
                storedBundle.putInt(BluetoothAdapter.AUDIO_MODE_DUPLEX, duplexDefault);
            }
        }
        return storedBundle;
    }

    /**
     * Sets the preferred audio profiles for the device. See
     * {@link BluetoothAdapter#setPreferredAudioProfiles(BluetoothDevice, Bundle)} for more details.
     *
     * @param device is the remote device whose preferences we want to fetch
     * @param modeToProfileBundle is the preferences we want to set for the device
     * @return whether the preferences were successfully requested
     */
    private int setPreferredAudioProfiles(BluetoothDevice device, Bundle modeToProfileBundle) {
        if (mLeAudioService == null) {
            return BluetoothStatusCodes.ERROR_PROFILE_NOT_CONNECTED;
        }
        if (!isDualModeAudioSinkDevice(device)) {
            return BluetoothStatusCodes.ERROR_NOT_DUAL_MODE_AUDIO_DEVICE;
        }
        // Gets the lead device in the CSIP group to set the preference
        BluetoothDevice groupLead = mLeAudioService.getLeadDevice(device);
        if (groupLead == null) {
            return BluetoothStatusCodes.ERROR_DEVICE_NOT_BONDED;
        }

        synchronized (mDevicesPendingAudioProfileChanges) {
            if (mDevicesPendingAudioProfileChanges.contains(groupLead)) {
                return BluetoothStatusCodes.ERROR_ANOTHER_ACTIVE_REQUEST;
            }

            // Copies relevant keys & values from modeToProfile bundle
            Bundle strippedPreferences = new Bundle();
            if (modeToProfileBundle.containsKey(BluetoothAdapter.AUDIO_MODE_OUTPUT_ONLY)
                    && isOutputOnlyAudioSupported(groupLead)) {
                strippedPreferences.putInt(BluetoothAdapter.AUDIO_MODE_OUTPUT_ONLY,
                        modeToProfileBundle.getInt(BluetoothAdapter.AUDIO_MODE_OUTPUT_ONLY));
            }
            if (modeToProfileBundle.containsKey(BluetoothAdapter.AUDIO_MODE_DUPLEX)
                    && isDuplexAudioSupported(groupLead)) {
                strippedPreferences.putInt(BluetoothAdapter.AUDIO_MODE_DUPLEX,
                        modeToProfileBundle.getInt(BluetoothAdapter.AUDIO_MODE_DUPLEX));
            }

            mDevicesPendingAudioProfileChanges.add(groupLead);
            return mDatabaseManager.setPreferredAudioProfiles(groupLead,
                    strippedPreferences);
        }
    }

    /**
     * Notification from the audio framework that an active device change has taken effect.
     * See {@link BluetoothAdapter#notifyActiveDeviceChangeApplied(BluetoothDevice)} for
     * more details.
     *
     * @param device the remote device whose preferred audio profiles have been changed
     * @return whether the Bluetooth stack acknowledged the change successfully
     */
    private int notifyActiveDeviceChangeApplied(BluetoothDevice device) {
        // Gets the lead device in the CSIP group to set the preference
        BluetoothDevice groupLead = mLeAudioService.getLeadDevice(device);
        if (groupLead == null) {
            return BluetoothStatusCodes.ERROR_DEVICE_NOT_BONDED;
        }

        synchronized (mDevicesPendingAudioProfileChanges) {
            if (!mDevicesPendingAudioProfileChanges.contains(groupLead)) {
                Log.e(TAG, "notifyActiveDeviceChangeApplied, but no pending request for "
                        + "device: " + groupLead);
                return BluetoothStatusCodes.ERROR_UNKNOWN;
            }

            if (mPreferredAudioProfilesCallbacks != null) {
                int n = mPreferredAudioProfilesCallbacks.beginBroadcast();
                debugLog("notifyActiveDeviceChangeApplied() - Broadcasting audio profile "
                        + "change applied to device: " + groupLead + " to " + n + " receivers.");
                for (int i = 0; i < n; i++) {
                    try {
                        mPreferredAudioProfilesCallbacks.getBroadcastItem(i)
                                .onPreferredAudioProfilesChanged(device,
                                        getPreferredAudioProfiles(device),
                                        BluetoothStatusCodes.SUCCESS);
                    } catch (RemoteException e) {
                        debugLog("notifyActiveDeviceChangeApplied() - Callback #" + i
                                + " failed (" + e + ")");
                    }
                }
                mPreferredAudioProfilesCallbacks.finishBroadcast();
            }
            mDevicesPendingAudioProfileChanges.remove(groupLead);
        }

        return BluetoothStatusCodes.SUCCESS;
    }

    // ----API Methods--------

    public boolean isEnabled() {
        return getState() == BluetoothAdapter.STATE_ON;
    }

    public int getState() {
        if (mAdapterProperties != null) {
            return mAdapterProperties.getState();
        }
        return BluetoothAdapter.STATE_OFF;
    }

    @RequiresPermission(anyOf = {
            android.Manifest.permission.INTERACT_ACROSS_USERS,
            android.Manifest.permission.MANAGE_USERS,
    })
    public synchronized boolean enable(boolean quietMode) {
        // Enforce the user restriction for disallowing Bluetooth if it was set.
        if (mUserManager.hasUserRestrictionForUser(UserManager.DISALLOW_BLUETOOTH,
                    UserHandle.SYSTEM)) {
            debugLog("enable() called when Bluetooth was disallowed");
            return false;
        }

        debugLog("enable() - Enable called with quiet mode status =  " + quietMode);
        mQuietmode = quietMode;
        mAdapterStateMachine.sendMessage(AdapterState.BLE_TURN_ON);
        return true;
    }

    boolean disable() {
        debugLog("disable() called with mRunningProfiles.size() = " + mRunningProfiles.size());
        mAdapterStateMachine.sendMessage(AdapterState.USER_TURN_OFF);
        return true;
    }

    public String getName() {
        return mAdapterProperties.getName();
    }

    private native boolean isLogRedactionEnabled();

    public int getNameLengthForAdvertise() {
        return mAdapterProperties.getName().length();
    }

    @VisibleForTesting
    static boolean isValidIoCapability(int capability) {
        if (capability < 0 || capability >= BluetoothAdapter.IO_CAPABILITY_MAX) {
            Log.e(TAG, "Invalid IO capability value - " + capability);
            return false;
        }

        return true;
    }

    ArrayList<DiscoveringPackage> getDiscoveringPackages() {
        return mDiscoveringPackages;
    }

    void clearDiscoveringPackages() {
        synchronized (mDiscoveringPackages) {
            mDiscoveringPackages.clear();
        }
    }

    boolean startDiscovery(AttributionSource attributionSource) {
        UserHandle callingUser = Binder.getCallingUserHandle();
        debugLog("startDiscovery");
        String callingPackage = attributionSource.getPackageName();
        mAppOps.checkPackage(Binder.getCallingUid(), callingPackage);
        boolean isQApp = Utils.checkCallerTargetSdk(this, callingPackage, Build.VERSION_CODES.Q);
        boolean hasDisavowedLocation =
                Utils.hasDisavowedLocationForScan(this, attributionSource, mTestModeEnabled);
        String permission = null;
        if (Utils.checkCallerHasNetworkSettingsPermission(this)) {
            permission = android.Manifest.permission.NETWORK_SETTINGS;
        } else if (Utils.checkCallerHasNetworkSetupWizardPermission(this)) {
            permission = android.Manifest.permission.NETWORK_SETUP_WIZARD;
        } else if (!hasDisavowedLocation) {
            if (isQApp) {
                if (!Utils.checkCallerHasFineLocation(this, attributionSource, callingUser)) {
                    return false;
                }
                permission = android.Manifest.permission.ACCESS_FINE_LOCATION;
            } else {
                if (!Utils.checkCallerHasCoarseLocation(this, attributionSource, callingUser)) {
                    return false;
                }
                permission = android.Manifest.permission.ACCESS_COARSE_LOCATION;
            }
        }

        synchronized (mDiscoveringPackages) {
            mDiscoveringPackages.add(
                    new DiscoveringPackage(callingPackage, permission, hasDisavowedLocation));
        }
        return startDiscoveryNative();
    }

    /**
     * Same as API method {@link BluetoothAdapter#getBondedDevices()}
     *
     * @return array of bonded {@link BluetoothDevice} or null on error
     */
    public BluetoothDevice[] getBondedDevices() {
        return mAdapterProperties.getBondedDevices();
    }

    /**
     * Get the database manager to access Bluetooth storage
     *
     * @return {@link DatabaseManager} or null on error
     */
    @VisibleForTesting
    public DatabaseManager getDatabase() {
        return mDatabaseManager;
    }

    public byte[] getByteIdentityAddress(BluetoothDevice device) {
        DeviceProperties deviceProp = mRemoteDevices.getDeviceProperties(device);
        if (deviceProp != null && deviceProp.getIdentityAddress() != null) {
            return Utils.getBytesFromAddress(deviceProp.getIdentityAddress());
        } else {
            return Utils.getByteAddress(device);
        }
    }

    public BluetoothDevice getDeviceFromByte(byte[] address) {
        BluetoothDevice device = mRemoteDevices.getDevice(address);
        if (device == null) {
            device = BluetoothAdapter.getDefaultAdapter().getRemoteDevice(address);
        }
        return device;
    }

    public String getIdentityAddress(String address) {
        BluetoothDevice device = BluetoothAdapter.getDefaultAdapter().getRemoteDevice(address.toUpperCase());
        DeviceProperties deviceProp = mRemoteDevices.getDeviceProperties(device);
        if (deviceProp != null && deviceProp.getIdentityAddress() != null) {
            return deviceProp.getIdentityAddress();
        } else {
            return address;
        }
    }

    private static class CallerInfo {
        public String callerPackageName;
        public UserHandle user;
    }

    boolean createBond(BluetoothDevice device, int transport, OobData remoteP192Data,
            OobData remoteP256Data, String callingPackage) {
        DeviceProperties deviceProp = mRemoteDevices.getDeviceProperties(device);
        if (deviceProp != null && deviceProp.getBondState() != BluetoothDevice.BOND_NONE) {
            return false;
        }

        if (!isPackageNameAccurate(this, callingPackage, Binder.getCallingUid())) {
            return false;
        }

        CallerInfo createBondCaller = new CallerInfo();
        createBondCaller.callerPackageName = callingPackage;
        createBondCaller.user = Binder.getCallingUserHandle();
        mBondAttemptCallerInfo.put(device.getAddress(), createBondCaller);

        mRemoteDevices.setBondingInitiatedLocally(Utils.getByteAddress(device));

        // Pairing is unreliable while scanning, so cancel discovery
        // Note, remove this when native stack improves
        cancelDiscoveryNative();

        Message msg = mBondStateMachine.obtainMessage(BondStateMachine.CREATE_BOND);
        msg.obj = device;
        msg.arg1 = transport;

        Bundle remoteOobDatasBundle = new Bundle();
        boolean setData = false;
        if (remoteP192Data != null) {
            remoteOobDatasBundle.putParcelable(BondStateMachine.OOBDATAP192, remoteP192Data);
            setData = true;
        }
        if (remoteP256Data != null) {
            remoteOobDatasBundle.putParcelable(BondStateMachine.OOBDATAP256, remoteP256Data);
            setData = true;
        }
        if (setData) {
            msg.setData(remoteOobDatasBundle);
        }
        mBondStateMachine.sendMessage(msg);
        return true;
    }

    private final ArrayDeque<IBluetoothOobDataCallback> mOobDataCallbackQueue =
            new ArrayDeque<>();

    /**
     * Fetches the local OOB data to give out to remote.
     *
     * @param transport - specify data transport.
     * @param callback - callback used to receive the requested {@link OobData}; null will be
     * ignored silently.
     *
     * @hide
     */
    public synchronized void generateLocalOobData(int transport,
            IBluetoothOobDataCallback callback) {
        if (callback == null) {
            Log.e(TAG, "'callback' argument must not be null!");
            return;
        }
        if (mOobDataCallbackQueue.peek() != null) {
            try {
                callback.onError(BluetoothStatusCodes.ERROR_ANOTHER_ACTIVE_OOB_REQUEST);
            } catch (RemoteException e) {
                Log.e(TAG, "Failed to make callback", e);
            }
            return;
        }
        mOobDataCallbackQueue.offer(callback);
        mHandler.postDelayed(() -> removeFromOobDataCallbackQueue(callback),
                GENERATE_LOCAL_OOB_DATA_TIMEOUT.toMillis());
        generateLocalOobDataNative(transport);
    }

    private synchronized void removeFromOobDataCallbackQueue(IBluetoothOobDataCallback callback) {
        if (callback == null) {
            return;
        }

        if (mOobDataCallbackQueue.peek() == callback) {
            try {
                mOobDataCallbackQueue.poll().onError(BluetoothStatusCodes.ERROR_UNKNOWN);
            } catch (RemoteException e) {
                Log.e(TAG, "Failed to make OobDataCallback to remove callback from queue", e);
            }
        }
    }

    /* package */ synchronized void notifyOobDataCallback(int transport, OobData oobData) {
        if (mOobDataCallbackQueue.peek() == null) {
            Log.e(TAG, "Failed to make callback, no callback exists");
            return;
        }
        if (oobData == null) {
            try {
                mOobDataCallbackQueue.poll().onError(BluetoothStatusCodes.ERROR_UNKNOWN);
            } catch (RemoteException e) {
                Log.e(TAG, "Failed to make callback", e);
            }
        } else {
            try {
                mOobDataCallbackQueue.poll().onOobData(transport, oobData);
            } catch (RemoteException e) {
                Log.e(TAG, "Failed to make callback", e);
            }
        }
    }

    public boolean isQuietModeEnabled() {
        debugLog("isQuietModeEnabled() - Enabled = " + mQuietmode);
        return mQuietmode;
    }

    public void updateUuids() {
        debugLog("updateUuids() - Updating UUIDs for bonded devices");
        BluetoothDevice[] bondedDevices = getBondedDevices();
        if (bondedDevices == null) {
            return;
        }

        for (BluetoothDevice device : bondedDevices) {
            mRemoteDevices.updateUuids(device);
        }
    }

    /**
     * Update device UUID changed to {@link BondStateMachine}
     *
     * @param device remote device of interest
     */
    public void deviceUuidUpdated(BluetoothDevice device) {
        // Notify BondStateMachine for SDP complete / UUID changed.
        Message msg = mBondStateMachine.obtainMessage(BondStateMachine.UUID_UPDATE);
        msg.obj = device;
        mBondStateMachine.sendMessage(msg);
    }

    /**
     * Get the bond state of a particular {@link BluetoothDevice}
     *
     * @param device remote device of interest
     * @return bond state <p>Possible values are
     * {@link BluetoothDevice#BOND_NONE},
     * {@link BluetoothDevice#BOND_BONDING},
     * {@link BluetoothDevice#BOND_BONDED}.
     */
    @VisibleForTesting
    public int getBondState(BluetoothDevice device) {
        DeviceProperties deviceProp = mRemoteDevices.getDeviceProperties(device);
        if (deviceProp == null) {
            return BluetoothDevice.BOND_NONE;
        }
        return deviceProp.getBondState();
    }

    int getConnectionState(BluetoothDevice device) {
        return getConnectionStateNative(getBytesFromAddress(device.getAddress()));
    }

    int getConnectionHandle(BluetoothDevice device, int transport) {
        DeviceProperties deviceProp = mRemoteDevices.getDeviceProperties(device);
        if (deviceProp == null) {
            return BluetoothDevice.ERROR;
        }
        return deviceProp.getConnectionHandle(transport);
    }

    /**
     * Get ASHA Capability
     *
     * @param device discovered bluetooth device
     * @return ASHA capability
     */
    public int getAshaCapability(BluetoothDevice device) {
        DeviceProperties deviceProp = mRemoteDevices.getDeviceProperties(device);
        if (deviceProp == null) {
            return BluetoothDevice.ERROR;
        }
        return deviceProp.getAshaCapability();
    }

    /**
     * Get ASHA truncated HiSyncId
     *
     * @param device discovered bluetooth device
     * @return ASHA truncated HiSyncId
     */
    public int getAshaTruncatedHiSyncId(BluetoothDevice device) {
        DeviceProperties deviceProp = mRemoteDevices.getDeviceProperties(device);
        if (deviceProp == null) {
            return BluetoothDevice.ERROR;
        }
        return deviceProp.getAshaTruncatedHiSyncId();
    }

    /**
     * Checks whether the device was recently associated with the comapnion app that called
     * {@link BluetoothDevice#createBond}. This allows these devices to skip the pairing dialog if
     * their pairing variant is {@link BluetoothDevice#PAIRING_VARIANT_CONSENT}.
     *
     * @param device the bluetooth device that is being bonded
     * @return true if it was recently associated and we can bypass the dialog, false otherwise
     */
    public boolean canBondWithoutDialog(BluetoothDevice device) {
        if (mBondAttemptCallerInfo.containsKey(device.getAddress())) {
            CallerInfo bondCallerInfo = mBondAttemptCallerInfo.get(device.getAddress());

            return mCompanionDeviceManager.canPairWithoutPrompt(bondCallerInfo.callerPackageName,
                    device.getAddress(), bondCallerInfo.user);
        }
        return false;
    }

    /**
     * Returns the package name of the most recent caller that called
     * {@link BluetoothDevice#createBond} on the given device.
     */
    @Nullable
    public String getPackageNameOfBondingApplication(BluetoothDevice device) {
        CallerInfo info = mBondAttemptCallerInfo.get(device.getAddress());
        if (info == null) {
            return null;
        }
        return info.callerPackageName;
    }

    /**
     * Sets device as the active devices for the profiles passed into the function
     *
     * @param device is the remote bluetooth device
     * @param profiles is a constant that references for which profiles we'll be setting the remote
     *                 device as our active device. One of the following:
     *                 {@link BluetoothAdapter#ACTIVE_DEVICE_AUDIO},
     *                 {@link BluetoothAdapter#ACTIVE_DEVICE_PHONE_CALL}
     *                 {@link BluetoothAdapter#ACTIVE_DEVICE_ALL}
     * @return false if profiles value is not one of the constants we accept, true otherwise
     */
    @RequiresPermission(allOf = {
            android.Manifest.permission.BLUETOOTH_PRIVILEGED,
            android.Manifest.permission.MODIFY_PHONE_STATE,
    })
    public boolean setActiveDevice(BluetoothDevice device, @ActiveDeviceUse int profiles) {
        boolean setA2dp = false;
        boolean setHeadset = false;

        // Determine for which profiles we want to set device as our active device
        switch(profiles) {
            case BluetoothAdapter.ACTIVE_DEVICE_AUDIO:
                setA2dp = true;
                break;
            case BluetoothAdapter.ACTIVE_DEVICE_PHONE_CALL:
                setHeadset = true;
                break;
            case BluetoothAdapter.ACTIVE_DEVICE_ALL:
                setA2dp = true;
                setHeadset = true;
                break;
            default:
                return false;
        }

        if (mLeAudioService != null && (device == null
                || mLeAudioService.getConnectionPolicy(device)
                == BluetoothProfile.CONNECTION_POLICY_ALLOWED)) {
            Log.i(TAG, "setActiveDevice: Setting active Le Audio device " + device);
            mLeAudioService.setActiveDevice(device);
        }

        if (setA2dp && mA2dpService != null && (device == null
                || mA2dpService.getConnectionPolicy(device)
                == BluetoothProfile.CONNECTION_POLICY_ALLOWED)) {
            Log.i(TAG, "setActiveDevice: Setting active A2dp device " + device);
            mA2dpService.setActiveDevice(device);
        }

        if (mHearingAidService != null && (device == null
                || mHearingAidService.getConnectionPolicy(device)
                == BluetoothProfile.CONNECTION_POLICY_ALLOWED)) {
            Log.i(TAG, "setActiveDevice: Setting active Hearing Aid " + device);
            mHearingAidService.setActiveDevice(device);
        }

        if (setHeadset && mHeadsetService != null && (device == null
                || mHeadsetService.getConnectionPolicy(device)
                == BluetoothProfile.CONNECTION_POLICY_ALLOWED)) {
            Log.i(TAG, "setActiveDevice: Setting active Headset " + device);
            mHeadsetService.setActiveDevice(device);
        }

        return true;
    }

    /**
     * Get the active devices for the BluetoothProfile specified
     *
     * @param profile is the profile from which we want the active devices.
     *                Possible values are:
     *                {@link BluetoothProfile#HEADSET},
     *                {@link BluetoothProfile#A2DP},
     *                {@link BluetoothProfile#HEARING_AID}
     *                {@link BluetoothProfile#LE_AUDIO}
     * @return A list of active bluetooth devices
     */
    public List<BluetoothDevice> getActiveDevices(@ActiveDeviceProfile int profile) {
        List<BluetoothDevice> activeDevices = new ArrayList<>();

        switch (profile) {
            case BluetoothProfile.HEADSET:
                if (mHeadsetService == null) {
                    Log.e(TAG, "getActiveDevices: HeadsetService is null");
                } else {
                    BluetoothDevice device = mHeadsetService.getActiveDevice();
                    if (device != null) {
                        activeDevices.add(device);
                    }
                    Log.i(TAG, "getActiveDevices: Headset device: " + device);
                }
                break;
            case BluetoothProfile.A2DP:
                if (mA2dpService == null) {
                    Log.e(TAG, "getActiveDevices: A2dpService is null");
                } else {
                    BluetoothDevice device = mA2dpService.getActiveDevice();
                    if (device != null) {
                        activeDevices.add(device);
                    }
                    Log.i(TAG, "getActiveDevices: A2dp device: " + device);
                }
                break;
            case BluetoothProfile.HEARING_AID:
                if (mHearingAidService == null) {
                    Log.e(TAG, "getActiveDevices: HearingAidService is null");
                } else {
                    activeDevices = mHearingAidService.getActiveDevices();
                    Log.i(TAG, "getActiveDevices: Hearing Aid devices: Left["
                            + activeDevices.get(0) + "] - Right[" + activeDevices.get(1) + "]");
                }
                break;
            case BluetoothProfile.LE_AUDIO:
                if (mLeAudioService == null) {
                Log.e(TAG, "getActiveDevices: LeAudioService is null");
                } else {
                    activeDevices = mLeAudioService.getActiveDevices();
                    Log.i(TAG, "getActiveDevices: LeAudio devices: Lead["
                            + activeDevices.get(0) + "] - member_1[" + activeDevices.get(1) + "]");
                }
                break;
            default:
                Log.e(TAG, "getActiveDevices: profile value is not valid");
        }
        return activeDevices;
    }

    /**
     * Attempts connection to all enabled and supported bluetooth profiles between the local and
     * remote device
     *
     * @param device is the remote device with which to connect these profiles
     * @return {@link BluetoothStatusCodes#SUCCESS} if all profiles connections are attempted, false
     *         if an error occurred
     */
    @RequiresPermission(allOf = {
            android.Manifest.permission.BLUETOOTH_PRIVILEGED,
            android.Manifest.permission.MODIFY_PHONE_STATE,
    })
    public int connectAllEnabledProfiles(BluetoothDevice device) {
        if (!profileServicesRunning()) {
            Log.e(TAG, "connectAllEnabledProfiles: Not all profile services running");
            return BluetoothStatusCodes.ERROR_BLUETOOTH_NOT_ENABLED;
        }

        // Checks if any profiles are enabled and if so, only connect enabled profiles
        if (isAnyProfileEnabled(device)) {
            return connectEnabledProfiles(device);
        }

        int numProfilesConnected = 0;

        // All profile toggles disabled, so connects all supported profiles
        if (mA2dpService != null && isProfileSupported(device, BluetoothProfile.A2DP)) {
            Log.i(TAG, "connectAllEnabledProfiles: Connecting A2dp");
            // Set connection policy also connects the profile with CONNECTION_POLICY_ALLOWED
            mA2dpService.setConnectionPolicy(device, BluetoothProfile.CONNECTION_POLICY_ALLOWED);
            numProfilesConnected++;
        }
        if (mA2dpSinkService != null && isProfileSupported(
                device, BluetoothProfile.A2DP_SINK)) {
            Log.i(TAG, "connectAllEnabledProfiles: Connecting A2dp Sink");
            mA2dpSinkService.setConnectionPolicy(device,
                    BluetoothProfile.CONNECTION_POLICY_ALLOWED);
            numProfilesConnected++;
        }
        if (mHeadsetService != null && isProfileSupported(
                device, BluetoothProfile.HEADSET)) {
            Log.i(TAG, "connectAllEnabledProfiles: Connecting Headset Profile");
            mHeadsetService.setConnectionPolicy(device, BluetoothProfile.CONNECTION_POLICY_ALLOWED);
            numProfilesConnected++;
        }
        if (mHeadsetClientService != null && isProfileSupported(
                device, BluetoothProfile.HEADSET_CLIENT)) {
            Log.i(TAG, "connectAllEnabledProfiles: Connecting HFP");
            mHeadsetClientService.setConnectionPolicy(device,
                    BluetoothProfile.CONNECTION_POLICY_ALLOWED);
            numProfilesConnected++;
        }
        if (mMapClientService != null && isProfileSupported(
                device, BluetoothProfile.MAP_CLIENT)) {
            Log.i(TAG, "connectAllEnabledProfiles: Connecting MAP");
            mMapClientService.setConnectionPolicy(device,
                    BluetoothProfile.CONNECTION_POLICY_ALLOWED);
            numProfilesConnected++;
        }
        if (mHidHostService != null && isProfileSupported(
                device, BluetoothProfile.HID_HOST)) {
            Log.i(TAG, "connectAllEnabledProfiles: Connecting Hid Host Profile");
            mHidHostService.setConnectionPolicy(device, BluetoothProfile.CONNECTION_POLICY_ALLOWED);
            numProfilesConnected++;
        }
        if (mPanService != null && isProfileSupported(
                device, BluetoothProfile.PAN)) {
            Log.i(TAG, "connectAllEnabledProfiles: Connecting Pan Profile");
            mPanService.setConnectionPolicy(device, BluetoothProfile.CONNECTION_POLICY_ALLOWED);
            numProfilesConnected++;
        }
        if (mPbapClientService != null && isProfileSupported(
                device, BluetoothProfile.PBAP_CLIENT)) {
            Log.i(TAG, "connectAllEnabledProfiles: Connecting Pbap");
            mPbapClientService.setConnectionPolicy(device,
                    BluetoothProfile.CONNECTION_POLICY_ALLOWED);
            numProfilesConnected++;
        }
        if (mHearingAidService != null && isProfileSupported(
                device, BluetoothProfile.HEARING_AID)) {
            Log.i(TAG, "connectAllEnabledProfiles: Connecting Hearing Aid Profile");
            mHearingAidService.setConnectionPolicy(device,
                    BluetoothProfile.CONNECTION_POLICY_ALLOWED);
            numProfilesConnected++;
        }
        if (mHapClientService != null && isProfileSupported(
                device, BluetoothProfile.HAP_CLIENT)) {
            Log.i(TAG, "connectAllEnabledProfiles: Connecting Hearing Access Client Profile");
            mHapClientService.setConnectionPolicy(device,
                    BluetoothProfile.CONNECTION_POLICY_ALLOWED);
            numProfilesConnected++;
        }
        if (mVolumeControlService != null && isProfileSupported(
                device, BluetoothProfile.VOLUME_CONTROL)) {
            Log.i(TAG, "connectAllEnabledProfiles: Connecting Volume Control Profile");
            mVolumeControlService.setConnectionPolicy(device,
                    BluetoothProfile.CONNECTION_POLICY_ALLOWED);
            numProfilesConnected++;
        }
        if (mCsipSetCoordinatorService != null
                && isProfileSupported(
                device, BluetoothProfile.CSIP_SET_COORDINATOR)) {
            Log.i(TAG, "connectAllEnabledProfiles: Connecting Coordinated Set Profile");
            mCsipSetCoordinatorService.setConnectionPolicy(
                    device, BluetoothProfile.CONNECTION_POLICY_ALLOWED);
            numProfilesConnected++;
        }
        if (mLeAudioService != null && isProfileSupported(
                device, BluetoothProfile.LE_AUDIO)) {
            Log.i(TAG, "connectAllEnabledProfiles: Connecting LeAudio profile (BAP)");
            mLeAudioService.setConnectionPolicy(device,
                    BluetoothProfile.CONNECTION_POLICY_ALLOWED);
            numProfilesConnected++;
        }
        if (mBassClientService != null && isProfileSupported(
                device, BluetoothProfile.LE_AUDIO_BROADCAST_ASSISTANT)) {
            Log.i(TAG, "connectAllEnabledProfiles: Connecting LE Broadcast Assistant Profile");
            mBassClientService.setConnectionPolicy(device,
                    BluetoothProfile.CONNECTION_POLICY_ALLOWED);
            numProfilesConnected++;
        }

        Log.i(TAG, "connectAllEnabledProfiles: Number of Profiles Connected: "
                + numProfilesConnected);

        return BluetoothStatusCodes.SUCCESS;
    }

    /**
     * Disconnects all enabled and supported bluetooth profiles between the local and remote device
     *
     * @param device is the remote device with which to disconnect these profiles
     * @return true if all profiles successfully disconnected, false if an error occurred
     */
    @RequiresPermission(android.Manifest.permission.BLUETOOTH_PRIVILEGED)
    public int disconnectAllEnabledProfiles(BluetoothDevice device) {
        if (!profileServicesRunning()) {
            Log.e(TAG, "disconnectAllEnabledProfiles: Not all profile services bound");
            return BluetoothStatusCodes.ERROR_BLUETOOTH_NOT_ENABLED;
        }

        if (mA2dpService != null && (mA2dpService.getConnectionState(device)
                == BluetoothProfile.STATE_CONNECTED
                || mA2dpService.getConnectionState(device)
                == BluetoothProfile.STATE_CONNECTING)) {
            Log.i(TAG, "disconnectAllEnabledProfiles: Disconnecting A2dp");
            mA2dpService.disconnect(device);
        }
        if (mA2dpSinkService != null && (mA2dpSinkService.getConnectionState(device)
                == BluetoothProfile.STATE_CONNECTED
                || mA2dpSinkService.getConnectionState(device)
                == BluetoothProfile.STATE_CONNECTING)) {
            Log.i(TAG, "disconnectAllEnabledProfiles: Disconnecting A2dp Sink");
            mA2dpSinkService.disconnect(device);
        }
        if (mHeadsetService != null && (mHeadsetService.getConnectionState(device)
                == BluetoothProfile.STATE_CONNECTED
                ||  mHeadsetService.getConnectionState(device)
                == BluetoothProfile.STATE_CONNECTING)) {
            Log.i(TAG,
                    "disconnectAllEnabledProfiles: Disconnecting Headset Profile");
            mHeadsetService.disconnect(device);
        }
        if (mHeadsetClientService != null && (mHeadsetClientService.getConnectionState(device)
                == BluetoothProfile.STATE_CONNECTED
                || mHeadsetClientService.getConnectionState(device)
                == BluetoothProfile.STATE_CONNECTING)) {
            Log.i(TAG, "disconnectAllEnabledProfiles: Disconnecting HFP");
            mHeadsetClientService.disconnect(device);
        }
        if (mMapClientService != null && (mMapClientService.getConnectionState(device)
                == BluetoothProfile.STATE_CONNECTED
                || mMapClientService.getConnectionState(device)
                == BluetoothProfile.STATE_CONNECTING)) {
            Log.i(TAG, "disconnectAllEnabledProfiles: Disconnecting MAP Client");
            mMapClientService.disconnect(device);
        }
        if (mMapService != null && (mMapService.getConnectionState(device)
                == BluetoothProfile.STATE_CONNECTED
                || mMapService.getConnectionState(device)
                == BluetoothProfile.STATE_CONNECTING)) {
            Log.i(TAG, "disconnectAllEnabledProfiles: Disconnecting MAP");
            mMapService.disconnect(device);
        }
        if (mHidDeviceService != null && (mHidDeviceService.getConnectionState(device)
                == BluetoothProfile.STATE_CONNECTED
                || mHidDeviceService.getConnectionState(device)
                == BluetoothProfile.STATE_CONNECTING)) {
            Log.i(TAG, "disconnectAllEnabledProfiles: Disconnecting Hid Device Profile");
            mHidDeviceService.disconnect(device);
        }
        if (mHidHostService != null && (mHidHostService.getConnectionState(device)
                == BluetoothProfile.STATE_CONNECTED
                || mHidHostService.getConnectionState(device)
                == BluetoothProfile.STATE_CONNECTING)) {
            Log.i(TAG, "disconnectAllEnabledProfiles: Disconnecting Hid Host Profile");
            mHidHostService.disconnect(device);
        }
        if (mPanService != null && (mPanService.getConnectionState(device)
                == BluetoothProfile.STATE_CONNECTED
                || mPanService.getConnectionState(device)
                == BluetoothProfile.STATE_CONNECTING)) {
            Log.i(TAG, "disconnectAllEnabledProfiles: Disconnecting Pan Profile");
            mPanService.disconnect(device);
        }
        if (mPbapClientService != null && (mPbapClientService.getConnectionState(device)
                == BluetoothProfile.STATE_CONNECTED
                || mPbapClientService.getConnectionState(device)
                == BluetoothProfile.STATE_CONNECTING)) {
            Log.i(TAG, "disconnectAllEnabledProfiles: Disconnecting Pbap Client");
            mPbapClientService.disconnect(device);
        }
        if (mPbapService != null && (mPbapService.getConnectionState(device)
                == BluetoothProfile.STATE_CONNECTED
                || mPbapService.getConnectionState(device)
                == BluetoothProfile.STATE_CONNECTING)) {
            Log.i(TAG, "disconnectAllEnabledProfiles: Disconnecting Pbap Server");
            mPbapService.disconnect(device);
        }
        if (mHearingAidService != null && (mHearingAidService.getConnectionState(device)
                == BluetoothProfile.STATE_CONNECTED
                || mHearingAidService.getConnectionState(device)
                == BluetoothProfile.STATE_CONNECTING)) {
            Log.i(TAG, "disconnectAllEnabledProfiles: Disconnecting Hearing Aid Profile");
            mHearingAidService.disconnect(device);
        }
        if (mHapClientService != null && (mHapClientService.getConnectionState(device)
                == BluetoothProfile.STATE_CONNECTED
                || mHapClientService.getConnectionState(device)
                == BluetoothProfile.STATE_CONNECTING)) {
            Log.i(TAG, "disconnectAllEnabledProfiles: Disconnecting Hearing Access Profile Client");
            mHapClientService.disconnect(device);
        }
        if (mVolumeControlService != null && (mVolumeControlService.getConnectionState(device)
                == BluetoothProfile.STATE_CONNECTED
                || mVolumeControlService.getConnectionState(device)
                == BluetoothProfile.STATE_CONNECTING)) {
            Log.i(TAG, "disconnectAllEnabledProfiles: Disconnecting Volume Control Profile");
            mVolumeControlService.disconnect(device);
        }
        if (mSapService != null && (mSapService.getConnectionState(device)
                == BluetoothProfile.STATE_CONNECTED
                || mSapService.getConnectionState(device)
                == BluetoothProfile.STATE_CONNECTING)) {
            Log.i(TAG, "disconnectAllEnabledProfiles: Disconnecting Sap Profile");
            mSapService.disconnect(device);
        }
        if (mCsipSetCoordinatorService != null
                && (mCsipSetCoordinatorService.getConnectionState(device)
                == BluetoothProfile.STATE_CONNECTED
                || mCsipSetCoordinatorService.getConnectionState(device)
                == BluetoothProfile.STATE_CONNECTING)) {
            Log.i(TAG, "disconnectAllEnabledProfiles: Disconnecting Coordinater Set Profile");
            mCsipSetCoordinatorService.disconnect(device);
        }
        if (mLeAudioService != null && (mLeAudioService.getConnectionState(device)
                == BluetoothProfile.STATE_CONNECTED
                || mLeAudioService.getConnectionState(device)
                == BluetoothProfile.STATE_CONNECTING)) {
            Log.i(TAG, "disconnectAllEnabledProfiles: Disconnecting LeAudio profile (BAP)");
            mLeAudioService.disconnect(device);
        }
        if (mBassClientService != null && (mBassClientService.getConnectionState(device)
                == BluetoothProfile.STATE_CONNECTED
                || mBassClientService.getConnectionState(device)
                == BluetoothProfile.STATE_CONNECTING)) {
            Log.i(TAG, "disconnectAllEnabledProfiles: Disconnecting "
                            + "LE Broadcast Assistant Profile");
            mBassClientService.disconnect(device);
        }

        return BluetoothStatusCodes.SUCCESS;
    }

    /**
     * Same as API method {@link BluetoothDevice#getName()}
     *
     * @param device remote device of interest
     * @return remote device name
     */
    public String getRemoteName(BluetoothDevice device) {
        if (mRemoteDevices == null) {
            return null;
        }
        DeviceProperties deviceProp = mRemoteDevices.getDeviceProperties(device);
        if (deviceProp == null) {
            return null;
        }
        return deviceProp.getName();
    }

    /**
     * Get UUIDs for service supported by a remote device
     *
     * @param device the remote device that we want to get UUIDs from
     * @return the uuids of the remote device
     */
    @VisibleForTesting
    public ParcelUuid[] getRemoteUuids(BluetoothDevice device) {
        DeviceProperties deviceProp = mRemoteDevices.getDeviceProperties(device);
        if (deviceProp == null) {
            return null;
        }
        return deviceProp.getUuids();
    }

    public Set<IBluetoothConnectionCallback> getBluetoothConnectionCallbacks() {
        return mBluetoothConnectionCallbacks;
    }

    /**
     * Converts HCI disconnect reasons to Android disconnect reasons.
     * <p>
     * The HCI Error Codes used for ACL disconnect reasons propagated up from native code were
     * copied from: packages/modules/Bluetooth/system/stack/include/hci_error_code.h
     * <p>
     * These error codes are specified and described in Bluetooth Core Spec v5.1, Vol 2, Part D.
     *
     * @param hciReason is the raw HCI disconnect reason from native.
     * @return the Android disconnect reason for apps.
     */
    static @BluetoothAdapter.BluetoothConnectionCallback.DisconnectReason int
            hciToAndroidDisconnectReason(int hciReason) {
        switch(hciReason) {
            case /*HCI_SUCCESS*/ 0x00:
            case /*HCI_ERR_UNSPECIFIED*/ 0x1F:
            case /*HCI_ERR_UNDEFINED*/ 0xff:
                return BluetoothStatusCodes.ERROR_UNKNOWN;
            case /*HCI_ERR_ILLEGAL_COMMAND*/ 0x01:
            case /*HCI_ERR_NO_CONNECTION*/ 0x02:
            case /*HCI_ERR_HW_FAILURE*/ 0x03:
            case /*HCI_ERR_DIFF_TRANSACTION_COLLISION*/ 0x2A:
            case /*HCI_ERR_ROLE_SWITCH_PENDING*/ 0x32:
            case /*HCI_ERR_ROLE_SWITCH_FAILED*/ 0x35:
                return BluetoothStatusCodes.ERROR_DISCONNECT_REASON_LOCAL;
            case /*HCI_ERR_PAGE_TIMEOUT*/ 0x04:
            case /*HCI_ERR_CONNECTION_TOUT*/ 0x08:
            case /*HCI_ERR_HOST_TIMEOUT*/ 0x10:
            case /*HCI_ERR_LMP_RESPONSE_TIMEOUT*/ 0x22:
            case /*HCI_ERR_ADVERTISING_TIMEOUT*/ 0x3C:
            case /*HCI_ERR_CONN_FAILED_ESTABLISHMENT*/ 0x3E:
                return BluetoothStatusCodes.ERROR_DISCONNECT_REASON_TIMEOUT;
            case /*HCI_ERR_AUTH_FAILURE*/ 0x05:
            case /*HCI_ERR_KEY_MISSING*/ 0x06:
            case /*HCI_ERR_HOST_REJECT_SECURITY*/ 0x0E:
            case /*HCI_ERR_REPEATED_ATTEMPTS*/ 0x17:
            case /*HCI_ERR_PAIRING_NOT_ALLOWED*/ 0x18:
            case /*HCI_ERR_ENCRY_MODE_NOT_ACCEPTABLE*/ 0x25:
            case /*HCI_ERR_UNIT_KEY_USED*/ 0x26:
            case /*HCI_ERR_PAIRING_WITH_UNIT_KEY_NOT_SUPPORTED*/ 0x29:
            case /*HCI_ERR_INSUFFCIENT_SECURITY*/ 0x2F:
            case /*HCI_ERR_HOST_BUSY_PAIRING*/ 0x38:
                return BluetoothStatusCodes.ERROR_DISCONNECT_REASON_SECURITY;
            case /*HCI_ERR_MEMORY_FULL*/ 0x07:
            case /*HCI_ERR_MAX_NUM_OF_CONNECTIONS*/ 0x09:
            case /*HCI_ERR_MAX_NUM_OF_SCOS*/ 0x0A:
            case /*HCI_ERR_COMMAND_DISALLOWED*/ 0x0C:
            case /*HCI_ERR_HOST_REJECT_RESOURCES*/ 0x0D:
            case /*HCI_ERR_LIMIT_REACHED*/ 0x43:
                return BluetoothStatusCodes.ERROR_DISCONNECT_REASON_RESOURCE_LIMIT_REACHED;
            case /*HCI_ERR_CONNECTION_EXISTS*/ 0x0B:
                return BluetoothStatusCodes.ERROR_DISCONNECT_REASON_CONNECTION_ALREADY_EXISTS;
            case /*HCI_ERR_HOST_REJECT_DEVICE*/ 0x0F:
                return BluetoothStatusCodes.ERROR_DISCONNECT_REASON_SYSTEM_POLICY;
            case /*HCI_ERR_ILLEGAL_PARAMETER_FMT*/ 0x12:
                return BluetoothStatusCodes.ERROR_DISCONNECT_REASON_BAD_PARAMETERS;
            case /*HCI_ERR_PEER_USER*/ 0x13:
                return BluetoothStatusCodes.ERROR_DISCONNECT_REASON_REMOTE_REQUEST;
            case /*HCI_ERR_REMOTE_POWER_OFF*/ 0x15:
                return BluetoothStatusCodes.ERROR_DISCONNECT_REASON_REMOTE_REQUEST;
            case /*HCI_ERR_CONN_CAUSE_LOCAL_HOST*/ 0x16:
                return BluetoothStatusCodes.ERROR_DISCONNECT_REASON_LOCAL_REQUEST;
            case /*HCI_ERR_UNSUPPORTED_REM_FEATURE*/ 0x1A:
                return BluetoothStatusCodes.ERROR_DISCONNECT_REASON_REMOTE;
            case /*HCI_ERR_UNACCEPT_CONN_INTERVAL*/ 0x3B:
                return BluetoothStatusCodes.ERROR_DISCONNECT_REASON_BAD_PARAMETERS;
            default:
                Log.e(TAG, "Invalid HCI disconnect reason: " + hciReason);
                return BluetoothStatusCodes.ERROR_UNKNOWN;
        }
    }

    void logUserBondResponse(BluetoothDevice device, boolean accepted, int event) {
        final long token = Binder.clearCallingIdentity();
        try {
            BluetoothStatsLog.write(BluetoothStatsLog.BLUETOOTH_BOND_STATE_CHANGED,
                    obfuscateAddress(device), 0, device.getType(),
                    BluetoothDevice.BOND_BONDING,
                    event,
                    accepted ? 0 : BluetoothDevice.UNBOND_REASON_AUTH_REJECTED);
        } finally {
            Binder.restoreCallingIdentity(token);
        }
    }

    int getDeviceAccessFromPrefs(BluetoothDevice device, String prefFile) {
        SharedPreferences prefs = getSharedPreferences(prefFile, Context.MODE_PRIVATE);
        if (!prefs.contains(device.getAddress())) {
            return BluetoothDevice.ACCESS_UNKNOWN;
        }
        return prefs.getBoolean(device.getAddress(), false)
                ? BluetoothDevice.ACCESS_ALLOWED
                : BluetoothDevice.ACCESS_REJECTED;
    }

    void setDeviceAccessFromPrefs(BluetoothDevice device, int value, String prefFile) {
        SharedPreferences pref = getSharedPreferences(prefFile, Context.MODE_PRIVATE);
        SharedPreferences.Editor editor = pref.edit();
        if (value == BluetoothDevice.ACCESS_UNKNOWN) {
            editor.remove(device.getAddress());
        } else {
            editor.putBoolean(device.getAddress(), value == BluetoothDevice.ACCESS_ALLOWED);
        }
        editor.apply();
    }

    public void setPhonebookAccessPermission(BluetoothDevice device, int value) {
        setDeviceAccessFromPrefs(device, value, PHONEBOOK_ACCESS_PERMISSION_PREFERENCE_FILE);
    }

    public void setMessageAccessPermission(BluetoothDevice device, int value) {
        setDeviceAccessFromPrefs(device, value, MESSAGE_ACCESS_PERMISSION_PREFERENCE_FILE);
    }

    public void setSimAccessPermission(BluetoothDevice device, int value) {
        setDeviceAccessFromPrefs(device, value, SIM_ACCESS_PERMISSION_PREFERENCE_FILE);
    }

    public boolean isRpaOffloadSupported() {
        return mAdapterProperties.isRpaOffloadSupported();
    }

    public int getNumOfOffloadedIrkSupported() {
        return mAdapterProperties.getNumOfOffloadedIrkSupported();
    }

    public int getNumOfOffloadedScanFilterSupported() {
        return mAdapterProperties.getNumOfOffloadedScanFilterSupported();
    }

    public int getOffloadedScanResultStorage() {
        return mAdapterProperties.getOffloadedScanResultStorage();
    }

    public boolean isLe2MPhySupported() {
        return mAdapterProperties.isLe2MPhySupported();
    }

    public boolean isLeCodedPhySupported() {
        return mAdapterProperties.isLeCodedPhySupported();
    }

    public boolean isLeExtendedAdvertisingSupported() {
        return mAdapterProperties.isLeExtendedAdvertisingSupported();
    }

    public boolean isLePeriodicAdvertisingSupported() {
        return mAdapterProperties.isLePeriodicAdvertisingSupported();
    }

    /**
     * Check if the LE audio broadcast source feature is supported.
     *
     * @return true, if the LE audio broadcast source is supported
     */
    public boolean isLeAudioBroadcastSourceSupported() {
        return  mAdapterProperties.isLePeriodicAdvertisingSupported()
                && mAdapterProperties.isLeExtendedAdvertisingSupported()
                && mAdapterProperties.isLeIsochronousBroadcasterSupported();
    }

    /**
     * Check if the LE audio broadcast assistant feature is supported.
     *
     * @return true, if the LE audio broadcast assistant is supported
     */
    public boolean isLeAudioBroadcastAssistantSupported() {
        return mAdapterProperties.isLePeriodicAdvertisingSupported()
            && mAdapterProperties.isLeExtendedAdvertisingSupported()
            && (mAdapterProperties.isLePeriodicAdvertisingSyncTransferSenderSupported()
                || mAdapterProperties.isLePeriodicAdvertisingSyncTransferRecipientSupported());
    }

    public long getSupportedProfilesBitMask() {
        return Config.getSupportedProfilesBitMask();
    }

    /**
     * Check if the LE audio CIS central feature is supported.
     *
     * @return true, if the LE audio CIS central is supported
     */
    public boolean isLeConnectedIsochronousStreamCentralSupported() {
        return mAdapterProperties.isLeConnectedIsochronousStreamCentralSupported();
    }

    public int getLeMaximumAdvertisingDataLength() {
        return mAdapterProperties.getLeMaximumAdvertisingDataLength();
    }

    /**
     * Get the maximum number of connected audio devices.
     *
     * @return the maximum number of connected audio devices
     */
    public int getMaxConnectedAudioDevices() {
        return mAdapterProperties.getMaxConnectedAudioDevices();
    }

    /**
     * Check whether A2DP offload is enabled.
     *
     * @return true if A2DP offload is enabled
     */
    public boolean isA2dpOffloadEnabled() {
        return mAdapterProperties.isA2dpOffloadEnabled();
    }

    public String[] getAllowlistedMediaPlayers() {
        return mAdapterProperties.getAllowlistedMediaPlayers();
    }

    @VisibleForTesting
    BluetoothActivityEnergyInfo reportActivityInfo() {
        if (mAdapterProperties.getState() != BluetoothAdapter.STATE_ON
                || !mAdapterProperties.isActivityAndEnergyReportingSupported()) {
            return null;
        }

        // Pull the data. The callback will notify mEnergyInfoLock.
        readEnergyInfo();

        synchronized (mEnergyInfoLock) {
            long now = System.currentTimeMillis();
            final long deadline = now + CONTROLLER_ENERGY_UPDATE_TIMEOUT_MILLIS;
            while (now < deadline) {
                try {
                    mEnergyInfoLock.wait(deadline - now);
                    break;
                } catch (InterruptedException e) {
                    now = System.currentTimeMillis();
                }
            }

            final BluetoothActivityEnergyInfo info =
                    new BluetoothActivityEnergyInfo(SystemClock.elapsedRealtime(),
                            mStackReportedState, mTxTimeTotalMs, mRxTimeTotalMs, mIdleTimeTotalMs,
                            mEnergyUsedTotalVoltAmpSecMicro);

            // Count the number of entries that have byte counts > 0
            int arrayLen = 0;
            for (int i = 0; i < mUidTraffic.size(); i++) {
                final UidTraffic traffic = mUidTraffic.valueAt(i);
                if (traffic.getTxBytes() != 0 || traffic.getRxBytes() != 0) {
                    arrayLen++;
                }
            }

            // Copy the traffic objects whose byte counts are > 0
            final List<UidTraffic> result = new ArrayList<>();
            int putIdx = 0;
            for (int i = 0; i < mUidTraffic.size(); i++) {
                final UidTraffic traffic = mUidTraffic.valueAt(i);
                if (traffic.getTxBytes() != 0 || traffic.getRxBytes() != 0) {
                    result.add(traffic.clone());
                }
            }

            info.setUidTraffic(result);

            return info;
        }
    }

    public int getTotalNumOfTrackableAdvertisements() {
        return mAdapterProperties.getTotalNumOfTrackableAdvertisements();
    }

    /**
     * Return if offloaded TDS filter is supported.
     * @return  {@code BluetoothStatusCodes.FEATURE_SUPPORTED} if supported
     */
    public int getOffloadedTransportDiscoveryDataScanSupported() {
        if (mAdapterProperties.isOffloadedTransportDiscoveryDataScanSupported()) {
            return BluetoothStatusCodes.FEATURE_SUPPORTED;
        }
        return BluetoothStatusCodes.FEATURE_NOT_SUPPORTED;
    }

    /**
     * Notify the UID and package name of the app, and the address of associated active device
     *
     * @param source The attribution source that starts the activity
     * @param deviceAddress The address of the active device associated with the app
     */
    public void notifyActivityAttributionInfo(AttributionSource source, String deviceAddress) {
        mActivityAttributionService.notifyActivityAttributionInfo(
                source.getUid(), source.getPackageName(), deviceAddress);
    }

    static int convertScanModeToHal(int mode) {
        switch (mode) {
            case BluetoothAdapter.SCAN_MODE_NONE:
                return AbstractionLayer.BT_SCAN_MODE_NONE;
            case BluetoothAdapter.SCAN_MODE_CONNECTABLE:
                return AbstractionLayer.BT_SCAN_MODE_CONNECTABLE;
            case BluetoothAdapter.SCAN_MODE_CONNECTABLE_DISCOVERABLE:
                return AbstractionLayer.BT_SCAN_MODE_CONNECTABLE_DISCOVERABLE;
        }
        // errorLog("Incorrect scan mode in convertScanModeToHal");
        return -1;
    }

    static int convertScanModeFromHal(int mode) {
        switch (mode) {
            case AbstractionLayer.BT_SCAN_MODE_NONE:
                return BluetoothAdapter.SCAN_MODE_NONE;
            case AbstractionLayer.BT_SCAN_MODE_CONNECTABLE:
                return BluetoothAdapter.SCAN_MODE_CONNECTABLE;
            case AbstractionLayer.BT_SCAN_MODE_CONNECTABLE_DISCOVERABLE:
                return BluetoothAdapter.SCAN_MODE_CONNECTABLE_DISCOVERABLE;
        }
        //errorLog("Incorrect scan mode in convertScanModeFromHal");
        return -1;
    }

    // This function is called from JNI. It allows native code to set a single wake
    // alarm. If an alarm is already pending and a new request comes in, the alarm
    // will be rescheduled (i.e. the previously set alarm will be cancelled).
    @RequiresPermission(android.Manifest.permission.SCHEDULE_EXACT_ALARM)
    private boolean setWakeAlarm(long delayMillis, boolean shouldWake) {
        synchronized (this) {
            if (mPendingAlarm != null) {
                mAlarmManager.cancel(mPendingAlarm);
            }

            long wakeupTime = SystemClock.elapsedRealtime() + delayMillis;
            int type = shouldWake ? AlarmManager.ELAPSED_REALTIME_WAKEUP
                    : AlarmManager.ELAPSED_REALTIME;

            Intent intent = new Intent(ACTION_ALARM_WAKEUP);
            mPendingAlarm =
                    PendingIntent.getBroadcast(this, 0, intent, PendingIntent.FLAG_ONE_SHOT
                            | PendingIntent.FLAG_IMMUTABLE);
            mAlarmManager.setExact(type, wakeupTime, mPendingAlarm);
            return true;
        }
    }

    // This function is called from JNI. It allows native code to acquire a single wake lock.
    // If the wake lock is already held, this function returns success. Although this function
    // only supports acquiring a single wake lock at a time right now, it will eventually be
    // extended to allow acquiring an arbitrary number of wake locks. The current interface
    // takes |lockName| as a parameter in anticipation of that implementation.
    private boolean acquireWakeLock(String lockName) {
        synchronized (this) {
            if (mWakeLock == null) {
                mWakeLockName = lockName;
                mWakeLock = mPowerManager.newWakeLock(PowerManager.PARTIAL_WAKE_LOCK, lockName);
            }

            if (!mWakeLock.isHeld()) {
                mWakeLock.acquire();
            }
        }
        return true;
    }

    // This function is called from JNI. It allows native code to release a wake lock acquired
    // by |acquireWakeLock|. If the wake lock is not held, this function returns failure.
    // Note that the release() call is also invoked by {@link #cleanup()} so a synchronization is
    // needed here. See the comment for |acquireWakeLock| for an explanation of the interface.
    private boolean releaseWakeLock(String lockName) {
        synchronized (this) {
            if (mWakeLock == null) {
                errorLog("Repeated wake lock release; aborting release: " + lockName);
                return false;
            }

            if (mWakeLock.isHeld()) {
                mWakeLock.release();
            }
        }
        return true;
    }

    private void energyInfoCallback(int status, int ctrlState, long txTime, long rxTime,
            long idleTime, long energyUsed, UidTraffic[] data) throws RemoteException {
        if (ctrlState >= BluetoothActivityEnergyInfo.BT_STACK_STATE_INVALID
                && ctrlState <= BluetoothActivityEnergyInfo.BT_STACK_STATE_STATE_IDLE) {
            // Energy is product of mA, V and ms. If the chipset doesn't
            // report it, we have to compute it from time
            if (energyUsed == 0) {
                try {
                    final long txMah = Math.multiplyExact(txTime, getTxCurrentMa());
                    final long rxMah = Math.multiplyExact(rxTime, getRxCurrentMa());
                    final long idleMah = Math.multiplyExact(idleTime, getIdleCurrentMa());
                    energyUsed = (long) (Math.addExact(Math.addExact(txMah, rxMah), idleMah)
                            * getOperatingVolt());
                } catch (ArithmeticException e) {
                    Log.wtf(TAG, "overflow in bluetooth energy callback", e);
                    // Energy is already 0 if the exception was thrown.
                }
            }

            synchronized (mEnergyInfoLock) {
                mStackReportedState = ctrlState;
                long totalTxTimeMs;
                long totalRxTimeMs;
                long totalIdleTimeMs;
                long totalEnergy;
                try {
                    totalTxTimeMs = Math.addExact(mTxTimeTotalMs, txTime);
                    totalRxTimeMs = Math.addExact(mRxTimeTotalMs, rxTime);
                    totalIdleTimeMs = Math.addExact(mIdleTimeTotalMs, idleTime);
                    totalEnergy = Math.addExact(mEnergyUsedTotalVoltAmpSecMicro, energyUsed);
                } catch (ArithmeticException e) {
                    // This could be because we accumulated a lot of time, or we got a very strange
                    // value from the controller (more likely). Discard this data.
                    Log.wtf(TAG, "overflow in bluetooth energy callback", e);
                    totalTxTimeMs = mTxTimeTotalMs;
                    totalRxTimeMs = mRxTimeTotalMs;
                    totalIdleTimeMs = mIdleTimeTotalMs;
                    totalEnergy = mEnergyUsedTotalVoltAmpSecMicro;
                }

                mTxTimeTotalMs = totalTxTimeMs;
                mRxTimeTotalMs = totalRxTimeMs;
                mIdleTimeTotalMs = totalIdleTimeMs;
                mEnergyUsedTotalVoltAmpSecMicro = totalEnergy;

                for (UidTraffic traffic : data) {
                    UidTraffic existingTraffic = mUidTraffic.get(traffic.getUid());
                    if (existingTraffic == null) {
                        mUidTraffic.put(traffic.getUid(), traffic);
                    } else {
                        existingTraffic.addRxBytes(traffic.getRxBytes());
                        existingTraffic.addTxBytes(traffic.getTxBytes());
                    }
                }
                mEnergyInfoLock.notifyAll();
            }
        }

        verboseLog("energyInfoCallback() status = " + status + "txTime = " + txTime + "rxTime = "
                + rxTime + "idleTime = " + idleTime + "energyUsed = " + energyUsed + "ctrlState = "
                + ctrlState + "traffic = " + Arrays.toString(data));
    }

    /**
     * Update metadata change to registered listeners
     */
    @VisibleForTesting
    public void metadataChanged(String address, int key, byte[] value) {
        BluetoothDevice device = mRemoteDevices.getDevice(Utils.getBytesFromAddress(address));

        // pass just interesting metadata to native, to reduce spam
        if (key == BluetoothDevice.METADATA_LE_AUDIO) {
            metadataChangedNative(Utils.getBytesFromAddress(address), key, value);
        }

        if (mMetadataListeners.containsKey(device)) {
            ArrayList<IBluetoothMetadataListener> list = mMetadataListeners.get(device);
            for (IBluetoothMetadataListener listener : list) {
                try {
                    listener.onMetadataChanged(device, key, value);
                } catch (RemoteException e) {
                    Log.w(TAG, "RemoteException when onMetadataChanged");
                }
            }
        }
    }

    private int getIdleCurrentMa() {
        return BluetoothProperties.getHardwareIdleCurrentMa().orElse(0);
    }

    private int getTxCurrentMa() {
        return BluetoothProperties.getHardwareTxCurrentMa().orElse(0);
    }

    private int getRxCurrentMa() {
        return BluetoothProperties.getHardwareRxCurrentMa().orElse(0);
    }

    private double getOperatingVolt() {
        return BluetoothProperties.getHardwareOperatingVoltageMv().orElse(0) / 1000.0;
    }

    @VisibleForTesting
    protected RemoteDevices getRemoteDevices() {
        return mRemoteDevices;
    }

    @Override
    protected void dump(FileDescriptor fd, PrintWriter writer, String[] args) {
        if (args.length == 0) {
            writer.println("Skipping dump in APP SERVICES, see bluetooth_manager section.");
            writer.println("Use --print argument for dumpsys direct from AdapterService.");
            return;
        }

        if ("set-test-mode".equals(args[0])) {
            final boolean testModeEnabled = "enabled".equalsIgnoreCase(args[1]);
            for (ProfileService profile : mRunningProfiles) {
                profile.setTestModeEnabled(testModeEnabled);
            }
            mTestModeEnabled = testModeEnabled;
            return;
        }

        verboseLog("dumpsys arguments, check for protobuf output: " + TextUtils.join(" ", args));
        if (args[0].equals("--proto-bin")) {
            dumpMetrics(fd);
            return;
        }

        writer.println();
        mAdapterProperties.dump(fd, writer, args);
        writer.println("sSnoopLogSettingAtEnable = " + sSnoopLogSettingAtEnable);
        writer.println("sDefaultSnoopLogSettingAtEnable = " + sDefaultSnoopLogSettingAtEnable);

        writer.println();
        writer.println("Enabled Profile Services:");
        for (Class profile : Config.getSupportedProfiles()) {
            writer.println("  " + profile.getSimpleName());
        }
        writer.println();

        mAdapterStateMachine.dump(fd, writer, args);

        StringBuilder sb = new StringBuilder();
        for (ProfileService profile : mRegisteredProfiles) {
            profile.dump(sb);
        }
        mSilenceDeviceManager.dump(fd, writer, args);
        mDatabaseManager.dump(writer);

        writer.write(sb.toString());
        writer.flush();

        dumpNative(fd, args);
    }

    private void dumpMetrics(FileDescriptor fd) {
        BluetoothMetricsProto.BluetoothLog.Builder metricsBuilder =
                BluetoothMetricsProto.BluetoothLog.newBuilder();
        byte[] nativeMetricsBytes = dumpMetricsNative();
        debugLog("dumpMetrics: native metrics size is " + nativeMetricsBytes.length);
        if (nativeMetricsBytes.length > 0) {
            try {
                metricsBuilder.mergeFrom(nativeMetricsBytes);
            } catch (InvalidProtocolBufferException ex) {
                Log.w(TAG, "dumpMetrics: problem parsing metrics protobuf, " + ex.getMessage());
                return;
            }
        }
        metricsBuilder.setNumBondedDevices(getBondedDevices().length);
        MetricsLogger.dumpProto(metricsBuilder);
        for (ProfileService profile : mRegisteredProfiles) {
            profile.dumpProto(metricsBuilder);
        }
        byte[] metricsBytes = Base64.encode(metricsBuilder.build().toByteArray(), Base64.DEFAULT);
        debugLog("dumpMetrics: combined metrics size is " + metricsBytes.length);
        try (FileOutputStream protoOut = new FileOutputStream(fd)) {
            protoOut.write(metricsBytes);
        } catch (IOException e) {
            errorLog("dumpMetrics: error writing combined protobuf to fd, " + e.getMessage());
        }
    }

    private void debugLog(String msg) {
        if (DBG) {
            Log.d(TAG, msg);
        }
    }

    private void verboseLog(String msg) {
        if (VERBOSE) {
            Log.v(TAG, msg);
        }
    }

    private void errorLog(String msg) {
        Log.e(TAG, msg);
    }

    private final BroadcastReceiver mAlarmBroadcastReceiver = new BroadcastReceiver() {
        @Override
        public void onReceive(Context context, Intent intent) {
            synchronized (AdapterService.this) {
                mPendingAlarm = null;
                alarmFiredNative();
            }
        }
    };

    private boolean isCommonCriteriaMode() {
        return getSystemService(DevicePolicyManager.class).isCommonCriteriaModeEnabled(null);
    }

    @SuppressLint("AndroidFrameworkRequiresPermission")
    private void enforceBluetoothPrivilegedPermissionIfNeeded(OobData remoteP192Data,
            OobData remoteP256Data) {
        if (remoteP192Data != null || remoteP256Data != null) {
            enforceBluetoothPrivilegedPermission(this);
        }
    }

    @RequiresPermission(android.Manifest.permission.READ_DEVICE_CONFIG)
    private String[] getInitFlags() {
        final DeviceConfig.Properties properties =
                DeviceConfig.getProperties(DeviceConfig.NAMESPACE_BLUETOOTH);
        ArrayList<String> initFlags = new ArrayList<>();
        for (String property: properties.getKeyset()) {
            if (property.startsWith("INIT_")) {
                initFlags.add(String.format("%s=%s", property,
                            properties.getString(property, null)));
            }
        }
        return initFlags.toArray(new String[0]);
    }

    private final Object mDeviceConfigLock = new Object();

    /**
     * Predicate that can be applied to names to determine if a device is
     * well-known to be used for physical location.
     */
    @GuardedBy("mDeviceConfigLock")
    private Predicate<String> mLocationDenylistName = (v) -> false;

    /**
     * Predicate that can be applied to MAC addresses to determine if a device
     * is well-known to be used for physical location.
     */
    @GuardedBy("mDeviceConfigLock")
    private Predicate<byte[]> mLocationDenylistMac = (v) -> false;

    /**
     * Predicate that can be applied to Advertising Data payloads to determine
     * if a device is well-known to be used for physical location.
     */
    @GuardedBy("mDeviceConfigLock")
    private Predicate<byte[]> mLocationDenylistAdvertisingData = (v) -> false;

    @GuardedBy("mDeviceConfigLock")
    private int mScanQuotaCount = DeviceConfigListener.DEFAULT_SCAN_QUOTA_COUNT;
    @GuardedBy("mDeviceConfigLock")
    private long mScanQuotaWindowMillis = DeviceConfigListener.DEFAULT_SCAN_QUOTA_WINDOW_MILLIS;
    @GuardedBy("mDeviceConfigLock")
    private long mScanTimeoutMillis = DeviceConfigListener.DEFAULT_SCAN_TIMEOUT_MILLIS;
    @GuardedBy("mDeviceConfigLock")
    private int mScanUpgradeDurationMillis =
            DeviceConfigListener.DEFAULT_SCAN_UPGRADE_DURATION_MILLIS;
    @GuardedBy("mDeviceConfigLock")
    private int mScanDowngradeDurationMillis =
            DeviceConfigListener.DEFAULT_SCAN_DOWNGRADE_DURATION_BT_CONNECTING_MILLIS;
    @GuardedBy("mDeviceConfigLock")
    private int mScreenOffLowPowerWindowMillis =
            ScanManager.SCAN_MODE_SCREEN_OFF_LOW_POWER_WINDOW_MS;
    @GuardedBy("mDeviceConfigLock")
    private int mScreenOffLowPowerIntervalMillis =
            ScanManager.SCAN_MODE_SCREEN_OFF_LOW_POWER_INTERVAL_MS;
    @GuardedBy("mDeviceConfigLock")
    private int mScreenOffBalancedWindowMillis =
            ScanManager.SCAN_MODE_SCREEN_OFF_BALANCED_WINDOW_MS;
    @GuardedBy("mDeviceConfigLock")
    private int mScreenOffBalancedIntervalMillis =
            ScanManager.SCAN_MODE_SCREEN_OFF_BALANCED_INTERVAL_MS;
    @GuardedBy("mDeviceConfigLock")
    private String mLeAudioAllowList;

    public @NonNull Predicate<String> getLocationDenylistName() {
        synchronized (mDeviceConfigLock) {
            return mLocationDenylistName;
        }
    }

    public @NonNull Predicate<byte[]> getLocationDenylistMac() {
        synchronized (mDeviceConfigLock) {
            return mLocationDenylistMac;
        }
    }

    public @NonNull Predicate<byte[]> getLocationDenylistAdvertisingData() {
        synchronized (mDeviceConfigLock) {
            return mLocationDenylistAdvertisingData;
        }
    }

    /**
     * Returns scan quota count.
     */
    public int getScanQuotaCount() {
        synchronized (mDeviceConfigLock) {
            return mScanQuotaCount;
        }
    }

    /**
     * Returns scan quota window in millis.
     */
    public long getScanQuotaWindowMillis() {
        synchronized (mDeviceConfigLock) {
            return mScanQuotaWindowMillis;
        }
    }

    /**
     * Returns scan timeout in millis.
     */
    public long getScanTimeoutMillis() {
        synchronized (mDeviceConfigLock) {
            return mScanTimeoutMillis;
        }
    }

    /**
     * Returns scan upgrade duration in millis.
     */
    public long getScanUpgradeDurationMillis() {
        synchronized (mDeviceConfigLock) {
            return mScanUpgradeDurationMillis;
        }
    }

    /**
     * Returns scan downgrade duration in millis.
     */
    public long getScanDowngradeDurationMillis() {
        synchronized (mDeviceConfigLock) {
            return mScanDowngradeDurationMillis;
        }
    }

    /**
     * Returns SCREEN_OFF_BALANCED scan window in millis.
     */
    public int getScreenOffBalancedWindowMillis() {
        synchronized (mDeviceConfigLock) {
            return mScreenOffBalancedWindowMillis;
        }
    }

    /**
     * Returns SCREEN_OFF_BALANCED scan interval in millis.
     */
    public int getScreenOffBalancedIntervalMillis() {
        synchronized (mDeviceConfigLock) {
            return mScreenOffBalancedIntervalMillis;
        }
    }

    /**
     * Returns SCREEN_OFF low power scan window in millis.
     */
    public int getScreenOffLowPowerWindowMillis() {
        synchronized (mDeviceConfigLock) {
            return mScreenOffLowPowerWindowMillis;
        }
    }

    /**
     * Returns SCREEN_OFF low power scan interval in millis.
     */
    public int getScreenOffLowPowerIntervalMillis() {
        synchronized (mDeviceConfigLock) {
            return mScreenOffLowPowerIntervalMillis;
        }
    }

    private final DeviceConfigListener mDeviceConfigListener = new DeviceConfigListener();

    private class DeviceConfigListener implements DeviceConfig.OnPropertiesChangedListener {
        private static final String LOCATION_DENYLIST_NAME =
                "location_denylist_name";
        private static final String LOCATION_DENYLIST_MAC =
                "location_denylist_mac";
        private static final String LOCATION_DENYLIST_ADVERTISING_DATA =
                "location_denylist_advertising_data";
        private static final String SCAN_QUOTA_COUNT =
                "scan_quota_count";
        private static final String SCAN_QUOTA_WINDOW_MILLIS =
                "scan_quota_window_millis";
        private static final String SCAN_TIMEOUT_MILLIS =
                "scan_timeout_millis";
        private static final String SCAN_UPGRADE_DURATION_MILLIS =
                "scan_upgrade_duration_millis";
        private static final String SCAN_DOWNGRADE_DURATION_MILLIS =
                "scan_downgrade_duration_millis";
        private static final String SCREEN_OFF_LOW_POWER_WINDOW_MILLIS =
                "screen_off_low_power_window_millis";
        private static final String SCREEN_OFF_LOW_POWER_INTERVAL_MILLIS =
                "screen_off_low_power_interval_millis";
        private static final String SCREEN_OFF_BALANCED_WINDOW_MILLIS =
                "screen_off_balanced_window_millis";
        private static final String SCREEN_OFF_BALANCED_INTERVAL_MILLIS =
                "screen_off_balanced_interval_millis";
        private static final String LE_AUDIO_ALLOW_LIST =
                "le_audio_allow_list";

        /**
         * Default denylist which matches Eddystone and iBeacon payloads.
         */
        private static final String DEFAULT_LOCATION_DENYLIST_ADVERTISING_DATA =
                "⊆0016AAFE/00FFFFFF,⊆00FF4C0002/00FFFFFFFF";

        private static final int DEFAULT_SCAN_QUOTA_COUNT = 5;
        private static final long DEFAULT_SCAN_QUOTA_WINDOW_MILLIS = 30 * SECOND_IN_MILLIS;
        private static final long DEFAULT_SCAN_TIMEOUT_MILLIS = 10 * MINUTE_IN_MILLIS;
        private static final int DEFAULT_SCAN_UPGRADE_DURATION_MILLIS = (int) SECOND_IN_MILLIS * 6;
        private static final int DEFAULT_SCAN_DOWNGRADE_DURATION_BT_CONNECTING_MILLIS =
                (int) SECOND_IN_MILLIS * 6;

        @RequiresPermission(android.Manifest.permission.READ_DEVICE_CONFIG)
        public void start() {
            DeviceConfig.addOnPropertiesChangedListener(DeviceConfig.NAMESPACE_BLUETOOTH,
                    BackgroundThread.getExecutor(), this);
            onPropertiesChanged(DeviceConfig.getProperties(DeviceConfig.NAMESPACE_BLUETOOTH));
        }

        @Override
        public void onPropertiesChanged(DeviceConfig.Properties properties) {
            synchronized (mDeviceConfigLock) {
                final String name = properties.getString(LOCATION_DENYLIST_NAME, null);
                mLocationDenylistName = !TextUtils.isEmpty(name)
                        ? Pattern.compile(name).asPredicate()
                        : (v) -> false;
                mLocationDenylistMac = BytesMatcher
                        .decode(properties.getString(LOCATION_DENYLIST_MAC, null));
                mLocationDenylistAdvertisingData = BytesMatcher
                        .decode(properties.getString(LOCATION_DENYLIST_ADVERTISING_DATA,
                                DEFAULT_LOCATION_DENYLIST_ADVERTISING_DATA));
                mScanQuotaCount = properties.getInt(SCAN_QUOTA_COUNT,
                        DEFAULT_SCAN_QUOTA_COUNT);
                mScanQuotaWindowMillis = properties.getLong(SCAN_QUOTA_WINDOW_MILLIS,
                        DEFAULT_SCAN_QUOTA_WINDOW_MILLIS);
                mScanTimeoutMillis = properties.getLong(SCAN_TIMEOUT_MILLIS,
                        DEFAULT_SCAN_TIMEOUT_MILLIS);
                mScanUpgradeDurationMillis = properties.getInt(SCAN_UPGRADE_DURATION_MILLIS,
                        DEFAULT_SCAN_UPGRADE_DURATION_MILLIS);
                mScanDowngradeDurationMillis = properties.getInt(SCAN_DOWNGRADE_DURATION_MILLIS,
                        DEFAULT_SCAN_DOWNGRADE_DURATION_BT_CONNECTING_MILLIS);
                mScreenOffLowPowerWindowMillis = properties.getInt(
                        SCREEN_OFF_LOW_POWER_WINDOW_MILLIS,
                        ScanManager.SCAN_MODE_SCREEN_OFF_LOW_POWER_WINDOW_MS);
                mScreenOffLowPowerIntervalMillis = properties.getInt(
                        SCREEN_OFF_LOW_POWER_INTERVAL_MILLIS,
                        ScanManager.SCAN_MODE_SCREEN_OFF_LOW_POWER_INTERVAL_MS);
                mScreenOffBalancedWindowMillis = properties.getInt(
                        SCREEN_OFF_BALANCED_WINDOW_MILLIS,
                        ScanManager.SCAN_MODE_SCREEN_OFF_BALANCED_WINDOW_MS);
                mScreenOffBalancedIntervalMillis = properties.getInt(
                        SCREEN_OFF_BALANCED_INTERVAL_MILLIS,
                        ScanManager.SCAN_MODE_SCREEN_OFF_BALANCED_INTERVAL_MS);
                mLeAudioAllowList = properties.getString(LE_AUDIO_ALLOW_LIST, "");

                if (mLeAudioAllowList.isEmpty()) {
                    List<String> leAudioAllowDevices = BluetoothProperties.le_audio_allow_list();
                    if (leAudioAllowDevices != null && !leAudioAllowDevices.isEmpty()) {
                        mLeAudioAllowDevices = new HashSet<String>(leAudioAllowDevices);
                    }
                } else {
                    List<String> leAudioAllowDevices = Arrays.asList(mLeAudioAllowList.split(","));
                    BluetoothProperties.le_audio_allow_list(leAudioAllowDevices);
                    mLeAudioAllowDevices = new HashSet<String>(leAudioAllowDevices);
                }
            }
        }
    }

    /**
     *  Obfuscate Bluetooth MAC address into a PII free ID string
     *
     *  @param device Bluetooth device whose MAC address will be obfuscated
     *  @return a byte array that is unique to this MAC address on this device,
     *          or empty byte array when either device is null or obfuscateAddressNative fails
     */
    public byte[] obfuscateAddress(BluetoothDevice device) {
        if (device == null) {
            return new byte[0];
        }
        return obfuscateAddressNative(Utils.getByteAddress(device));
    }

    /**
     * Get dynamic audio buffer size supported type
     *
     * @return support <p>Possible values are
     * {@link BluetoothA2dp#DYNAMIC_BUFFER_SUPPORT_NONE},
     * {@link BluetoothA2dp#DYNAMIC_BUFFER_SUPPORT_A2DP_OFFLOAD},
     * {@link BluetoothA2dp#DYNAMIC_BUFFER_SUPPORT_A2DP_SOFTWARE_ENCODING}.
     */
    public int getDynamicBufferSupport() {
        return mAdapterProperties.getDynamicBufferSupport();
    }

    /**
     * Get dynamic audio buffer size
     *
     * @return BufferConstraints
     */
    public BufferConstraints getBufferConstraints() {
        return mAdapterProperties.getBufferConstraints();
    }

    /**
     * Set dynamic audio buffer size
     *
     * @param codec Audio codec
     * @param value buffer millis
     * @return true if the settings is successful, false otherwise
     */
    public boolean setBufferLengthMillis(int codec, int value) {
        return mAdapterProperties.setBufferLengthMillis(codec, value);
    }

    /**
     *  Get an incremental id of Bluetooth metrics and log
     *
     *  @param device Bluetooth device
     *  @return int of id for Bluetooth metrics and logging, 0 if the device is invalid
     */
    public int getMetricId(BluetoothDevice device) {
        if (device == null) {
            return 0;
        }
        return getMetricIdNative(Utils.getByteAddress(device));
    }

    public CompanionManager getCompanionManager() {
        return mBtCompanionManager;
    }

    /**
     *  Call for the AdapterService receives bond state change
     *
     *  @param device Bluetooth device
     *  @param state bond state
     */
    public void onBondStateChanged(BluetoothDevice device, int state) {
        if (mBtCompanionManager != null) {
            mBtCompanionManager.onBondStateChanged(device, state);
        }
    }

    /**
     * Get audio policy feature support status
     *
     * @param device Bluetooth device to be checked for audio policy support
     * @return int status of the remote support for audio policy feature
     */
    public int isRequestAudioPolicyAsSinkSupported(BluetoothDevice device) {
        if (mHeadsetClientService != null) {
            return mHeadsetClientService.getAudioPolicyRemoteSupported(device);
        } else {
            Log.e(TAG, "No audio transport connected");
            return BluetoothStatusCodes.FEATURE_NOT_CONFIGURED;
        }
    }

    /**
     * Set audio policy for remote device
     *
     * @param device Bluetooth device to be set policy for
     * @return int result status for requestAudioPolicyAsSink API
     */
    public int requestAudioPolicyAsSink(BluetoothDevice device, BluetoothSinkAudioPolicy policies) {
        DeviceProperties deviceProp = mRemoteDevices.getDeviceProperties(device);
        if (deviceProp == null) {
            return BluetoothStatusCodes.ERROR_DEVICE_NOT_BONDED;
        }

        if (mHeadsetClientService != null) {
            if (isRequestAudioPolicyAsSinkSupported(device)
                    != BluetoothStatusCodes.FEATURE_SUPPORTED) {
                throw new UnsupportedOperationException(
                        "Request Audio Policy As Sink not supported");
            }
            deviceProp.setHfAudioPolicyForRemoteAg(policies);
            mHeadsetClientService.setAudioPolicy(device, policies);
            return BluetoothStatusCodes.SUCCESS;
        } else {
            Log.e(TAG, "HeadsetClient not connected");
            return BluetoothStatusCodes.ERROR_PROFILE_NOT_CONNECTED;
        }
    }

    /**
     * Get audio policy for remote device
     *
     * @param device Bluetooth device to be set policy for
     * @return {@link BluetoothSinkAudioPolicy} policy stored for the device
     */
    public BluetoothSinkAudioPolicy getRequestedAudioPolicyAsSink(BluetoothDevice device) {
        DeviceProperties deviceProp = mRemoteDevices.getDeviceProperties(device);
        if (deviceProp == null) {
            return null;
        }

        if (mHeadsetClientService != null) {
            return deviceProp.getHfAudioPolicyForRemoteAg();
        } else {
            Log.e(TAG, "HeadsetClient not connected");
            return null;
        }
    }

    /**
     *  Allow audio low latency
     *
     *  @param allowed true if audio low latency is being allowed
     *  @param device device whose audio low latency will be allowed or disallowed
     *  @return boolean true if audio low latency is successfully allowed or disallowed
     */
    public boolean allowLowLatencyAudio(boolean allowed, BluetoothDevice device) {
        return allowLowLatencyAudioNative(allowed, Utils.getByteAddress(device));
    }

    /**
     *  get remote PBAP PCE version.
     *
     *  @param address of remote device
     *  @return int value other than 0  if remote PBAP PCE version is found
     */

    public int getRemotePbapPceVersion(String address) {
        return getRemotePbapPceVersionNative(address);
    }

    /**
     *  check, if PBAP PSE dynamic version upgrade is enabled.
     *
     *  @return true/false.
     */

    public boolean pbapPseDynamicVersionUpgradeIsEnabled() {
        return pbapPseDynamicVersionUpgradeIsEnabledNative();
    }

    /**
     * Sets the battery level of the remote device
     */
    public void setBatteryLevel(BluetoothDevice device, int batteryLevel) {
        mRemoteDevices.updateBatteryLevel(device, batteryLevel);
    }

    public boolean interopMatchAddr(InteropFeature feature, String address) {
        return interopMatchAddrNative(feature.name(), address);
    }

    public boolean interopMatchName(InteropFeature feature, String name) {
        return interopMatchNameNative(feature.name(), name);
    }

    public boolean interopMatchAddrOrName(InteropFeature feature, String address) {
        return interopMatchAddrOrNameNative(feature.name(), address);
    }

    public void interopDatabaseAddAddr(InteropFeature feature,
            String address, int length) {
        interopDatabaseAddRemoveAddrNative(true, feature.name(), address, length);
    }

    public void interopDatabaseRemoveAddr(InteropFeature feature, String address) {
        interopDatabaseAddRemoveAddrNative(false, feature.name(), address, 0);
    }

    public void interopDatabaseAddName(InteropFeature feature, String name) {
        interopDatabaseAddRemoveNameNative(true, feature.name(), name);
    }

    public void interopDatabaseRemoveName(InteropFeature feature, String name) {
        interopDatabaseAddRemoveNameNative(false, feature.name(), name);
    }

    private void loadLeAudioAllowDevices() {
        Log.i(TAG, "loadLeAudioAllowDevices");
        mLeAudioAllowListEnabled =
                SystemProperties.getBoolean(BLUETOOTH_ENABLE_LE_AUDIO_ALLOW_LIST, false);

        if (!mLeAudioAllowListEnabled) {
            Log.i(TAG, "LE Audio allow list is disabled.");
            return;
        }

        synchronized (mDeviceConfigLock) {
            mLeAudioAllowDevices = new HashSet<String>(Arrays.asList(mLeAudioAllowList.split(",")));
        }
        return;
    }

    /**
     *  Checks the remote device is in the LE Audio allow list or not.
     *
     *  @param device the device to check
     *  @return boolean true if le audio allow list is not enabled or the device
     *          is in the allow list, false otherwise.
     */
    public boolean isLeAudioAllowed(BluetoothDevice device) {
        if (!mLeAudioAllowListEnabled) {
            return true;
        }

        DeviceProperties deviceProp = mRemoteDevices.getDeviceProperties(device);

        if (deviceProp == null || deviceProp.getModelName() == null
                || !mLeAudioAllowDevices.contains(deviceProp.getModelName())) {

            if (mLeAudioService != null) {
                mLeAudioService.setConnectionPolicy(device,
                        BluetoothProfile.CONNECTION_POLICY_FORBIDDEN);
            }

            Log.e(TAG, String.format("Device %s not in the LE Audio allow list, ", device)
                    + "force LE Audio policy to forbidden");
            return false;
        }

        if (mLeAudioService != null) {
            mLeAudioService.setConnectionPolicy(device,
                    BluetoothProfile.CONNECTION_POLICY_ALLOWED);
        }

        return true;
    }

    static native void classInitNative();

    native boolean initNative(boolean startRestricted, boolean isCommonCriteriaMode,
            int configCompareResult, String[] initFlags, boolean isAtvDevice,
            String userDataDirectory);

    native void cleanupNative();

    /*package*/
    native boolean enableNative();

    /*package*/
    native boolean disableNative();

    /*package*/
    native boolean setAdapterPropertyNative(int type, byte[] val);

    /*package*/
    native boolean getAdapterPropertiesNative();

    /*package*/
    native boolean getAdapterPropertyNative(int type);

    /*package*/
    native boolean setAdapterPropertyNative(int type);

    /*package*/
    native boolean setDevicePropertyNative(byte[] address, int type, byte[] val);

    /*package*/
    native boolean getDevicePropertyNative(byte[] address, int type);

    /** package */
    public native boolean createBondNative(byte[] address, int addressType, int transport);

    /*package*/
    native boolean createBondOutOfBandNative(byte[] address, int transport,
            OobData p192Data, OobData p256Data);

    /*package*/
    public native boolean removeBondNative(byte[] address);

    /*package*/
    native boolean cancelBondNative(byte[] address);

    /*package*/
    native void generateLocalOobDataNative(int transport);

    /*package*/
    native boolean sdpSearchNative(byte[] address, byte[] uuid);

    /*package*/
    native int getConnectionStateNative(byte[] address);

    private native boolean startDiscoveryNative();

    private native boolean cancelDiscoveryNative();

    private native boolean pinReplyNative(byte[] address, boolean accept, int len, byte[] pin);

    private native boolean sspReplyNative(byte[] address, int type, boolean accept, int passkey);

    /*package*/
    native boolean getRemoteServicesNative(byte[] address, int transport);

    /*package*/
    native boolean getRemoteMasInstancesNative(byte[] address);

    private native int readEnergyInfo();

    /*package*/
    native boolean factoryResetNative();

    private native void alarmFiredNative();

    private native void dumpNative(FileDescriptor fd, String[] arguments);

    private native byte[] dumpMetricsNative();

    private native byte[] obfuscateAddressNative(byte[] address);

    native boolean setBufferLengthMillisNative(int codec, int value);

    private native int getMetricIdNative(byte[] address);

    /*package*/ native int connectSocketNative(
            byte[] address, int type, byte[] uuid, int port, int flag, int callingUid);

    /*package*/ native int createSocketChannelNative(
            int type, String serviceName, byte[] uuid, int port, int flag, int callingUid);

    /*package*/ native void requestMaximumTxDataLengthNative(byte[] address);

    private native boolean allowLowLatencyAudioNative(boolean allowed, byte[] address);

    private native void metadataChangedNative(byte[] address, int key, byte[] value);

    private native boolean interopMatchAddrNative(String featureName, String address);
    private native boolean interopMatchNameNative(String featureName, String name);
    private native boolean interopMatchAddrOrNameNative(String featureName, String address);
    private native void interopDatabaseAddRemoveAddrNative(boolean doAdd,
            String featureName, String address, int length);
    private native void interopDatabaseAddRemoveNameNative(boolean doAdd,
            String featureBame, String name);
    private native int getRemotePbapPceVersionNative(String address);
    private native boolean pbapPseDynamicVersionUpgradeIsEnabledNative();

    // Returns if this is a mock object. This is currently used in testing so that we may not call
    // System.exit() while finalizing the object. Otherwise GC of mock objects unfortunately ends up
    // calling finalize() which in turn calls System.exit() and the process crashes.
    //
    // Mock this in your testing framework to return true to avoid the mentioned behavior. In
    // production this has no effect.
    public boolean isMock() {
        return false;
    }
}<|MERGE_RESOLUTION|>--- conflicted
+++ resolved
@@ -4631,84 +4631,6 @@
             }
             return BluetoothStatusCodes.SUCCESS;
         }
-<<<<<<< HEAD
-=======
-
-        @Override
-        public void registerBluetoothQualityReportReadyCallback(
-                IBluetoothQualityReportReadyCallback callback,
-                AttributionSource attributionSource, SynchronousResultReceiver receiver) {
-            try {
-                receiver.send(registerBluetoothQualityReportReadyCallback(callback,
-                        attributionSource));
-            } catch (RuntimeException e) {
-                receiver.propagateException(e);
-            }
-        }
-
-        @RequiresPermission(allOf = {
-                android.Manifest.permission.BLUETOOTH_CONNECT,
-                android.Manifest.permission.BLUETOOTH_PRIVILEGED,
-        })
-        private int registerBluetoothQualityReportReadyCallback(
-                IBluetoothQualityReportReadyCallback callback, AttributionSource source) {
-            AdapterService service = getService();
-            if (service == null) {
-                return BluetoothStatusCodes.ERROR_BLUETOOTH_NOT_ENABLED;
-            }
-            if (!callerIsSystemOrActiveOrManagedUser(service, TAG,
-                    "registerBluetoothQualityReportReadyCallback")) {
-                return BluetoothStatusCodes.ERROR_BLUETOOTH_NOT_ALLOWED;
-            }
-            Objects.requireNonNull(callback);
-            if (!Utils.checkConnectPermissionForDataDelivery(service, source, TAG)) {
-                return BluetoothStatusCodes.ERROR_MISSING_BLUETOOTH_CONNECT_PERMISSION;
-            }
-            enforceBluetoothPrivilegedPermission(service);
-
-            service.mBluetoothQualityReportReadyCallbacks.register(callback);
-            return BluetoothStatusCodes.SUCCESS;
-        }
-
-        @Override
-        public void unregisterBluetoothQualityReportReadyCallback(
-                IBluetoothQualityReportReadyCallback callback,
-                AttributionSource attributionSource, SynchronousResultReceiver receiver) {
-            try {
-                receiver.send(unregisterBluetoothQualityReportReadyCallback(callback,
-                        attributionSource));
-            } catch (RuntimeException e) {
-                receiver.propagateException(e);
-            }
-        }
-        @RequiresPermission(allOf = {
-                android.Manifest.permission.BLUETOOTH_CONNECT,
-                android.Manifest.permission.BLUETOOTH_PRIVILEGED,
-        })
-        private int unregisterBluetoothQualityReportReadyCallback(
-                IBluetoothQualityReportReadyCallback callback, AttributionSource source) {
-            AdapterService service = getService();
-            if (service == null) {
-                return BluetoothStatusCodes.ERROR_BLUETOOTH_NOT_ENABLED;
-            }
-            if (!callerIsSystemOrActiveOrManagedUser(service, TAG,
-                    "unregisterBluetoothQualityReportReadyCallback")) {
-                return BluetoothStatusCodes.ERROR_BLUETOOTH_NOT_ALLOWED;
-            }
-            Objects.requireNonNull(callback);
-            if (!Utils.checkConnectPermissionForDataDelivery(service, source, TAG)) {
-                return BluetoothStatusCodes.ERROR_MISSING_BLUETOOTH_CONNECT_PERMISSION;
-            }
-            enforceBluetoothPrivilegedPermission(service);
-
-            if (!service.mBluetoothQualityReportReadyCallbacks.unregister(callback)) {
-                Log.e(TAG, "unregisterBluetoothQualityReportReadyCallback: callback was never "
-                        + "registered");
-                return BluetoothStatusCodes.ERROR_CALLBACK_NOT_REGISTERED;
-            }
-            return BluetoothStatusCodes.SUCCESS;
-        }
-
         @RequiresPermission(android.Manifest.permission.BLUETOOTH_SCAN)
         @Override
         public void getOffloadedTransportDiscoveryDataScanSupported(
@@ -4735,7 +4657,6 @@
 
             return service.getOffloadedTransportDiscoveryDataScanSupported();
         }
->>>>>>> 64cba893
     }
 
     /**
