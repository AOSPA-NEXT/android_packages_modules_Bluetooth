/*
 * Copyright (C) 2012 The Android Open Source Project
 * Copyright (C) 2016-2017 The Linux Foundation
 *
 * Licensed under the Apache License, Version 2.0 (the "License");
 * you may not use this file except in compliance with the License.
 * You may obtain a copy of the License at
 *
 *      http://www.apache.org/licenses/LICENSE-2.0
 *
 * Unless required by applicable law or agreed to in writing, software
 * distributed under the License is distributed on an "AS IS" BASIS,
 * WITHOUT WARRANTIES OR CONDITIONS OF ANY KIND, either express or implied.
 * See the License for the specific language governing permissions and
 * limitations under the License.
 */

package com.android.bluetooth.btservice;

import static android.bluetooth.BluetoothDevice.BATTERY_LEVEL_UNKNOWN;
import static android.bluetooth.BluetoothDevice.TRANSPORT_AUTO;
import static android.bluetooth.IBluetoothLeAudio.LE_AUDIO_GROUP_ID_INVALID;
import static android.text.format.DateUtils.MINUTE_IN_MILLIS;
import static android.text.format.DateUtils.SECOND_IN_MILLIS;

import static com.android.bluetooth.ChangeIds.ENFORCE_CONNECT;
import static com.android.bluetooth.Utils.callerIsSystem;
import static com.android.bluetooth.Utils.callerIsSystemOrActiveOrManagedUser;
import static com.android.bluetooth.Utils.enforceBluetoothPrivilegedPermission;
import static com.android.bluetooth.Utils.enforceCdmAssociation;
import static com.android.bluetooth.Utils.enforceDumpPermission;
import static com.android.bluetooth.Utils.enforceLocalMacAddressPermission;
import static com.android.bluetooth.Utils.getBytesFromAddress;
import static com.android.bluetooth.Utils.hasBluetoothPrivilegedPermission;
import static com.android.bluetooth.Utils.isDualModeAudioEnabled;
import static com.android.bluetooth.Utils.isPackageNameAccurate;

import static java.util.Objects.requireNonNull;

import android.annotation.NonNull;
import android.annotation.Nullable;
import android.annotation.RequiresPermission;
import android.annotation.SuppressLint;
import android.app.AppOpsManager;
import android.app.PendingIntent;
import android.app.Service;
import android.app.admin.DevicePolicyManager;
import android.app.compat.CompatChanges;
import android.bluetooth.BluetoothA2dp;
import android.bluetooth.BluetoothActivityEnergyInfo;
import android.bluetooth.BluetoothAdapter;
import android.bluetooth.BluetoothAdapter.ActiveDeviceProfile;
import android.bluetooth.BluetoothAdapter.ActiveDeviceUse;
import android.bluetooth.BluetoothDevice;
import android.bluetooth.BluetoothFrameworkInitializer;
import android.bluetooth.BluetoothMap;
import android.bluetooth.BluetoothProfile;
import android.bluetooth.BluetoothProtoEnums;
import android.bluetooth.BluetoothQualityReport;
import android.bluetooth.BluetoothSap;
import android.bluetooth.BluetoothServerSocket;
import android.bluetooth.BluetoothSinkAudioPolicy;
import android.bluetooth.BluetoothSocket;
import android.bluetooth.BluetoothStatusCodes;
import android.bluetooth.BluetoothUuid;
import android.bluetooth.BufferConstraints;
import android.bluetooth.IBluetooth;
import android.bluetooth.IBluetoothActivityEnergyInfoListener;
import android.bluetooth.IBluetoothCallback;
import android.bluetooth.IBluetoothConnectionCallback;
import android.bluetooth.IBluetoothGatt;
import android.bluetooth.IBluetoothMetadataListener;
import android.bluetooth.IBluetoothOobDataCallback;
import android.bluetooth.IBluetoothPreferredAudioProfilesCallback;
import android.bluetooth.IBluetoothQualityReportReadyCallback;
import android.bluetooth.IBluetoothSocketManager;
import android.bluetooth.IncomingRfcommSocketInfo;
import android.bluetooth.OobData;
import android.bluetooth.UidTraffic;
import android.bluetooth.rfcomm.BluetoothRfcommProtoEnums;
import android.companion.CompanionDeviceManager;
import android.content.AttributionSource;
import android.content.Context;
import android.content.Intent;
import android.content.SharedPreferences;
import android.content.pm.PackageManager;
import android.os.AsyncTask;
import android.os.BatteryStatsManager;
import android.os.Binder;
import android.os.Build;
import android.os.Bundle;
import android.os.Handler;
import android.os.IBinder;
import android.os.Looper;
import android.os.Message;
import android.os.ParcelUuid;
import android.os.Parcelable;
import android.os.PowerManager;
import android.os.RemoteCallbackList;
import android.os.RemoteException;
import android.os.SystemClock;
import android.os.UserHandle;
import android.os.UserManager;
import android.provider.DeviceConfig;
import android.provider.Settings;
import android.sysprop.BluetoothProperties;
import android.text.TextUtils;
import android.util.Base64;
import android.util.Log;
import android.util.SparseArray;

import com.android.bluetooth.BluetoothMetricsProto;
import com.android.bluetooth.BluetoothStatsLog;
import com.android.bluetooth.R;
import com.android.bluetooth.Utils;
import com.android.bluetooth.a2dp.A2dpService;
import com.android.bluetooth.a2dpsink.A2dpSinkService;
import com.android.bluetooth.avrcp.AvrcpTargetService;
import com.android.bluetooth.avrcpcontroller.AvrcpControllerService;
import com.android.bluetooth.bas.BatteryService;
import com.android.bluetooth.bass_client.BassClientService;
import com.android.bluetooth.btservice.InteropUtil.InteropFeature;
import com.android.bluetooth.btservice.RemoteDevices.DeviceProperties;
import com.android.bluetooth.btservice.bluetoothkeystore.BluetoothKeystoreNativeInterface;
import com.android.bluetooth.btservice.bluetoothkeystore.BluetoothKeystoreService;
import com.android.bluetooth.btservice.storage.DatabaseManager;
import com.android.bluetooth.btservice.storage.MetadataDatabase;
import com.android.bluetooth.csip.CsipSetCoordinatorService;
import com.android.bluetooth.flags.Flags;
import com.android.bluetooth.gatt.GattService;
import com.android.bluetooth.hap.HapClientService;
import com.android.bluetooth.hearingaid.HearingAidService;
import com.android.bluetooth.hfp.HeadsetService;
import com.android.bluetooth.hfpclient.HeadsetClientService;
import com.android.bluetooth.hid.HidDeviceService;
import com.android.bluetooth.hid.HidHostService;
import com.android.bluetooth.le_audio.LeAudioService;
import com.android.bluetooth.le_scan.ScanController;
import com.android.bluetooth.le_scan.ScanManager;
import com.android.bluetooth.map.BluetoothMapService;
import com.android.bluetooth.mapclient.MapClientService;
import com.android.bluetooth.mcp.McpService;
import com.android.bluetooth.opp.BluetoothOppService;
import com.android.bluetooth.pan.PanService;
import com.android.bluetooth.pbap.BluetoothPbapService;
import com.android.bluetooth.pbapclient.PbapClientService;
import com.android.bluetooth.sap.SapService;
import com.android.bluetooth.sdp.SdpManager;
import com.android.bluetooth.tbs.TbsService;
import com.android.bluetooth.telephony.BluetoothInCallService;
import com.android.bluetooth.vc.VolumeControlService;
import com.android.internal.annotations.GuardedBy;
import com.android.internal.annotations.VisibleForTesting;
import com.android.modules.utils.BackgroundThread;
import com.android.modules.utils.BytesMatcher;

import com.google.protobuf.InvalidProtocolBufferException;

import libcore.util.SneakyThrow;

import java.io.FileDescriptor;
import java.io.FileOutputStream;
import java.io.IOException;
import java.io.PrintWriter;
import java.time.Duration;
import java.util.ArrayDeque;
import java.util.ArrayList;
import java.util.Arrays;
import java.util.Collections;
import java.util.HashMap;
import java.util.HashSet;
import java.util.Iterator;
import java.util.List;
import java.util.Map;
import java.util.Objects;
import java.util.Set;
import java.util.UUID;
import java.util.concurrent.ConcurrentHashMap;
import java.util.concurrent.ConcurrentLinkedQueue;
import java.util.concurrent.Executor;
import java.util.function.Function;
import java.util.function.Predicate;
import java.util.regex.Pattern;
import java.util.stream.Collectors;

public class AdapterService extends Service {
    private static final String TAG = "BluetoothAdapterService";

    private static final int MESSAGE_PROFILE_SERVICE_STATE_CHANGED = 1;
    private static final int MESSAGE_PROFILE_SERVICE_REGISTERED = 2;
    private static final int MESSAGE_PROFILE_SERVICE_UNREGISTERED = 3;
    private static final int MESSAGE_PREFERRED_AUDIO_PROFILES_AUDIO_FRAMEWORK_TIMEOUT = 4;
    private static final int MESSAGE_ON_PROFILE_SERVICE_BIND = 5;
    private static final int MESSAGE_ON_PROFILE_SERVICE_UNBIND = 6;

    private static final int CONTROLLER_ENERGY_UPDATE_TIMEOUT_MILLIS = 30;
    private static final int MIN_ADVT_INSTANCES_FOR_MA = 5;
    private static final int MIN_OFFLOADED_FILTERS = 10;
    private static final int MIN_OFFLOADED_SCAN_STORAGE_BYTES = 1024;

    private static final Duration PENDING_SOCKET_HANDOFF_TIMEOUT = Duration.ofMinutes(1);
    private static final Duration GENERATE_LOCAL_OOB_DATA_TIMEOUT = Duration.ofSeconds(2);
    private static final Duration PREFERRED_AUDIO_PROFILE_CHANGE_TIMEOUT = Duration.ofSeconds(10);

    static final String PHONEBOOK_ACCESS_PERMISSION_PREFERENCE_FILE = "phonebook_access_permission";
    static final String MESSAGE_ACCESS_PERMISSION_PREFERENCE_FILE = "message_access_permission";
    static final String SIM_ACCESS_PERMISSION_PREFERENCE_FILE = "sim_access_permission";

    private static BluetoothProperties.snoop_log_mode_values sSnoopLogSettingAtEnable =
            BluetoothProperties.snoop_log_mode_values.EMPTY;
    private static String sDefaultSnoopLogSettingAtEnable = "empty";
    private static boolean sSnoopLogFilterHeadersSettingAtEnable = false;
    private static boolean sSnoopLogFilterProfileA2dpSettingAtEnable = false;
    private static boolean sSnoopLogFilterProfileRfcommSettingAtEnable = false;

    private static BluetoothProperties.snoop_log_filter_profile_pbap_values
            sSnoopLogFilterProfilePbapModeSettingAtEnable =
                    BluetoothProperties.snoop_log_filter_profile_pbap_values.EMPTY;
    private static BluetoothProperties.snoop_log_filter_profile_map_values
            sSnoopLogFilterProfileMapModeSettingAtEnable =
                    BluetoothProperties.snoop_log_filter_profile_map_values.EMPTY;

    private static AdapterService sAdapterService;

    private final Object mEnergyInfoLock = new Object();
    private final SparseArray<UidTraffic> mUidTraffic = new SparseArray<>();

    private final Map<Integer, ProfileService> mStartedProfiles = new HashMap<>();
    private final List<ProfileService> mRegisteredProfiles = new ArrayList<>();
    private final List<ProfileService> mRunningProfiles = new ArrayList<>();

    private final List<DiscoveringPackage> mDiscoveringPackages = new ArrayList<>();

    private final AdapterNativeInterface mNativeInterface = AdapterNativeInterface.getInstance();

    private final Map<BluetoothDevice, List<IBluetoothMetadataListener>> mMetadataListeners =
            new HashMap<>();

    // Map<groupId, PendingAudioProfilePreferenceRequest>
    @GuardedBy("mCsipGroupsPendingAudioProfileChanges")
    private final Map<Integer, PendingAudioProfilePreferenceRequest>
            mCsipGroupsPendingAudioProfileChanges = new HashMap<>();

    private final Map<BluetoothStateCallback, Executor> mLocalCallbacks = new ConcurrentHashMap<>();
    private final Map<UUID, RfcommListenerData> mBluetoothServerSockets = new ConcurrentHashMap<>();
    private final ArrayDeque<IBluetoothOobDataCallback> mOobDataCallbackQueue = new ArrayDeque<>();

    private final RemoteCallbackList<IBluetoothPreferredAudioProfilesCallback>
            mPreferredAudioProfilesCallbacks = new RemoteCallbackList<>();
    private final RemoteCallbackList<IBluetoothQualityReportReadyCallback>
            mBluetoothQualityReportReadyCallbacks = new RemoteCallbackList<>();
    private final RemoteCallbackList<IBluetoothCallback> mRemoteCallbacks =
            new RemoteCallbackList<>();

    private final DeviceConfigListener mDeviceConfigListener = new DeviceConfigListener();

    private final Looper mLooper;
    private final AdapterServiceHandler mHandler;

    private int mStackReportedState;
    private long mTxTimeTotalMs;
    private long mRxTimeTotalMs;
    private long mIdleTimeTotalMs;
    private long mEnergyUsedTotalVoltAmpSecMicro;
    private HashSet<String> mLeAudioAllowDevices = new HashSet<>();

    private BluetoothAdapter mAdapter;
    @VisibleForTesting AdapterProperties mAdapterProperties;
    private AdapterState mAdapterStateMachine;
    private BondStateMachine mBondStateMachine;
    private RemoteDevices mRemoteDevices;
    private Vendor mVendor;

    /* TODO: Consider to remove the search API from this class, if changed to use call-back */
    private SdpManager mSdpManager = null;

    private boolean mNativeAvailable;
    private boolean mCleaningUp;
    private Set<IBluetoothConnectionCallback> mBluetoothConnectionCallbacks = new HashSet<>();
    private boolean mQuietmode = false;
    private Map<String, CallerInfo> mBondAttemptCallerInfo = new HashMap<>();

    private BatteryStatsManager mBatteryStatsManager;
    private PowerManager mPowerManager;
    private PowerManager.WakeLock mWakeLock;
    private UserManager mUserManager;
    private CompanionDeviceManager mCompanionDeviceManager;

    // Phone Policy is not used on all devices. Ensure you null check before using it
    @Nullable private PhonePolicy mPhonePolicy;

    private ActiveDeviceManager mActiveDeviceManager;
    private final DatabaseManager mDatabaseManager;
    private final SilenceDeviceManager mSilenceDeviceManager;
    private CompanionManager mBtCompanionManager;
    private AppOpsManager mAppOps;

    private BluetoothSocketManagerBinder mBluetoothSocketManagerBinder;

    private BluetoothKeystoreService mBluetoothKeystoreService;
    private A2dpService mA2dpService;
    private A2dpSinkService mA2dpSinkService;
    private HeadsetService mHeadsetService;
    private HeadsetClientService mHeadsetClientService;
    private BluetoothMapService mMapService;
    private MapClientService mMapClientService;
    private HidDeviceService mHidDeviceService;
    private HidHostService mHidHostService;
    private PanService mPanService;
    private BluetoothPbapService mPbapService;
    private PbapClientService mPbapClientService;
    private HearingAidService mHearingAidService;
    private HapClientService mHapClientService;
    private SapService mSapService;
    private VolumeControlService mVolumeControlService;
    private CsipSetCoordinatorService mCsipSetCoordinatorService;
    private LeAudioService mLeAudioService;
    private BassClientService mBassClientService;
    private BatteryService mBatteryService;
    private BluetoothQualityReportNativeInterface mBluetoothQualityReportNativeInterface;
    private GattService mGattService;
    private ScanController mScanController;

    private volatile boolean mTestModeEnabled = false;

    private MetricsLogger mMetricsLogger;

    /** Handlers for incoming service calls */
    private AdapterServiceBinder mBinder;

    // Report ID definition
    public enum BqrQualityReportId {
        QUALITY_REPORT_ID_MONITOR_MODE(0x01),
        QUALITY_REPORT_ID_APPROACH_LSTO(0x02),
        QUALITY_REPORT_ID_A2DP_AUDIO_CHOPPY(0x03),
        QUALITY_REPORT_ID_SCO_VOICE_CHOPPY(0x04),
        QUALITY_REPORT_ID_ROOT_INFLAMMATION(0x05),
        QUALITY_REPORT_ID_CONNECT_FAIL(0x08),
        QUALITY_REPORT_ID_LMP_LL_MESSAGE_TRACE(0x11),
        QUALITY_REPORT_ID_BT_SCHEDULING_TRACE(0x12),
        QUALITY_REPORT_ID_CONTROLLER_DBG_INFO(0x13);

        private final int mValue;

        BqrQualityReportId(int value) {
            mValue = value;
        }

        public int getValue() {
            return mValue;
        }
    };

    static {
        Log.d(TAG, "Loading JNI Library");
        if (Utils.isInstrumentationTestMode()) {
            Log.w(TAG, "App is instrumented. Skip loading the native");
        } else {
            System.loadLibrary("bluetooth_jni");
        }
    }

    // Keep a constructor for ActivityThread.handleCreateService
    AdapterService() {
        this(Looper.getMainLooper());
    }

    @VisibleForTesting
    AdapterService(Looper looper) {
        mLooper = requireNonNull(looper);
        mHandler = new AdapterServiceHandler(mLooper);
        mSilenceDeviceManager = new SilenceDeviceManager(this, new ServiceFactory(), mLooper);
        mDatabaseManager = new DatabaseManager(this);
    }

    @VisibleForTesting
    public AdapterService(Context ctx) {
        this(Looper.getMainLooper());
        attachBaseContext(ctx);
    }

    public static synchronized AdapterService getAdapterService() {
        return sAdapterService;
    }

    AdapterNativeInterface getNative() {
        return mNativeInterface;
    }

    /** Allow test to set an AdapterService to be return by AdapterService.getAdapterService() */
    @VisibleForTesting
    public static synchronized void setAdapterService(AdapterService instance) {
        if (instance == null) {
            Log.e(TAG, "setAdapterService() - instance is null");
            return;
        }
        Log.d(TAG, "setAdapterService() - set service to " + instance);
        sAdapterService = instance;
    }

    /** Clear test Adapter service. See {@code setAdapterService} */
    @VisibleForTesting
    public static synchronized void clearAdapterService(AdapterService instance) {
        if (sAdapterService == instance) {
            Log.d(TAG, "clearAdapterService() - This adapter was cleared " + instance);
            sAdapterService = null;
        } else {
            Log.d(
                    TAG,
                    "clearAdapterService() - incorrect cleared adapter."
                            + (" Instance=" + instance)
                            + (" vs sAdapterService=" + sAdapterService));
        }
    }

    /**
     * Register a {@link ProfileService} with AdapterService.
     *
     * @param profile the service being added.
     */
    public void addProfile(ProfileService profile) {
        mHandler.obtainMessage(MESSAGE_PROFILE_SERVICE_REGISTERED, profile).sendToTarget();
    }

    /**
     * Unregister a ProfileService with AdapterService.
     *
     * @param profile the service being removed.
     */
    public void removeProfile(ProfileService profile) {
        mHandler.obtainMessage(MESSAGE_PROFILE_SERVICE_UNREGISTERED, profile).sendToTarget();
    }

    /**
     * Notify AdapterService that a ProfileService has started or stopped.
     *
     * @param profile the service being removed.
     * @param state {@link BluetoothAdapter#STATE_ON} or {@link BluetoothAdapter#STATE_OFF}
     */
    public void onProfileServiceStateChanged(ProfileService profile, int state) {
        if (state != BluetoothAdapter.STATE_ON && state != BluetoothAdapter.STATE_OFF) {
            throw new IllegalArgumentException(BluetoothAdapter.nameForState(state));
        }
        Message m = mHandler.obtainMessage(MESSAGE_PROFILE_SERVICE_STATE_CHANGED);
        m.obj = profile;
        m.arg1 = state;
        mHandler.sendMessage(m);
    }

    /**
     * Confirm whether the ProfileService is started expectedly.
     *
     * @param serviceSampleName the service simple name.
     * @return true if the service is started expectedly, false otherwise.
     */
    public boolean isStartedProfile(int profileId) {
        return mStartedProfiles.containsKey(profileId);
    }

    class AdapterServiceHandler extends Handler {
        AdapterServiceHandler(Looper looper) {
            super(looper);
        }

        @Override
        public void handleMessage(Message msg) {
            verboseLog("handleMessage() - Message: " + msg.what);

            switch (msg.what) {
                case MESSAGE_PROFILE_SERVICE_STATE_CHANGED:
                    verboseLog("handleMessage() - MESSAGE_PROFILE_SERVICE_STATE_CHANGED");
                    processProfileServiceStateChanged((ProfileService) msg.obj, msg.arg1);
                    break;
                case MESSAGE_PROFILE_SERVICE_REGISTERED:
                    verboseLog("handleMessage() - MESSAGE_PROFILE_SERVICE_REGISTERED");
                    registerProfileService((ProfileService) msg.obj);
                    break;
                case MESSAGE_PROFILE_SERVICE_UNREGISTERED:
                    verboseLog("handleMessage() - MESSAGE_PROFILE_SERVICE_UNREGISTERED");
                    unregisterProfileService((ProfileService) msg.obj);
                    break;
                case MESSAGE_PREFERRED_AUDIO_PROFILES_AUDIO_FRAMEWORK_TIMEOUT:
                    errorLog(
                            "handleMessage() - "
                                    + "MESSAGE_PREFERRED_PROFILE_CHANGE_AUDIO_FRAMEWORK_TIMEOUT");
                    int groupId = (int) msg.obj;

                    synchronized (mCsipGroupsPendingAudioProfileChanges) {
                        removeFromPendingAudioProfileChanges(groupId);
                        PendingAudioProfilePreferenceRequest request =
                                mCsipGroupsPendingAudioProfileChanges.remove(groupId);
                        Log.e(
                                TAG,
                                "Preferred audio profiles change audio framework timeout for "
                                        + ("device " + request.mDeviceRequested));
                        sendPreferredAudioProfilesCallbackToApps(
                                request.mDeviceRequested,
                                request.mRequestedPreferences,
                                BluetoothStatusCodes.ERROR_TIMEOUT);
                    }
                    break;
            }
        }

        private void registerProfileService(ProfileService profile) {
            if (mRegisteredProfiles.contains(profile)) {
                Log.e(TAG, profile.getName() + " already registered.");
                return;
            }
            mRegisteredProfiles.add(profile);
        }

        private void unregisterProfileService(ProfileService profile) {
            if (!mRegisteredProfiles.contains(profile)) {
                Log.e(TAG, profile.getName() + " not registered (UNREGISTER).");
                return;
            }
            mRegisteredProfiles.remove(profile);
        }

        private void processProfileServiceStateChanged(ProfileService profile, int state) {
            switch (state) {
                case BluetoothAdapter.STATE_ON:
                    if (!mRegisteredProfiles.contains(profile)) {
                        Log.e(TAG, profile.getName() + " not registered (STATE_ON).");
                        return;
                    }
                    if (mRunningProfiles.contains(profile)) {
                        Log.e(TAG, profile.getName() + " already running.");
                        return;
                    }
                    mRunningProfiles.add(profile);
                    // TODO(b/228875190): GATT is assumed supported. GATT starting triggers hardware
                    // initialization. Configuring a device without GATT causes start up failures.
                    if (GattService.class.getSimpleName().equals(profile.getName())) {
                        mNativeInterface.enable();
                    } else if (mRegisteredProfiles.size() == Config.getSupportedProfiles().length
                            && mRegisteredProfiles.size() == mRunningProfiles.size()) {
                        mAdapterProperties.onBluetoothReady();
                        updateUuids();
                        initProfileServices();
                        mNativeInterface.getAdapterProperty(
                                AbstractionLayer.BT_PROPERTY_LOCAL_IO_CAPS);
                        mNativeInterface.getAdapterProperty(
                                AbstractionLayer.BT_PROPERTY_DYNAMIC_AUDIO_BUFFER);
                        mAdapterStateMachine.sendMessage(AdapterState.BREDR_STARTED);
                        mBtCompanionManager.loadCompanionInfo();
                    }
                    break;
                case BluetoothAdapter.STATE_OFF:
                    if (!mRegisteredProfiles.contains(profile)) {
                        Log.e(TAG, profile.getName() + " not registered (STATE_OFF).");
                        return;
                    }
                    if (!mRunningProfiles.contains(profile)) {
                        Log.e(TAG, profile.getName() + " not running.");
                        return;
                    }
                    mRunningProfiles.remove(profile);
                    // TODO(b/228875190): GATT is assumed supported. GATT is expected to be the only
                    // profile available in the "BLE ON" state. If only GATT is left, send
                    // BREDR_STOPPED. If GATT is stopped, deinitialize the hardware.
                    if ((mRunningProfiles.size() == 1
                            && (GattService.class
                                    .getSimpleName()
                                    .equals(mRunningProfiles.get(0).getName())))) {
                        mAdapterStateMachine.sendMessage(AdapterState.BREDR_STOPPED);
                    } else if (mRunningProfiles.size() == 0) {
                        mNativeInterface.disable();
                    }
                    break;
                default:
                    Log.e(TAG, "Unhandled profile state: " + state);
            }
        }
    }

    /**
     * Stores information about requests made to the audio framework arising from calls to {@link
     * BluetoothAdapter#setPreferredAudioProfiles(BluetoothDevice, Bundle)}.
     */
    private static class PendingAudioProfilePreferenceRequest {
        // The newly requested preferences
        final Bundle mRequestedPreferences;
        // Reference counter for how many calls are pending completion in the audio framework
        int mRemainingRequestsToAudioFramework;
        // The device with which the request was made. Used for sending the callback.
        final BluetoothDevice mDeviceRequested;

        /**
         * Constructs an entity to store information about pending preferred audio profile changes.
         *
         * @param preferences newly requested preferences
         * @param numRequestsToAudioFramework how many active device changed requests are sent to
         *     the audio framework
         * @param device the device with which the request was made
         */
        PendingAudioProfilePreferenceRequest(
                Bundle preferences, int numRequestsToAudioFramework, BluetoothDevice device) {
            mRequestedPreferences = preferences;
            mRemainingRequestsToAudioFramework = numRequestsToAudioFramework;
            mDeviceRequested = device;
        }
    }

    final @NonNull <T> T getNonNullSystemService(@NonNull Class<T> clazz) {
        return requireNonNull(getSystemService(clazz), clazz.getSimpleName() + " cannot be null");
    }

    @Override
    @RequiresPermission(
            allOf = {
                android.Manifest.permission.INTERACT_ACROSS_USERS_FULL,
                android.Manifest.permission.READ_DEVICE_CONFIG,
            },
            anyOf = {
                android.Manifest.permission.INTERACT_ACROSS_USERS_FULL,
                android.Manifest.permission.INTERACT_ACROSS_USERS,
                android.Manifest.permission.CREATE_USERS,
                android.Manifest.permission.MANAGE_USERS,
            })
    public void onCreate() {
        super.onCreate();
        debugLog("onCreate()");
        if (!Flags.fastBindToApp()) {
            init();
            return;
        }
        // OnCreate must perform the minimum of infaillible and mandatory initialization
        mRemoteDevices = new RemoteDevices(this, mLooper);
        mAdapterProperties = new AdapterProperties(this);
        mAdapterStateMachine = new AdapterState(this, mLooper);
        mBinder = new AdapterServiceBinder(this);
        mUserManager = getNonNullSystemService(UserManager.class);
        mAppOps = getNonNullSystemService(AppOpsManager.class);
        mPowerManager = getNonNullSystemService(PowerManager.class);
        mBatteryStatsManager = getNonNullSystemService(BatteryStatsManager.class);
        mCompanionDeviceManager = getNonNullSystemService(CompanionDeviceManager.class);
        setAdapterService(this);
    }

    private void init() {
        debugLog("init()");
        Config.init(this);
        initMetricsLogger();
        mDeviceConfigListener.start();

        if (!Flags.fastBindToApp()) {
            // Moved to OnCreate
            mUserManager = getNonNullSystemService(UserManager.class);
            mAppOps = getNonNullSystemService(AppOpsManager.class);
            mPowerManager = getNonNullSystemService(PowerManager.class);
            mBatteryStatsManager = getNonNullSystemService(BatteryStatsManager.class);
            mCompanionDeviceManager = getNonNullSystemService(CompanionDeviceManager.class);
            mRemoteDevices = new RemoteDevices(this, mLooper);
        }

<<<<<<< HEAD
        mVendor = new Vendor(this);
        mRemoteDevices = new RemoteDevices(this, mLooper);
        mRemoteDevices.init();
=======
>>>>>>> 0eda3329
        clearDiscoveringPackages();
        if (!Flags.fastBindToApp()) {
            mBinder = new AdapterServiceBinder(this);
        }
        mAdapter = BluetoothAdapter.getDefaultAdapter();
        if (!Flags.fastBindToApp()) {
            // Moved to OnCreate
            mAdapterProperties = new AdapterProperties(this);
            mAdapterStateMachine = new AdapterState(this, mLooper);
        }
        mBluetoothKeystoreService =
                new BluetoothKeystoreService(
                        BluetoothKeystoreNativeInterface.getInstance(), isCommonCriteriaMode());
        mBluetoothKeystoreService.start();
        int configCompareResult = mBluetoothKeystoreService.getCompareResult();

        // Start tracking Binder latency for the bluetooth process.
        BluetoothFrameworkInitializer.initializeBinderCallsStats(getApplicationContext());

        // Android TV doesn't show consent dialogs for just works and encryption only le pairing
        boolean isAtvDevice =
                getApplicationContext()
                        .getPackageManager()
                        .hasSystemFeature(PackageManager.FEATURE_LEANBACK_ONLY);
        mNativeInterface.init(
                this,
                mAdapterProperties,
                mUserManager.isGuestUser(),
                isCommonCriteriaMode(),
                configCompareResult,
                getInitFlags(),
                isAtvDevice,
                getApplicationInfo().dataDir);
        mNativeAvailable = true;
        // Load the name and address
        mNativeInterface.getAdapterProperty(AbstractionLayer.BT_PROPERTY_BDADDR);
        mNativeInterface.getAdapterProperty(AbstractionLayer.BT_PROPERTY_BDNAME);
        mNativeInterface.getAdapterProperty(AbstractionLayer.BT_PROPERTY_CLASS_OF_DEVICE);

        mBluetoothKeystoreService.initJni();

        mBluetoothQualityReportNativeInterface =
                requireNonNull(
                        BluetoothQualityReportNativeInterface.getInstance(),
                        "BluetoothQualityReportNativeInterface cannot be null when BQR starts");
        mBluetoothQualityReportNativeInterface.init();

        if (Flags.fastBindToApp()) {
            mSdpManager = new SdpManager(this, mLooper);
        } else {
            mSdpManager = new SdpManager(this);
        }

        mDatabaseManager.start(MetadataDatabase.createDatabase(this));

        boolean isAutomotiveDevice =
                getApplicationContext()
                        .getPackageManager()
                        .hasSystemFeature(PackageManager.FEATURE_AUTOMOTIVE);

        /*
         * Phone policy is specific to phone implementations and hence if a device wants to exclude
         * it out then it can be disabled by using the flag below. Phone policy is never used on
         * Android Automotive OS builds, in favor of a policy currently located in
         * CarBluetoothService.
         */
        if (!isAutomotiveDevice && getResources().getBoolean(R.bool.enable_phone_policy)) {
            Log.i(TAG, "Phone policy enabled");
            mPhonePolicy = new PhonePolicy(this, new ServiceFactory());
            mPhonePolicy.start();
        } else {
            Log.i(TAG, "Phone policy disabled");
        }

        if (Flags.audioRoutingCentralization()) {
            mActiveDeviceManager = new AudioRoutingManager(this, new ServiceFactory());
        } else {
            mActiveDeviceManager = new ActiveDeviceManager(this, new ServiceFactory());
        }
        mActiveDeviceManager.start();

        mSilenceDeviceManager.start();

        mBtCompanionManager = new CompanionManager(this, new ServiceFactory());

        mBluetoothSocketManagerBinder = new BluetoothSocketManagerBinder(this);

        if (!Flags.fastBindToApp()) {
            setAdapterService(this);
        }

        invalidateBluetoothCaches();

        // First call to getSharedPreferences will result in a file read into
        // memory cache. Call it here asynchronously to avoid potential ANR
        // in the future
        new AsyncTask<Void, Void, Void>() {
            @Override
            protected Void doInBackground(Void... params) {
                getSharedPreferences(
                        PHONEBOOK_ACCESS_PERMISSION_PREFERENCE_FILE, Context.MODE_PRIVATE);
                getSharedPreferences(
                        MESSAGE_ACCESS_PERMISSION_PREFERENCE_FILE, Context.MODE_PRIVATE);
                getSharedPreferences(SIM_ACCESS_PERMISSION_PREFERENCE_FILE, Context.MODE_PRIVATE);
                return null;
            }
        }.execute();

        try {
            int systemUiUid =
                    getApplicationContext()
                            .createContextAsUser(UserHandle.SYSTEM, /* flags= */ 0)
                            .getPackageManager()
                            .getPackageUid(
                                    "com.android.systemui", PackageManager.MATCH_SYSTEM_ONLY);

            Utils.setSystemUiUid(systemUiUid);
        } catch (PackageManager.NameNotFoundException e) {
            // Some platforms, such as wearables do not have a system ui.
            Log.w(TAG, "Unable to resolve SystemUI's UID.", e);
        }
        mVendor.init();
    }

    @Override
    public IBinder onBind(Intent intent) {
        debugLog("onBind()");
        return mBinder;
    }

    @Override
    @RequiresPermission(android.Manifest.permission.BLUETOOTH_CONNECT)
    public boolean onUnbind(Intent intent) {
        debugLog("onUnbind() - calling cleanup");
        cleanup();
        return super.onUnbind(intent);
    }

    @Override
    public void onDestroy() {
        debugLog("onDestroy()");
        if (!isMock()) {
            // TODO(b/27859763)
            Log.i(TAG, "Force exit to cleanup internal state in Bluetooth stack");
            System.exit(0);
        }
    }

    public ActiveDeviceManager getActiveDeviceManager() {
        return mActiveDeviceManager;
    }

    public SilenceDeviceManager getSilenceDeviceManager() {
        return mSilenceDeviceManager;
    }

    private boolean initMetricsLogger() {
        if (mMetricsLogger != null) {
            return false;
        }
        mMetricsLogger = MetricsLogger.getInstance();
        return mMetricsLogger.init(this);
    }

    private boolean closeMetricsLogger() {
        if (mMetricsLogger == null) {
            return false;
        }
        boolean result = mMetricsLogger.close();
        mMetricsLogger = null;
        return result;
    }

    /**
     * Log L2CAP CoC Server Connection Metrics
     *
     * @param port port of socket
     * @param isSecured if secured API is called
     * @param result transaction result of the connection
     * @param socketCreationLatencyMillis latency of the connection
     * @param timeoutMillis timeout set by the app
     */
    public void logL2capcocServerConnection(
            BluetoothDevice device,
            int port,
            boolean isSecured,
            int result,
            long socketCreationTimeMillis,
            long socketCreationLatencyMillis,
            long socketConnectionTimeMillis,
            long timeoutMillis,
            int appUid) {

        int metricId = 0;
        if (device != null) {
            metricId = getMetricId(device);
        }
        long currentTime = System.currentTimeMillis();
        long endToEndLatencyMillis = currentTime - socketCreationTimeMillis;
        long socketAcceptanceLatencyMillis = currentTime - socketConnectionTimeMillis;
        Log.i(
                TAG,
                "Statslog L2capcoc server connection."
                        + (" metricId " + metricId)
                        + (" port " + port)
                        + (" isSecured " + isSecured)
                        + (" result " + result)
                        + (" endToEndLatencyMillis " + endToEndLatencyMillis)
                        + (" socketCreationLatencyMillis " + socketCreationLatencyMillis)
                        + (" socketAcceptanceLatencyMillis " + socketAcceptanceLatencyMillis)
                        + (" timeout set by app " + timeoutMillis)
                        + (" appUid " + appUid));
        BluetoothStatsLog.write(
                BluetoothStatsLog.BLUETOOTH_L2CAP_COC_SERVER_CONNECTION,
                metricId,
                port,
                isSecured,
                result,
                endToEndLatencyMillis,
                timeoutMillis,
                appUid,
                socketCreationLatencyMillis,
                socketAcceptanceLatencyMillis);
    }

    public void setMetricsLogger(MetricsLogger metricsLogger) {
        mMetricsLogger = metricsLogger;
    }

    /**
     * Log L2CAP CoC Client Connection Metrics
     *
     * @param device Bluetooth device
     * @param port port of socket
     * @param isSecured if secured API is called
     * @param result transaction result of the connection
     * @param socketCreationLatencyNanos latency of the connection
     */
    public void logL2capcocClientConnection(
            BluetoothDevice device,
            int port,
            boolean isSecured,
            int result,
            long socketCreationTimeNanos,
            long socketCreationLatencyNanos,
            long socketConnectionTimeNanos,
            int appUid) {

        int metricId = getMetricId(device);
        long currentTime = System.nanoTime();
        long endToEndLatencyMillis = (currentTime - socketCreationTimeNanos) / 1000000;
        long socketCreationLatencyMillis = socketCreationLatencyNanos / 1000000;
        long socketConnectionLatencyMillis = (currentTime - socketConnectionTimeNanos) / 1000000;
        Log.i(
                TAG,
                "Statslog L2capcoc client connection."
                        + (" metricId " + metricId)
                        + (" port " + port)
                        + (" isSecured " + isSecured)
                        + (" result " + result)
                        + (" endToEndLatencyMillis " + endToEndLatencyMillis)
                        + (" socketCreationLatencyMillis " + socketCreationLatencyMillis)
                        + (" socketConnectionLatencyMillis " + socketConnectionLatencyMillis)
                        + (" appUid " + appUid));
        BluetoothStatsLog.write(
                BluetoothStatsLog.BLUETOOTH_L2CAP_COC_CLIENT_CONNECTION,
                metricId,
                port,
                isSecured,
                result,
                endToEndLatencyMillis,
                appUid,
                socketCreationLatencyMillis,
                socketConnectionLatencyMillis);
    }

    /**
     * Log RFCOMM Connection Metrics
     *
     * @param device Bluetooth device
     * @param isSecured if secured API is called
     * @param resultCode transaction result of the connection
     * @param isSerialPort true if service class UUID is 0x1101
     */
    public void logRfcommConnectionAttempt(
            BluetoothDevice device,
            boolean isSecured,
            int resultCode,
            long socketCreationTimeNanos,
            boolean isSerialPort,
            int appUid) {
        int metricId = getMetricId(device);
        long currentTime = System.nanoTime();
        long endToEndLatencyNanos = currentTime - socketCreationTimeNanos;
        byte[] remoteDeviceInfoBytes = MetricsLogger.getInstance().getRemoteDeviceInfoProto(device);
        BluetoothStatsLog.write(
                BluetoothStatsLog.BLUETOOTH_RFCOMM_CONNECTION_ATTEMPTED,
                metricId,
                endToEndLatencyNanos,
                isSecured
                        ? BluetoothRfcommProtoEnums.SOCKET_SECURITY_SECURE
                        : BluetoothRfcommProtoEnums.SOCKET_SECURITY_INSECURE,
                resultCode,
                isSerialPort,
                appUid,
                remoteDeviceInfoBytes);
    }

    @RequiresPermission(
            allOf = {
                android.Manifest.permission.BLUETOOTH_CONNECT,
                android.Manifest.permission.UPDATE_DEVICE_STATS,
            })
    void bringUpBle() {
        debugLog("bleOnProcessStart()");

        if (getResources()
                .getBoolean(R.bool.config_bluetooth_reload_supported_profiles_when_enabled)) {
            Config.init(getApplicationContext());
        }

        // Reset |mRemoteDevices| whenever BLE is turned off then on
        // This is to replace the fact that |mRemoteDevices| was
        // reinitialized in previous code.
        //
        // TODO(apanicke): The reason is unclear but
        // I believe it is to clear the variable every time BLE was
        // turned off then on. The same effect can be achieved by
        // calling cleanup but this may not be necessary at all
        // We should figure out why this is needed later
        mRemoteDevices.reset();
        mAdapterProperties.init(mRemoteDevices);

        debugLog("bleOnProcessStart() - Make Bond State Machine");
        mBondStateMachine = BondStateMachine.make(this, mAdapterProperties, mRemoteDevices);

        mNativeInterface.getCallbacks().init(mBondStateMachine, mRemoteDevices);

        mBatteryStatsManager.reportBleScanReset();
        BluetoothStatsLog.write_non_chained(
                BluetoothStatsLog.BLE_SCAN_STATE_CHANGED,
                -1,
                null,
                BluetoothStatsLog.BLE_SCAN_STATE_CHANGED__STATE__RESET,
                false,
                false,
                false);

        // TODO(b/228875190): GATT is assumed supported. As a result, we don't respect the
        // configuration sysprop. Configuring a device without GATT, although rare, will cause stack
        // start up errors yielding init loops.
        if (!GattService.isEnabled()) {
            Log.w(
                    TAG,
                    "GATT is configured off but the stack assumes it to be enabled. Start anyway.");
        }
        startGattProfileService(); 
    }

    void bringDownBle() {
        stopGattProfileService();
    }

    void stateChangeCallback(int status) {
        if (status == AbstractionLayer.BT_STATE_OFF) {
            debugLog("stateChangeCallback: disableNative() completed");
            mAdapterStateMachine.sendMessage(AdapterState.BLE_STOPPED);
        } else if (status == AbstractionLayer.BT_STATE_ON) {
            mAdapterStateMachine.sendMessage(AdapterState.BLE_STARTED);
        } else {
            Log.e(TAG, "Incorrect status " + status + " in stateChangeCallback");
        }
    }

    void startProfileServices() {
        debugLog("startCoreServices()");
        int[] supportedProfileServices = Config.getSupportedProfiles();
        // TODO(b/228875190): GATT is assumed supported. If we support no other profiles then just
        // move on to BREDR_STARTED. Note that configuring GATT to NOT supported will cause adapter
        // initialization failures
        if (supportedProfileServices.length == 1
                && supportedProfileServices[0] == BluetoothProfile.GATT) {
            mAdapterProperties.onBluetoothReady();
            updateUuids();
            mAdapterStateMachine.sendMessage(AdapterState.BREDR_STARTED);
        } else {
            setAllProfileServiceStates(supportedProfileServices, BluetoothAdapter.STATE_ON);
        }
    }

    void stopProfileServices() {
        // Make sure to stop classic background tasks now
        mNativeInterface.cancelDiscovery();
        mAdapterProperties.setScanMode(BluetoothAdapter.SCAN_MODE_NONE);

        int[] supportedProfileServices = Config.getSupportedProfiles();
        // TODO(b/228875190): GATT is assumed supported. If we support no profiles then just move on
        // to BREDR_STOPPED
        if (supportedProfileServices.length == 1
                && (mRunningProfiles.size() == 1
                        && GattService.class
                                .getSimpleName()
                                .equals(mRunningProfiles.get(0).getName()))) {
            debugLog("stopProfileServices() - No profiles services to stop or already stopped.");
            mAdapterStateMachine.sendMessage(AdapterState.BREDR_STOPPED);
        } else {
            setAllProfileServiceStates(supportedProfileServices, BluetoothAdapter.STATE_OFF);
        }
    }

    private void startGattProfileService() {
        mGattService = new GattService(this);

        mStartedProfiles.put(BluetoothProfile.GATT, mGattService);
        addProfile(mGattService);
        mGattService.start();
        mGattService.setAvailable(true);
        onProfileServiceStateChanged(mGattService, BluetoothAdapter.STATE_ON);
    }

    private void stopGattProfileService() {
        mAdapterProperties.onBleDisable();
        if (mRunningProfiles.size() == 0) {
            debugLog("stopGattProfileService() - No profiles services to stop.");
            mAdapterStateMachine.sendMessage(AdapterState.BLE_STOPPED);
        }

        mStartedProfiles.remove(BluetoothProfile.GATT);
        if (mGattService != null) {
            mGattService.setAvailable(false);
            onProfileServiceStateChanged(mGattService, BluetoothAdapter.STATE_OFF);
            mGattService.stop();
            removeProfile(mGattService);
            mGattService.cleanup();
            mGattService.getBinder().cleanup();
            mGattService = null;
        }
    }

    private void invalidateBluetoothGetStateCache() {
        BluetoothAdapter.invalidateBluetoothGetStateCache();
    }

    void updateLeAudioProfileServiceState() {
        Set<Integer> nonSupportedProfiles = new HashSet<>();

        if (!isLeConnectedIsochronousStreamCentralSupported()) {
            for (int profileId : Config.getLeAudioUnicastProfiles()) {
                nonSupportedProfiles.add(profileId);
            }
        }

        if (!isLeAudioBroadcastAssistantSupported()) {
            nonSupportedProfiles.add(BluetoothProfile.LE_AUDIO_BROADCAST_ASSISTANT);
        }

        if (!isLeAudioBroadcastSourceSupported()) {
            Config.setProfileEnabled(BluetoothProfile.LE_AUDIO_BROADCAST, false);
        }

        // Disable the non-supported profiles service
        for (int profileId : nonSupportedProfiles) {
            Config.setProfileEnabled(profileId, false);
            if (isStartedProfile(profileId)) {
                setProfileServiceState(profileId, BluetoothAdapter.STATE_OFF);
            }
        }
    }

    void updateAdapterState(int prevState, int newState) {
        mAdapterProperties.setState(newState);
        invalidateBluetoothGetStateCache();

        // Only BluetoothManagerService should be registered
        int n = mRemoteCallbacks.beginBroadcast();
        debugLog(
                "updateAdapterState() - Broadcasting state "
                        + BluetoothAdapter.nameForState(newState)
                        + " to "
                        + n
                        + " receivers.");
        for (int i = 0; i < n; i++) {
            try {
                mRemoteCallbacks
                        .getBroadcastItem(i)
                        .onBluetoothStateChange(prevState, newState);
            } catch (RemoteException e) {
                debugLog("updateAdapterState() - Callback #" + i + " failed (" + e + ")");
            }
        }
        mRemoteCallbacks.finishBroadcast();

        for (Map.Entry<BluetoothStateCallback, Executor> e : mLocalCallbacks.entrySet()) {
            e.getValue().execute(() -> e.getKey().onBluetoothStateChange(prevState, newState));
        }

        // Turn the Adapter all the way off if we are disabling and the snoop log setting changed.
        if (newState == BluetoothAdapter.STATE_BLE_TURNING_ON) {
            sSnoopLogSettingAtEnable =
                    BluetoothProperties.snoop_log_mode()
                            .orElse(BluetoothProperties.snoop_log_mode_values.EMPTY);
            sDefaultSnoopLogSettingAtEnable =
                    Settings.Global.getString(
                            getContentResolver(), Settings.Global.BLUETOOTH_BTSNOOP_DEFAULT_MODE);

            sSnoopLogFilterHeadersSettingAtEnable =
                    BluetoothProperties.snoop_log_filter_snoop_headers_enabled().orElse(false);
            sSnoopLogFilterProfileA2dpSettingAtEnable =
                    BluetoothProperties.snoop_log_filter_profile_a2dp_enabled().orElse(false);
            sSnoopLogFilterProfileRfcommSettingAtEnable =
                    BluetoothProperties.snoop_log_filter_profile_rfcomm_enabled().orElse(false);
            sSnoopLogFilterProfilePbapModeSettingAtEnable =
                    BluetoothProperties.snoop_log_filter_profile_pbap()
                            .orElse(BluetoothProperties.snoop_log_filter_profile_pbap_values.EMPTY);
            sSnoopLogFilterProfileMapModeSettingAtEnable =
                    BluetoothProperties.snoop_log_filter_profile_map()
                            .orElse(BluetoothProperties.snoop_log_filter_profile_map_values.EMPTY);

            BluetoothProperties.snoop_default_mode(
                    BluetoothProperties.snoop_default_mode_values.DISABLED);
            for (BluetoothProperties.snoop_default_mode_values value :
                    BluetoothProperties.snoop_default_mode_values.values()) {
                if (value.getPropValue().equals(sDefaultSnoopLogSettingAtEnable)) {
                    BluetoothProperties.snoop_default_mode(value);
                }
            }
        } else if (newState == BluetoothAdapter.STATE_BLE_ON
                && prevState != BluetoothAdapter.STATE_OFF) {
            var snoopLogSetting =
                    BluetoothProperties.snoop_log_mode()
                            .orElse(BluetoothProperties.snoop_log_mode_values.EMPTY);
            var snoopDefaultModeSetting =
                    Settings.Global.getString(
                            getContentResolver(), Settings.Global.BLUETOOTH_BTSNOOP_DEFAULT_MODE);

            var snoopLogFilterHeadersSettingAtEnable =
                    BluetoothProperties.snoop_log_filter_snoop_headers_enabled().orElse(false);
            var snoopLogFilterProfileA2dpSettingAtEnable =
                    BluetoothProperties.snoop_log_filter_profile_a2dp_enabled().orElse(false);
            var snoopLogFilterProfileRfcommSettingAtEnable =
                    BluetoothProperties.snoop_log_filter_profile_rfcomm_enabled().orElse(false);

            var snoopLogFilterProfilePbapModeSetting =
                    BluetoothProperties.snoop_log_filter_profile_pbap()
                            .orElse(BluetoothProperties.snoop_log_filter_profile_pbap_values.EMPTY);
            var snoopLogFilterProfileMapModeSetting =
                    BluetoothProperties.snoop_log_filter_profile_map()
                            .orElse(BluetoothProperties.snoop_log_filter_profile_map_values.EMPTY);

            if (!(sSnoopLogSettingAtEnable == snoopLogSetting)
                    || !(sDefaultSnoopLogSettingAtEnable == snoopDefaultModeSetting)
                    || !(sSnoopLogFilterHeadersSettingAtEnable
                            == snoopLogFilterHeadersSettingAtEnable)
                    || !(sSnoopLogFilterProfileA2dpSettingAtEnable
                            == snoopLogFilterProfileA2dpSettingAtEnable)
                    || !(sSnoopLogFilterProfileRfcommSettingAtEnable
                            == snoopLogFilterProfileRfcommSettingAtEnable)
                    || !(sSnoopLogFilterProfilePbapModeSettingAtEnable
                            == snoopLogFilterProfilePbapModeSetting)
                    || !(sSnoopLogFilterProfileMapModeSettingAtEnable
                            == snoopLogFilterProfileMapModeSetting)) {
                mAdapterStateMachine.sendMessage(AdapterState.BLE_TURN_OFF);
            }
        }
    }

    void linkQualityReportCallback(
            long timestamp,
            int reportId,
            int rssi,
            int snr,
            int retransmissionCount,
            int packetsNotReceiveCount,
            int negativeAcknowledgementCount) {
        BluetoothInCallService bluetoothInCallService = BluetoothInCallService.getInstance();

        if (reportId == BqrQualityReportId.QUALITY_REPORT_ID_SCO_VOICE_CHOPPY.getValue()) {
            if (bluetoothInCallService == null) {
                Log.w(
                        TAG,
                        "No BluetoothInCallService while trying to send BQR."
                                + (" timestamp: " + timestamp)
                                + (" reportId: " + reportId)
                                + (" rssi: " + rssi)
                                + (" snr: " + snr)
                                + (" retransmissionCount: " + retransmissionCount)
                                + (" packetsNotReceiveCount: " + packetsNotReceiveCount)
                                + (" negativeAcknowledgementCount: "
                                        + negativeAcknowledgementCount));
                return;
            }
            bluetoothInCallService.sendBluetoothCallQualityReport(
                    timestamp,
                    rssi,
                    snr,
                    retransmissionCount,
                    packetsNotReceiveCount,
                    negativeAcknowledgementCount);
        }
    }

    /**
     * Callback from Bluetooth Quality Report Native Interface to inform the listeners about
     * Bluetooth Quality.
     *
     * @param device is the BluetoothDevice which connection quality is being reported
     * @param bluetoothQualityReport a Parcel that contains information about Bluetooth Quality
     * @return whether the Bluetooth stack acknowledged the change successfully
     */
    public int bluetoothQualityReportReadyCallback(
            BluetoothDevice device, BluetoothQualityReport bluetoothQualityReport) {
        synchronized (mBluetoothQualityReportReadyCallbacks) {
            int n = mBluetoothQualityReportReadyCallbacks.beginBroadcast();
            debugLog(
                    "bluetoothQualityReportReadyCallback() - "
                            + "Broadcasting Bluetooth Quality Report to "
                            + n
                            + " receivers.");
            for (int i = 0; i < n; i++) {
                try {
                    mBluetoothQualityReportReadyCallbacks
                            .getBroadcastItem(i)
                            .onBluetoothQualityReportReady(
                                    device,
                                    bluetoothQualityReport,
                                    BluetoothStatusCodes.SUCCESS);
                } catch (RemoteException e) {
                    debugLog(
                            "bluetoothQualityReportReadyCallback() - Callback #"
                                    + i
                                    + " failed ("
                                    + e
                                    + ")");
                }
            }
            mBluetoothQualityReportReadyCallbacks.finishBroadcast();
        }

        return BluetoothStatusCodes.SUCCESS;
    }

    void switchBufferSizeCallback(boolean isLowLatencyBufferSize) {
        List<BluetoothDevice> activeDevices = getActiveDevices(BluetoothProfile.A2DP);
        if (activeDevices.size() != 1) {
            errorLog(
                    "Cannot switch buffer size. The number of A2DP active devices is "
                            + activeDevices.size());
            return;
        }

        // Send intent to fastpair
        Intent switchBufferSizeIntent = new Intent(BluetoothDevice.ACTION_SWITCH_BUFFER_SIZE);
        switchBufferSizeIntent.setClassName(
                getString(com.android.bluetooth.R.string.peripheral_link_package),
                getString(com.android.bluetooth.R.string.peripheral_link_package)
                        + getString(com.android.bluetooth.R.string.peripheral_link_service));
        switchBufferSizeIntent.putExtra(BluetoothDevice.EXTRA_DEVICE, activeDevices.get(0));
        switchBufferSizeIntent.putExtra(
                BluetoothDevice.EXTRA_LOW_LATENCY_BUFFER_SIZE, isLowLatencyBufferSize);
        sendBroadcastMultiplePermissions(
                switchBufferSizeIntent,
                new String[] {
                    android.Manifest.permission.BLUETOOTH_CONNECT,
                    android.Manifest.permission.BLUETOOTH_PRIVILEGED
                },
                null);
    }

    void switchCodecCallback(boolean isLowLatencyBufferSize) {
        List<BluetoothDevice> activeDevices = getActiveDevices(BluetoothProfile.A2DP);
        if (activeDevices.size() != 1) {
            errorLog(
                    "Cannot switch buffer size. The number of A2DP active devices is "
                            + activeDevices.size());
            return;
        }
        mA2dpService.switchCodecByBufferSize(activeDevices.get(0), isLowLatencyBufferSize);
    }

    @RequiresPermission(android.Manifest.permission.BLUETOOTH_CONNECT)
    void cleanup() {
        debugLog("cleanup()");
        if (mCleaningUp) {
            errorLog("cleanup() - Service already starting to cleanup, ignoring request...");
            return;
        }

        closeMetricsLogger();

        clearAdapterService(this);

        mCleaningUp = true;
        invalidateBluetoothCaches();

        stopRfcommServerSockets();

        // This wake lock release may also be called concurrently by
        // {@link #releaseWakeLock(String lockName)}, so a synchronization is needed here.
        synchronized (this) {
            if (mWakeLock != null) {
                if (mWakeLock.isHeld()) {
                    mWakeLock.release();
                }
                mWakeLock = null;
            }
        }

<<<<<<< HEAD
        if (mVendor != null) {
            mVendor.cleanup();
        }

        if (mDatabaseManager != null) {
            mDatabaseManager.cleanup();
        }
=======
        mDatabaseManager.cleanup();
>>>>>>> 0eda3329

        if (mAdapterStateMachine != null) {
            mAdapterStateMachine.doQuit();
        }

        if (mBondStateMachine != null) {
            mBondStateMachine.doQuit();
        }

        if (mRemoteDevices != null) {
            mRemoteDevices.reset();
        }

        if (mSdpManager != null) {
            mSdpManager.cleanup();
            mSdpManager = null;
        }

        if (mNativeAvailable) {
            debugLog("cleanup() - Cleaning up adapter native");
            mNativeInterface.cleanup();
            mNativeAvailable = false;
        }

        if (mAdapterProperties != null) {
            mAdapterProperties.cleanup();
        }

        if (mNativeInterface.getCallbacks() != null) {
            mNativeInterface.getCallbacks().cleanup();
        }

        if (mBluetoothKeystoreService != null) {
            debugLog("cleanup(): mBluetoothKeystoreService.cleanup()");
            mBluetoothKeystoreService.cleanup();
        }

        if (mPhonePolicy != null) {
            mPhonePolicy.cleanup();
        }

        mSilenceDeviceManager.cleanup();

        if (mActiveDeviceManager != null) {
            mActiveDeviceManager.cleanup();
        }

        if (mBluetoothSocketManagerBinder != null) {
            mBluetoothSocketManagerBinder.cleanUp();
            mBluetoothSocketManagerBinder = null;
        }

        if (mBinder != null) {
            mBinder.cleanup();
            mBinder = null; // Do not remove. Otherwise Binder leak!
        }

        mPreferredAudioProfilesCallbacks.kill();

        mBluetoothQualityReportReadyCallbacks.kill();

        mRemoteCallbacks.kill();
    }

    private void invalidateBluetoothCaches() {
        BluetoothAdapter.invalidateGetProfileConnectionStateCache();
        BluetoothAdapter.invalidateIsOffloadedFilteringSupportedCache();
        BluetoothDevice.invalidateBluetoothGetBondStateCache();
        BluetoothAdapter.invalidateBluetoothGetStateCache();
        BluetoothAdapter.invalidateGetAdapterConnectionStateCache();
        BluetoothMap.invalidateBluetoothGetConnectionStateCache();
        BluetoothSap.invalidateBluetoothGetConnectionStateCache();
    }

    private static final Map<Integer, Function<AdapterService, ProfileService>>
            PROFILE_CONSTRUCTORS =
                    Map.ofEntries(
                            Map.entry(BluetoothProfile.A2DP, A2dpService::new),
                            Map.entry(BluetoothProfile.A2DP_SINK, A2dpSinkService::new),
                            Map.entry(BluetoothProfile.AVRCP, AvrcpTargetService::new),
                            Map.entry(
                                    BluetoothProfile.AVRCP_CONTROLLER, AvrcpControllerService::new),
                            Map.entry(
                                    BluetoothProfile.LE_AUDIO_BROADCAST_ASSISTANT,
                                    BassClientService::new),
                            Map.entry(BluetoothProfile.BATTERY, BatteryService::new),
                            Map.entry(
                                    BluetoothProfile.CSIP_SET_COORDINATOR,
                                    CsipSetCoordinatorService::new),
                            Map.entry(BluetoothProfile.HAP_CLIENT, HapClientService::new),
                            Map.entry(BluetoothProfile.HEADSET, HeadsetService::new),
                            Map.entry(BluetoothProfile.HEADSET_CLIENT, HeadsetClientService::new),
                            Map.entry(BluetoothProfile.HEARING_AID, HearingAidService::new),
                            Map.entry(BluetoothProfile.HID_DEVICE, HidDeviceService::new),
                            Map.entry(BluetoothProfile.HID_HOST, HidHostService::new),
                            Map.entry(BluetoothProfile.GATT, GattService::new),
                            Map.entry(BluetoothProfile.LE_AUDIO, LeAudioService::new),
                            Map.entry(BluetoothProfile.LE_CALL_CONTROL, TbsService::new),
                            Map.entry(BluetoothProfile.MAP, BluetoothMapService::new),
                            Map.entry(BluetoothProfile.MAP_CLIENT, MapClientService::new),
                            Map.entry(BluetoothProfile.MCP_SERVER, McpService::new),
                            Map.entry(BluetoothProfile.OPP, BluetoothOppService::new),
                            Map.entry(BluetoothProfile.PAN, PanService::new),
                            Map.entry(BluetoothProfile.PBAP, BluetoothPbapService::new),
                            Map.entry(BluetoothProfile.PBAP_CLIENT, PbapClientService::new),
                            Map.entry(BluetoothProfile.SAP, SapService::new),
                            Map.entry(BluetoothProfile.VOLUME_CONTROL, VolumeControlService::new));

    @VisibleForTesting
    void setProfileServiceState(int profileId, int state) {
        if (state == BluetoothAdapter.STATE_ON) {
            if (!mStartedProfiles.containsKey(profileId)) {
                ProfileService profileService = PROFILE_CONSTRUCTORS.get(profileId).apply(this);
                mStartedProfiles.put(profileId, profileService);
                addProfile(profileService);
                profileService.start();
                profileService.setAvailable(true);
                onProfileServiceStateChanged(profileService, BluetoothAdapter.STATE_ON);
            } else {
                Log.e(
                        TAG,
                        "setProfileServiceState("
                                + BluetoothProfile.getProfileName(profileId)
                                + ", STATE_ON): profile is already started");
            }
        } else if (state == BluetoothAdapter.STATE_OFF) {
            ProfileService profileService = mStartedProfiles.remove(profileId);
            if (profileService != null) {
                profileService.setAvailable(false);
                onProfileServiceStateChanged(profileService, BluetoothAdapter.STATE_OFF);
                profileService.stop();
                removeProfile(profileService);
                profileService.cleanup();
                profileService.getBinder().cleanup();
            } else {
                Log.e(
                        TAG,
                        "setProfileServiceState("
                                + BluetoothProfile.getProfileName(profileId)
                                + ", STATE_OFF): profile is already stopped");
            }
        }
    }

    private void setAllProfileServiceStates(int[] profileIds, int state) {
        for (int profileId : profileIds) {
            // TODO(b/228875190): GATT is assumed supported and treated differently as part of the
            // "BLE ON" state, despite GATT not being BLE specific.
            if (profileId == BluetoothProfile.GATT) {
                continue;
            }
            setProfileServiceState(profileId, state);
        }
    }

    /**
     * Checks whether the remote device is a dual mode audio sink device (supports both classic and
     * LE Audio sink roles.
     *
     * @param device the remote device
     * @return {@code true} if it's a dual mode audio device, {@code false} otherwise
     */
    public boolean isDualModeAudioSinkDevice(BluetoothDevice device) {
        if (mLeAudioService == null
                || mLeAudioService.getGroupId(device) == LE_AUDIO_GROUP_ID_INVALID) {
            return false;
        }

        // Check if any device in the CSIP group is a dual mode audio sink device
        for (BluetoothDevice groupDevice :
                mLeAudioService.getGroupDevices(mLeAudioService.getGroupId(device))) {
            if (isProfileSupported(groupDevice, BluetoothProfile.LE_AUDIO)
                    && (isProfileSupported(groupDevice, BluetoothProfile.HEADSET)
                            || isProfileSupported(groupDevice, BluetoothProfile.A2DP))) {
                return true;
            }
        }
        return false;
    }

    /**
     * Checks whether the local and remote device support a connection for duplex audio (input and
     * output) over HFP or LE Audio.
     *
     * @param groupDevices the devices in the CSIP group
     * @return {@code true} if duplex is supported on the remote device, {@code false} otherwise
     */
    private boolean isDuplexAudioSupported(List<BluetoothDevice> groupDevices) {
        for (BluetoothDevice device : groupDevices) {
            if (isProfileSupported(device, BluetoothProfile.HEADSET)
                    || (isProfileSupported(device, BluetoothProfile.LE_AUDIO)
                            && mLeAudioService != null
                            && mLeAudioService.isLeAudioDuplexSupported(device))) {
                return true;
            }
        }
        return false;
    }

    /**
     * Checks whether the local and remote device support a connection for output only audio over
     * A2DP or LE Audio.
     *
     * @param groupDevices the devices in the CSIP group
     * @return {@code true} if output only is supported, {@code false} otherwise
     */
    private boolean isOutputOnlyAudioSupported(List<BluetoothDevice> groupDevices) {
        for (BluetoothDevice device : groupDevices) {
            if (isProfileSupported(device, BluetoothProfile.A2DP)
                    || (isProfileSupported(device, BluetoothProfile.LE_AUDIO)
                            && mLeAudioService != null
                            && mLeAudioService.isLeAudioOutputSupported(device))) {
                return true;
            }
        }
        return false;
    }

    /**
     * Verifies whether the profile is supported by the local bluetooth adapter by checking a
     * bitmask of its supported profiles
     *
     * @param device is the remote device we wish to connect to
     * @param profile is the profile we are checking for support
     * @return true if the profile is supported by both the local and remote device, false otherwise
     */
    @VisibleForTesting
    @RequiresPermission(android.Manifest.permission.BLUETOOTH_PRIVILEGED)
    boolean isProfileSupported(BluetoothDevice device, int profile) {
        ParcelUuid[] remoteDeviceUuids = getRemoteUuids(device);
        ParcelUuid[] localDeviceUuids = mAdapterProperties.getUuids();
        if (remoteDeviceUuids == null || remoteDeviceUuids.length == 0) {
            Log.e(TAG, "isProfileSupported(device=" + device + ", profile="
                    + BluetoothProfile.getProfileName(profile) + "): remote device Uuids Empty");
        }

        Log.v(TAG, "isProfileSupported(device=" + device + ", profile="
                + BluetoothProfile.getProfileName(profile) + "): local_uuids="
                + Arrays.toString(localDeviceUuids) + ", remote_uuids="
                + Arrays.toString(remoteDeviceUuids));

        if (profile == BluetoothProfile.HEADSET) {
            return (Utils.arrayContains(localDeviceUuids, BluetoothUuid.HSP_AG)
                            && Utils.arrayContains(remoteDeviceUuids, BluetoothUuid.HSP))
                    || (Utils.arrayContains(localDeviceUuids, BluetoothUuid.HFP_AG)
                            && Utils.arrayContains(remoteDeviceUuids, BluetoothUuid.HFP));
        }
        if (profile == BluetoothProfile.HEADSET_CLIENT) {
            return Utils.arrayContains(remoteDeviceUuids, BluetoothUuid.HFP_AG)
                    && Utils.arrayContains(localDeviceUuids, BluetoothUuid.HFP);
        }
        if (profile == BluetoothProfile.A2DP) {
            return Utils.arrayContains(remoteDeviceUuids, BluetoothUuid.ADV_AUDIO_DIST)
                    || Utils.arrayContains(remoteDeviceUuids, BluetoothUuid.A2DP_SINK);
        }
        if (profile == BluetoothProfile.A2DP_SINK) {
            return Utils.arrayContains(remoteDeviceUuids, BluetoothUuid.ADV_AUDIO_DIST)
                    || Utils.arrayContains(remoteDeviceUuids, BluetoothUuid.A2DP_SOURCE);
        }
        if (profile == BluetoothProfile.OPP) {
            return Utils.arrayContains(remoteDeviceUuids, BluetoothUuid.OBEX_OBJECT_PUSH);
        }
        if (profile == BluetoothProfile.HID_HOST) {
            return Utils.arrayContains(remoteDeviceUuids, BluetoothUuid.HID)
                    || Utils.arrayContains(remoteDeviceUuids, BluetoothUuid.HOGP);
        }
        if (profile == BluetoothProfile.HID_DEVICE) {
            return mHidDeviceService.getConnectionState(device)
                    == BluetoothProfile.STATE_DISCONNECTED;
        }
        if (profile == BluetoothProfile.PAN) {
            return Utils.arrayContains(remoteDeviceUuids, BluetoothUuid.NAP);
        }
        if (profile == BluetoothProfile.MAP) {
            return mMapService.getConnectionState(device) == BluetoothProfile.STATE_CONNECTED;
        }
        if (profile == BluetoothProfile.PBAP) {
            return mPbapService.getConnectionState(device) == BluetoothProfile.STATE_CONNECTED;
        }
        if (profile == BluetoothProfile.MAP_CLIENT) {
            return Utils.arrayContains(localDeviceUuids, BluetoothUuid.MNS)
                    && Utils.arrayContains(remoteDeviceUuids, BluetoothUuid.MAS);
        }
        if (profile == BluetoothProfile.PBAP_CLIENT) {
            return Utils.arrayContains(localDeviceUuids, BluetoothUuid.PBAP_PCE)
                    && Utils.arrayContains(remoteDeviceUuids, BluetoothUuid.PBAP_PSE);
        }
        if (profile == BluetoothProfile.HEARING_AID) {
            return Utils.arrayContains(remoteDeviceUuids, BluetoothUuid.HEARING_AID);
        }
        if (profile == BluetoothProfile.SAP) {
            return Utils.arrayContains(remoteDeviceUuids, BluetoothUuid.SAP);
        }
        if (profile == BluetoothProfile.VOLUME_CONTROL) {
            return Utils.arrayContains(remoteDeviceUuids, BluetoothUuid.VOLUME_CONTROL);
        }
        if (profile == BluetoothProfile.CSIP_SET_COORDINATOR) {
            return Utils.arrayContains(remoteDeviceUuids, BluetoothUuid.COORDINATED_SET);
        }
        if (profile == BluetoothProfile.LE_AUDIO) {
            return Utils.arrayContains(remoteDeviceUuids, BluetoothUuid.LE_AUDIO);
        }
        if (profile == BluetoothProfile.HAP_CLIENT) {
            return Utils.arrayContains(remoteDeviceUuids, BluetoothUuid.HAS);
        }
        if (profile == BluetoothProfile.LE_AUDIO_BROADCAST_ASSISTANT) {
            return Utils.arrayContains(remoteDeviceUuids, BluetoothUuid.BASS);
        }
        if (profile == BluetoothProfile.BATTERY) {
            return Utils.arrayContains(remoteDeviceUuids, BluetoothUuid.BATTERY);
        }

        Log.e(TAG, "isSupported: Unexpected profile passed in to function: " + profile);
        return false;
    }

    /**
     * Checks if the connection policy of all profiles are unknown for the given device
     *
     * @param device is the device for which we are checking if the connection policy of all
     *     profiles are unknown
     * @return false if one of profile is enabled or disabled, true otherwise
     */
    @RequiresPermission(android.Manifest.permission.BLUETOOTH_PRIVILEGED)
    boolean isAllProfilesUnknown(BluetoothDevice device) {
        if (mA2dpService != null
                && mA2dpService.getConnectionPolicy(device)
                        != BluetoothProfile.CONNECTION_POLICY_UNKNOWN) {
            return false;
        }
        if (mA2dpSinkService != null
                && mA2dpSinkService.getConnectionPolicy(device)
                        != BluetoothProfile.CONNECTION_POLICY_UNKNOWN) {
            return false;
        }
        if (mHeadsetService != null
                && mHeadsetService.getConnectionPolicy(device)
                        != BluetoothProfile.CONNECTION_POLICY_UNKNOWN) {
            return false;
        }
        if (mHeadsetClientService != null
                && mHeadsetClientService.getConnectionPolicy(device)
                        != BluetoothProfile.CONNECTION_POLICY_UNKNOWN) {
            return false;
        }
        if (mMapClientService != null
                && mMapClientService.getConnectionPolicy(device)
                        != BluetoothProfile.CONNECTION_POLICY_UNKNOWN) {
            return false;
        }
        if (mHidHostService != null
                && mHidHostService.getConnectionPolicy(device)
                        != BluetoothProfile.CONNECTION_POLICY_UNKNOWN) {
            return false;
        }
        if (mPanService != null
                && mPanService.getConnectionPolicy(device)
                        != BluetoothProfile.CONNECTION_POLICY_UNKNOWN) {
            return false;
        }
        if (mPbapClientService != null
                && mPbapClientService.getConnectionPolicy(device)
                        != BluetoothProfile.CONNECTION_POLICY_UNKNOWN) {
            return false;
        }
        if (mHearingAidService != null
                && mHearingAidService.getConnectionPolicy(device)
                        != BluetoothProfile.CONNECTION_POLICY_UNKNOWN) {
            return false;
        }
        if (mHapClientService != null
                && mHapClientService.getConnectionPolicy(device)
                        != BluetoothProfile.CONNECTION_POLICY_UNKNOWN) {
            return false;
        }
        if (mVolumeControlService != null
                && mVolumeControlService.getConnectionPolicy(device)
                        != BluetoothProfile.CONNECTION_POLICY_UNKNOWN) {
            return false;
        }
        if (mCsipSetCoordinatorService != null
                && mCsipSetCoordinatorService.getConnectionPolicy(device)
                        != BluetoothProfile.CONNECTION_POLICY_UNKNOWN) {
            return false;
        }
        if (mLeAudioService != null
                && mLeAudioService.getConnectionPolicy(device)
                        != BluetoothProfile.CONNECTION_POLICY_UNKNOWN) {
            return false;
        }
        if (mBassClientService != null
                && mBassClientService.getConnectionPolicy(device)
                        != BluetoothProfile.CONNECTION_POLICY_UNKNOWN) {
            return false;
        }
        return true;
    }

    /**
     * Connects only available profiles (those with {@link
     * BluetoothProfile#CONNECTION_POLICY_ALLOWED})
     *
     * @param device is the device with which we are connecting the profiles
     * @return {@link BluetoothStatusCodes#SUCCESS}
     */
    @RequiresPermission(
            allOf = {
                android.Manifest.permission.BLUETOOTH_PRIVILEGED,
                android.Manifest.permission.MODIFY_PHONE_STATE,
            })
    private int connectEnabledProfiles(BluetoothDevice device) {
        if (mCsipSetCoordinatorService != null
                && isProfileSupported(device, BluetoothProfile.CSIP_SET_COORDINATOR)
                && mCsipSetCoordinatorService.getConnectionPolicy(device)
                        > BluetoothProfile.CONNECTION_POLICY_FORBIDDEN) {
            Log.i(TAG, "connectEnabledProfiles: Connecting Coordinated Set Profile");
            mCsipSetCoordinatorService.connect(device);
        }
        if (mA2dpService != null
                && isProfileSupported(device, BluetoothProfile.A2DP)
                && mA2dpService.getConnectionPolicy(device)
                        > BluetoothProfile.CONNECTION_POLICY_FORBIDDEN) {
            Log.i(TAG, "connectEnabledProfiles: Connecting A2dp");
            mA2dpService.connect(device);
        }
        if (mA2dpSinkService != null
                && isProfileSupported(device, BluetoothProfile.A2DP_SINK)
                && mA2dpSinkService.getConnectionPolicy(device)
                        > BluetoothProfile.CONNECTION_POLICY_FORBIDDEN) {
            Log.i(TAG, "connectEnabledProfiles: Connecting A2dp Sink");
            mA2dpSinkService.connect(device);
        }
        if (mHeadsetService != null
                && isProfileSupported(device, BluetoothProfile.HEADSET)
                && mHeadsetService.getConnectionPolicy(device)
                        > BluetoothProfile.CONNECTION_POLICY_FORBIDDEN) {
            Log.i(TAG, "connectEnabledProfiles: Connecting Headset Profile");
            mHeadsetService.connect(device);
        }
        if (mHeadsetClientService != null
                && isProfileSupported(device, BluetoothProfile.HEADSET_CLIENT)
                && mHeadsetClientService.getConnectionPolicy(device)
                        > BluetoothProfile.CONNECTION_POLICY_FORBIDDEN) {
            Log.i(TAG, "connectEnabledProfiles: Connecting HFP");
            mHeadsetClientService.connect(device);
        }
        if (mMapClientService != null
                && isProfileSupported(device, BluetoothProfile.MAP_CLIENT)
                && mMapClientService.getConnectionPolicy(device)
                        > BluetoothProfile.CONNECTION_POLICY_FORBIDDEN) {
            Log.i(TAG, "connectEnabledProfiles: Connecting MAP");
            mMapClientService.connect(device);
        }
        if (mHidHostService != null
                && isProfileSupported(device, BluetoothProfile.HID_HOST)
                && mHidHostService.getConnectionPolicy(device)
                        > BluetoothProfile.CONNECTION_POLICY_FORBIDDEN) {
            Log.i(TAG, "connectEnabledProfiles: Connecting Hid Host Profile");
            mHidHostService.connect(device);
        }
        if (mPanService != null
                && isProfileSupported(device, BluetoothProfile.PAN)
                && mPanService.getConnectionPolicy(device)
                        > BluetoothProfile.CONNECTION_POLICY_FORBIDDEN) {
            Log.i(TAG, "connectEnabledProfiles: Connecting Pan Profile");
            mPanService.connect(device);
        }
        if (mPbapClientService != null
                && isProfileSupported(device, BluetoothProfile.PBAP_CLIENT)
                && mPbapClientService.getConnectionPolicy(device)
                        > BluetoothProfile.CONNECTION_POLICY_FORBIDDEN) {
            Log.i(TAG, "connectEnabledProfiles: Connecting Pbap");
            mPbapClientService.connect(device);
        }
        if (mHearingAidService != null
                && isProfileSupported(device, BluetoothProfile.HEARING_AID)
                && mHearingAidService.getConnectionPolicy(device)
                        > BluetoothProfile.CONNECTION_POLICY_FORBIDDEN) {
            Log.i(TAG, "connectEnabledProfiles: Connecting Hearing Aid Profile");
            mHearingAidService.connect(device);
        }
        if (mHapClientService != null
                && isProfileSupported(device, BluetoothProfile.HAP_CLIENT)
                && mHapClientService.getConnectionPolicy(device)
                        > BluetoothProfile.CONNECTION_POLICY_FORBIDDEN) {
            Log.i(TAG, "connectEnabledProfiles: Connecting HAS Profile");
            mHapClientService.connect(device);
        }
        if (mVolumeControlService != null
                && isProfileSupported(device, BluetoothProfile.VOLUME_CONTROL)
                && mVolumeControlService.getConnectionPolicy(device)
                        > BluetoothProfile.CONNECTION_POLICY_FORBIDDEN) {
            Log.i(TAG, "connectEnabledProfiles: Connecting Volume Control Profile");
            mVolumeControlService.connect(device);
        }
        if (mLeAudioService != null
                && isProfileSupported(device, BluetoothProfile.LE_AUDIO)
                && mLeAudioService.getConnectionPolicy(device)
                        > BluetoothProfile.CONNECTION_POLICY_FORBIDDEN) {
            Log.i(TAG, "connectEnabledProfiles: Connecting LeAudio profile (BAP)");
            mLeAudioService.connect(device);
        }
        if (mBassClientService != null
                && isProfileSupported(device, BluetoothProfile.LE_AUDIO_BROADCAST_ASSISTANT)
                && mBassClientService.getConnectionPolicy(device)
                        > BluetoothProfile.CONNECTION_POLICY_FORBIDDEN) {
            Log.i(TAG, "connectEnabledProfiles: Connecting LE Broadcast Assistant Profile");
            mBassClientService.connect(device);
        }
        if (mBatteryService != null
                && isProfileSupported(device, BluetoothProfile.BATTERY)
                && mBatteryService.getConnectionPolicy(device)
                        > BluetoothProfile.CONNECTION_POLICY_FORBIDDEN) {
            Log.i(TAG, "connectEnabledProfiles: Connecting Battery Service");
            mBatteryService.connect(device);
        }
        return BluetoothStatusCodes.SUCCESS;
    }

    /**
     * Verifies that all bluetooth profile services are running
     *
     * @return true if all bluetooth profile services running, false otherwise
     */
    private boolean profileServicesRunning() {
        if (mRegisteredProfiles.size() == Config.getSupportedProfiles().length
                && mRegisteredProfiles.size() == mRunningProfiles.size()) {
            return true;
        }

        Log.e(TAG, "profileServicesRunning: One or more supported services not running");
        return false;
    }

    /** Initializes all the profile services fields */
    private void initProfileServices() {
        Log.i(TAG, "initProfileServices: Initializing all bluetooth profile services");
        mA2dpService = A2dpService.getA2dpService();
        mA2dpSinkService = A2dpSinkService.getA2dpSinkService();
        mHeadsetService = HeadsetService.getHeadsetService();
        mHeadsetClientService = HeadsetClientService.getHeadsetClientService();
        mMapService = BluetoothMapService.getBluetoothMapService();
        mMapClientService = MapClientService.getMapClientService();
        mHidDeviceService = HidDeviceService.getHidDeviceService();
        mHidHostService = HidHostService.getHidHostService();
        mPanService = PanService.getPanService();
        mPbapService = BluetoothPbapService.getBluetoothPbapService();
        mPbapClientService = PbapClientService.getPbapClientService();
        mHearingAidService = HearingAidService.getHearingAidService();
        mHapClientService = HapClientService.getHapClientService();
        mSapService = SapService.getSapService();
        mVolumeControlService = VolumeControlService.getVolumeControlService();
        mCsipSetCoordinatorService = CsipSetCoordinatorService.getCsipSetCoordinatorService();
        mLeAudioService = LeAudioService.getLeAudioService();
        mBassClientService = BassClientService.getBassClientService();
        mBatteryService = BatteryService.getBatteryService();
    }

    @BluetoothAdapter.RfcommListenerResult
    @RequiresPermission(android.Manifest.permission.BLUETOOTH_CONNECT)
    private int startRfcommListener(
            String name,
            ParcelUuid uuid,
            PendingIntent pendingIntent,
            AttributionSource attributionSource) {
        if (mBluetoothServerSockets.containsKey(uuid.getUuid())) {
            Log.d(
                    TAG,
                    String.format(
                            "Cannot start RFCOMM listener: UUID %s already in use.",
                            uuid.getUuid()));
            return BluetoothStatusCodes.RFCOMM_LISTENER_START_FAILED_UUID_IN_USE;
        }

        try {
            startRfcommListenerInternal(name, uuid.getUuid(), pendingIntent, attributionSource);
        } catch (IOException e) {
            return BluetoothStatusCodes.RFCOMM_LISTENER_FAILED_TO_CREATE_SERVER_SOCKET;
        }

        return BluetoothStatusCodes.SUCCESS;
    }

    @BluetoothAdapter.RfcommListenerResult
    @VisibleForTesting
    int stopRfcommListener(ParcelUuid uuid, AttributionSource attributionSource) {
        RfcommListenerData listenerData = mBluetoothServerSockets.get(uuid.getUuid());

        if (listenerData == null) {
            Log.d(
                    TAG,
                    String.format(
                            "Cannot stop RFCOMM listener: UUID %s is not registered.",
                            uuid.getUuid()));
            return BluetoothStatusCodes.RFCOMM_LISTENER_OPERATION_FAILED_NO_MATCHING_SERVICE_RECORD;
        }

        if (attributionSource.getUid() != listenerData.mAttributionSource.getUid()) {
            return BluetoothStatusCodes.RFCOMM_LISTENER_OPERATION_FAILED_DIFFERENT_APP;
        }

        // Remove the entry so that it does not try and restart the server socket.
        mBluetoothServerSockets.remove(uuid.getUuid());

        return listenerData.closeServerAndPendingSockets(mHandler);
    }

    @VisibleForTesting
    IncomingRfcommSocketInfo retrievePendingSocketForServiceRecord(
            ParcelUuid uuid, AttributionSource attributionSource) {
        IncomingRfcommSocketInfo socketInfo = new IncomingRfcommSocketInfo();

        RfcommListenerData listenerData = mBluetoothServerSockets.get(uuid.getUuid());

        if (listenerData == null) {
            socketInfo.status =
                    BluetoothStatusCodes
                            .RFCOMM_LISTENER_OPERATION_FAILED_NO_MATCHING_SERVICE_RECORD;
            return socketInfo;
        }

        if (attributionSource.getUid() != listenerData.mAttributionSource.getUid()) {
            socketInfo.status = BluetoothStatusCodes.RFCOMM_LISTENER_OPERATION_FAILED_DIFFERENT_APP;
            return socketInfo;
        }

        BluetoothSocket socket = listenerData.mPendingSockets.poll();

        if (socket == null) {
            socketInfo.status = BluetoothStatusCodes.RFCOMM_LISTENER_NO_SOCKET_AVAILABLE;
            return socketInfo;
        }

        mHandler.removeCallbacksAndMessages(socket);

        socketInfo.bluetoothDevice = socket.getRemoteDevice();
        socketInfo.pfd = socket.getParcelFileDescriptor();
        socketInfo.status = BluetoothStatusCodes.SUCCESS;

        return socketInfo;
    }

    @RequiresPermission(android.Manifest.permission.BLUETOOTH_CONNECT)
    private void handleIncomingRfcommConnections(UUID uuid) {
        RfcommListenerData listenerData = mBluetoothServerSockets.get(uuid);
        while (true) {
            BluetoothSocket socket;
            try {
                socket = listenerData.mServerSocket.accept();
            } catch (IOException e) {
                if (mBluetoothServerSockets.containsKey(uuid)) {
                    // The uuid still being in the map indicates that the accept failure is
                    // unexpected. Try and restart the listener.
                    Log.e(TAG, "Failed to accept socket on " + listenerData.mServerSocket, e);
                    restartRfcommListener(listenerData, uuid);
                }
                return;
            }

            listenerData.mPendingSockets.add(socket);
            try {
                listenerData.mPendingIntent.send();
            } catch (PendingIntent.CanceledException e) {
                Log.e(TAG, "PendingIntent for RFCOMM socket notifications cancelled.", e);
                // The pending intent was cancelled, close the server as there is no longer any way
                // to notify the app that registered the listener.
                listenerData.closeServerAndPendingSockets(mHandler);
                mBluetoothServerSockets.remove(uuid);
                return;
            }
            mHandler.postDelayed(
                    () -> pendingSocketTimeoutRunnable(listenerData, socket),
                    socket,
                    PENDING_SOCKET_HANDOFF_TIMEOUT.toMillis());
        }
    }

    // Tries to restart the rfcomm listener for the given UUID
    @RequiresPermission(android.Manifest.permission.BLUETOOTH_CONNECT)
    private void restartRfcommListener(RfcommListenerData listenerData, UUID uuid) {
        listenerData.closeServerAndPendingSockets(mHandler);
        try {
            startRfcommListenerInternal(
                    listenerData.mName,
                    uuid,
                    listenerData.mPendingIntent,
                    listenerData.mAttributionSource);
        } catch (IOException e) {
            Log.e(TAG, "Failed to recreate rfcomm server socket", e);

            mBluetoothServerSockets.remove(uuid);
        }
    }

    private void pendingSocketTimeoutRunnable(
            RfcommListenerData listenerData, BluetoothSocket socket) {
        boolean socketFound = listenerData.mPendingSockets.remove(socket);
        if (socketFound) {
            try {
                socket.close();
            } catch (IOException e) {
                Log.e(TAG, "Failed to close bt socket", e);
                // We don't care if closing the socket failed, just continue on.
            }
        }
    }

    @RequiresPermission(android.Manifest.permission.BLUETOOTH_CONNECT)
    private void startRfcommListenerInternal(
            String name, UUID uuid, PendingIntent intent, AttributionSource attributionSource)
            throws IOException {
        BluetoothServerSocket bluetoothServerSocket =
                mAdapter.listenUsingRfcommWithServiceRecord(name, uuid);

        RfcommListenerData listenerData =
                new RfcommListenerData(bluetoothServerSocket, name, intent, attributionSource);

        mBluetoothServerSockets.put(uuid, listenerData);

        new Thread(() -> handleIncomingRfcommConnections(uuid)).start();
    }

    private void stopRfcommServerSockets() {
        Iterator<Map.Entry<UUID, RfcommListenerData>> socketsIterator =
                mBluetoothServerSockets.entrySet().iterator();
        while (socketsIterator.hasNext()) {
            socketsIterator.next().getValue().closeServerAndPendingSockets(mHandler);
            socketsIterator.remove();
        }
    }

    private static class RfcommListenerData {
        final BluetoothServerSocket mServerSocket;
        // Service record name
        final String mName;
        // The Intent which contains the Service info to which the incoming socket connections are
        // handed off to.
        final PendingIntent mPendingIntent;
        // AttributionSource for the requester of the RFCOMM listener
        final AttributionSource mAttributionSource;
        // Contains the connected sockets which are pending transfer to the app which requested the
        // listener.
        final ConcurrentLinkedQueue<BluetoothSocket> mPendingSockets =
                new ConcurrentLinkedQueue<>();

        RfcommListenerData(
                BluetoothServerSocket serverSocket,
                String name,
                PendingIntent pendingIntent,
                AttributionSource attributionSource) {
            mServerSocket = serverSocket;
            mName = name;
            mPendingIntent = pendingIntent;
            mAttributionSource = attributionSource;
        }

        int closeServerAndPendingSockets(Handler handler) {
            int result = BluetoothStatusCodes.SUCCESS;
            try {
                mServerSocket.close();
            } catch (IOException e) {
                Log.e(TAG, "Failed to call close on rfcomm server socket", e);
                result = BluetoothStatusCodes.RFCOMM_LISTENER_FAILED_TO_CLOSE_SERVER_SOCKET;
            }
            mPendingSockets.forEach(
                    pendingSocket -> {
                        handler.removeCallbacksAndMessages(pendingSocket);
                        try {
                            pendingSocket.close();
                        } catch (IOException e) {
                            Log.e(TAG, "Failed to close socket", e);
                        }
                    });
            mPendingSockets.clear();

            return result;
        }
    }

    @VisibleForTesting
    boolean isAvailable() {
        return !mCleaningUp;
    }

    /**
     * Get an metadata of given device and key
     *
     * @param device Bluetooth device
     * @param key Metadata key
     * @param value Metadata value
     * @return if metadata is set successfully
     */
    public boolean setMetadata(BluetoothDevice device, int key, byte[] value) {
        if (value == null || value.length > BluetoothDevice.METADATA_MAX_LENGTH) {
            return false;
        }
        return mDatabaseManager.setCustomMeta(device, key, value);
    }

    /**
     * Get an metadata of given device and key
     *
     * @param device Bluetooth device
     * @param key Metadata key
     * @return value of given device and key combination
     */
    public byte[] getMetadata(BluetoothDevice device, int key) {
        return mDatabaseManager.getCustomMeta(device, key);
    }

    /** Update Adapter Properties when BT profiles connection state changes. */
    public void updateProfileConnectionAdapterProperties(
            BluetoothDevice device, int profile, int state, int prevState) {
        mAdapterProperties.updateOnProfileConnectionChanged(device, profile, state, prevState);
    }

    /**
     * The Binder implementation must be declared to be a static class, with the AdapterService
     * instance passed in the constructor. Furthermore, when the AdapterService shuts down, the
     * reference to the AdapterService must be explicitly removed.
     *
     * <p>Otherwise, a memory leak can occur from repeated starting/stopping the service...Please
     * refer to android.os.Binder for further details on why an inner instance class should be
     * avoided.
     */
    @VisibleForTesting
    public static class AdapterServiceBinder extends IBluetooth.Stub {
        private AdapterService mService;

        AdapterServiceBinder(AdapterService svc) {
            mService = svc;
            mService.invalidateBluetoothGetStateCache();
            BluetoothAdapter.getDefaultAdapter().disableBluetoothGetStateCache();
        }

        public void cleanup() {
            mService = null;
        }

        public AdapterService getService() {
            if (mService != null && mService.isAvailable()) {
                return mService;
            }
            return null;
        }

        @Override
        public int getState() {
            // don't check caller, may be called from system UI
            AdapterService service = getService();
            if (service == null) {
                return BluetoothAdapter.STATE_OFF;
            }

            return service.getState();
        }

        @Override
        public void enable(boolean quietMode, AttributionSource attributionSource) {
            AdapterService service = getService();
            if (service == null
                    || !callerIsSystemOrActiveOrManagedUser(service, TAG, "enable")
                    || !Utils.checkConnectPermissionForDataDelivery(
                            service, attributionSource, "AdapterService enable")) {
                return;
            }

            service.enable(quietMode);
        }

        @Override
        public void disable(AttributionSource attributionSource) {
            AdapterService service = getService();
            if (service == null
                    || !callerIsSystemOrActiveOrManagedUser(service, TAG, "disable")
                    || !Utils.checkConnectPermissionForDataDelivery(
                            service, attributionSource, "AdapterService disable")) {
                return;
            }

            service.disable();
        }

        @Override
        public String getAddress(AttributionSource attributionSource) {
            AdapterService service = getService();
            if (service == null
                    || !callerIsSystemOrActiveOrManagedUser(service, TAG, "getAddress")
                    || !Utils.checkConnectPermissionForDataDelivery(
                            service, attributionSource, "AdapterService getAddress")) {
                return null;
            }

            enforceLocalMacAddressPermission(service);

            return Utils.getAddressStringFromByte(service.mAdapterProperties.getAddress());
        }

        @Override
        public boolean isLogRedactionEnabled() {
            AdapterService service = getService();
            if (service == null) {
                return true;
            }
            return service.mNativeInterface.isLogRedactionEnabled();
        }

        @Override
        public List<ParcelUuid> getUuids(AttributionSource attributionSource) {
            AdapterService service = getService();
            if (service == null
                    || !callerIsSystemOrActiveOrManagedUser(service, TAG, "getUuids")
                    || !Utils.checkConnectPermissionForDataDelivery(
                            service, attributionSource, "AdapterService getUuids")) {
                return Collections.emptyList();
            }

            ParcelUuid[] parcels = service.mAdapterProperties.getUuids();
            if (parcels == null) {
                parcels = new ParcelUuid[0];
            }
            return Arrays.asList(parcels);
        }

        @Override
        public String getIdentityAddress(String address) {
            AdapterService service = getService();
            if (service == null
                    || !callerIsSystemOrActiveOrManagedUser(service, TAG, "getIdentityAddress")
                    || !Utils.checkConnectPermissionForDataDelivery(
                            service,
                            Utils.getCallingAttributionSource(mService),
                            "AdapterService getIdentityAddress")) {
                return null;
            }
            enforceBluetoothPrivilegedPermission(service);
            return service.getIdentityAddress(address);
        }

        @Override
        public String getName(AttributionSource attributionSource) {
            AdapterService service = getService();
            if (service == null
                    || !callerIsSystemOrActiveOrManagedUser(service, TAG, "getName")
                    || !Utils.checkConnectPermissionForDataDelivery(
                            service, attributionSource, "AdapterService getName")) {
                return null;
            }

            return service.getName();
        }

        @Override
        public int getNameLengthForAdvertise(AttributionSource attributionSource) {
            AdapterService service = getService();
            if (service == null
                    || !callerIsSystemOrActiveOrManagedUser(
                            service, TAG, "getNameLengthForAdvertise")
                    || !Utils.checkAdvertisePermissionForDataDelivery(
                            service, attributionSource, TAG)) {
                return -1;
            }

            return service.getNameLengthForAdvertise();
        }

        @Override
        public boolean setName(String name, AttributionSource attributionSource) {
            AdapterService service = getService();
            if (service == null
                    || !callerIsSystemOrActiveOrManagedUser(service, TAG, "setName")
                    || !Utils.checkConnectPermissionForDataDelivery(
                            service, attributionSource, "AdapterService setName")) {
                return false;
            }

            Log.d(TAG, "AdapterServiceBinder.setName(" + name + ")");
            return service.mAdapterProperties.setName(name);
        }

        @Override
        public int getIoCapability(AttributionSource attributionSource) {
            AdapterService service = getService();
            if (service == null
                    || !callerIsSystemOrActiveOrManagedUser(service, TAG, "getIoCapability")
                    || !Utils.checkConnectPermissionForDataDelivery(
                            service, attributionSource, "AdapterService getIoCapability")) {
                return BluetoothAdapter.IO_CAPABILITY_UNKNOWN;
            }

            return service.mAdapterProperties.getIoCapability();
        }

        @Override
        public boolean setIoCapability(int capability, AttributionSource source) {
            AdapterService service = getService();
            if (service == null
                    || !callerIsSystemOrActiveOrManagedUser(service, TAG, "setIoCapability")
                    || !Utils.checkConnectPermissionForDataDelivery(service, source, TAG)) {
                return false;
            }

            enforceBluetoothPrivilegedPermission(service);

            if (!isValidIoCapability(capability)) {
                return false;
            }

            return service.mAdapterProperties.setIoCapability(capability);
        }

        @Override
        public int getScanMode(AttributionSource attributionSource) {
            AdapterService service = getService();
            if (service == null
                    || !callerIsSystemOrActiveOrManagedUser(service, TAG, "getScanMode")
                    || !Utils.checkScanPermissionForDataDelivery(
                            service, attributionSource, "AdapterService getScanMode")) {
                return BluetoothAdapter.SCAN_MODE_NONE;
            }

            return service.getScanMode();
        }

        @Override
        public int setScanMode(int mode, AttributionSource attributionSource) {
            AdapterService service = getService();
            if (service == null
                    || !callerIsSystemOrActiveOrManagedUser(service, TAG, "setScanMode")
                    || !Utils.checkScanPermissionForDataDelivery(
                            service, attributionSource, "AdapterService setScanMode")) {
                return BluetoothStatusCodes.ERROR_MISSING_BLUETOOTH_SCAN_PERMISSION;
            }
            enforceBluetoothPrivilegedPermission(service);

            return service.mAdapterProperties.setScanMode(mode)
                    ? BluetoothStatusCodes.SUCCESS
                    : BluetoothStatusCodes.ERROR_UNKNOWN;
        }

        @Override
        public long getDiscoverableTimeout(AttributionSource attributionSource) {
            AdapterService service = getService();
            if (service == null
                    || !callerIsSystemOrActiveOrManagedUser(service, TAG, "getDiscoverableTimeout")
                    || !Utils.checkScanPermissionForDataDelivery(
                            service, attributionSource, "AdapterService getDiscoverableTimeout")) {
                return -1;
            }

            return service.mAdapterProperties.getDiscoverableTimeout();
        }

        @Override
        public int setDiscoverableTimeout(long timeout, AttributionSource attributionSource) {
            AdapterService service = getService();
            if (service == null
                    || !callerIsSystemOrActiveOrManagedUser(service, TAG, "setDiscoverableTimeout")
                    || !Utils.checkScanPermissionForDataDelivery(
                            service, attributionSource, "AdapterService setDiscoverableTimeout")) {
                return BluetoothStatusCodes.ERROR_MISSING_BLUETOOTH_SCAN_PERMISSION;
            }
            enforceBluetoothPrivilegedPermission(service);

            return service.mAdapterProperties.setDiscoverableTimeout((int) timeout)
                    ? BluetoothStatusCodes.SUCCESS
                    : BluetoothStatusCodes.ERROR_UNKNOWN;
        }

        @Override
        public boolean startDiscovery(AttributionSource attributionSource) {
            AdapterService service = getService();
            if (service == null
                    || !callerIsSystemOrActiveOrManagedUser(service, TAG, "startDiscovery")) {
                return false;
            }

            if (!Utils.checkScanPermissionForDataDelivery(
                    service, attributionSource, "Starting discovery.")) {
                return false;
            }

            return service.startDiscovery(attributionSource);
        }

        @Override
        public boolean cancelDiscovery(AttributionSource attributionSource) {
            AdapterService service = getService();
            if (service == null
                    || !callerIsSystemOrActiveOrManagedUser(service, TAG, "cancelDiscovery")
                    || !Utils.checkScanPermissionForDataDelivery(
                            service, attributionSource, "AdapterService cancelDiscovery")) {
                return false;
            }

            service.debugLog("cancelDiscovery");
            return service.mNativeInterface.cancelDiscovery();
        }

        @Override
        public boolean isDiscovering(AttributionSource attributionSource) {
            AdapterService service = getService();
            if (service == null
                    || !callerIsSystemOrActiveOrManagedUser(service, TAG, "isDiscovering")
                    || !Utils.checkScanPermissionForDataDelivery(
                            service, attributionSource, "AdapterService isDiscovering")) {
                return false;
            }

            return service.mAdapterProperties.isDiscovering();
        }

        @Override
        public long getDiscoveryEndMillis(AttributionSource source) {
            AdapterService service = getService();
            if (service == null
                    || !callerIsSystemOrActiveOrManagedUser(service, TAG, "getDiscoveryEndMillis")
                    || !Utils.checkConnectPermissionForDataDelivery(service, source, TAG)) {
                return -1;
            }

            enforceBluetoothPrivilegedPermission(service);

            return service.mAdapterProperties.discoveryEndMillis();
        }

        @Override
        public List<BluetoothDevice> getMostRecentlyConnectedDevices(
                AttributionSource attributionSource) {
            // don't check caller, may be called from system UI
            AdapterService service = getService();
            if (service == null
                    || !Utils.checkConnectPermissionForDataDelivery(
                            service,
                            attributionSource,
                            "AdapterService getMostRecentlyConnectedDevices")) {
                return Collections.emptyList();
            }

            enforceBluetoothPrivilegedPermission(service);

            return service.mDatabaseManager.getMostRecentlyConnectedDevices();
        }

        @Override
        public List<BluetoothDevice> getBondedDevices(AttributionSource attributionSource) {
            // don't check caller, may be called from system UI
            AdapterService service = getService();
            if (service == null
                    || !Utils.checkConnectPermissionForDataDelivery(
                            service, attributionSource, "AdapterService getBondedDevices")) {
                return Collections.emptyList();
            }

            return Arrays.asList(service.getBondedDevices());
        }

        @Override
        public int getAdapterConnectionState() {
            // don't check caller, may be called from system UI
            AdapterService service = getService();
            if (service == null) {
                return BluetoothAdapter.STATE_DISCONNECTED;
            }

            return service.mAdapterProperties.getConnectionState();
        }

        /**
         * This method has an associated binder cache. The invalidation methods must be changed if
         * the logic behind this method changes.
         */
        @Override
        public int getProfileConnectionState(int profile, AttributionSource source) {
            AdapterService service = getService();
            boolean checkConnect = false;
            final int callingUid = Binder.getCallingUid();
            final long token = Binder.clearCallingIdentity();
            try {
                checkConnect =
                        CompatChanges.isChangeEnabled(ENFORCE_CONNECT, callingUid);
            } finally {
                Binder.restoreCallingIdentity(token);
            }
            if (service == null
                    || !callerIsSystemOrActiveOrManagedUser(
                            service, TAG, "getProfileConnectionState")
                    || (checkConnect && !Utils.checkConnectPermissionForDataDelivery(
                            service, source, "AdapterService getProfileConnectionState"))) {
                return BluetoothProfile.STATE_DISCONNECTED;
            }

            return service.mAdapterProperties.getProfileConnectionState(profile);
        }

        @Override
        public boolean createBond(
                BluetoothDevice device,
                int transport,
                OobData remoteP192Data,
                OobData remoteP256Data,
                AttributionSource attributionSource) {
            AdapterService service = getService();
            if (service == null
                    || !callerIsSystemOrActiveOrManagedUser(service, TAG, "createBond")
                    || !Utils.checkConnectPermissionForDataDelivery(
                            service, attributionSource, "AdapterService createBond")) {
                return false;
            }

            // This conditional is required to satisfy permission dependencies
            // since createBond calls createBondOutOfBand with null value passed as data.
            // BluetoothDevice#createBond requires BLUETOOTH_ADMIN only.
            service.enforceBluetoothPrivilegedPermissionIfNeeded(remoteP192Data, remoteP256Data);

            return service.createBond(
                    device,
                    transport,
                    remoteP192Data,
                    remoteP256Data,
                    attributionSource.getPackageName());
        }

        @Override
        public boolean cancelBondProcess(
                BluetoothDevice device, AttributionSource attributionSource) {
            AdapterService service = getService();
            if (service == null
                    || !callerIsSystemOrActiveOrManagedUser(service, TAG, "cancelBondProcess")
                    || !Utils.checkConnectPermissionForDataDelivery(
                            service, attributionSource, "AdapterService cancelBondProcess")) {
                return false;
            }

            enforceBluetoothPrivilegedPermission(service);

            DeviceProperties deviceProp = service.mRemoteDevices.getDeviceProperties(device);
            if (deviceProp != null) {
                deviceProp.setBondingInitiatedLocally(false);
            }

            return service.mNativeInterface.cancelBond(getBytesFromAddress(device.getAddress()));
        }

        @Override
        public boolean removeBond(BluetoothDevice device, AttributionSource attributionSource) {
            AdapterService service = getService();
            if (service == null
                    || !callerIsSystemOrActiveOrManagedUser(service, TAG, "removeBond")
                    || !Utils.checkConnectPermissionForDataDelivery(
                            service, attributionSource, "AdapterService removeBond")) {
                return false;
            }

            DeviceProperties deviceProp = service.mRemoteDevices.getDeviceProperties(device);
            if (deviceProp == null || deviceProp.getBondState() != BluetoothDevice.BOND_BONDED) {
                Log.w(
                        TAG,
                        device.getAddressForLogging()
                                + " cannot be removed since "
                                + ((deviceProp == null)
                                        ? "properties are empty"
                                        : "bond state is " + deviceProp.getBondState()));
                return false;
            }
            service.mBondAttemptCallerInfo.remove(device.getAddress());
            deviceProp.setBondingInitiatedLocally(false);

            Message msg = service.mBondStateMachine.obtainMessage(BondStateMachine.REMOVE_BOND);
            msg.obj = device;
            service.mBondStateMachine.sendMessage(msg);
            return true;
        }

        @Override
        public int getBondState(BluetoothDevice device, AttributionSource attributionSource) {
            // don't check caller, may be called from system UI
            AdapterService service = getService();
            if (service == null
                    || !Utils.checkConnectPermissionForDataDelivery(
                            service, attributionSource, "AdapterService getBondState")) {
                return BluetoothDevice.BOND_NONE;
            }

            return service.getBondState(device);
        }

        @Override
        public boolean isBondingInitiatedLocally(
                BluetoothDevice device, AttributionSource attributionSource) {
            // don't check caller, may be called from system UI
            AdapterService service = getService();
            if (service == null
                    || !Utils.checkConnectPermissionForDataDelivery(
                            service,
                            attributionSource,
                            "AdapterService isBondingInitiatedLocally")) {
                return false;
            }

            DeviceProperties deviceProp = service.mRemoteDevices.getDeviceProperties(device);
            return deviceProp != null && deviceProp.isBondingInitiatedLocally();
        }

        @Override
        public void generateLocalOobData(
                int transport, IBluetoothOobDataCallback callback, AttributionSource source) {
            AdapterService service = getService();
            if (service == null
                    || !callerIsSystemOrActiveOrManagedUser(service, TAG, "generateLocalOobData")
                    || !Utils.checkConnectPermissionForDataDelivery(service, source, TAG)) {
                return;
            }
            enforceBluetoothPrivilegedPermission(service);
            service.generateLocalOobData(transport, callback);
        }

        @Override
        public long getSupportedProfiles(AttributionSource source) {
            AdapterService service = getService();
            if (service == null
                    || !Utils.checkConnectPermissionForDataDelivery(service, source, TAG)) {
                return 0;
            }
            enforceBluetoothPrivilegedPermission(service);

            return Config.getSupportedProfilesBitMask();
        }

        @Override
        public int getConnectionState(BluetoothDevice device, AttributionSource attributionSource) {
            AdapterService service = getService();
            if (service == null
                    || !Utils.checkConnectPermissionForDataDelivery(
                            service, attributionSource, "AdapterService getConnectionState")) {
                return BluetoothDevice.CONNECTION_STATE_DISCONNECTED;
            }

            return service.getConnectionState(device);
        }

        @Override
        public int getConnectionHandle(
                BluetoothDevice device, int transport, AttributionSource attributionSource) {
            AdapterService service = getService();
            if (service == null
                    || !callerIsSystemOrActiveOrManagedUser(service, TAG, "getConnectionHandle")
                    || !Utils.checkConnectPermissionForDataDelivery(
                            service, attributionSource, TAG)) {
                return BluetoothDevice.ERROR;
            }

            enforceBluetoothPrivilegedPermission(service);

            return service.getConnectionHandle(device, transport);
        }

        @Override
        public boolean canBondWithoutDialog(BluetoothDevice device, AttributionSource source) {
            AdapterService service = getService();
            if (service == null
                    || !Utils.checkConnectPermissionForDataDelivery(service, source, TAG)) {
                return false;
            }

            enforceBluetoothPrivilegedPermission(service);

            return service.canBondWithoutDialog(device);
        }

        @Override
        public String getPackageNameOfBondingApplication(BluetoothDevice device) {
            AdapterService service = getService();

            if (service == null) {
                return null;
            }

            enforceBluetoothPrivilegedPermission(service);

            return service.getPackageNameOfBondingApplication(device);
        }

        @Override
        public boolean removeActiveDevice(@ActiveDeviceUse int profiles, AttributionSource source) {
            AdapterService service = getService();
            if (service == null
                    || !callerIsSystemOrActiveOrManagedUser(service, TAG, "removeActiveDevice")
                    || !Utils.checkConnectPermissionForDataDelivery(service, source, TAG)) {
                return false;
            }
            return service.setActiveDevice(null, profiles);
        }

        @Override
        public boolean setActiveDevice(
                BluetoothDevice device, @ActiveDeviceUse int profiles, AttributionSource source) {
            AdapterService service = getService();
            if (service == null
                    || !callerIsSystemOrActiveOrManagedUser(service, TAG, "setActiveDevice")
                    || !Utils.checkConnectPermissionForDataDelivery(service, source, TAG)) {
                return false;
            }

            enforceBluetoothPrivilegedPermission(service);

            return service.setActiveDevice(device, profiles);
        }

        @Override
        public List<BluetoothDevice> getActiveDevices(
                @ActiveDeviceProfile int profile, AttributionSource source) {
            AdapterService service = getService();
            if (service == null
                    || !callerIsSystemOrActiveOrManagedUser(service, TAG, "getActiveDevices")
                    || !Utils.checkConnectPermissionForDataDelivery(service, source, TAG)) {
                return Collections.emptyList();
            }

            enforceBluetoothPrivilegedPermission(service);

            return service.getActiveDevices(profile);
        }

        @Override
        public int connectAllEnabledProfiles(BluetoothDevice device, AttributionSource source) {
            AdapterService service = getService();
            if (service == null) {
                return BluetoothStatusCodes.ERROR_BLUETOOTH_NOT_ENABLED;
            }
            if (!callerIsSystemOrActiveOrManagedUser(service, TAG, "connectAllEnabledProfiles")) {
                return BluetoothStatusCodes.ERROR_BLUETOOTH_NOT_ALLOWED;
            }
            if (device == null) {
                throw new IllegalArgumentException("device cannot be null");
            }
            if (!BluetoothAdapter.checkBluetoothAddress(device.getAddress())) {
                throw new IllegalArgumentException("device cannot have an invalid address");
            }
            if (!Utils.checkConnectPermissionForDataDelivery(service, source, TAG)) {
                return BluetoothStatusCodes.ERROR_MISSING_BLUETOOTH_CONNECT_PERMISSION;
            }

            enforceBluetoothPrivilegedPermission(service);

            try {
                return service.connectAllEnabledProfiles(device);
            } catch (Exception e) {
                Log.v(TAG, "connectAllEnabledProfiles() failed", e);
                SneakyThrow.sneakyThrow(e);
                throw new RuntimeException(e);
            }
        }

        @Override
        public int disconnectAllEnabledProfiles(BluetoothDevice device, AttributionSource source) {
            AdapterService service = getService();
            if (service == null) {
                return BluetoothStatusCodes.ERROR_BLUETOOTH_NOT_ENABLED;
            }
            if (!callerIsSystemOrActiveOrManagedUser(
                    service, TAG, "disconnectAllEnabledProfiles")) {
                return BluetoothStatusCodes.ERROR_BLUETOOTH_NOT_ALLOWED;
            }
            if (device == null) {
                throw new IllegalArgumentException("device cannot be null");
            }
            if (!BluetoothAdapter.checkBluetoothAddress(device.getAddress())) {
                throw new IllegalArgumentException("device cannot have an invalid address");
            }
            if (!Utils.checkConnectPermissionForDataDelivery(service, source, TAG)) {
                return BluetoothStatusCodes.ERROR_MISSING_BLUETOOTH_CONNECT_PERMISSION;
            }

            enforceBluetoothPrivilegedPermission(service);

            try {
                return service.disconnectAllEnabledProfiles(device);
            } catch (Exception e) {
                Log.v(TAG, "disconnectAllEnabledProfiles() failed", e);
                SneakyThrow.sneakyThrow(e);
                throw new RuntimeException(e);
            }
        }

        @Override
        public String getRemoteName(BluetoothDevice device, AttributionSource attributionSource) {
            AdapterService service = getService();
            if (service == null
                    || !callerIsSystemOrActiveOrManagedUser(service, TAG, "getRemoteName")
                    || !Utils.checkConnectPermissionForDataDelivery(
                            service, attributionSource, "AdapterService getRemoteName")) {
                return null;
            }

            return service.getRemoteName(device);
        }

        @Override
        public int getRemoteType(BluetoothDevice device, AttributionSource attributionSource) {
            AdapterService service = getService();
            if (service == null
                    || !callerIsSystemOrActiveOrManagedUser(service, TAG, "getRemoteType")
                    || !Utils.checkConnectPermissionForDataDelivery(
                            service, attributionSource, "AdapterService getRemoteType")) {
                return BluetoothDevice.DEVICE_TYPE_UNKNOWN;
            }

            return service.getRemoteType(device);
        }

        @Override
        public String getRemoteAlias(BluetoothDevice device, AttributionSource attributionSource) {
            AdapterService service = getService();
            if (service == null
                    || !callerIsSystemOrActiveOrManagedUser(service, TAG, "getRemoteAlias")
                    || !Utils.checkConnectPermissionForDataDelivery(
                            service, attributionSource, "AdapterService getRemoteAlias")) {
                return null;
            }

            DeviceProperties deviceProp = service.mRemoteDevices.getDeviceProperties(device);
            return deviceProp != null ? deviceProp.getAlias() : null;
        }

        @Override
        public int setRemoteAlias(
                BluetoothDevice device, String name, AttributionSource attributionSource) {
            AdapterService service = getService();
            if (service == null) {
                return BluetoothStatusCodes.ERROR_BLUETOOTH_NOT_ENABLED;
            }
            if (!callerIsSystemOrActiveOrManagedUser(service, TAG, "setRemoteAlias")) {
                return BluetoothStatusCodes.ERROR_BLUETOOTH_NOT_ALLOWED;
            }
            if (name != null && name.isEmpty()) {
                throw new IllegalArgumentException("alias cannot be the empty string");
            }

            if (!hasBluetoothPrivilegedPermission(service)) {
                if (!Utils.checkConnectPermissionForDataDelivery(
                        service, attributionSource, "AdapterService setRemoteAlias")) {
                    return BluetoothStatusCodes.ERROR_MISSING_BLUETOOTH_CONNECT_PERMISSION;
                }
                enforceCdmAssociation(
                        service.mCompanionDeviceManager,
                        service,
                        attributionSource.getPackageName(),
                        Binder.getCallingUid(),
                        device);
            }

            DeviceProperties deviceProp = service.mRemoteDevices.getDeviceProperties(device);
            if (deviceProp == null) {
                return BluetoothStatusCodes.ERROR_DEVICE_NOT_BONDED;
            }
            deviceProp.setAlias(device, name);
            return BluetoothStatusCodes.SUCCESS;
        }

        @Override
        public int getRemoteClass(BluetoothDevice device, AttributionSource attributionSource) {
            AdapterService service = getService();
            if (service == null
                    || !callerIsSystemOrActiveOrManagedUser(service, TAG, "getRemoteClass")
                    || !Utils.checkConnectPermissionForDataDelivery(
                            service, attributionSource, "AdapterService getRemoteClass")) {
                return 0;
            }

            DeviceProperties deviceProp = service.mRemoteDevices.getDeviceProperties(device);
            return deviceProp != null ? deviceProp.getBluetoothClass() : 0;
        }

        @Override
        public List<ParcelUuid> getRemoteUuids(
                BluetoothDevice device, AttributionSource attributionSource) {
            AdapterService service = getService();
            if (service == null
                    || !callerIsSystemOrActiveOrManagedUser(service, TAG, "getRemoteUuids")
                    || !Utils.checkConnectPermissionForDataDelivery(
                            service, attributionSource, "AdapterService getRemoteUuids")) {
                return Collections.emptyList();
            }

            ParcelUuid[] parcels = service.getRemoteUuids(device);
            if (parcels == null) {
                return null;
            }
            return Arrays.asList(parcels);
        }

        @Override
        public boolean fetchRemoteUuids(
                BluetoothDevice device, int transport, AttributionSource attributionSource) {
            AdapterService service = getService();
            if (service == null
                    || !callerIsSystemOrActiveOrManagedUser(service, TAG, "fetchRemoteUuids")
                    || !Utils.checkConnectPermissionForDataDelivery(
                            service, attributionSource, "AdapterService fetchRemoteUuids")) {
                return false;
            }
            if (transport != TRANSPORT_AUTO) {
                enforceBluetoothPrivilegedPermission(service);
            }

            service.mRemoteDevices.fetchUuids(device, transport);
            MetricsLogger.getInstance().cacheCount(BluetoothProtoEnums.SDP_FETCH_UUID_REQUEST, 1);
            return true;
        }

        @Override
        public boolean setPin(
                BluetoothDevice device,
                boolean accept,
                int len,
                byte[] pinCode,
                AttributionSource attributionSource) {
            AdapterService service = getService();
            if (service == null
                    || !callerIsSystemOrActiveOrManagedUser(service, TAG, "setPin")
                    || !Utils.checkConnectPermissionForDataDelivery(
                            service, attributionSource, "AdapterService setPin")) {
                return false;
            }

            DeviceProperties deviceProp = service.mRemoteDevices.getDeviceProperties(device);
            // Only allow setting a pin in bonding state, or bonded state in case of security
            // upgrade.
            if (deviceProp == null || !deviceProp.isBondingOrBonded()) {
                return false;
            }
            if (pinCode.length != len) {
                android.util.EventLog.writeEvent(
                        0x534e4554, "139287605", -1, "PIN code length mismatch");
                return false;
            }
            service.logUserBondResponse(
                    device, accept, BluetoothProtoEnums.BOND_SUB_STATE_LOCAL_PIN_REPLIED);
            return service.mNativeInterface.pinReply(
                    getBytesFromAddress(device.getAddress()), accept, len, pinCode);
        }

        @Override
        public boolean setPasskey(
                BluetoothDevice device,
                boolean accept,
                int len,
                byte[] passkey,
                AttributionSource attributionSource) {
            AdapterService service = getService();
            if (service == null
                    || !callerIsSystemOrActiveOrManagedUser(service, TAG, "setPasskey")
                    || !Utils.checkConnectPermissionForDataDelivery(
                            service, attributionSource, "AdapterService setPasskey")) {
                return false;
            }

            DeviceProperties deviceProp = service.mRemoteDevices.getDeviceProperties(device);
            if (deviceProp == null || !deviceProp.isBonding()) {
                return false;
            }
            if (passkey.length != len) {
                android.util.EventLog.writeEvent(
                        0x534e4554, "139287605", -1, "Passkey length mismatch");
                return false;
            }
            service.logUserBondResponse(
                    device, accept, BluetoothProtoEnums.BOND_SUB_STATE_LOCAL_SSP_REPLIED);
            return service.mNativeInterface.sspReply(
                    getBytesFromAddress(device.getAddress()),
                    AbstractionLayer.BT_SSP_VARIANT_PASSKEY_ENTRY,
                    accept,
                    Utils.byteArrayToInt(passkey));
        }

        @Override
        public boolean setPairingConfirmation(
                BluetoothDevice device, boolean accept, AttributionSource source) {
            AdapterService service = getService();
            if (service == null
                    || !callerIsSystemOrActiveOrManagedUser(service, TAG, "setPairingConfirmation")
                    || !Utils.checkConnectPermissionForDataDelivery(service, source, TAG)) {
                return false;
            }

            enforceBluetoothPrivilegedPermission(service);

            DeviceProperties deviceProp = service.mRemoteDevices.getDeviceProperties(device);
            if (deviceProp == null || !deviceProp.isBonding()) {
                return false;
            }
            service.logUserBondResponse(
                    device, accept, BluetoothProtoEnums.BOND_SUB_STATE_LOCAL_SSP_REPLIED);
            return service.mNativeInterface.sspReply(
                    getBytesFromAddress(device.getAddress()),
                    AbstractionLayer.BT_SSP_VARIANT_PASSKEY_CONFIRMATION,
                    accept,
                    0);
        }

        @Override
        public boolean getSilenceMode(BluetoothDevice device, AttributionSource source) {
            AdapterService service = getService();
            if (service == null
                    || !callerIsSystemOrActiveOrManagedUser(service, TAG, "getSilenceMode")
                    || !Utils.checkConnectPermissionForDataDelivery(service, source, TAG)) {
                return false;
            }

            enforceBluetoothPrivilegedPermission(service);

            return service.mSilenceDeviceManager.getSilenceMode(device);
        }

        @Override
        public boolean setSilenceMode(
                BluetoothDevice device, boolean silence, AttributionSource source) {
            AdapterService service = getService();
            if (service == null
                    || !callerIsSystemOrActiveOrManagedUser(service, TAG, "setSilenceMode")
                    || !Utils.checkConnectPermissionForDataDelivery(service, source, TAG)) {
                return false;
            }

            enforceBluetoothPrivilegedPermission(service);

            service.mSilenceDeviceManager.setSilenceMode(device, silence);
            return true;
        }

        @Override
        public int getPhonebookAccessPermission(
                BluetoothDevice device, AttributionSource attributionSource) {
            AdapterService service = getService();
            if (service == null
                    || !callerIsSystemOrActiveOrManagedUser(
                            service, TAG, "getPhonebookAccessPermission")
                    || !Utils.checkConnectPermissionForDataDelivery(
                            service,
                            attributionSource,
                            "AdapterService getPhonebookAccessPermission")) {
                return BluetoothDevice.ACCESS_UNKNOWN;
            }

            return service.getDeviceAccessFromPrefs(
                    device, PHONEBOOK_ACCESS_PERMISSION_PREFERENCE_FILE);
        }

        @Override
        public boolean setPhonebookAccessPermission(
                BluetoothDevice device, int value, AttributionSource source) {
            AdapterService service = getService();
            if (service == null
                    || !callerIsSystemOrActiveOrManagedUser(
                            service, TAG, "setPhonebookAccessPermission")
                    || !Utils.checkConnectPermissionForDataDelivery(service, source, TAG)) {
                return false;
            }

            enforceBluetoothPrivilegedPermission(service);

            service.setPhonebookAccessPermission(device, value);
            return true;
        }

        @Override
        public int getMessageAccessPermission(
                BluetoothDevice device, AttributionSource attributionSource) {
            AdapterService service = getService();
            if (service == null
                    || !callerIsSystemOrActiveOrManagedUser(
                            service, TAG, "getMessageAccessPermission")
                    || !Utils.checkConnectPermissionForDataDelivery(
                            service,
                            attributionSource,
                            "AdapterService getMessageAccessPermission")) {
                return BluetoothDevice.ACCESS_UNKNOWN;
            }

            return service.getDeviceAccessFromPrefs(
                    device, MESSAGE_ACCESS_PERMISSION_PREFERENCE_FILE);
        }

        @Override
        public boolean setMessageAccessPermission(
                BluetoothDevice device, int value, AttributionSource source) {
            AdapterService service = getService();
            if (service == null
                    || !callerIsSystemOrActiveOrManagedUser(
                            service, TAG, "setMessageAccessPermission")
                    || !Utils.checkConnectPermissionForDataDelivery(service, source, TAG)) {
                return false;
            }

            enforceBluetoothPrivilegedPermission(service);

            service.setMessageAccessPermission(device, value);
            return true;
        }

        @Override
        public int getSimAccessPermission(
                BluetoothDevice device, AttributionSource attributionSource) {
            AdapterService service = getService();
            if (service == null
                    || !callerIsSystemOrActiveOrManagedUser(service, TAG, "getSimAccessPermission")
                    || !Utils.checkConnectPermissionForDataDelivery(
                            service, attributionSource, "AdapterService getSimAccessPermission")) {
                return BluetoothDevice.ACCESS_UNKNOWN;
            }

            return service.getDeviceAccessFromPrefs(device, SIM_ACCESS_PERMISSION_PREFERENCE_FILE);
        }

        @Override
        public boolean setSimAccessPermission(
                BluetoothDevice device, int value, AttributionSource source) {
            AdapterService service = getService();
            if (service == null
                    || !callerIsSystemOrActiveOrManagedUser(service, TAG, "setSimAccessPermission")
                    || !Utils.checkConnectPermissionForDataDelivery(service, source, TAG)) {
                return false;
            }

            enforceBluetoothPrivilegedPermission(service);

            service.setSimAccessPermission(device, value);
            return true;
        }

        @Override
        public void logL2capcocServerConnection(
                BluetoothDevice device,
                int port,
                boolean isSecured,
                int result,
                long socketCreationTimeMillis,
                long socketCreationLatencyMillis,
                long socketConnectionTimeMillis,
                long timeoutMillis) {
            AdapterService service = getService();
            if (service == null) {
                return;
            }
            service.logL2capcocServerConnection(
                    device,
                    port,
                    isSecured,
                    result,
                    socketCreationTimeMillis,
                    socketCreationLatencyMillis,
                    socketConnectionTimeMillis,
                    timeoutMillis,
                    Binder.getCallingUid());
        }

        @Override
        public IBluetoothSocketManager getSocketManager() {
            AdapterService service = getService();
            if (service == null) {
                return null;
            }

            return IBluetoothSocketManager.Stub.asInterface(service.mBluetoothSocketManagerBinder);
        }

        @Override
        public void logL2capcocClientConnection(
                BluetoothDevice device,
                int port,
                boolean isSecured,
                int result,
                long socketCreationTimeNanos,
                long socketCreationLatencyNanos,
                long socketConnectionTimeNanos) {
            AdapterService service = getService();
            if (service == null) {
                return;
            }
            service.logL2capcocClientConnection(
                    device,
                    port,
                    isSecured,
                    result,
                    socketCreationTimeNanos,
                    socketCreationLatencyNanos,
                    socketConnectionTimeNanos,
                    Binder.getCallingUid());
        }

        @Override
        public void logRfcommConnectionAttempt(
                BluetoothDevice device,
                boolean isSecured,
                int resultCode,
                long socketCreationTimeNanos,
                boolean isSerialPort) {
            AdapterService service = getService();
            if (service == null) {
                return;
            }
            service.logRfcommConnectionAttempt(
                    device,
                    isSecured,
                    resultCode,
                    socketCreationTimeNanos,
                    isSerialPort,
                    Binder.getCallingUid());
        }

        @Override
        public boolean sdpSearch(
                BluetoothDevice device, ParcelUuid uuid, AttributionSource attributionSource) {
            AdapterService service = getService();
            if (service == null
                    || !callerIsSystemOrActiveOrManagedUser(service, TAG, "sdpSearch")
                    || !Utils.checkConnectPermissionForDataDelivery(
                            service, attributionSource, "AdapterService sdpSearch")) {
                return false;
            }

            if (service.mSdpManager == null) {
                return false;
            }
            service.mSdpManager.sdpSearch(device, uuid);
            return true;
        }

        @Override
        public int getBatteryLevel(BluetoothDevice device, AttributionSource attributionSource) {
            AdapterService service = getService();
            if (service == null
                    || !callerIsSystemOrActiveOrManagedUser(service, TAG, "getBatteryLevel")
                    || !Utils.checkConnectPermissionForDataDelivery(
                            service, attributionSource, "AdapterService getBatteryLevel")) {
                return BluetoothDevice.BATTERY_LEVEL_UNKNOWN;
            }

            DeviceProperties deviceProp = service.mRemoteDevices.getDeviceProperties(device);
            if (deviceProp == null) {
                return BluetoothDevice.BATTERY_LEVEL_UNKNOWN;
            }
            return deviceProp.getBatteryLevel();
        }

        @Override
        public int getMaxConnectedAudioDevices(AttributionSource attributionSource) {
            // don't check caller, may be called from system UI
            AdapterService service = getService();
            if (service == null
                    || !Utils.checkConnectPermissionForDataDelivery(
                            service,
                            attributionSource,
                            "AdapterService getMaxConnectedAudioDevices")) {
                return -1;
            }

            return service.getMaxConnectedAudioDevices();
        }

        @Override
        public boolean factoryReset(AttributionSource source) {
            AdapterService service = getService();
            if (service == null
                    || !Utils.checkConnectPermissionForDataDelivery(service, source, TAG)) {
                return false;
            }

            enforceBluetoothPrivilegedPermission(service);
            return service.factoryReset();
        }

        @Override
        public boolean registerBluetoothConnectionCallback(
                IBluetoothConnectionCallback callback, AttributionSource source) {
            AdapterService service = getService();
            if (service == null
                    || !callerIsSystemOrActiveOrManagedUser(
                            service, TAG, "registerBluetoothConnectionCallback")
                    || !Utils.checkConnectPermissionForDataDelivery(service, source, TAG)) {
                return false;
            }
            enforceBluetoothPrivilegedPermission(service);
            service.mBluetoothConnectionCallbacks.add(callback);
            return true;
        }

        @Override
        public boolean unregisterBluetoothConnectionCallback(
                IBluetoothConnectionCallback callback, AttributionSource source) {
            AdapterService service = getService();
            if (service == null
                    || !callerIsSystemOrActiveOrManagedUser(
                            service, TAG, "unregisterBluetoothConnectionCallback")
                    || !Utils.checkConnectPermissionForDataDelivery(service, source, TAG)) {
                return false;
            }
            enforceBluetoothPrivilegedPermission(service);
            return service.mBluetoothConnectionCallbacks.remove(callback);
        }

        @Override
        public void registerCallback(IBluetoothCallback callback, AttributionSource source) {
            AdapterService service = getService();
            if (service == null
                    || !callerIsSystemOrActiveOrManagedUser(service, TAG, "registerCallback")
                    || !Utils.checkConnectPermissionForDataDelivery(service, source, TAG)) {
                return;
            }

            enforceBluetoothPrivilegedPermission(service);

            service.registerRemoteCallback(callback);
        }

        @Override
        public void unregisterCallback(IBluetoothCallback callback, AttributionSource source) {
            AdapterService service = getService();
            if (service == null
                    || !callerIsSystemOrActiveOrManagedUser(service, TAG, "unregisterCallback")
                    || !Utils.checkConnectPermissionForDataDelivery(service, source, TAG)) {
                return;
            }

            enforceBluetoothPrivilegedPermission(service);

            service.unregisterRemoteCallback(callback);
        }

        @Override
        public boolean isMultiAdvertisementSupported() {
            AdapterService service = getService();
            if (service == null) {
                return false;
            }

            int val = service.mAdapterProperties.getNumOfAdvertisementInstancesSupported();
            return val >= MIN_ADVT_INSTANCES_FOR_MA;
        }

        /**
         * This method has an associated binder cache. The invalidation methods must be changed if
         * the logic behind this method changes.
         */
        @Override
        public boolean isOffloadedFilteringSupported() {
            AdapterService service = getService();
            if (service == null) {
                return false;
            }

            int val = service.getNumOfOffloadedScanFilterSupported();
            return val >= MIN_OFFLOADED_FILTERS;
        }

        @Override
        public boolean isOffloadedScanBatchingSupported() {
            AdapterService service = getService();
            if (service == null) {
                return false;
            }

            int val = service.getOffloadedScanResultStorage();
            return val >= MIN_OFFLOADED_SCAN_STORAGE_BYTES;
        }

        @Override
        public boolean isLe2MPhySupported() {
            AdapterService service = getService();
            if (service == null) {
                return false;
            }

            return service.isLe2MPhySupported();
        }

        @Override
        public boolean isLeCodedPhySupported() {
            AdapterService service = getService();
            if (service == null) {
                return false;
            }

            return service.isLeCodedPhySupported();
        }

        @Override
        public boolean isLeExtendedAdvertisingSupported() {
            AdapterService service = getService();
            if (service == null) {
                return false;
            }

            return service.isLeExtendedAdvertisingSupported();
        }

        @Override
        public boolean isLePeriodicAdvertisingSupported() {
            AdapterService service = getService();
            if (service == null) {
                return false;
            }

            return service.isLePeriodicAdvertisingSupported();
        }

        @Override
        public int isLeAudioSupported() {
            AdapterService service = getService();
            if (service == null) {
                return BluetoothStatusCodes.ERROR_BLUETOOTH_NOT_ENABLED;
            }

            Set<Integer> supportedProfileServices =
                    Arrays.stream(Config.getSupportedProfiles())
                            .boxed()
                            .collect(Collectors.toSet());
            int[] leAudioUnicastProfiles = Config.getLeAudioUnicastProfiles();

            if (Arrays.stream(leAudioUnicastProfiles)
                    .allMatch(supportedProfileServices::contains)) {
                return BluetoothStatusCodes.FEATURE_SUPPORTED;
            }

            return BluetoothStatusCodes.FEATURE_NOT_SUPPORTED;
        }

        @Override
        public int isLeAudioBroadcastSourceSupported() {
            AdapterService service = getService();
            if (service == null) {
                return BluetoothStatusCodes.ERROR_BLUETOOTH_NOT_ENABLED;
            }

            long supportBitMask = Config.getSupportedProfilesBitMask();
            if ((supportBitMask & (1 << BluetoothProfile.LE_AUDIO_BROADCAST)) != 0) {
                return BluetoothStatusCodes.FEATURE_SUPPORTED;
            }

            return BluetoothStatusCodes.FEATURE_NOT_SUPPORTED;
        }

        @Override
        public int isLeAudioBroadcastAssistantSupported() {
            AdapterService service = getService();
            if (service == null) {
                return BluetoothStatusCodes.ERROR_BLUETOOTH_NOT_ENABLED;
            }

            int[] supportedProfileServices = Config.getSupportedProfiles();

            if (Arrays.stream(supportedProfileServices)
                    .anyMatch(
                            profileId ->
                                    profileId == BluetoothProfile.LE_AUDIO_BROADCAST_ASSISTANT)) {
                return BluetoothStatusCodes.FEATURE_SUPPORTED;
            }

            return BluetoothStatusCodes.FEATURE_NOT_SUPPORTED;
        }

        @Override
        public int isDistanceMeasurementSupported(AttributionSource source) {
            AdapterService service = getService();
            if (service == null) {
                return BluetoothStatusCodes.ERROR_BLUETOOTH_NOT_ENABLED;
            } else if (!callerIsSystemOrActiveOrManagedUser(
                    service, TAG, "isDistanceMeasurementSupported")) {
                return BluetoothStatusCodes.ERROR_BLUETOOTH_NOT_ALLOWED;
            } else if (!Utils.checkConnectPermissionForDataDelivery(service, source, TAG)) {
                return BluetoothStatusCodes.ERROR_MISSING_BLUETOOTH_CONNECT_PERMISSION;
            }
            enforceBluetoothPrivilegedPermission(service);
            return BluetoothStatusCodes.FEATURE_SUPPORTED;
        }

        @Override
        public int getLeMaximumAdvertisingDataLength() {
            AdapterService service = getService();
            if (service == null) {
                return 0;
            }

            return service.getLeMaximumAdvertisingDataLength();
        }

	@Override
	public void getEncKeyMaterialValue(SynchronousResultReceiver receiver) {
	}

        @Override
        public boolean isActivityAndEnergyReportingSupported() {
            AdapterService service = getService();
            if (service == null) {
                return false;
            }

            return service.mAdapterProperties.isActivityAndEnergyReportingSupported();
        }

        @Override
        public BluetoothActivityEnergyInfo reportActivityInfo(AttributionSource source) {
            AdapterService service = getService();
            if (service == null
                    || !Utils.checkConnectPermissionForDataDelivery(service, source, TAG)) {
                return null;
            }

            enforceBluetoothPrivilegedPermission(service);

            return service.reportActivityInfo();
        }

        @Override
        public boolean registerMetadataListener(
                IBluetoothMetadataListener listener,
                BluetoothDevice device,
                AttributionSource source) {
            AdapterService service = getService();
            if (service == null
                    || !callerIsSystemOrActiveOrManagedUser(
                            service, TAG, "registerMetadataListener")
                    || !Utils.checkConnectPermissionForDataDelivery(service, source, TAG)) {
                return false;
            }

            enforceBluetoothPrivilegedPermission(service);

            List<IBluetoothMetadataListener> list = service.mMetadataListeners.get(device);
            if (list == null) {
                list = new ArrayList<>();
            } else if (list.contains(listener)) {
                // The device is already registered with this listener
                return true;
            }
            list.add(listener);
            service.mMetadataListeners.put(device, list);
            return true;
        }

        @Override
        public boolean unregisterMetadataListener(
                BluetoothDevice device, AttributionSource source) {
            AdapterService service = getService();
            if (service == null
                    || !callerIsSystemOrActiveOrManagedUser(
                            service, TAG, "unregisterMetadataListener")
                    || !Utils.checkConnectPermissionForDataDelivery(service, source, TAG)) {
                return false;
            }

            enforceBluetoothPrivilegedPermission(service);

            service.mMetadataListeners.remove(device);
            return true;
        }

        @Override
        public boolean setMetadata(
                BluetoothDevice device, int key, byte[] value, AttributionSource source) {
            AdapterService service = getService();
            if (service == null
                    || !callerIsSystemOrActiveOrManagedUser(service, TAG, "setMetadata")
                    || !Utils.checkConnectPermissionForDataDelivery(service, source, TAG)) {
                return false;
            }

            enforceBluetoothPrivilegedPermission(service);

            if (value.length > BluetoothDevice.METADATA_MAX_LENGTH) {
                return false;
            }
            return service.mDatabaseManager.setCustomMeta(device, key, value);
        }

        @Override
        public byte[] getMetadata(BluetoothDevice device, int key, AttributionSource source) {
            AdapterService service = getService();
            if (service == null
                    || !callerIsSystemOrActiveOrManagedUser(service, TAG, "getMetadata")
                    || !Utils.checkConnectPermissionForDataDelivery(service, source, TAG)) {
                return null;
            }

            enforceBluetoothPrivilegedPermission(service);

            return service.mDatabaseManager.getCustomMeta(device, key);
        }

        @Override
        public int isRequestAudioPolicyAsSinkSupported(
                BluetoothDevice device, AttributionSource source) {
            AdapterService service = getService();
            if (service == null
                    || !callerIsSystemOrActiveOrManagedUser(
                            service, TAG, "isRequestAudioPolicyAsSinkSupported")
                    || !Utils.checkConnectPermissionForDataDelivery(service, source, TAG)) {
                return BluetoothStatusCodes.FEATURE_NOT_CONFIGURED;
            }
            enforceBluetoothPrivilegedPermission(service);
            return service.isRequestAudioPolicyAsSinkSupported(device);
        }

        @Override
        public int requestAudioPolicyAsSink(
                BluetoothDevice device,
                BluetoothSinkAudioPolicy policies,
                AttributionSource source) {
            AdapterService service = getService();
            if (service == null) {
                return BluetoothStatusCodes.ERROR_BLUETOOTH_NOT_ENABLED;
            } else if (!callerIsSystemOrActiveOrManagedUser(
                    service, TAG, "requestAudioPolicyAsSink")) {
                return BluetoothStatusCodes.ERROR_BLUETOOTH_NOT_ALLOWED;
            } else if (!Utils.checkConnectPermissionForDataDelivery(service, source, TAG)) {
                return BluetoothStatusCodes.ERROR_MISSING_BLUETOOTH_CONNECT_PERMISSION;
            }
            enforceBluetoothPrivilegedPermission(service);
            return service.requestAudioPolicyAsSink(device, policies);
        }

        @Override
        public BluetoothSinkAudioPolicy getRequestedAudioPolicyAsSink(
                BluetoothDevice device, AttributionSource source) {
            AdapterService service = getService();
            if (service == null
                    || !callerIsSystemOrActiveOrManagedUser(
                            service, TAG, "getRequestedAudioPolicyAsSink")
                    || !Utils.checkConnectPermissionForDataDelivery(service, source, TAG)) {
                return null;
            }
            enforceBluetoothPrivilegedPermission(service);
            return service.getRequestedAudioPolicyAsSink(device);
        }

        @Override
        public void requestActivityInfo(
                IBluetoothActivityEnergyInfoListener listener, AttributionSource source) {
            BluetoothActivityEnergyInfo info = reportActivityInfo(source);
            try {
                listener.onBluetoothActivityEnergyInfoAvailable(info);
            } catch (RemoteException e) {
                Log.e(TAG, "onBluetoothActivityEnergyInfo: RemoteException", e);
            }
        }

        @Override
        public void startBrEdr(AttributionSource source) {
            AdapterService service = getService();
            if (service == null
                    || !callerIsSystemOrActiveOrManagedUser(service, TAG, "startBrEdr")
                    || !Utils.checkConnectPermissionForDataDelivery(service, source, TAG)) {
                return;
            }

            enforceBluetoothPrivilegedPermission(service);

            service.startBrEdr();
        }

        @Override
        public void stopBle(AttributionSource source) {
            AdapterService service = getService();
            if (service == null
                    || !callerIsSystemOrActiveOrManagedUser(service, TAG, "stopBle")
                    || !Utils.checkConnectPermissionForDataDelivery(service, source, TAG)) {
                return;
            }

            enforceBluetoothPrivilegedPermission(service);

            service.stopBle();
        }

        @Override
        public void dump(FileDescriptor fd, String[] args) {
            PrintWriter writer = new PrintWriter(new FileOutputStream(fd));
            AdapterService service = getService();
            if (service == null) {
                return;
            }

            enforceDumpPermission(service);

            service.dump(fd, writer, args);
            writer.close();
        }

        @Override
        public boolean allowLowLatencyAudio(boolean allowed, BluetoothDevice device) {
            AdapterService service = getService();
            if (service == null
                    || !callerIsSystemOrActiveOrManagedUser(service, TAG, "allowLowLatencyAudio")
                    || !Utils.checkConnectPermissionForDataDelivery(
                            service,
                            Utils.getCallingAttributionSource(service),
                            "AdapterService allowLowLatencyAudio")) {
                return false;
            }
            enforceBluetoothPrivilegedPermission(service);
            return service.allowLowLatencyAudio(allowed, device);
        }

        // Either implement these custom methods, or remove them from IBluetooth.
        @Override
        public void setBondingInitiatedLocally(BluetoothDevice device, boolean localInitiated,
                AttributionSource source) {}

        @Override
        public boolean isTwsPlusDevice(BluetoothDevice device,
                AttributionSource attributionSource) { return false; }

        @Override
        public String getTwsPlusPeerAddress(BluetoothDevice device,
                AttributionSource attributionSource) { return null; }

        @Override
        public void updateQuietModeStatus(boolean quietMode,
                AttributionSource attributionSource) {}

        @Override
        public int setSocketOpt(int type, int port, int optionName, byte [] optionVal,
                int optionLen) { return -1; }

        @Override
        public int getSocketOpt(int type, int port, int optionName,
                byte [] optionVal) { return -1; }

        @Override
        public int getDeviceType(BluetoothDevice device, AttributionSource source)
                { return -1; }

        @Override
        public boolean isBroadcastActive(AttributionSource attributionSource) {
            return true;
        }

        @Override
        public int startRfcommListener(
                String name,
                ParcelUuid uuid,
                PendingIntent pendingIntent,
                AttributionSource attributionSource) {
            AdapterService service = getService();
            if (service == null
                    || !callerIsSystemOrActiveOrManagedUser(service, TAG, "startRfcommListener")
                    || !Utils.checkConnectPermissionForDataDelivery(
                            service, attributionSource, "AdapterService startRfcommListener")) {
                return BluetoothStatusCodes.ERROR_BLUETOOTH_NOT_ALLOWED;
            }
            enforceBluetoothPrivilegedPermission(service);
            return service.startRfcommListener(name, uuid, pendingIntent, attributionSource);
        }

        @Override
        public int stopRfcommListener(ParcelUuid uuid, AttributionSource attributionSource) {
            AdapterService service = getService();
            if (service == null
                    || !callerIsSystemOrActiveOrManagedUser(service, TAG, "stopRfcommListener")
                    || !Utils.checkConnectPermissionForDataDelivery(
                            service, attributionSource, "AdapterService stopRfcommListener")) {
                return BluetoothStatusCodes.ERROR_BLUETOOTH_NOT_ALLOWED;
            }
            enforceBluetoothPrivilegedPermission(service);
            return service.stopRfcommListener(uuid, attributionSource);
        }

        @Override
        public IncomingRfcommSocketInfo retrievePendingSocketForServiceRecord(
                ParcelUuid uuid, AttributionSource attributionSource) {
            AdapterService service = getService();
            if (service == null
                    || !callerIsSystemOrActiveOrManagedUser(
                            service, TAG, "retrievePendingSocketForServiceRecord")
                    || !Utils.checkConnectPermissionForDataDelivery(
                            service,
                            attributionSource,
                            "AdapterService retrievePendingSocketForServiceRecord")) {
                return null;
            }
            enforceBluetoothPrivilegedPermission(service);
            return service.retrievePendingSocketForServiceRecord(uuid, attributionSource);
        }

        @Override
        public void setForegroundUserId(int userId, AttributionSource attributionSource) {
            AdapterService service = getService();
            if (service == null
                    || !Utils.checkConnectPermissionForDataDelivery(
                            service,
                            Utils.getCallingAttributionSource(mService),
                            "AdapterService setForegroundUserId")) {
                return;
            }
            enforceBluetoothPrivilegedPermission(service);
            Utils.setForegroundUserId(userId);
        }

        @Override
        public int setPreferredAudioProfiles(
                BluetoothDevice device, Bundle modeToProfileBundle, AttributionSource source) {
            AdapterService service = getService();
            if (service == null) {
                return BluetoothStatusCodes.ERROR_BLUETOOTH_NOT_ENABLED;
            }
            if (!callerIsSystemOrActiveOrManagedUser(service, TAG, "setPreferredAudioProfiles")) {
                return BluetoothStatusCodes.ERROR_BLUETOOTH_NOT_ALLOWED;
            }
            requireNonNull(device);
            requireNonNull(modeToProfileBundle);
            if (!BluetoothAdapter.checkBluetoothAddress(device.getAddress())) {
                throw new IllegalArgumentException("device cannot have an invalid address");
            }
            if (service.getBondState(device) != BluetoothDevice.BOND_BONDED) {
                return BluetoothStatusCodes.ERROR_DEVICE_NOT_BONDED;
            }
            if (!Utils.checkConnectPermissionForDataDelivery(service, source, TAG)) {
                return BluetoothStatusCodes.ERROR_MISSING_BLUETOOTH_CONNECT_PERMISSION;
            }
            enforceBluetoothPrivilegedPermission(service);

            return service.setPreferredAudioProfiles(device, modeToProfileBundle);
        }

        @Override
        public Bundle getPreferredAudioProfiles(BluetoothDevice device, AttributionSource source) {
            AdapterService service = getService();
            if (service == null) {
                return Bundle.EMPTY;
            }
            if (!callerIsSystemOrActiveOrManagedUser(service, TAG, "getPreferredAudioProfiles")) {
                return Bundle.EMPTY;
            }
            requireNonNull(device);
            if (!BluetoothAdapter.checkBluetoothAddress(device.getAddress())) {
                throw new IllegalArgumentException("device cannot have an invalid address");
            }
            if (service.getBondState(device) != BluetoothDevice.BOND_BONDED) {
                return Bundle.EMPTY;
            }
            if (!Utils.checkConnectPermissionForDataDelivery(service, source, TAG)) {
                return Bundle.EMPTY;
            }
            enforceBluetoothPrivilegedPermission(service);

            return service.getPreferredAudioProfiles(device);
        }

        @Override
        public int notifyActiveDeviceChangeApplied(
                BluetoothDevice device, AttributionSource source) {
            AdapterService service = getService();
            if (service == null) {
                return BluetoothStatusCodes.ERROR_BLUETOOTH_NOT_ENABLED;
            }
            if (!callerIsSystem(TAG, "notifyActiveDeviceChangeApplied")) {
                return BluetoothStatusCodes.ERROR_BLUETOOTH_NOT_ALLOWED;
            }
            requireNonNull(device);
            if (!BluetoothAdapter.checkBluetoothAddress(device.getAddress())) {
                throw new IllegalArgumentException("device cannot have an invalid address");
            }
            if (service.getBondState(device) != BluetoothDevice.BOND_BONDED) {
                return BluetoothStatusCodes.ERROR_DEVICE_NOT_BONDED;
            }
            if (!Utils.checkConnectPermissionForDataDelivery(service, source, TAG)) {
                return BluetoothStatusCodes.ERROR_MISSING_BLUETOOTH_CONNECT_PERMISSION;
            }
            enforceBluetoothPrivilegedPermission(service);

            return service.notifyActiveDeviceChangeApplied(device);
        }

        @Override
        public int registerPreferredAudioProfilesChangedCallback(
                IBluetoothPreferredAudioProfilesCallback callback, AttributionSource source) {
            AdapterService service = getService();
            if (service == null) {
                return BluetoothStatusCodes.ERROR_BLUETOOTH_NOT_ENABLED;
            }
            if (!callerIsSystemOrActiveOrManagedUser(
                    service, TAG, "registerPreferredAudioProfilesChangedCallback")) {
                return BluetoothStatusCodes.ERROR_BLUETOOTH_NOT_ALLOWED;
            }
            requireNonNull(callback);
            if (!Utils.checkConnectPermissionForDataDelivery(service, source, TAG)) {
                return BluetoothStatusCodes.ERROR_MISSING_BLUETOOTH_CONNECT_PERMISSION;
            }
            enforceBluetoothPrivilegedPermission(service);

            // If LE only mode is enabled, the dual mode audio feature is disabled
            if (!isDualModeAudioEnabled()) {
                return BluetoothStatusCodes.FEATURE_NOT_SUPPORTED;
            }

            service.mPreferredAudioProfilesCallbacks.register(callback);
            return BluetoothStatusCodes.SUCCESS;
        }

        @Override
        public int unregisterPreferredAudioProfilesChangedCallback(
                IBluetoothPreferredAudioProfilesCallback callback, AttributionSource source) {
            AdapterService service = getService();
            if (service == null) {
                return BluetoothStatusCodes.ERROR_BLUETOOTH_NOT_ENABLED;
            }
            if (!callerIsSystemOrActiveOrManagedUser(
                    service, TAG, "unregisterPreferredAudioProfilesChangedCallback")) {
                return BluetoothStatusCodes.ERROR_BLUETOOTH_NOT_ALLOWED;
            }
            requireNonNull(callback);
            if (!Utils.checkConnectPermissionForDataDelivery(service, source, TAG)) {
                return BluetoothStatusCodes.ERROR_MISSING_BLUETOOTH_CONNECT_PERMISSION;
            }
            enforceBluetoothPrivilegedPermission(service);

            if (!service.mPreferredAudioProfilesCallbacks.unregister(callback)) {
                Log.e(
                        TAG,
                        "unregisterPreferredAudioProfilesChangedCallback: callback was never "
                                + "registered");
                return BluetoothStatusCodes.ERROR_CALLBACK_NOT_REGISTERED;
            }
            return BluetoothStatusCodes.SUCCESS;
        }
        @RequiresPermission(android.Manifest.permission.BLUETOOTH_SCAN)
        @Override
        public void getOffloadedTransportDiscoveryDataScanSupported(
                AttributionSource source, SynchronousResultReceiver receiver) {
            try {
                receiver.send(getOffloadedTransportDiscoveryDataScanSupported(source));
            } catch (RuntimeException e) {
                receiver.propagateException(e);
            }
        }

        private int getOffloadedTransportDiscoveryDataScanSupported(
                AttributionSource attributionSource) {
            AdapterService service = getService();
            if (service == null
                    || !callerIsSystemOrActiveOrManagedUser(service, TAG,
                            "getOffloadedTransportDiscoveryDataScanSupported")
                    || !Utils.checkScanPermissionForDataDelivery(
                            service, attributionSource,
                            "getOffloadedTransportDiscoveryDataScanSupported")) {
                return BluetoothStatusCodes.ERROR_MISSING_BLUETOOTH_SCAN_PERMISSION;
            }
            enforceBluetoothPrivilegedPermission(service);

            return service.getOffloadedTransportDiscoveryDataScanSupported();
        }

        @Override
        public int registerBluetoothQualityReportReadyCallback(
                IBluetoothQualityReportReadyCallback callback, AttributionSource source) {
            AdapterService service = getService();
            if (service == null) {
                return BluetoothStatusCodes.ERROR_BLUETOOTH_NOT_ENABLED;
            }
            if (!callerIsSystemOrActiveOrManagedUser(
                    service, TAG, "registerBluetoothQualityReportReadyCallback")) {
                return BluetoothStatusCodes.ERROR_BLUETOOTH_NOT_ALLOWED;
            }
            requireNonNull(callback);
            if (!Utils.checkConnectPermissionForDataDelivery(service, source, TAG)) {
                return BluetoothStatusCodes.ERROR_MISSING_BLUETOOTH_CONNECT_PERMISSION;
            }
            enforceBluetoothPrivilegedPermission(service);

            service.mBluetoothQualityReportReadyCallbacks.register(callback);
            return BluetoothStatusCodes.SUCCESS;
        }

        @Override
        public int unregisterBluetoothQualityReportReadyCallback(
                IBluetoothQualityReportReadyCallback callback, AttributionSource source) {
            AdapterService service = getService();
            if (service == null) {
                return BluetoothStatusCodes.ERROR_BLUETOOTH_NOT_ENABLED;
            }
            if (!callerIsSystemOrActiveOrManagedUser(
                    service, TAG, "unregisterBluetoothQualityReportReadyCallback")) {
                return BluetoothStatusCodes.ERROR_BLUETOOTH_NOT_ALLOWED;
            }
            requireNonNull(callback);
            if (!Utils.checkConnectPermissionForDataDelivery(service, source, TAG)) {
                return BluetoothStatusCodes.ERROR_MISSING_BLUETOOTH_CONNECT_PERMISSION;
            }
            enforceBluetoothPrivilegedPermission(service);

            if (!service.mBluetoothQualityReportReadyCallbacks.unregister(callback)) {
                Log.e(
                        TAG,
                        "unregisterBluetoothQualityReportReadyCallback: callback was never "
                                + "registered");
                return BluetoothStatusCodes.ERROR_CALLBACK_NOT_REGISTERED;
            }
            return BluetoothStatusCodes.SUCCESS;
        }

<<<<<<< HEAD
=======
        @RequiresPermission(android.Manifest.permission.BLUETOOTH_SCAN)
        @Override
        public int getOffloadedTransportDiscoveryDataScanSupported(
                AttributionSource attributionSource) {
            AdapterService service = getService();
            if (service == null
                    || !callerIsSystemOrActiveOrManagedUser(
                            service, TAG, "getOffloadedTransportDiscoveryDataScanSupported")
                    || !Utils.checkScanPermissionForDataDelivery(
                            service,
                            attributionSource,
                            "getOffloadedTransportDiscoveryDataScanSupported")) {
                return BluetoothStatusCodes.ERROR_MISSING_BLUETOOTH_SCAN_PERMISSION;
            }
            enforceBluetoothPrivilegedPermission(service);

            return service.getOffloadedTransportDiscoveryDataScanSupported();
        }

>>>>>>> 0eda3329
        @Override
        public boolean isMediaProfileConnected(AttributionSource source) {
            AdapterService service = getService();
            if (service == null
                    || !Utils.checkConnectPermissionForDataDelivery(
                            service, source, "AdapterService.isMediaProfileConnected")) {
                return false;
            }
            enforceBluetoothPrivilegedPermission(service);

            return service.isMediaProfileConnected();
        }

        @Override
        public IBinder getBluetoothGatt() {
            AdapterService service = getService();
            if (service == null) {
                return null;
            }
            return service.getBluetoothGatt();
        }

        @Override
        public IBinder getBluetoothScan() {
            AdapterService service = getService();
            return service == null ? null : service.getBluetoothScan();
        }

        @RequiresPermission(android.Manifest.permission.BLUETOOTH_CONNECT)
        @Override
        public void unregAllGattClient(AttributionSource source) {
            AdapterService service = getService();
            if (service == null) {
                return;
            }
            enforceBluetoothPrivilegedPermission(service);
            service.unregAllGattClient(source);
        }

        @Override
        public IBinder getProfile(int profileId) {
            AdapterService service = getService();
            if (service == null) {
                return null;
            }

            return service.getProfile(profileId);
        }

        @Override
        public int setActiveAudioDevicePolicy(
                BluetoothDevice device, int activeAudioDevicePolicy, AttributionSource source) {
            AdapterService service = getService();
            if (service == null) {
                return BluetoothStatusCodes.ERROR_BLUETOOTH_NOT_ENABLED;
            }
            if (!callerIsSystemOrActiveOrManagedUser(service, TAG, "setActiveAudioDevicePolicy")) {
                return BluetoothStatusCodes.ERROR_BLUETOOTH_NOT_ALLOWED;
            }
            if (!BluetoothAdapter.checkBluetoothAddress(device.getAddress())) {
                throw new IllegalArgumentException("device cannot have an invalid address");
            }
            if (!Utils.checkConnectPermissionForDataDelivery(service, source, TAG)) {
                return BluetoothStatusCodes.ERROR_MISSING_BLUETOOTH_CONNECT_PERMISSION;
            }

            enforceBluetoothPrivilegedPermission(service);
            return service.mDatabaseManager.setActiveAudioDevicePolicy(
                    device, activeAudioDevicePolicy);
        }

        @Override
        public int getActiveAudioDevicePolicy(BluetoothDevice device, AttributionSource source) {
            AdapterService service = getService();
            if (service == null) {
                return BluetoothDevice.ACTIVE_AUDIO_DEVICE_POLICY_DEFAULT;
            }
            if (!callerIsSystemOrActiveOrManagedUser(service, TAG, "getActiveAudioDevicePolicy")) {
                throw new IllegalStateException(
                        "Caller is not the system or part of the active/managed user");
            }
            if (!BluetoothAdapter.checkBluetoothAddress(device.getAddress())) {
                throw new IllegalArgumentException("device cannot have an invalid address");
            }
            if (!Utils.checkConnectPermissionForDataDelivery(service, source, TAG)) {
                return BluetoothDevice.ACTIVE_AUDIO_DEVICE_POLICY_DEFAULT;
            }

            enforceBluetoothPrivilegedPermission(service);
            return service.mDatabaseManager.getActiveAudioDevicePolicy(device);
        }
    }

    /**
     * Gets the preferred audio profiles for the device. See {@link
     * BluetoothAdapter#getPreferredAudioProfiles(BluetoothDevice)} for more details.
     *
     * @param device is the remote device whose preferences we want to fetch
     * @return a Bundle containing the preferred audio profiles for the device
     */
    public Bundle getPreferredAudioProfiles(BluetoothDevice device) {
        if (!isDualModeAudioEnabled()
                || mLeAudioService == null
                || !isDualModeAudioSinkDevice(device)) {
            return Bundle.EMPTY;
        }
        // Checks if the device is part of an LE Audio group
        List<BluetoothDevice> groupDevices = mLeAudioService.getGroupDevices(device);
        if (groupDevices.isEmpty()) {
            return Bundle.EMPTY;
        }

        // If there are no preferences stored, return the defaults
        Bundle storedBundle = Bundle.EMPTY;
        for (BluetoothDevice groupDevice : groupDevices) {
            Bundle groupDevicePreferences = mDatabaseManager.getPreferredAudioProfiles(groupDevice);
            if (!groupDevicePreferences.isEmpty()) {
                storedBundle = groupDevicePreferences;
                break;
            }
        }

        if (storedBundle.isEmpty()) {
            Bundle defaultPreferencesBundle = new Bundle();
            boolean useDefaultPreferences = false;
            if (isOutputOnlyAudioSupported(groupDevices)) {
                // Gets the default output only audio profile or defaults to LE_AUDIO if not present
                int outputOnlyDefault =
                        BluetoothProperties.getDefaultOutputOnlyAudioProfile()
                                .orElse(BluetoothProfile.LE_AUDIO);
                if (outputOnlyDefault != BluetoothProfile.A2DP
                        && outputOnlyDefault != BluetoothProfile.LE_AUDIO) {
                    outputOnlyDefault = BluetoothProfile.LE_AUDIO;
                }
                Log.d(TAG, "getPreferredAudioProfiles: AUDIO_MODE_OUTPUT_ONLY:" +
                                                                outputOnlyDefault);
                defaultPreferencesBundle.putInt(
                        BluetoothAdapter.AUDIO_MODE_OUTPUT_ONLY, outputOnlyDefault);
                useDefaultPreferences = true;
            }
            if (isDuplexAudioSupported(groupDevices)) {
                // Gets the default duplex audio profile or defaults to LE_AUDIO if not present
                int duplexDefault =
                        BluetoothProperties.getDefaultDuplexAudioProfile()
                                .orElse(BluetoothProfile.LE_AUDIO);
                if (duplexDefault != BluetoothProfile.HEADSET
                        && duplexDefault != BluetoothProfile.LE_AUDIO) {
                    duplexDefault = BluetoothProfile.LE_AUDIO;
                }
                Log.d(TAG, "getPreferredAudioProfiles: AUDIO_MODE_DUPLEX:" + duplexDefault);
                defaultPreferencesBundle.putInt(BluetoothAdapter.AUDIO_MODE_DUPLEX, duplexDefault);
                useDefaultPreferences = true;
            }

            if (useDefaultPreferences) {
                return defaultPreferencesBundle;
            }
        }
        return storedBundle;
    }

    /**
     * Sets the preferred audio profiles for the device. See {@link
     * BluetoothAdapter#setPreferredAudioProfiles(BluetoothDevice, Bundle)} for more details.
     *
     * @param device is the remote device whose preferences we want to fetch
     * @param modeToProfileBundle is the preferences we want to set for the device
     * @return whether the preferences were successfully requested
     */
    public int setPreferredAudioProfiles(BluetoothDevice device, Bundle modeToProfileBundle) {
        Log.i(TAG, "setPreferredAudioProfiles for device=" + device.getAddressForLogging());
        if (!isDualModeAudioEnabled()) {
            Log.e(TAG, "setPreferredAudioProfiles called while sysprop is disabled");
            return BluetoothStatusCodes.FEATURE_NOT_SUPPORTED;
        }
        if (mLeAudioService == null) {
            Log.e(TAG, "setPreferredAudioProfiles: LEA service is not up");
            return BluetoothStatusCodes.ERROR_PROFILE_NOT_CONNECTED;
        }
        if (!isDualModeAudioSinkDevice(device)) {
            Log.e(TAG, "setPreferredAudioProfiles: Not a dual mode audio device");
            return BluetoothStatusCodes.ERROR_NOT_DUAL_MODE_AUDIO_DEVICE;
        }
        // Checks if the device is part of an LE Audio group
        int groupId = mLeAudioService.getGroupId(device);
        List<BluetoothDevice> groupDevices = mLeAudioService.getGroupDevices(groupId);
        if (groupDevices.isEmpty()) {
            return BluetoothStatusCodes.ERROR_DEVICE_NOT_BONDED;
        }

        // Copies relevant keys & values from modeToProfile bundle
        Bundle strippedPreferences = new Bundle();
        if (modeToProfileBundle.containsKey(BluetoothAdapter.AUDIO_MODE_OUTPUT_ONLY)
                && isOutputOnlyAudioSupported(groupDevices)) {
            int outputOnlyProfile =
                    modeToProfileBundle.getInt(BluetoothAdapter.AUDIO_MODE_OUTPUT_ONLY);
            Log.d(TAG, "setPreferredAudioProfiles: AUDIO_MODE_OUTPUT_ONLY: " +
                                                                outputOnlyProfile);
            if (outputOnlyProfile != BluetoothProfile.A2DP
                    && outputOnlyProfile != BluetoothProfile.LE_AUDIO) {
                throw new IllegalArgumentException(
                        "AUDIO_MODE_OUTPUT_ONLY has invalid value: " + outputOnlyProfile);
            }
            strippedPreferences.putInt(BluetoothAdapter.AUDIO_MODE_OUTPUT_ONLY, outputOnlyProfile);
        }
        if (modeToProfileBundle.containsKey(BluetoothAdapter.AUDIO_MODE_DUPLEX)
                && isDuplexAudioSupported(groupDevices)) {
            int duplexProfile = modeToProfileBundle.getInt(BluetoothAdapter.AUDIO_MODE_DUPLEX);
            Log.d(TAG, "setPreferredAudioProfiles: AUDIO_MODE_DUPLEX: " +
                                                                duplexProfile);
            if (duplexProfile != BluetoothProfile.HEADSET
                    && duplexProfile != BluetoothProfile.LE_AUDIO) {
                throw new IllegalArgumentException(
                        "AUDIO_MODE_DUPLEX has invalid value: " + duplexProfile);
            }
            strippedPreferences.putInt(BluetoothAdapter.AUDIO_MODE_DUPLEX, duplexProfile);
        }

        Log.d(TAG, "setPreferredAudioProfiles: Going for synchronized mCsipGroupsPendingAudioProfileChanges");
        synchronized (mCsipGroupsPendingAudioProfileChanges) {
            // if (mCsipGroupsPendingAudioProfileChanges.containsKey(groupId)) {
            //     return BluetoothStatusCodes.ERROR_ANOTHER_ACTIVE_REQUEST;
            // }
            Log.d(TAG, "setPreferredAudioProfiles: Fetching prev pref from DB");
            Bundle previousPreferences = getPreferredAudioProfiles(device);

            int dbResult =
                    mDatabaseManager.setPreferredAudioProfiles(groupDevices, strippedPreferences);
            if (dbResult != BluetoothStatusCodes.SUCCESS) {
                Log.d(TAG, "setPreferredAudioProfiles: dbResult wasn't set ");
                return dbResult;
            }

            int outputOnlyPreference =
                    strippedPreferences.getInt(BluetoothAdapter.AUDIO_MODE_OUTPUT_ONLY);
            if (outputOnlyPreference == 0) {
                outputOnlyPreference =
                        previousPreferences.getInt(BluetoothAdapter.AUDIO_MODE_OUTPUT_ONLY);
            }
            int duplexPreference = strippedPreferences.getInt(BluetoothAdapter.AUDIO_MODE_DUPLEX);
            if (duplexPreference == 0) {
                duplexPreference = previousPreferences.getInt(BluetoothAdapter.AUDIO_MODE_DUPLEX);
            }

            mLeAudioService.sendAudioProfilePreferencesToNative(
                    groupId,
                    outputOnlyPreference == BluetoothProfile.LE_AUDIO,
                    duplexPreference == BluetoothProfile.LE_AUDIO);

            /* Populates the HashMap to hold requests on the groupId. We will update
            numRequestsToAudioFramework after we make requests to the audio framework */
            PendingAudioProfilePreferenceRequest holdRequest =
                    new PendingAudioProfilePreferenceRequest(strippedPreferences, 0, device);
            mCsipGroupsPendingAudioProfileChanges.put(groupId, holdRequest);

            // Notifies audio framework via the handler thread to avoid this blocking calls
            mHandler.post(
                    () ->
                            sendPreferredAudioProfileChangeToAudioFramework(
                                    device, strippedPreferences, previousPreferences));
            return BluetoothStatusCodes.SUCCESS;
        }
    }

    /**
     * Sends the updated preferred audio profiles to the audio framework.
     *
     * @param device is the device with updated audio preferences
     * @param strippedPreferences is a {@link Bundle} containing the preferences
     */
    private void sendPreferredAudioProfileChangeToAudioFramework(
            BluetoothDevice device, Bundle strippedPreferences, Bundle previousPreferences) {
        int newOutput = strippedPreferences.getInt(BluetoothAdapter.AUDIO_MODE_OUTPUT_ONLY);
        int newDuplex = strippedPreferences.getInt(BluetoothAdapter.AUDIO_MODE_DUPLEX);
        int previousOutput = previousPreferences.getInt(BluetoothAdapter.AUDIO_MODE_OUTPUT_ONLY);
        int previousDuplex = previousPreferences.getInt(BluetoothAdapter.AUDIO_MODE_DUPLEX);

        Log.i(
                TAG,
                "sendPreferredAudioProfileChangeToAudioFramework: changing output from "
                        + BluetoothProfile.getProfileName(previousOutput)
                        + " to "
                        + BluetoothProfile.getProfileName(newOutput)
                        + " and duplex from "
                        + BluetoothProfile.getProfileName(previousDuplex)
                        + " to "
                        + BluetoothProfile.getProfileName(newDuplex));

        // If no change from existing preferences, do not inform audio framework
        if (previousOutput == newOutput && previousDuplex == newDuplex) {
            Log.i(TAG, "No change to preferred audio profiles, no requests to Audio FW");
            sendPreferredAudioProfilesCallbackToApps(
                    device, strippedPreferences, BluetoothStatusCodes.SUCCESS);
            return;
        }

        int numRequestsToAudioFw = 0;

        // Checks if the device is part of an LE Audio group
        int groupId = mLeAudioService.getGroupId(device);
        List<BluetoothDevice> groupDevices = mLeAudioService.getGroupDevices(groupId);
        if (groupDevices.isEmpty()) {
            Log.i(
                    TAG,
                    "sendPreferredAudioProfileChangeToAudioFramework: Empty LEA group for "
                            + "device - "
                            + device);
            sendPreferredAudioProfilesCallbackToApps(
                    device, strippedPreferences, BluetoothStatusCodes.ERROR_DEVICE_NOT_BONDED);
            return;
        }

        synchronized (mCsipGroupsPendingAudioProfileChanges) {
            if (previousOutput != newOutput) {
                if (newOutput == BluetoothProfile.A2DP
                        && mA2dpService.getActiveDevice() != null
                        && groupDevices.contains(mA2dpService.getActiveDevice())) {
                    Log.i(TAG, "Sent change for AUDIO_MODE_OUTPUT_ONLY to A2DP to Audio FW");
                    numRequestsToAudioFw +=
                            mA2dpService.sendPreferredAudioProfileChangeToAudioFramework();
                } else if (newOutput == BluetoothProfile.LE_AUDIO
                        && mLeAudioService.getActiveGroupId() == groupId) {
                    Log.i(TAG, "Sent change for AUDIO_MODE_OUTPUT_ONLY to LE_AUDIO to Audio FW");
                    numRequestsToAudioFw +=
                            mLeAudioService.sendPreferredAudioProfileChangeToAudioFramework();
                }
            }

            if (previousDuplex != newDuplex) {
                if (newDuplex == BluetoothProfile.HEADSET
                        && mHeadsetService.getActiveDevice() != null
                        && groupDevices.contains(mHeadsetService.getActiveDevice())) {
                    Log.i(TAG, "Sent change for AUDIO_MODE_DUPLEX to HFP to Audio FW");
                    // TODO(b/275426145): Add similar HFP method in BluetoothProfileConnectionInfo
                    numRequestsToAudioFw +=
                            mA2dpService.sendPreferredAudioProfileChangeToAudioFramework();
                } else if (newDuplex == BluetoothProfile.LE_AUDIO
                        && mLeAudioService.getActiveGroupId() == groupId) {
                    Log.i(TAG, "Sent change for AUDIO_MODE_DUPLEX to LE_AUDIO to Audio FW");
                    numRequestsToAudioFw +=
                            mLeAudioService.sendPreferredAudioProfileChangeToAudioFramework();
                }
            }

            Log.i(
                    TAG,
                    "sendPreferredAudioProfileChangeToAudioFramework: sent "
                            + numRequestsToAudioFw
                            + " request(s) to the Audio Framework for device: "
                            + device);

            if (numRequestsToAudioFw > 0) {
                mCsipGroupsPendingAudioProfileChanges.put(
                        groupId,
                        new PendingAudioProfilePreferenceRequest(
                                strippedPreferences, numRequestsToAudioFw, device));

                Message m =
                        mHandler.obtainMessage(
                                MESSAGE_PREFERRED_AUDIO_PROFILES_AUDIO_FRAMEWORK_TIMEOUT);
                m.obj = groupId;
                mHandler.sendMessageDelayed(m, PREFERRED_AUDIO_PROFILE_CHANGE_TIMEOUT.toMillis());
                return;
            }
        }
        sendPreferredAudioProfilesCallbackToApps(
                device, strippedPreferences, BluetoothStatusCodes.SUCCESS);
    }

    private void removeFromPendingAudioProfileChanges(int groupId) {
        synchronized (mCsipGroupsPendingAudioProfileChanges) {
            Log.i(
                    TAG,
                    "removeFromPendingAudioProfileChanges: Timeout on change for groupId="
                            + groupId);
            if (!mCsipGroupsPendingAudioProfileChanges.containsKey(groupId)) {
                Log.e(
                        TAG,
                        "removeFromPendingAudioProfileChanges( "
                                + groupId
                                + ", "
                                + groupId
                                + ") is not pending");
                return;
            }
        }
    }

    /**
     * Notification from the audio framework that an active device change has taken effect. See
     * {@link BluetoothAdapter#notifyActiveDeviceChangeApplied(BluetoothDevice)} for more details.
     *
     * @param device the remote device whose preferred audio profiles have been changed
     * @return whether the Bluetooth stack acknowledged the change successfully
     */
    private int notifyActiveDeviceChangeApplied(BluetoothDevice device) {
        if (mLeAudioService == null) {
            Log.e(TAG, "LE Audio profile not enabled");
            return BluetoothStatusCodes.ERROR_PROFILE_NOT_CONNECTED;
        }

        int groupId = mLeAudioService.getGroupId(device);
        if (groupId == LE_AUDIO_GROUP_ID_INVALID) {
            return BluetoothStatusCodes.ERROR_DEVICE_NOT_BONDED;
        }

        synchronized (mCsipGroupsPendingAudioProfileChanges) {
            if (!mCsipGroupsPendingAudioProfileChanges.containsKey(groupId)) {
                Log.e(
                        TAG,
                        "notifyActiveDeviceChangeApplied, but no pending request for "
                                + "groupId: "
                                + groupId);
                return BluetoothStatusCodes.ERROR_UNKNOWN;
            }

            PendingAudioProfilePreferenceRequest pendingRequest =
                    mCsipGroupsPendingAudioProfileChanges.get(groupId);

            // If this is the final audio framework request, send callback to apps
            if (pendingRequest.mRemainingRequestsToAudioFramework == 1) {
                Log.i(
                        TAG,
                        "notifyActiveDeviceChangeApplied: Complete for device "
                                + pendingRequest.mDeviceRequested);
                sendPreferredAudioProfilesCallbackToApps(
                        pendingRequest.mDeviceRequested,
                        pendingRequest.mRequestedPreferences,
                        BluetoothStatusCodes.SUCCESS);
                // Removes the timeout from the handler
                mHandler.removeMessages(
                        MESSAGE_PREFERRED_AUDIO_PROFILES_AUDIO_FRAMEWORK_TIMEOUT, groupId);
            } else if (pendingRequest.mRemainingRequestsToAudioFramework > 1) {
                PendingAudioProfilePreferenceRequest updatedPendingRequest =
                        new PendingAudioProfilePreferenceRequest(
                                pendingRequest.mRequestedPreferences,
                                pendingRequest.mRemainingRequestsToAudioFramework - 1,
                                pendingRequest.mDeviceRequested);
                Log.i(
                        TAG,
                        "notifyActiveDeviceChangeApplied: Updating device "
                                + updatedPendingRequest.mDeviceRequested
                                + " with new remaining requests count="
                                + updatedPendingRequest.mRemainingRequestsToAudioFramework);
                mCsipGroupsPendingAudioProfileChanges.put(groupId, updatedPendingRequest);
            } else {
                Log.i(
                        TAG,
                        "notifyActiveDeviceChangeApplied: "
                                + pendingRequest.mDeviceRequested
                                + " has no remaining requests to audio framework, but is still"
                                + " present in mCsipGroupsPendingAudioProfileChanges");
            }
        }

        return BluetoothStatusCodes.SUCCESS;
    }

    private void sendPreferredAudioProfilesCallbackToApps(
            BluetoothDevice device, Bundle preferredAudioProfiles, int status) {
        int n = mPreferredAudioProfilesCallbacks.beginBroadcast();
        debugLog(
                "sendPreferredAudioProfilesCallbackToApps() - Broadcasting audio profile "
                        + ("change callback to device: " + device)
                        + (" and status=" + status)
                        + (" to " + n + " receivers."));
        for (int i = 0; i < n; i++) {
            try {
                mPreferredAudioProfilesCallbacks
                        .getBroadcastItem(i)
                        .onPreferredAudioProfilesChanged(device, preferredAudioProfiles, status);
            } catch (RemoteException e) {
                debugLog(
                        "sendPreferredAudioProfilesCallbackToApps() - Callback #"
                                + i
                                + " failed ("
                                + e
                                + ")");
            }
        }
        mPreferredAudioProfilesCallbacks.finishBroadcast();
    }

    // ----API Methods--------

    public boolean isEnabled() {
        return getState() == BluetoothAdapter.STATE_ON;
    }

    public int getState() {
        if (mAdapterProperties != null) {
            return mAdapterProperties.getState();
        }
        return BluetoothAdapter.STATE_OFF;
    }

    @RequiresPermission(
            anyOf = {
                android.Manifest.permission.INTERACT_ACROSS_USERS,
                android.Manifest.permission.MANAGE_USERS,
            })
    public synchronized void enable(boolean quietMode) {
        // Enforce the user restriction for disallowing Bluetooth if it was set.
        if (mUserManager.hasUserRestrictionForUser(
                UserManager.DISALLOW_BLUETOOTH, UserHandle.SYSTEM)) {
            debugLog("enable() called when Bluetooth was disallowed");
            return;
        }
        if (Flags.fastBindToApp()) {
            // The call to init must be done on the main thread
            mHandler.post(() -> init());
        }

        debugLog("enable() - Enable called with quiet mode status =  " + quietMode);
        mQuietmode = quietMode;
        mAdapterStateMachine.sendMessage(AdapterState.BLE_TURN_ON);
    }

    void disable() {
        debugLog("disable() called with mRunningProfiles.size() = " + mRunningProfiles.size());
        mAdapterStateMachine.sendMessage(AdapterState.USER_TURN_OFF);
    }

    public String getName() {
        return mAdapterProperties.getName();
    }

    public int getNameLengthForAdvertise() {
        return mAdapterProperties.getName().length();
    }

    @VisibleForTesting
    static boolean isValidIoCapability(int capability) {
        if (capability < 0 || capability >= BluetoothAdapter.IO_CAPABILITY_MAX) {
            Log.e(TAG, "Invalid IO capability value - " + capability);
            return false;
        }

        return true;
    }

    List<DiscoveringPackage> getDiscoveringPackages() {
        return mDiscoveringPackages;
    }

    void clearDiscoveringPackages() {
        synchronized (mDiscoveringPackages) {
            mDiscoveringPackages.clear();
        }
    }

    boolean startDiscovery(AttributionSource attributionSource) {
        UserHandle callingUser = Binder.getCallingUserHandle();
        debugLog("startDiscovery");
        String callingPackage = attributionSource.getPackageName();
        mAppOps.checkPackage(Binder.getCallingUid(), callingPackage);
        boolean isQApp = Utils.checkCallerTargetSdk(this, callingPackage, Build.VERSION_CODES.Q);
        boolean hasDisavowedLocation =
                Utils.hasDisavowedLocationForScan(this, attributionSource, mTestModeEnabled);
        String permission = null;
        if (Utils.checkCallerHasNetworkSettingsPermission(this)) {
            permission = android.Manifest.permission.NETWORK_SETTINGS;
        } else if (Utils.checkCallerHasNetworkSetupWizardPermission(this)) {
            permission = android.Manifest.permission.NETWORK_SETUP_WIZARD;
        } else if (!hasDisavowedLocation) {
            if (isQApp) {
                if (!Utils.checkCallerHasFineLocation(this, attributionSource, callingUser)) {
                    return false;
                }
                permission = android.Manifest.permission.ACCESS_FINE_LOCATION;
            } else {
                if (!Utils.checkCallerHasCoarseLocation(this, attributionSource, callingUser)) {
                    return false;
                }
                permission = android.Manifest.permission.ACCESS_COARSE_LOCATION;
            }
        }

        synchronized (mDiscoveringPackages) {
            mDiscoveringPackages.add(
                    new DiscoveringPackage(callingPackage, permission, hasDisavowedLocation));
        }
        return mNativeInterface.startDiscovery();
    }

    /**
     * Same as API method {@link BluetoothAdapter#getBondedDevices()}
     *
     * @return array of bonded {@link BluetoothDevice} or null on error
     */
    public BluetoothDevice[] getBondedDevices() {
        return mAdapterProperties.getBondedDevices();
    }

    /**
     * Get the database manager to access Bluetooth storage
     *
     * @return {@link DatabaseManager} or null on error
     */
    public DatabaseManager getDatabase() {
        return mDatabaseManager;
    }

    public byte[] getByteIdentityAddress(BluetoothDevice device) {
        DeviceProperties deviceProp = mRemoteDevices.getDeviceProperties(device);
        if (deviceProp != null && deviceProp.getIdentityAddress() != null) {
            return Utils.getBytesFromAddress(deviceProp.getIdentityAddress());
        }

        if (Flags.identityAddressNullIfUnknown()) {
            // Return null if identity address unknown
            return null;
        } else {
            return Utils.getByteAddress(device);
        }
    }

    public BluetoothDevice getDeviceFromByte(byte[] address) {
        BluetoothDevice device = mRemoteDevices.getDevice(address);
        if (device == null) {
            device = BluetoothAdapter.getDefaultAdapter().getRemoteDevice(address);
        }
        return device;
    }

    public String getIdentityAddress(String address) {
        BluetoothDevice device =
                BluetoothAdapter.getDefaultAdapter().getRemoteDevice(address.toUpperCase());
        DeviceProperties deviceProp = mRemoteDevices.getDeviceProperties(device);
        if (deviceProp != null && deviceProp.getIdentityAddress() != null) {
            return deviceProp.getIdentityAddress();
        } else {
            if (Flags.identityAddressNullIfUnknown()) {
                // Return null if identity address unknown
                return null;
            } else {
                return address;
            }
        }
    }

    private static class CallerInfo {
        public String callerPackageName;
        public UserHandle user;
    }

    boolean createBond(
            BluetoothDevice device,
            int transport,
            OobData remoteP192Data,
            OobData remoteP256Data,
            String callingPackage) {
        DeviceProperties deviceProp = mRemoteDevices.getDeviceProperties(device);
        if (deviceProp != null && deviceProp.getBondState() != BluetoothDevice.BOND_NONE) {
            // true for BONDING, false for BONDED
            return deviceProp.getBondState() == BluetoothDevice.BOND_BONDING;
        }

        if (!isPackageNameAccurate(this, callingPackage, Binder.getCallingUid())) {
            return false;
        }

        CallerInfo createBondCaller = new CallerInfo();
        createBondCaller.callerPackageName = callingPackage;
        createBondCaller.user = Binder.getCallingUserHandle();
        mBondAttemptCallerInfo.put(device.getAddress(), createBondCaller);

        mRemoteDevices.setBondingInitiatedLocally(Utils.getByteAddress(device));

        // Pairing is unreliable while scanning, so cancel discovery
        // Note, remove this when native stack improves
        mNativeInterface.cancelDiscovery();

        Message msg = mBondStateMachine.obtainMessage(BondStateMachine.CREATE_BOND);
        msg.obj = device;
        msg.arg1 = transport;

        Bundle remoteOobDatasBundle = new Bundle();
        boolean setData = false;
        if (remoteP192Data != null) {
            remoteOobDatasBundle.putParcelable(BondStateMachine.OOBDATAP192, remoteP192Data);
            setData = true;
        }
        if (remoteP256Data != null) {
            remoteOobDatasBundle.putParcelable(BondStateMachine.OOBDATAP256, remoteP256Data);
            setData = true;
        }
        if (setData) {
            msg.setData(remoteOobDatasBundle);
        }
        mBondStateMachine.sendMessage(msg);
        return true;
    }

    /**
     * Fetches the local OOB data to give out to remote.
     *
     * @param transport - specify data transport.
     * @param callback - callback used to receive the requested {@link OobData}; null will be
     *     ignored silently.
     */
    public synchronized void generateLocalOobData(
            int transport, IBluetoothOobDataCallback callback) {
        if (callback == null) {
            Log.e(TAG, "'callback' argument must not be null!");
            return;
        }
        if (mOobDataCallbackQueue.peek() != null) {
            try {
                callback.onError(BluetoothStatusCodes.ERROR_ANOTHER_ACTIVE_OOB_REQUEST);
            } catch (RemoteException e) {
                Log.e(TAG, "Failed to make callback", e);
            }
            return;
        }
        mOobDataCallbackQueue.offer(callback);
        mHandler.postDelayed(
                () -> removeFromOobDataCallbackQueue(callback),
                GENERATE_LOCAL_OOB_DATA_TIMEOUT.toMillis());
        mNativeInterface.generateLocalOobData(transport);
    }

    private synchronized void removeFromOobDataCallbackQueue(IBluetoothOobDataCallback callback) {
        if (callback == null) {
            return;
        }

        if (mOobDataCallbackQueue.peek() == callback) {
            try {
                mOobDataCallbackQueue.poll().onError(BluetoothStatusCodes.ERROR_UNKNOWN);
            } catch (RemoteException e) {
                Log.e(TAG, "Failed to make OobDataCallback to remove callback from queue", e);
            }
        }
    }

    /* package */ synchronized void notifyOobDataCallback(int transport, OobData oobData) {
        if (mOobDataCallbackQueue.peek() == null) {
            Log.e(TAG, "Failed to make callback, no callback exists");
            return;
        }
        if (oobData == null) {
            try {
                mOobDataCallbackQueue.poll().onError(BluetoothStatusCodes.ERROR_UNKNOWN);
            } catch (RemoteException e) {
                Log.e(TAG, "Failed to make callback", e);
            }
        } else {
            try {
                mOobDataCallbackQueue.poll().onOobData(transport, oobData);
            } catch (RemoteException e) {
                Log.e(TAG, "Failed to make callback", e);
            }
        }
    }

    public boolean isQuietModeEnabled() {
        debugLog("isQuietModeEnabled() - Enabled = " + mQuietmode);
        return mQuietmode;
    }

    public void updateUuids() {
        debugLog("updateUuids() - Updating UUIDs for bonded devices");
        BluetoothDevice[] bondedDevices = getBondedDevices();
        if (bondedDevices == null) {
            return;
        }

        for (BluetoothDevice device : bondedDevices) {
            mRemoteDevices.updateUuids(device);
        }
    }

    /**
     * Update device UUID changed to {@link BondStateMachine}
     *
     * @param device remote device of interest
     */
    public void deviceUuidUpdated(BluetoothDevice device) {
        // Notify BondStateMachine for SDP complete / UUID changed.
        Message msg = mBondStateMachine.obtainMessage(BondStateMachine.UUID_UPDATE);
        msg.obj = device;
        mBondStateMachine.sendMessage(msg);
    }

    /**
     * Get the bond state of a particular {@link BluetoothDevice}
     *
     * @param device remote device of interest
     * @return bond state
     *     <p>Possible values are {@link BluetoothDevice#BOND_NONE}, {@link
     *     BluetoothDevice#BOND_BONDING}, {@link BluetoothDevice#BOND_BONDED}.
     */
    @VisibleForTesting
    public int getBondState(BluetoothDevice device) {
        DeviceProperties deviceProp = mRemoteDevices.getDeviceProperties(device);
        if (deviceProp == null) {
            return BluetoothDevice.BOND_NONE;
        }
        return deviceProp.getBondState();
    }

    int getConnectionState(BluetoothDevice device) {
        final String address = device.getAddress();
        if (Flags.apiGetConnectionStateUsingIdentityAddress()) {
            int connectionState = mNativeInterface.getConnectionState(getBytesFromAddress(address));
            final String identityAddress = getIdentityAddress(address);
            if (identityAddress != null) {
                connectionState |=
                        mNativeInterface.getConnectionState(getBytesFromAddress(identityAddress));
            }
            return connectionState;
        }
        return mNativeInterface.getConnectionState(getBytesFromAddress(address));
    }

    int getConnectionHandle(BluetoothDevice device, int transport) {
        DeviceProperties deviceProp = mRemoteDevices.getDeviceProperties(device);
        if (deviceProp == null) {
            return BluetoothDevice.ERROR;
        }
        return deviceProp.getConnectionHandle(transport);
    }

    /**
     * Get ASHA Capability
     *
     * @param device discovered bluetooth device
     * @return ASHA capability
     */
    public int getAshaCapability(BluetoothDevice device) {
        DeviceProperties deviceProp = mRemoteDevices.getDeviceProperties(device);
        if (deviceProp == null) {
            return BluetoothDevice.ERROR;
        }
        return deviceProp.getAshaCapability();
    }

    /**
     * Get ASHA truncated HiSyncId
     *
     * @param device discovered bluetooth device
     * @return ASHA truncated HiSyncId
     */
    public int getAshaTruncatedHiSyncId(BluetoothDevice device) {
        DeviceProperties deviceProp = mRemoteDevices.getDeviceProperties(device);
        if (deviceProp == null) {
            return BluetoothDevice.ERROR;
        }
        return deviceProp.getAshaTruncatedHiSyncId();
    }

    /**
     * Checks whether the device was recently associated with the comapnion app that called {@link
     * BluetoothDevice#createBond}. This allows these devices to skip the pairing dialog if their
     * pairing variant is {@link BluetoothDevice#PAIRING_VARIANT_CONSENT}.
     *
     * @param device the bluetooth device that is being bonded
     * @return true if it was recently associated and we can bypass the dialog, false otherwise
     */
    public boolean canBondWithoutDialog(BluetoothDevice device) {
        if (mBondAttemptCallerInfo.containsKey(device.getAddress())) {
            CallerInfo bondCallerInfo = mBondAttemptCallerInfo.get(device.getAddress());

            return mCompanionDeviceManager.canPairWithoutPrompt(
                    bondCallerInfo.callerPackageName, device.getAddress(), bondCallerInfo.user);
        }
        return false;
    }

    /**
     * Returns the package name of the most recent caller that called {@link
     * BluetoothDevice#createBond} on the given device.
     */
    @Nullable
    public String getPackageNameOfBondingApplication(BluetoothDevice device) {
        CallerInfo info = mBondAttemptCallerInfo.get(device.getAddress());
        if (info == null) {
            return null;
        }
        return info.callerPackageName;
    }

    /**
     * Sets device as the active devices for the profiles passed into the function.
     *
     * @param device is the remote bluetooth device
     * @param profiles is a constant that references for which profiles we'll be setting the remote
     *     device as our active device. One of the following: {@link
     *     BluetoothAdapter#ACTIVE_DEVICE_AUDIO}, {@link BluetoothAdapter#ACTIVE_DEVICE_PHONE_CALL}
     *     {@link BluetoothAdapter#ACTIVE_DEVICE_ALL}
     * @return false if profiles value is not one of the constants we accept, true otherwise
     */
    @RequiresPermission(
            allOf = {
                android.Manifest.permission.BLUETOOTH_PRIVILEGED,
                android.Manifest.permission.MODIFY_PHONE_STATE,
            })
    public boolean setActiveDevice(BluetoothDevice device, @ActiveDeviceUse int profiles) {
        boolean setA2dp = false;
        boolean setHeadset = false;

        // Determine for which profiles we want to set device as our active device
        switch (profiles) {
            case BluetoothAdapter.ACTIVE_DEVICE_AUDIO:
                setA2dp = true;
                break;
            case BluetoothAdapter.ACTIVE_DEVICE_PHONE_CALL:
                setHeadset = true;
                break;
            case BluetoothAdapter.ACTIVE_DEVICE_ALL:
                setA2dp = true;
                setHeadset = true;
                break;
            default:
                return false;
        }

        boolean a2dpSupported =
                mA2dpService != null
                        && (device == null
                                || mA2dpService.getConnectionPolicy(device)
                                        == BluetoothProfile.CONNECTION_POLICY_ALLOWED);
        boolean hfpSupported =
                mHeadsetService != null
                        && (device == null
                                || mHeadsetService.getConnectionPolicy(device)
                                        == BluetoothProfile.CONNECTION_POLICY_ALLOWED);
        boolean leAudioSupported =
                mLeAudioService != null
                        && (device == null
                                || mLeAudioService.getConnectionPolicy(device)
                                        == BluetoothProfile.CONNECTION_POLICY_ALLOWED);

        if (leAudioSupported) {
            Log.i(TAG, "setActiveDevice: Setting active Le Audio device " + device);
            if (device == null) {
                /* If called by BluetoothAdapter it means Audio should not be stopped.
                 * For this reason let's say that fallback device exists
                 */
                mLeAudioService.removeActiveDevice(true /* hasFallbackDevice */);
            } else {
                mLeAudioService.setActiveDevice(device);
            }
        }

        if (setA2dp && a2dpSupported) {
            Log.i(TAG, "setActiveDevice: Setting active A2dp device " + device);
            if (device == null) {
                mA2dpService.removeActiveDevice(false);
            } else {
                mA2dpService.setActiveDevice(device);
            }
        }

        if (mHearingAidService != null
                && (device == null
                        || mHearingAidService.getConnectionPolicy(device)
                                == BluetoothProfile.CONNECTION_POLICY_ALLOWED)) {
            Log.i(TAG, "setActiveDevice: Setting active Hearing Aid " + device);
            if (device == null) {
                mHearingAidService.removeActiveDevice(false);
            } else {
                mHearingAidService.setActiveDevice(device);
            }
        }

        if (setHeadset && hfpSupported) {
            Log.i(TAG, "setActiveDevice: Setting active Headset " + device);
            mHeadsetService.setActiveDevice(device);
        }

        return true;
    }

    /**
     * Checks if all supported classic audio profiles are active on this LE Audio device.
     *
     * @param leAudioDevice the remote device
     * @return {@code true} if all supported classic audio profiles are active on this device,
     *     {@code false} otherwise
     */
    public boolean isAllSupportedClassicAudioProfilesActive(BluetoothDevice leAudioDevice) {
        if (mLeAudioService == null) {
            return false;
        }
        boolean a2dpSupported = isProfileSupported(leAudioDevice, BluetoothProfile.A2DP);
        boolean hfpSupported = isProfileSupported(leAudioDevice, BluetoothProfile.HEADSET);

        List<BluetoothDevice> groupDevices = mLeAudioService.getGroupDevices(leAudioDevice);
        if (hfpSupported && mHeadsetService != null) {
            BluetoothDevice activeHfpDevice = mHeadsetService.getActiveDevice();
            if (activeHfpDevice == null || !groupDevices.contains(activeHfpDevice)) {
                return false;
            }
        }
        if (a2dpSupported && mA2dpService != null) {
            BluetoothDevice activeA2dpDevice = mA2dpService.getActiveDevice();
            if (activeA2dpDevice == null || !groupDevices.contains(activeA2dpDevice)) {
                return false;
            }
        }
        return true;
    }

    /**
     * Get the active devices for the BluetoothProfile specified
     *
     * @param profile is the profile from which we want the active devices. Possible values are:
     *     {@link BluetoothProfile#HEADSET}, {@link BluetoothProfile#A2DP}, {@link
     *     BluetoothProfile#HEARING_AID} {@link BluetoothProfile#LE_AUDIO}
     * @return A list of active bluetooth devices
     */
    public List<BluetoothDevice> getActiveDevices(@ActiveDeviceProfile int profile) {
        List<BluetoothDevice> activeDevices = new ArrayList<>();

        switch (profile) {
            case BluetoothProfile.HEADSET:
                if (mHeadsetService == null) {
                    Log.e(TAG, "getActiveDevices: HeadsetService is null");
                } else {
                    BluetoothDevice device = mHeadsetService.getActiveDevice();
                    if (device != null) {
                        activeDevices.add(device);
                    }
                    Log.i(TAG, "getActiveDevices: Headset device: " + device);
                }
                break;
            case BluetoothProfile.A2DP:
                if (mA2dpService == null) {
                    Log.e(TAG, "getActiveDevices: A2dpService is null");
                } else {
                    BluetoothDevice device = mA2dpService.getActiveDevice();
                    if (device != null) {
                        activeDevices.add(device);
                    }
                    Log.i(TAG, "getActiveDevices: A2dp device: " + device);
                }
                break;
            case BluetoothProfile.HEARING_AID:
                if (mHearingAidService == null) {
                    Log.e(TAG, "getActiveDevices: HearingAidService is null");
                } else {
                    activeDevices = mHearingAidService.getActiveDevices();
                    Log.i(
                            TAG,
                            "getActiveDevices: Hearing Aid devices:"
                                    + (" Left[" + activeDevices.get(0) + "] -")
                                    + (" Right[" + activeDevices.get(1) + "]"));
                }
                break;
            case BluetoothProfile.LE_AUDIO:
                if (mLeAudioService == null) {
                    Log.e(TAG, "getActiveDevices: LeAudioService is null");
                } else {
                    activeDevices = mLeAudioService.getActiveDevices();
                    Log.i(
                            TAG,
                            "getActiveDevices: LeAudio devices:"
                                    + (" Lead[" + activeDevices.get(0) + "] -")
                                    + (" member_1[" + activeDevices.get(1) + "]"));
                }
                break;
            default:
                Log.e(TAG, "getActiveDevices: profile value is not valid");
        }
        return activeDevices;
    }

    /**
     * Attempts connection to all enabled and supported bluetooth profiles between the local and
     * remote device
     *
     * @param device is the remote device with which to connect these profiles
     * @return {@link BluetoothStatusCodes#SUCCESS} if all profiles connections are attempted, false
     *     if an error occurred
     */
    @RequiresPermission(
            allOf = {
                android.Manifest.permission.BLUETOOTH_PRIVILEGED,
                android.Manifest.permission.MODIFY_PHONE_STATE,
            })
    public int connectAllEnabledProfiles(BluetoothDevice device) {
        if (!profileServicesRunning()) {
            Log.e(TAG, "connectAllEnabledProfiles: Not all profile services running");
            return BluetoothStatusCodes.ERROR_BLUETOOTH_NOT_ENABLED;
        }

        // Checks if any profiles are enablde or disabled and if so, only connect enabled profiles
        if (!isAllProfilesUnknown(device)) {
            return connectEnabledProfiles(device);
        }

        connectAllSupportedProfiles(device);

        return BluetoothStatusCodes.SUCCESS;
    }

    /**
     * Connect all supported bluetooth profiles between the local and remote device
     *
     * @param device is the remote device with which to connect all supported profiles
     */
    @RequiresPermission(
            allOf = {
                android.Manifest.permission.BLUETOOTH_PRIVILEGED,
                android.Manifest.permission.MODIFY_PHONE_STATE,
            })
    void connectAllSupportedProfiles(BluetoothDevice device) {
        int numProfilesConnected = 0;

        // All profile toggles disabled, so connects all supported profiles
        if (mA2dpService != null && isProfileSupported(device, BluetoothProfile.A2DP)) {
            Log.i(TAG, "connectAllSupportedProfiles: Connecting A2dp");
            // Set connection policy also connects the profile with CONNECTION_POLICY_ALLOWED
            mA2dpService.setConnectionPolicy(device, BluetoothProfile.CONNECTION_POLICY_ALLOWED);
            numProfilesConnected++;
        }
        if (mA2dpSinkService != null && isProfileSupported(device, BluetoothProfile.A2DP_SINK)) {
            Log.i(TAG, "connectAllSupportedProfiles: Connecting A2dp Sink");
            mA2dpSinkService.setConnectionPolicy(
                    device, BluetoothProfile.CONNECTION_POLICY_ALLOWED);
            numProfilesConnected++;
        }
        if (mHeadsetService != null && isProfileSupported(device, BluetoothProfile.HEADSET)) {
            Log.i(TAG, "connectAllSupportedProfiles: Connecting Headset Profile");
            mHeadsetService.setConnectionPolicy(device, BluetoothProfile.CONNECTION_POLICY_ALLOWED);
            numProfilesConnected++;
        }
        if (mHeadsetClientService != null
                && isProfileSupported(device, BluetoothProfile.HEADSET_CLIENT)) {
            Log.i(TAG, "connectAllSupportedProfiles: Connecting HFP");
            mHeadsetClientService.setConnectionPolicy(
                    device, BluetoothProfile.CONNECTION_POLICY_ALLOWED);
            numProfilesConnected++;
        }
        if (mMapClientService != null && isProfileSupported(device, BluetoothProfile.MAP_CLIENT)) {
            Log.i(TAG, "connectAllSupportedProfiles: Connecting MAP");
            mMapClientService.setConnectionPolicy(
                    device, BluetoothProfile.CONNECTION_POLICY_ALLOWED);
            numProfilesConnected++;
        }
        if (mHidHostService != null && isProfileSupported(device, BluetoothProfile.HID_HOST)) {
            Log.i(TAG, "connectAllSupportedProfiles: Connecting Hid Host Profile");
            mHidHostService.setConnectionPolicy(device, BluetoothProfile.CONNECTION_POLICY_ALLOWED);
            numProfilesConnected++;
        }
        if (mPanService != null && isProfileSupported(device, BluetoothProfile.PAN)) {
            Log.i(TAG, "connectAllSupportedProfiles: Connecting Pan Profile");
            mPanService.setConnectionPolicy(device, BluetoothProfile.CONNECTION_POLICY_ALLOWED);
            numProfilesConnected++;
        }
        if (mPbapClientService != null
                && isProfileSupported(device, BluetoothProfile.PBAP_CLIENT)) {
            Log.i(TAG, "connectAllSupportedProfiles: Connecting Pbap");
            mPbapClientService.setConnectionPolicy(
                    device, BluetoothProfile.CONNECTION_POLICY_ALLOWED);
            numProfilesConnected++;
        }
        if (mHearingAidService != null
                && isProfileSupported(device, BluetoothProfile.HEARING_AID)) {
            if (mHapClientService != null
                    && isProfileSupported(device, BluetoothProfile.HAP_CLIENT)) {
                Log.i(
                        TAG,
                        "connectAllSupportedProfiles: Hearing Access Client Profile is enabled at"
                                + " the same time with Hearing Aid Profile, ignore Hearing Aid"
                                + " Profile");
            } else {
                Log.i(TAG, "connectAllSupportedProfiles: Connecting Hearing Aid Profile");
                mHearingAidService.setConnectionPolicy(
                        device, BluetoothProfile.CONNECTION_POLICY_ALLOWED);
                numProfilesConnected++;
            }
        }
        if (mHapClientService != null && isProfileSupported(device, BluetoothProfile.HAP_CLIENT)) {
            Log.i(TAG, "connectAllSupportedProfiles: Connecting Hearing Access Client Profile");
            mHapClientService.setConnectionPolicy(
                    device, BluetoothProfile.CONNECTION_POLICY_ALLOWED);
            numProfilesConnected++;
        }
        if (mVolumeControlService != null
                && isProfileSupported(device, BluetoothProfile.VOLUME_CONTROL)) {
            Log.i(TAG, "connectAllSupportedProfiles: Connecting Volume Control Profile");
            mVolumeControlService.setConnectionPolicy(
                    device, BluetoothProfile.CONNECTION_POLICY_ALLOWED);
            numProfilesConnected++;
        }
        if (mCsipSetCoordinatorService != null
                && isProfileSupported(device, BluetoothProfile.CSIP_SET_COORDINATOR)) {
            Log.i(TAG, "connectAllSupportedProfiles: Connecting Coordinated Set Profile");
            mCsipSetCoordinatorService.setConnectionPolicy(
                    device, BluetoothProfile.CONNECTION_POLICY_ALLOWED);
            numProfilesConnected++;
        }
        if (mLeAudioService != null && isProfileSupported(device, BluetoothProfile.LE_AUDIO)) {
            Log.i(TAG, "connectAllSupportedProfiles: Connecting LeAudio profile (BAP)");
            mLeAudioService.setConnectionPolicy(device, BluetoothProfile.CONNECTION_POLICY_ALLOWED);
            numProfilesConnected++;
        }
        if (mBassClientService != null
                && isProfileSupported(device, BluetoothProfile.LE_AUDIO_BROADCAST_ASSISTANT)) {
            Log.i(TAG, "connectAllSupportedProfiles: Connecting LE Broadcast Assistant Profile");
            mBassClientService.setConnectionPolicy(
                    device, BluetoothProfile.CONNECTION_POLICY_ALLOWED);
            numProfilesConnected++;
        }
        if (mBatteryService != null && isProfileSupported(device, BluetoothProfile.BATTERY)) {
            Log.i(TAG, "connectAllSupportedProfiles: Connecting Battery Service");
            mBatteryService.setConnectionPolicy(device, BluetoothProfile.CONNECTION_POLICY_ALLOWED);
            numProfilesConnected++;
        }

        Log.i(
                TAG,
                "connectAllSupportedProfiles: Number of Profiles Connected: "
                        + numProfilesConnected);
    }

    /**
     * Disconnects all enabled and supported bluetooth profiles between the local and remote device
     *
     * @param device is the remote device with which to disconnect these profiles
     * @return true if all profiles successfully disconnected, false if an error occurred
     */
    @RequiresPermission(android.Manifest.permission.BLUETOOTH_PRIVILEGED)
    public int disconnectAllEnabledProfiles(BluetoothDevice device) {
        if (!profileServicesRunning()) {
            Log.e(TAG, "disconnectAllEnabledProfiles: Not all profile services bound");
            return BluetoothStatusCodes.ERROR_BLUETOOTH_NOT_ENABLED;
        }

        if (mA2dpService != null
                && (mA2dpService.getConnectionState(device) == BluetoothProfile.STATE_CONNECTED
                        || mA2dpService.getConnectionState(device)
                                == BluetoothProfile.STATE_CONNECTING)) {
            Log.i(TAG, "disconnectAllEnabledProfiles: Disconnecting A2dp");
            mA2dpService.disconnect(device);
        }
        if (mA2dpSinkService != null
                && (mA2dpSinkService.getConnectionState(device) == BluetoothProfile.STATE_CONNECTED
                        || mA2dpSinkService.getConnectionState(device)
                                == BluetoothProfile.STATE_CONNECTING)) {
            Log.i(TAG, "disconnectAllEnabledProfiles: Disconnecting A2dp Sink");
            mA2dpSinkService.disconnect(device);
        }
        if (mHeadsetService != null
                && (mHeadsetService.getConnectionState(device) == BluetoothProfile.STATE_CONNECTED
                        || mHeadsetService.getConnectionState(device)
                                == BluetoothProfile.STATE_CONNECTING)) {
            Log.i(TAG, "disconnectAllEnabledProfiles: Disconnecting Headset Profile");
            mHeadsetService.disconnect(device);
        }
        if (mHeadsetClientService != null
                && (mHeadsetClientService.getConnectionState(device)
                                == BluetoothProfile.STATE_CONNECTED
                        || mHeadsetClientService.getConnectionState(device)
                                == BluetoothProfile.STATE_CONNECTING)) {
            Log.i(TAG, "disconnectAllEnabledProfiles: Disconnecting HFP");
            mHeadsetClientService.disconnect(device);
        }
        if (mMapClientService != null
                && (mMapClientService.getConnectionState(device) == BluetoothProfile.STATE_CONNECTED
                        || mMapClientService.getConnectionState(device)
                                == BluetoothProfile.STATE_CONNECTING)) {
            Log.i(TAG, "disconnectAllEnabledProfiles: Disconnecting MAP Client");
            mMapClientService.disconnect(device);
        }
        if (mMapService != null
                && (mMapService.getConnectionState(device) == BluetoothProfile.STATE_CONNECTED
                        || mMapService.getConnectionState(device)
                                == BluetoothProfile.STATE_CONNECTING)) {
            Log.i(TAG, "disconnectAllEnabledProfiles: Disconnecting MAP");
            mMapService.disconnect(device);
        }
        if (mHidDeviceService != null
                && (mHidDeviceService.getConnectionState(device) == BluetoothProfile.STATE_CONNECTED
                        || mHidDeviceService.getConnectionState(device)
                                == BluetoothProfile.STATE_CONNECTING)) {
            Log.i(TAG, "disconnectAllEnabledProfiles: Disconnecting Hid Device Profile");
            mHidDeviceService.disconnect(device);
        }
        if (mHidHostService != null
                && (mHidHostService.getConnectionState(device) == BluetoothProfile.STATE_CONNECTED
                        || mHidHostService.getConnectionState(device)
                                == BluetoothProfile.STATE_CONNECTING)) {
            Log.i(TAG, "disconnectAllEnabledProfiles: Disconnecting Hid Host Profile");
            mHidHostService.disconnect(device);
        }
        if (mPanService != null
                && (mPanService.getConnectionState(device) == BluetoothProfile.STATE_CONNECTED
                        || mPanService.getConnectionState(device)
                                == BluetoothProfile.STATE_CONNECTING)) {
            Log.i(TAG, "disconnectAllEnabledProfiles: Disconnecting Pan Profile");
            mPanService.disconnect(device);
        }
        if (mPbapClientService != null
                && (mPbapClientService.getConnectionState(device)
                                == BluetoothProfile.STATE_CONNECTED
                        || mPbapClientService.getConnectionState(device)
                                == BluetoothProfile.STATE_CONNECTING)) {
            Log.i(TAG, "disconnectAllEnabledProfiles: Disconnecting Pbap Client");
            mPbapClientService.disconnect(device);
        }
        if (mPbapService != null
                && (mPbapService.getConnectionState(device) == BluetoothProfile.STATE_CONNECTED
                        || mPbapService.getConnectionState(device)
                                == BluetoothProfile.STATE_CONNECTING)) {
            Log.i(TAG, "disconnectAllEnabledProfiles: Disconnecting Pbap Server");
            mPbapService.disconnect(device);
        }
        if (mHearingAidService != null
                && (mHearingAidService.getConnectionState(device)
                                == BluetoothProfile.STATE_CONNECTED
                        || mHearingAidService.getConnectionState(device)
                                == BluetoothProfile.STATE_CONNECTING)) {
            Log.i(TAG, "disconnectAllEnabledProfiles: Disconnecting Hearing Aid Profile");
            mHearingAidService.disconnect(device);
        }
        if (mHapClientService != null
                && (mHapClientService.getConnectionState(device) == BluetoothProfile.STATE_CONNECTED
                        || mHapClientService.getConnectionState(device)
                                == BluetoothProfile.STATE_CONNECTING)) {
            Log.i(TAG, "disconnectAllEnabledProfiles: Disconnecting Hearing Access Profile Client");
            mHapClientService.disconnect(device);
        }
        if (mVolumeControlService != null
                && (mVolumeControlService.getConnectionState(device)
                                == BluetoothProfile.STATE_CONNECTED
                        || mVolumeControlService.getConnectionState(device)
                                == BluetoothProfile.STATE_CONNECTING)) {
            Log.i(TAG, "disconnectAllEnabledProfiles: Disconnecting Volume Control Profile");
            mVolumeControlService.disconnect(device);
        }
        if (mSapService != null
                && (mSapService.getConnectionState(device) == BluetoothProfile.STATE_CONNECTED
                        || mSapService.getConnectionState(device)
                                == BluetoothProfile.STATE_CONNECTING)) {
            Log.i(TAG, "disconnectAllEnabledProfiles: Disconnecting Sap Profile");
            mSapService.disconnect(device);
        }
        if (mCsipSetCoordinatorService != null
                && (mCsipSetCoordinatorService.getConnectionState(device)
                                == BluetoothProfile.STATE_CONNECTED
                        || mCsipSetCoordinatorService.getConnectionState(device)
                                == BluetoothProfile.STATE_CONNECTING)) {
            Log.i(TAG, "disconnectAllEnabledProfiles: Disconnecting Coordinater Set Profile");
            mCsipSetCoordinatorService.disconnect(device);
        }
        if (mLeAudioService != null
                && (mLeAudioService.getConnectionState(device) == BluetoothProfile.STATE_CONNECTED
                        || mLeAudioService.getConnectionState(device)
                                == BluetoothProfile.STATE_CONNECTING)) {
            Log.i(TAG, "disconnectAllEnabledProfiles: Disconnecting LeAudio profile (BAP)");
            mLeAudioService.disconnect(device);
        }
        if (mBassClientService != null
                && (mBassClientService.getConnectionState(device)
                                == BluetoothProfile.STATE_CONNECTED
                        || mBassClientService.getConnectionState(device)
                                == BluetoothProfile.STATE_CONNECTING)) {
            Log.i(
                    TAG,
                    "disconnectAllEnabledProfiles: Disconnecting "
                            + "LE Broadcast Assistant Profile");
            mBassClientService.disconnect(device);
        }
        if (mBatteryService != null
                && (mBatteryService.getConnectionState(device) == BluetoothProfile.STATE_CONNECTED
                        || mBatteryService.getConnectionState(device)
                                == BluetoothProfile.STATE_CONNECTING)) {
            Log.i(TAG, "disconnectAllEnabledProfiles: Disconnecting " + "Battery Service");
            mBatteryService.disconnect(device);
        }

        return BluetoothStatusCodes.SUCCESS;
    }

    /**
     * Same as API method {@link BluetoothDevice#getName()}
     *
     * @param device remote device of interest
     * @return remote device name
     */
    public String getRemoteName(BluetoothDevice device) {
        if (mRemoteDevices == null) {
            return null;
        }
        DeviceProperties deviceProp = mRemoteDevices.getDeviceProperties(device);
        if (deviceProp == null) {
            return null;
        }
        return deviceProp.getName();
    }

    /**
     * Get UUIDs for service supported by a remote device
     *
     * @param device the remote device that we want to get UUIDs from
     * @return the uuids of the remote device
     */
    @VisibleForTesting
    public ParcelUuid[] getRemoteUuids(BluetoothDevice device) {
        DeviceProperties deviceProp = mRemoteDevices.getDeviceProperties(device);
        if (deviceProp == null) {
            return null;
        }
        return deviceProp.getUuids();
    }

    public Set<IBluetoothConnectionCallback> getBluetoothConnectionCallbacks() {
        return mBluetoothConnectionCallbacks;
    }

    /**
     * Converts HCI disconnect reasons to Android disconnect reasons.
     *
     * <p>The HCI Error Codes used for ACL disconnect reasons propagated up from native code were
     * copied from: packages/modules/Bluetooth/system/stack/include/hci_error_code.h
     *
     * <p>These error codes are specified and described in Bluetooth Core Spec v5.1, Vol 2, Part D.
     *
     * @param hciReason is the raw HCI disconnect reason from native.
     * @return the Android disconnect reason for apps.
     */
    static @BluetoothAdapter.BluetoothConnectionCallback.DisconnectReason int
            hciToAndroidDisconnectReason(int hciReason) {
        switch (hciReason) {
            case /*HCI_SUCCESS*/ 0x00:
            case /*HCI_ERR_UNSPECIFIED*/ 0x1F:
            case /*HCI_ERR_UNDEFINED*/ 0xff:
                return BluetoothStatusCodes.ERROR_UNKNOWN;
            case /*HCI_ERR_ILLEGAL_COMMAND*/ 0x01:
            case /*HCI_ERR_NO_CONNECTION*/ 0x02:
            case /*HCI_ERR_HW_FAILURE*/ 0x03:
            case /*HCI_ERR_DIFF_TRANSACTION_COLLISION*/ 0x2A:
            case /*HCI_ERR_ROLE_SWITCH_PENDING*/ 0x32:
            case /*HCI_ERR_ROLE_SWITCH_FAILED*/ 0x35:
                return BluetoothStatusCodes.ERROR_DISCONNECT_REASON_LOCAL;
            case /*HCI_ERR_PAGE_TIMEOUT*/ 0x04:
            case /*HCI_ERR_CONNECTION_TOUT*/ 0x08:
            case /*HCI_ERR_HOST_TIMEOUT*/ 0x10:
            case /*HCI_ERR_LMP_RESPONSE_TIMEOUT*/ 0x22:
            case /*HCI_ERR_ADVERTISING_TIMEOUT*/ 0x3C:
            case /*HCI_ERR_CONN_FAILED_ESTABLISHMENT*/ 0x3E:
                return BluetoothStatusCodes.ERROR_DISCONNECT_REASON_TIMEOUT;
            case /*HCI_ERR_AUTH_FAILURE*/ 0x05:
            case /*HCI_ERR_KEY_MISSING*/ 0x06:
            case /*HCI_ERR_HOST_REJECT_SECURITY*/ 0x0E:
            case /*HCI_ERR_REPEATED_ATTEMPTS*/ 0x17:
            case /*HCI_ERR_PAIRING_NOT_ALLOWED*/ 0x18:
            case /*HCI_ERR_ENCRY_MODE_NOT_ACCEPTABLE*/ 0x25:
            case /*HCI_ERR_UNIT_KEY_USED*/ 0x26:
            case /*HCI_ERR_PAIRING_WITH_UNIT_KEY_NOT_SUPPORTED*/ 0x29:
            case /*HCI_ERR_INSUFFCIENT_SECURITY*/ 0x2F:
            case /*HCI_ERR_HOST_BUSY_PAIRING*/ 0x38:
                return BluetoothStatusCodes.ERROR_DISCONNECT_REASON_SECURITY;
            case /*HCI_ERR_MEMORY_FULL*/ 0x07:
            case /*HCI_ERR_MAX_NUM_OF_CONNECTIONS*/ 0x09:
            case /*HCI_ERR_MAX_NUM_OF_SCOS*/ 0x0A:
            case /*HCI_ERR_COMMAND_DISALLOWED*/ 0x0C:
            case /*HCI_ERR_HOST_REJECT_RESOURCES*/ 0x0D:
            case /*HCI_ERR_LIMIT_REACHED*/ 0x43:
                return BluetoothStatusCodes.ERROR_DISCONNECT_REASON_RESOURCE_LIMIT_REACHED;
            case /*HCI_ERR_CONNECTION_EXISTS*/ 0x0B:
                return BluetoothStatusCodes.ERROR_DISCONNECT_REASON_CONNECTION_ALREADY_EXISTS;
            case /*HCI_ERR_HOST_REJECT_DEVICE*/ 0x0F:
                return BluetoothStatusCodes.ERROR_DISCONNECT_REASON_SYSTEM_POLICY;
            case /*HCI_ERR_ILLEGAL_PARAMETER_FMT*/ 0x12:
                return BluetoothStatusCodes.ERROR_DISCONNECT_REASON_BAD_PARAMETERS;
            case /*HCI_ERR_PEER_USER*/ 0x13:
                return BluetoothStatusCodes.ERROR_DISCONNECT_REASON_REMOTE_REQUEST;
            case /*HCI_ERR_REMOTE_POWER_OFF*/ 0x15:
                return BluetoothStatusCodes.ERROR_DISCONNECT_REASON_REMOTE_REQUEST;
            case /*HCI_ERR_CONN_CAUSE_LOCAL_HOST*/ 0x16:
                return BluetoothStatusCodes.ERROR_DISCONNECT_REASON_LOCAL_REQUEST;
            case /*HCI_ERR_UNSUPPORTED_REM_FEATURE*/ 0x1A:
                return BluetoothStatusCodes.ERROR_DISCONNECT_REASON_REMOTE;
            case /*HCI_ERR_UNACCEPT_CONN_INTERVAL*/ 0x3B:
                return BluetoothStatusCodes.ERROR_DISCONNECT_REASON_BAD_PARAMETERS;
            default:
                Log.e(TAG, "Invalid HCI disconnect reason: " + hciReason);
                return BluetoothStatusCodes.ERROR_UNKNOWN;
        }
    }

    void logUserBondResponse(BluetoothDevice device, boolean accepted, int event) {
        final long token = Binder.clearCallingIdentity();
        try {
            BluetoothStatsLog.write(
                    BluetoothStatsLog.BLUETOOTH_BOND_STATE_CHANGED,
                    obfuscateAddress(device),
                    0,
                    device.getType(),
                    BluetoothDevice.BOND_BONDING,
                    event,
                    accepted ? 0 : BluetoothDevice.UNBOND_REASON_AUTH_REJECTED);
        } finally {
            Binder.restoreCallingIdentity(token);
        }
    }

    int getDeviceAccessFromPrefs(BluetoothDevice device, String prefFile) {
        SharedPreferences prefs = getSharedPreferences(prefFile, Context.MODE_PRIVATE);
        if (!prefs.contains(device.getAddress())) {
            return BluetoothDevice.ACCESS_UNKNOWN;
        }
        return prefs.getBoolean(device.getAddress(), false)
                ? BluetoothDevice.ACCESS_ALLOWED
                : BluetoothDevice.ACCESS_REJECTED;
    }

    void setDeviceAccessFromPrefs(BluetoothDevice device, int value, String prefFile) {
        SharedPreferences pref = getSharedPreferences(prefFile, Context.MODE_PRIVATE);
        SharedPreferences.Editor editor = pref.edit();
        if (value == BluetoothDevice.ACCESS_UNKNOWN) {
            editor.remove(device.getAddress());
        } else {
            editor.putBoolean(device.getAddress(), value == BluetoothDevice.ACCESS_ALLOWED);
        }
        editor.apply();
    }

    public void setPhonebookAccessPermission(BluetoothDevice device, int value) {
        setDeviceAccessFromPrefs(device, value, PHONEBOOK_ACCESS_PERMISSION_PREFERENCE_FILE);
    }

    public void setMessageAccessPermission(BluetoothDevice device, int value) {
        setDeviceAccessFromPrefs(device, value, MESSAGE_ACCESS_PERMISSION_PREFERENCE_FILE);
    }

    public void setSimAccessPermission(BluetoothDevice device, int value) {
        setDeviceAccessFromPrefs(device, value, SIM_ACCESS_PERMISSION_PREFERENCE_FILE);
    }

    public boolean isRpaOffloadSupported() {
        return mAdapterProperties.isRpaOffloadSupported();
    }

    public int getNumOfOffloadedIrkSupported() {
        return mAdapterProperties.getNumOfOffloadedIrkSupported();
    }

    public int getNumOfOffloadedScanFilterSupported() {
        return mAdapterProperties.getNumOfOffloadedScanFilterSupported();
    }

    public int getOffloadedScanResultStorage() {
        return mAdapterProperties.getOffloadedScanResultStorage();
    }

    public boolean isLe2MPhySupported() {
        return mAdapterProperties.isLe2MPhySupported();
    }

    public boolean isLeCodedPhySupported() {
        return mAdapterProperties.isLeCodedPhySupported();
    }

    public boolean isLeExtendedAdvertisingSupported() {
        return mAdapterProperties.isLeExtendedAdvertisingSupported();
    }

    public boolean isLePeriodicAdvertisingSupported() {
        return mAdapterProperties.isLePeriodicAdvertisingSupported();
    }

    /**
     * Check if the LE audio broadcast source feature is supported.
     *
     * @return true, if the LE audio broadcast source is supported
     */
    public boolean isLeAudioBroadcastSourceSupported() {
        return mAdapterProperties.isLePeriodicAdvertisingSupported()
                && mAdapterProperties.isLeExtendedAdvertisingSupported()
                && mAdapterProperties.isLeIsochronousBroadcasterSupported();
    }

    /**
     * Check if the LE audio broadcast assistant feature is supported.
     *
     * @return true, if the LE audio broadcast assistant is supported
     */
    public boolean isLeAudioBroadcastAssistantSupported() {
        return mAdapterProperties.isLePeriodicAdvertisingSupported()
                && mAdapterProperties.isLeExtendedAdvertisingSupported()
                && (mAdapterProperties.isLePeriodicAdvertisingSyncTransferSenderSupported()
                        || mAdapterProperties
                                .isLePeriodicAdvertisingSyncTransferRecipientSupported());
    }

    public long getSupportedProfilesBitMask() {
        return Config.getSupportedProfilesBitMask();
    }

    /**
     * Check if the LE audio CIS central feature is supported.
     *
     * @return true, if the LE audio CIS central is supported
     */
    public boolean isLeConnectedIsochronousStreamCentralSupported() {
        return mAdapterProperties.isLeConnectedIsochronousStreamCentralSupported();
    }

    public int getLeMaximumAdvertisingDataLength() {
        return mAdapterProperties.getLeMaximumAdvertisingDataLength();
    }

    /**
     * Get the maximum number of connected audio devices.
     *
     * @return the maximum number of connected audio devices
     */
    public int getMaxConnectedAudioDevices() {
        return mAdapterProperties.getMaxConnectedAudioDevices();
    }

    /**
     * Check whether A2DP offload is enabled.
     *
     * @return true if A2DP offload is enabled
     */
    public boolean isA2dpOffloadEnabled() {
        return mAdapterProperties.isA2dpOffloadEnabled();
    }

    /** Register a bluetooth state callback */
    public void registerBluetoothStateCallback(Executor executor, BluetoothStateCallback callback) {
        mLocalCallbacks.put(callback, executor);
    }

    /** Unregister a bluetooth state callback */
    public void unregisterBluetoothStateCallback(BluetoothStateCallback callback) {
        mLocalCallbacks.remove(callback);
    }

    @VisibleForTesting
    void registerRemoteCallback(IBluetoothCallback callback) {
        mRemoteCallbacks.register(callback);
    }

    @VisibleForTesting
    void unregisterRemoteCallback(IBluetoothCallback callback) {
        mRemoteCallbacks.unregister(callback);
    }

    @VisibleForTesting
    void startBrEdr() {
        mAdapterStateMachine.sendMessage(AdapterState.USER_TURN_ON);
    }

    @VisibleForTesting
    void stopBle() {
        mAdapterStateMachine.sendMessage(AdapterState.BLE_TURN_OFF);
    }

    @VisibleForTesting
    boolean factoryReset() {
        mDatabaseManager.factoryReset();

        if (mBluetoothKeystoreService != null) {
            mBluetoothKeystoreService.factoryReset();
        }

        if (mBtCompanionManager != null) {
            mBtCompanionManager.factoryReset();
        }

        return mNativeInterface.factoryReset();
    }

    @VisibleForTesting
    int getScanMode() {
        return mAdapterProperties.getScanMode();
    }

    public Vendor getVendorIntf() {
        return mVendor;
    }

    public String[] getAllowlistedMediaPlayers() {
        return mAdapterProperties.getAllowlistedMediaPlayers();
    }

    @VisibleForTesting
    BluetoothActivityEnergyInfo reportActivityInfo() {
        if (mAdapterProperties.getState() != BluetoothAdapter.STATE_ON
                || !mAdapterProperties.isActivityAndEnergyReportingSupported()) {
            return null;
        }

        // Pull the data. The callback will notify mEnergyInfoLock.
        mNativeInterface.readEnergyInfo();

        synchronized (mEnergyInfoLock) {
            long now = System.currentTimeMillis();
            final long deadline = now + CONTROLLER_ENERGY_UPDATE_TIMEOUT_MILLIS;
            while (now < deadline) {
                try {
                    mEnergyInfoLock.wait(deadline - now);
                    break;
                } catch (InterruptedException e) {
                    now = System.currentTimeMillis();
                }
            }

            final BluetoothActivityEnergyInfo info =
                    new BluetoothActivityEnergyInfo(
                            SystemClock.elapsedRealtime(),
                            mStackReportedState,
                            mTxTimeTotalMs,
                            mRxTimeTotalMs,
                            mIdleTimeTotalMs,
                            mEnergyUsedTotalVoltAmpSecMicro);

            // Copy the traffic objects whose byte counts are > 0
            final List<UidTraffic> result = new ArrayList<>();
            for (int i = 0; i < mUidTraffic.size(); i++) {
                final UidTraffic traffic = mUidTraffic.valueAt(i);
                if (traffic.getTxBytes() != 0 || traffic.getRxBytes() != 0) {
                    result.add(traffic.clone());
                }
            }

            info.setUidTraffic(result);

            return info;
        }
    }

    public int getTotalNumOfTrackableAdvertisements() {
        return mAdapterProperties.getTotalNumOfTrackableAdvertisements();
    }

    /**
     * Return if offloaded TDS filter is supported.
     *
     * @return {@code BluetoothStatusCodes.FEATURE_SUPPORTED} if supported
     */
    public int getOffloadedTransportDiscoveryDataScanSupported() {
        if (mAdapterProperties.isOffloadedTransportDiscoveryDataScanSupported()) {
            return BluetoothStatusCodes.FEATURE_SUPPORTED;
        }
        return BluetoothStatusCodes.FEATURE_NOT_SUPPORTED;
    }

    IBinder getBluetoothGatt() {
        if (mGattService == null) {
            return null;
        }
        return ((ProfileService) mGattService).getBinder();
    }

    IBinder getBluetoothScan() {
        return mScanController == null ? null : mScanController.getBinder();
    }

    void unregAllGattClient(AttributionSource source) {
        if (mGattService != null) {
            mGattService.unregAll(source);
        }
    }

    /**
     * Notify the UID and package name of the app, and the address of associated active device
     *
     * @param source The attribution source that starts the activity
     * @param deviceAddress The address of the active device associated with the app
     */
  //  public void notifyActivityAttributionInfo(AttributionSource source, String deviceAddress) {
  //      mActivityAttributionService.notifyActivityAttributionInfo(
  //              source.getUid(), source.getPackageName(), deviceAddress);
  //  }

    IBinder getProfile(int profileId) {
        if (getState() == BluetoothAdapter.STATE_TURNING_ON) {
            return null;
        }

        // LE_AUDIO_BROADCAST is not associated with a service and use LE_AUDIO's Binder
        if (profileId == BluetoothProfile.LE_AUDIO_BROADCAST) {
            profileId = BluetoothProfile.LE_AUDIO;
        }

        ProfileService profile = mStartedProfiles.get(profileId);
        if (profile != null) {
            return profile.getBinder();
        } else {
            return null;
        }
    }

    boolean isMediaProfileConnected() {
        if (mA2dpService != null && mA2dpService.getConnectedDevices().size() > 0) {
            debugLog("isMediaProfileConnected. A2dp is connected");
            return true;
        } else if (mHearingAidService != null
                && mHearingAidService.getConnectedDevices().size() > 0) {
            debugLog("isMediaProfileConnected. HearingAid is connected");
            return true;
        } else if (mLeAudioService != null && mLeAudioService.getConnectedDevices().size() > 0) {
            debugLog("isMediaProfileConnected. LeAudio is connected");
            return true;
        } else {
            debugLog(
                    "isMediaProfileConnected: no Media connected."
                            + (" A2dp=" + mA2dpService)
                            + (" HearingAid=" + mHearingAidService)
                            + (" LeAudio=" + mLeAudioService));
            return false;
        }
    }

    /** Update PhonePolicy when new {@link BluetoothDevice} creates an ACL connection. */
    public void updatePhonePolicyOnAclConnect(BluetoothDevice device) {
        if (mPhonePolicy != null) {
            mPhonePolicy.handleAclConnected(device);
        }
    }

    /**
     * Notify {@link BluetoothProfile} when ACL connection disconnects from {@link BluetoothDevice}
     * for a given {@code transport}.
     */
    public void notifyAclDisconnected(BluetoothDevice device, int transport) {
        if (mMapService != null && mMapService.isAvailable()) {
            mMapService.aclDisconnected(device);
        }
        if (mMapClientService != null && mMapClientService.isAvailable()) {
            mMapClientService.aclDisconnected(device, transport);
        }
        if (mSapService != null && mSapService.isAvailable()) {
            mSapService.aclDisconnected(device);
        }
        if (mPbapClientService != null && mPbapClientService.isAvailable()) {
            mPbapClientService.aclDisconnected(device, transport);
        }
    }

    /**
     * Notify GATT of a Bluetooth profile's connection state change for a given {@link
     * BluetoothProfile}.
     */
    public void notifyProfileConnectionStateChangeToGatt(int profile, int fromState, int toState) {
        if (mGattService == null) {
            Log.w(TAG, "GATT Service is not running!");
            return;
        }
        mGattService.notifyProfileConnectionStateChange(profile, fromState, toState);
    }

    /**
     * Handle Bluetooth app state when connection state changes for a given {@code profile}.
     *
     * <p>Currently this function is limited to handling Phone policy but the eventual goal is to
     * move all connection logic here.
     */
    public void handleProfileConnectionStateChange(
            int profile, BluetoothDevice device, int fromState, int toState) {
        if (mPhonePolicy != null) {
            mPhonePolicy.profileConnectionStateChanged(profile, device, fromState, toState);
        }
    }

    /** Handle Bluetooth app state when active device changes for a given {@code profile}. */
    public void handleActiveDeviceChange(int profile, BluetoothDevice device) {
        mActiveDeviceManager.profileActiveDeviceChanged(profile, device);
        mSilenceDeviceManager.profileActiveDeviceChanged(profile, device);
        if (mPhonePolicy != null) {
            mPhonePolicy.profileActiveDeviceChanged(profile, device);
        }
    }

    /** Notify MAP and Pbap when a new sdp search record is found. */
    public void sendSdpSearchRecord(
            BluetoothDevice device, int status, Parcelable record, ParcelUuid uuid) {
        if (mMapService != null && mMapService.isAvailable()) {
            mMapService.receiveSdpSearchRecord(status, record, uuid);
        }
        if (mMapClientService != null && mMapClientService.isAvailable()) {
            mMapClientService.receiveSdpSearchRecord(device, status, record, uuid);
        }
        if (mPbapClientService != null && mPbapClientService.isAvailable()) {
            mPbapClientService.receiveSdpSearchRecord(device, status, record, uuid);
        }
    }

    /** Handle Bluetooth profiles when bond state changes with a {@link BluetoothDevice} */
    public void handleBondStateChanged(BluetoothDevice device, int fromState, int toState) {
        if (mA2dpService != null && mA2dpService.isAvailable()) {
            mA2dpService.handleBondStateChanged(device, fromState, toState);
        }
        if (mHeadsetService != null && mHeadsetService.isAvailable()) {
            mHeadsetService.handleBondStateChanged(device, fromState, toState);
        }
        if (mLeAudioService != null && mLeAudioService.isAvailable()) {
            mLeAudioService.handleBondStateChanged(device, fromState, toState);
        }
        if (mHearingAidService != null && mHearingAidService.isAvailable()) {
            mHearingAidService.handleBondStateChanged(device, fromState, toState);
        }
        if (mHapClientService != null && mHapClientService.isAvailable()) {
            mHapClientService.handleBondStateChanged(device, fromState, toState);
        }
        if (mBassClientService != null && mBassClientService.isAvailable()) {
            mBassClientService.handleBondStateChanged(device, fromState, toState);
        }
        if (mBatteryService != null && mBatteryService.isAvailable()) {
            mBatteryService.handleBondStateChanged(device, fromState, toState);
        }
        if (mVolumeControlService != null && mVolumeControlService.isAvailable()) {
            mVolumeControlService.handleBondStateChanged(device, fromState, toState);
        }
        if (mPbapService != null && mPbapService.isAvailable()) {
            mPbapService.handleBondStateChanged(device, fromState, toState);
        }
        if (mCsipSetCoordinatorService != null && mCsipSetCoordinatorService.isAvailable()) {
            mCsipSetCoordinatorService.handleBondStateChanged(device, fromState, toState);
        }
        mDatabaseManager.handleBondStateChanged(device, fromState, toState);
    }

    static int convertScanModeToHal(int mode) {
        switch (mode) {
            case BluetoothAdapter.SCAN_MODE_NONE:
                return AbstractionLayer.BT_SCAN_MODE_NONE;
            case BluetoothAdapter.SCAN_MODE_CONNECTABLE:
                return AbstractionLayer.BT_SCAN_MODE_CONNECTABLE;
            case BluetoothAdapter.SCAN_MODE_CONNECTABLE_DISCOVERABLE:
                return AbstractionLayer.BT_SCAN_MODE_CONNECTABLE_DISCOVERABLE;
        }
        // errorLog("Incorrect scan mode in convertScanModeToHal");
        return -1;
    }

    static int convertScanModeFromHal(int mode) {
        switch (mode) {
            case AbstractionLayer.BT_SCAN_MODE_NONE:
                return BluetoothAdapter.SCAN_MODE_NONE;
            case AbstractionLayer.BT_SCAN_MODE_CONNECTABLE:
                return BluetoothAdapter.SCAN_MODE_CONNECTABLE;
            case AbstractionLayer.BT_SCAN_MODE_CONNECTABLE_DISCOVERABLE:
                return BluetoothAdapter.SCAN_MODE_CONNECTABLE_DISCOVERABLE;
        }
        // errorLog("Incorrect scan mode in convertScanModeFromHal");
        return -1;
    }

    // This function is called from JNI. It allows native code to acquire a single wake lock.
    // If the wake lock is already held, this function returns success. Although this function
    // only supports acquiring a single wake lock at a time right now, it will eventually be
    // extended to allow acquiring an arbitrary number of wake locks. The current interface
    // takes |lockName| as a parameter in anticipation of that implementation.
    boolean acquireWakeLock(String lockName) {
        synchronized (this) {
            if (mWakeLock == null) {
                mWakeLock = mPowerManager.newWakeLock(PowerManager.PARTIAL_WAKE_LOCK, lockName);
            }

            if (!mWakeLock.isHeld()) {
                mWakeLock.acquire();
            }
        }
        return true;
    }

    // This function is called from JNI. It allows native code to release a wake lock acquired
    // by |acquireWakeLock|. If the wake lock is not held, this function returns failure.
    // Note that the release() call is also invoked by {@link #cleanup()} so a synchronization is
    // needed here. See the comment for |acquireWakeLock| for an explanation of the interface.
    boolean releaseWakeLock(String lockName) {
        synchronized (this) {
            if (mWakeLock == null) {
                errorLog("Repeated wake lock release; aborting release: " + lockName);
                return false;
            }

            if (mWakeLock.isHeld()) {
                mWakeLock.release();
            }
        }
        return true;
    }

    void energyInfoCallbackInternal(
            int status,
            int ctrlState,
            long txTime,
            long rxTime,
            long idleTime,
            long energyUsed,
            UidTraffic[] data) {
            // Energy is product of mA, V and ms. If the chipset doesn't
            // report it, we have to compute it from time
            if (energyUsed == 0) {
                try {
                    final long txMah = Math.multiplyExact(txTime, getTxCurrentMa());
                    final long rxMah = Math.multiplyExact(rxTime, getRxCurrentMa());
                    final long idleMah = Math.multiplyExact(idleTime, getIdleCurrentMa());
                    energyUsed =
                            (long)
                                    (Math.addExact(Math.addExact(txMah, rxMah), idleMah)
                                            * getOperatingVolt());
                } catch (ArithmeticException e) {
                    Log.wtf(TAG, "overflow in bluetooth energy callback", e);
                    // Energy is already 0 if the exception was thrown.
                }
            }

            synchronized (mEnergyInfoLock) {
                mStackReportedState = ctrlState;
                long totalTxTimeMs;
                long totalRxTimeMs;
                long totalIdleTimeMs;
                long totalEnergy;
                try {
                    totalTxTimeMs = Math.addExact(mTxTimeTotalMs, txTime);
                    totalRxTimeMs = Math.addExact(mRxTimeTotalMs, rxTime);
                    totalIdleTimeMs = Math.addExact(mIdleTimeTotalMs, idleTime);
                    totalEnergy = Math.addExact(mEnergyUsedTotalVoltAmpSecMicro, energyUsed);
                } catch (ArithmeticException e) {
                    // This could be because we accumulated a lot of time, or we got a very strange
                    // value from the controller (more likely). Discard this data.
                    Log.wtf(TAG, "overflow in bluetooth energy callback", e);
                    totalTxTimeMs = mTxTimeTotalMs;
                    totalRxTimeMs = mRxTimeTotalMs;
                    totalIdleTimeMs = mIdleTimeTotalMs;
                    totalEnergy = mEnergyUsedTotalVoltAmpSecMicro;
                }

                mTxTimeTotalMs = totalTxTimeMs;
                mRxTimeTotalMs = totalRxTimeMs;
                mIdleTimeTotalMs = totalIdleTimeMs;
                mEnergyUsedTotalVoltAmpSecMicro = totalEnergy;

                for (UidTraffic traffic : data) {
                    UidTraffic existingTraffic = mUidTraffic.get(traffic.getUid());
                    if (existingTraffic == null) {
                        mUidTraffic.put(traffic.getUid(), traffic);
                    } else {
                        existingTraffic.addRxBytes(traffic.getRxBytes());
                        existingTraffic.addTxBytes(traffic.getTxBytes());
                    }
                }
                mEnergyInfoLock.notifyAll();
            }
    }

    void energyInfoCallback(
            int status,
            int ctrlState,
            long txTime,
            long rxTime,
            long idleTime,
            long energyUsed,
            UidTraffic[] data) {
        if (Flags.btSystemContextReport()) {
            energyInfoCallbackInternal(
                    status, ctrlState, txTime, rxTime, idleTime, energyUsed, data);
        } else if (ctrlState >= BluetoothActivityEnergyInfo.BT_STACK_STATE_INVALID
                && ctrlState <= BluetoothActivityEnergyInfo.BT_STACK_STATE_STATE_IDLE) {
            energyInfoCallbackInternal(
                    status, ctrlState, txTime, rxTime, idleTime, energyUsed, data);
        }
        verboseLog(
                "energyInfoCallback()"
                        + (" status = " + status)
                        + (" txTime = " + txTime)
                        + (" rxTime = " + rxTime)
                        + (" idleTime = " + idleTime)
                        + (" energyUsed = " + energyUsed)
                        + (" ctrlState = " + String.format("0x%08x", ctrlState))
                        + (" traffic = " + Arrays.toString(data)));
    }

    /** Update metadata change to registered listeners */
    @VisibleForTesting
    public void metadataChanged(String address, int key, byte[] value) {
        BluetoothDevice device = mRemoteDevices.getDevice(Utils.getBytesFromAddress(address));

        // pass just interesting metadata to native, to reduce spam
        if (key == BluetoothDevice.METADATA_LE_AUDIO) {
            mNativeInterface.metadataChanged(Utils.getBytesFromAddress(address), key, value);
        }

        if (mMetadataListeners.containsKey(device)) {
            List<IBluetoothMetadataListener> list = mMetadataListeners.get(device);
            for (IBluetoothMetadataListener listener : list) {
                try {
                    listener.onMetadataChanged(device, key, value);
                } catch (RemoteException e) {
                    Log.w(TAG, "RemoteException when onMetadataChanged");
                }
            }
        }
    }

    private int getIdleCurrentMa() {
        return BluetoothProperties.getHardwareIdleCurrentMa().orElse(0);
    }

    private int getTxCurrentMa() {
        return BluetoothProperties.getHardwareTxCurrentMa().orElse(0);
    }

    private int getRxCurrentMa() {
        return BluetoothProperties.getHardwareRxCurrentMa().orElse(0);
    }

    private double getOperatingVolt() {
        return BluetoothProperties.getHardwareOperatingVoltageMv().orElse(0) / 1000.0;
    }

    public RemoteDevices getRemoteDevices() {
        return mRemoteDevices;
    }

    @Override
    protected void dump(FileDescriptor fd, PrintWriter writer, String[] args) {
        if (args.length == 0) {
            writer.println("Skipping dump in APP SERVICES, see bluetooth_manager section.");
            writer.println("Use --print argument for dumpsys direct from AdapterService.");
            return;
        }

        if ("set-test-mode".equals(args[0])) {
            final boolean testModeEnabled = "enabled".equalsIgnoreCase(args[1]);
            for (ProfileService profile : mRunningProfiles) {
                profile.setTestModeEnabled(testModeEnabled);
            }
            mTestModeEnabled = testModeEnabled;
            return;
        }

        verboseLog("dumpsys arguments, check for protobuf output: " + TextUtils.join(" ", args));
        if (args[0].equals("--proto-bin")) {
            dumpMetrics(fd);
            return;
        }

        writer.println();
        mAdapterProperties.dump(fd, writer, args);
        writer.println("sSnoopLogSettingAtEnable = " + sSnoopLogSettingAtEnable);
        writer.println("sDefaultSnoopLogSettingAtEnable = " + sDefaultSnoopLogSettingAtEnable);

        writer.println();
        writer.println("Enabled Profile Services:");
        for (int profileId : Config.getSupportedProfiles()) {
            writer.println("  " + BluetoothProfile.getProfileName(profileId));
        }
        writer.println();

        mAdapterStateMachine.dump(fd, writer, args);

        StringBuilder sb = new StringBuilder();
        for (ProfileService profile : mRegisteredProfiles) {
            profile.dump(sb);
        }
        mSilenceDeviceManager.dump(fd, writer, args);
        mDatabaseManager.dump(writer);

        writer.write(sb.toString());
        writer.flush();

        final int currentState = mAdapterProperties.getState();
        if (currentState == BluetoothAdapter.STATE_OFF
                || currentState == BluetoothAdapter.STATE_BLE_TURNING_ON
                || currentState == BluetoothAdapter.STATE_TURNING_OFF
                || currentState == BluetoothAdapter.STATE_BLE_TURNING_OFF) {
            writer.println();
            writer.println(
                    "Impossible to dump native stack. state="
                            + BluetoothAdapter.nameForState(currentState));
            writer.println();
        } else {
            mNativeInterface.dump(fd, args);
        }
    }

    private void dumpMetrics(FileDescriptor fd) {
        BluetoothMetricsProto.BluetoothLog.Builder metricsBuilder =
                BluetoothMetricsProto.BluetoothLog.newBuilder();
        byte[] nativeMetricsBytes = mNativeInterface.dumpMetrics();
        debugLog("dumpMetrics: native metrics size is " + nativeMetricsBytes.length);
        if (nativeMetricsBytes.length > 0) {
            try {
                metricsBuilder.mergeFrom(nativeMetricsBytes);
            } catch (InvalidProtocolBufferException ex) {
                Log.w(TAG, "dumpMetrics: problem parsing metrics protobuf, " + ex.getMessage());
                return;
            }
        }
        metricsBuilder.setNumBondedDevices(getBondedDevices().length);
        MetricsLogger.dumpProto(metricsBuilder);
        for (ProfileService profile : mRegisteredProfiles) {
            profile.dumpProto(metricsBuilder);
        }
        byte[] metricsBytes = Base64.encode(metricsBuilder.build().toByteArray(), Base64.DEFAULT);
        debugLog("dumpMetrics: combined metrics size is " + metricsBytes.length);
        try (FileOutputStream protoOut = new FileOutputStream(fd)) {
            protoOut.write(metricsBytes);
        } catch (IOException e) {
            errorLog("dumpMetrics: error writing combined protobuf to fd, " + e.getMessage());
        }
    }

    private void debugLog(String msg) {
        Log.d(TAG, msg);
    }

    private void verboseLog(String msg) {
        Log.v(TAG, msg);
    }

    private void errorLog(String msg) {
        Log.e(TAG, msg);
    }

    private boolean isCommonCriteriaMode() {
        return getNonNullSystemService(DevicePolicyManager.class).isCommonCriteriaModeEnabled(null);
    }

    @SuppressLint("AndroidFrameworkRequiresPermission")
    private void enforceBluetoothPrivilegedPermissionIfNeeded(
            OobData remoteP192Data, OobData remoteP256Data) {
        if (remoteP192Data != null || remoteP256Data != null) {
            enforceBluetoothPrivilegedPermission(this);
        }
    }

    @RequiresPermission(android.Manifest.permission.READ_DEVICE_CONFIG)
    private String[] getInitFlags() {
        final DeviceConfig.Properties properties =
                DeviceConfig.getProperties(DeviceConfig.NAMESPACE_BLUETOOTH);
        ArrayList<String> initFlags = new ArrayList<>();
        for (String property : properties.getKeyset()) {
            if (property.startsWith("INIT_")) {
                initFlags.add(
                        String.format("%s=%s", property, properties.getString(property, null)));
            }
        }
        return initFlags.toArray(new String[0]);
    }

    private final Object mDeviceConfigLock = new Object();

    /**
     * Predicate that can be applied to names to determine if a device is well-known to be used for
     * physical location.
     */
    @GuardedBy("mDeviceConfigLock")
    private Predicate<String> mLocationDenylistName = (v) -> false;

    /**
     * Predicate that can be applied to MAC addresses to determine if a device is well-known to be
     * used for physical location.
     */
    @GuardedBy("mDeviceConfigLock")
    private Predicate<byte[]> mLocationDenylistMac = (v) -> false;

    /**
     * Predicate that can be applied to Advertising Data payloads to determine if a device is
     * well-known to be used for physical location.
     */
    @GuardedBy("mDeviceConfigLock")
    private Predicate<byte[]> mLocationDenylistAdvertisingData = (v) -> false;

    @GuardedBy("mDeviceConfigLock")
    private int mScanQuotaCount = DeviceConfigListener.DEFAULT_SCAN_QUOTA_COUNT;

    @GuardedBy("mDeviceConfigLock")
    private long mScanQuotaWindowMillis = DeviceConfigListener.DEFAULT_SCAN_QUOTA_WINDOW_MILLIS;

    @GuardedBy("mDeviceConfigLock")
    private long mScanTimeoutMillis = DeviceConfigListener.DEFAULT_SCAN_TIMEOUT_MILLIS;

    @GuardedBy("mDeviceConfigLock")
    private int mScanUpgradeDurationMillis =
            DeviceConfigListener.DEFAULT_SCAN_UPGRADE_DURATION_MILLIS;

    @GuardedBy("mDeviceConfigLock")
    private int mScanDowngradeDurationMillis =
            DeviceConfigListener.DEFAULT_SCAN_DOWNGRADE_DURATION_BT_CONNECTING_MILLIS;

    @GuardedBy("mDeviceConfigLock")
    private int mScreenOffLowPowerWindowMillis =
            ScanManager.SCAN_MODE_SCREEN_OFF_LOW_POWER_WINDOW_MS;

    @GuardedBy("mDeviceConfigLock")
    private int mScreenOffLowPowerIntervalMillis =
            ScanManager.SCAN_MODE_SCREEN_OFF_LOW_POWER_INTERVAL_MS;

    @GuardedBy("mDeviceConfigLock")
    private int mScreenOffBalancedWindowMillis =
            ScanManager.SCAN_MODE_SCREEN_OFF_BALANCED_WINDOW_MS;

    @GuardedBy("mDeviceConfigLock")
    private int mScreenOffBalancedIntervalMillis =
            ScanManager.SCAN_MODE_SCREEN_OFF_BALANCED_INTERVAL_MS;

    @GuardedBy("mDeviceConfigLock")
    private String mLeAudioAllowList;

    public @NonNull Predicate<String> getLocationDenylistName() {
        synchronized (mDeviceConfigLock) {
            return mLocationDenylistName;
        }
    }

    public @NonNull Predicate<byte[]> getLocationDenylistMac() {
        synchronized (mDeviceConfigLock) {
            return mLocationDenylistMac;
        }
    }

    public @NonNull Predicate<byte[]> getLocationDenylistAdvertisingData() {
        synchronized (mDeviceConfigLock) {
            return mLocationDenylistAdvertisingData;
        }
    }

    /** Returns scan quota count. */
    public int getScanQuotaCount() {
        synchronized (mDeviceConfigLock) {
            return mScanQuotaCount;
        }
    }

    /** Returns scan quota window in millis. */
    public long getScanQuotaWindowMillis() {
        synchronized (mDeviceConfigLock) {
            return mScanQuotaWindowMillis;
        }
    }

    /** Returns scan timeout in millis. */
    public long getScanTimeoutMillis() {
        synchronized (mDeviceConfigLock) {
            return mScanTimeoutMillis;
        }
    }

    /** Returns scan upgrade duration in millis. */
    public long getScanUpgradeDurationMillis() {
        synchronized (mDeviceConfigLock) {
            return mScanUpgradeDurationMillis;
        }
    }

    /** Returns scan downgrade duration in millis. */
    public long getScanDowngradeDurationMillis() {
        synchronized (mDeviceConfigLock) {
            return mScanDowngradeDurationMillis;
        }
    }

    /** Returns SCREEN_OFF_BALANCED scan window in millis. */
    public int getScreenOffBalancedWindowMillis() {
        synchronized (mDeviceConfigLock) {
            return mScreenOffBalancedWindowMillis;
        }
    }

    /** Returns SCREEN_OFF_BALANCED scan interval in millis. */
    public int getScreenOffBalancedIntervalMillis() {
        synchronized (mDeviceConfigLock) {
            return mScreenOffBalancedIntervalMillis;
        }
    }

    /** Returns SCREEN_OFF low power scan window in millis. */
    public int getScreenOffLowPowerWindowMillis() {
        synchronized (mDeviceConfigLock) {
            return mScreenOffLowPowerWindowMillis;
        }
    }

    /** Returns SCREEN_OFF low power scan interval in millis. */
    public int getScreenOffLowPowerIntervalMillis() {
        synchronized (mDeviceConfigLock) {
            return mScreenOffLowPowerIntervalMillis;
        }
    }

    private class DeviceConfigListener implements DeviceConfig.OnPropertiesChangedListener {
        private static final String LOCATION_DENYLIST_NAME = "location_denylist_name";
        private static final String LOCATION_DENYLIST_MAC = "location_denylist_mac";
        private static final String LOCATION_DENYLIST_ADVERTISING_DATA =
                "location_denylist_advertising_data";
        private static final String SCAN_QUOTA_COUNT = "scan_quota_count";
        private static final String SCAN_QUOTA_WINDOW_MILLIS = "scan_quota_window_millis";
        private static final String SCAN_TIMEOUT_MILLIS = "scan_timeout_millis";
        private static final String SCAN_UPGRADE_DURATION_MILLIS = "scan_upgrade_duration_millis";
        private static final String SCAN_DOWNGRADE_DURATION_MILLIS =
                "scan_downgrade_duration_millis";
        private static final String SCREEN_OFF_LOW_POWER_WINDOW_MILLIS =
                "screen_off_low_power_window_millis";
        private static final String SCREEN_OFF_LOW_POWER_INTERVAL_MILLIS =
                "screen_off_low_power_interval_millis";
        private static final String SCREEN_OFF_BALANCED_WINDOW_MILLIS =
                "screen_off_balanced_window_millis";
        private static final String SCREEN_OFF_BALANCED_INTERVAL_MILLIS =
                "screen_off_balanced_interval_millis";
        private static final String LE_AUDIO_ALLOW_LIST = "le_audio_allow_list";

        /**
         * Default denylist which matches Eddystone (except for Eddystone-E2EE-EID) and iBeacon
         * payloads.
         */
        private static final String DEFAULT_LOCATION_DENYLIST_ADVERTISING_DATA =
                "⊈0016AAFE40/00FFFFFFF0,⊆0016AAFE/00FFFFFF,⊆00FF4C0002/00FFFFFFFF";

        private static final int DEFAULT_SCAN_QUOTA_COUNT = 5;
        private static final long DEFAULT_SCAN_QUOTA_WINDOW_MILLIS = 30 * SECOND_IN_MILLIS;
        private static final long DEFAULT_SCAN_TIMEOUT_MILLIS = 10 * MINUTE_IN_MILLIS;
        private static final int DEFAULT_SCAN_UPGRADE_DURATION_MILLIS = (int) SECOND_IN_MILLIS * 6;
        private static final int DEFAULT_SCAN_DOWNGRADE_DURATION_BT_CONNECTING_MILLIS =
                (int) SECOND_IN_MILLIS * 6;

        @RequiresPermission(android.Manifest.permission.READ_DEVICE_CONFIG)
        public void start() {
            DeviceConfig.addOnPropertiesChangedListener(
                    DeviceConfig.NAMESPACE_BLUETOOTH, BackgroundThread.getExecutor(), this);
            onPropertiesChanged(DeviceConfig.getProperties(DeviceConfig.NAMESPACE_BLUETOOTH));
        }

        @Override
        public void onPropertiesChanged(DeviceConfig.Properties properties) {
            synchronized (mDeviceConfigLock) {
                final String name = properties.getString(LOCATION_DENYLIST_NAME, null);
                mLocationDenylistName =
                        !TextUtils.isEmpty(name)
                                ? Pattern.compile(name).asPredicate()
                                : (v) -> false;
                mLocationDenylistMac =
                        BytesMatcher.decode(properties.getString(LOCATION_DENYLIST_MAC, null));
                mLocationDenylistAdvertisingData =
                        BytesMatcher.decode(
                                properties.getString(
                                        LOCATION_DENYLIST_ADVERTISING_DATA,
                                        DEFAULT_LOCATION_DENYLIST_ADVERTISING_DATA));
                mScanQuotaCount = properties.getInt(SCAN_QUOTA_COUNT, DEFAULT_SCAN_QUOTA_COUNT);
                mScanQuotaWindowMillis =
                        properties.getLong(
                                SCAN_QUOTA_WINDOW_MILLIS, DEFAULT_SCAN_QUOTA_WINDOW_MILLIS);
                mScanTimeoutMillis =
                        properties.getLong(SCAN_TIMEOUT_MILLIS, DEFAULT_SCAN_TIMEOUT_MILLIS);
                mScanUpgradeDurationMillis =
                        properties.getInt(
                                SCAN_UPGRADE_DURATION_MILLIS, DEFAULT_SCAN_UPGRADE_DURATION_MILLIS);
                mScanDowngradeDurationMillis =
                        properties.getInt(
                                SCAN_DOWNGRADE_DURATION_MILLIS,
                                DEFAULT_SCAN_DOWNGRADE_DURATION_BT_CONNECTING_MILLIS);
                mScreenOffLowPowerWindowMillis =
                        properties.getInt(
                                SCREEN_OFF_LOW_POWER_WINDOW_MILLIS,
                                ScanManager.SCAN_MODE_SCREEN_OFF_LOW_POWER_WINDOW_MS);
                mScreenOffLowPowerIntervalMillis =
                        properties.getInt(
                                SCREEN_OFF_LOW_POWER_INTERVAL_MILLIS,
                                ScanManager.SCAN_MODE_SCREEN_OFF_LOW_POWER_INTERVAL_MS);
                mScreenOffBalancedWindowMillis =
                        properties.getInt(
                                SCREEN_OFF_BALANCED_WINDOW_MILLIS,
                                ScanManager.SCAN_MODE_SCREEN_OFF_BALANCED_WINDOW_MS);
                mScreenOffBalancedIntervalMillis =
                        properties.getInt(
                                SCREEN_OFF_BALANCED_INTERVAL_MILLIS,
                                ScanManager.SCAN_MODE_SCREEN_OFF_BALANCED_INTERVAL_MS);
                mLeAudioAllowList = properties.getString(LE_AUDIO_ALLOW_LIST, "");

                if (!mLeAudioAllowList.isEmpty()) {
                    List<String> leAudioAllowlistFromDeviceConfig =
                            Arrays.asList(mLeAudioAllowList.split(","));
                    BluetoothProperties.le_audio_allow_list(leAudioAllowlistFromDeviceConfig);
                }

                List<String> leAudioAllowlistProp = BluetoothProperties.le_audio_allow_list();
                if (leAudioAllowlistProp != null && !leAudioAllowlistProp.isEmpty()) {
                    mLeAudioAllowDevices.clear();
                    mLeAudioAllowDevices.addAll(leAudioAllowlistProp);
                }
            }
        }
    }

    /** A callback that will be called when AdapterState is changed */
    public interface BluetoothStateCallback {
        /**
         * Called when the status of bluetooth adapter is changing. {@code prevState} and {@code
         * newState} takes one of following values defined in BluetoothAdapter.java: STATE_OFF,
         * STATE_TURNING_ON, STATE_ON, STATE_TURNING_OFF, STATE_BLE_TURNING_ON, STATE_BLE_ON,
         * STATE_BLE_TURNING_OFF
         *
         * @param prevState the previous Bluetooth state.
         * @param newState the new Bluetooth state.
         */
        void onBluetoothStateChange(int prevState, int newState);
    }

    /**
     * Obfuscate Bluetooth MAC address into a PII free ID string
     *
     * @param device Bluetooth device whose MAC address will be obfuscated
     * @return a byte array that is unique to this MAC address on this device, or empty byte array
     *     when either device is null or obfuscateAddressNative fails
     */
    public byte[] obfuscateAddress(BluetoothDevice device) {
        if (device == null) {
            return new byte[0];
        }
        return mNativeInterface.obfuscateAddress(Utils.getByteAddress(device));
    }

    /**
     * Get dynamic audio buffer size supported type
     *
     * @return support
     *     <p>Possible values are {@link BluetoothA2dp#DYNAMIC_BUFFER_SUPPORT_NONE}, {@link
     *     BluetoothA2dp#DYNAMIC_BUFFER_SUPPORT_A2DP_OFFLOAD}, {@link
     *     BluetoothA2dp#DYNAMIC_BUFFER_SUPPORT_A2DP_SOFTWARE_ENCODING}.
     */
    public int getDynamicBufferSupport() {
        return mAdapterProperties.getDynamicBufferSupport();
    }

    /**
     * Get dynamic audio buffer size
     *
     * @return BufferConstraints
     */
    public BufferConstraints getBufferConstraints() {
        return mAdapterProperties.getBufferConstraints();
    }

    /**
     * Set dynamic audio buffer size
     *
     * @param codec Audio codec
     * @param value buffer millis
     * @return true if the settings is successful, false otherwise
     */
    public boolean setBufferLengthMillis(int codec, int value) {
        return mAdapterProperties.setBufferLengthMillis(codec, value);
    }

    /**
     * Get an incremental id of Bluetooth metrics and log
     *
     * @param device Bluetooth device
     * @return int of id for Bluetooth metrics and logging, 0 if the device is invalid
     */
    public int getMetricId(BluetoothDevice device) {
        if (device == null) {
            return 0;
        }
        return mNativeInterface.getMetricId(Utils.getByteAddress(device));
    }

    public CompanionManager getCompanionManager() {
        return mBtCompanionManager;
    }

    /**
     * Call for the AdapterService receives bond state change
     *
     * @param device Bluetooth device
     * @param state bond state
     */
    public void onBondStateChanged(BluetoothDevice device, int state) {
        if (mBtCompanionManager != null) {
            mBtCompanionManager.onBondStateChanged(device, state);
        }
    }

    /**
     * Get audio policy feature support status
     *
     * @param device Bluetooth device to be checked for audio policy support
     * @return int status of the remote support for audio policy feature
     */
    public int isRequestAudioPolicyAsSinkSupported(BluetoothDevice device) {
        if (mHeadsetClientService != null) {
            return mHeadsetClientService.getAudioPolicyRemoteSupported(device);
        } else {
            Log.e(TAG, "No audio transport connected");
            return BluetoothStatusCodes.FEATURE_NOT_CONFIGURED;
        }
    }

    /**
     * Set audio policy for remote device
     *
     * @param device Bluetooth device to be set policy for
     * @return int result status for requestAudioPolicyAsSink API
     */
    public int requestAudioPolicyAsSink(BluetoothDevice device, BluetoothSinkAudioPolicy policies) {
        DeviceProperties deviceProp = mRemoteDevices.getDeviceProperties(device);
        if (deviceProp == null) {
            return BluetoothStatusCodes.ERROR_DEVICE_NOT_BONDED;
        }

        if (mHeadsetClientService != null) {
            if (isRequestAudioPolicyAsSinkSupported(device)
                    != BluetoothStatusCodes.FEATURE_SUPPORTED) {
                throw new UnsupportedOperationException(
                        "Request Audio Policy As Sink not supported");
            }
            deviceProp.setHfAudioPolicyForRemoteAg(policies);
            mHeadsetClientService.setAudioPolicy(device, policies);
            return BluetoothStatusCodes.SUCCESS;
        } else {
            Log.e(TAG, "HeadsetClient not connected");
            return BluetoothStatusCodes.ERROR_PROFILE_NOT_CONNECTED;
        }
    }

    /**
     * Get audio policy for remote device
     *
     * @param device Bluetooth device to be set policy for
     * @return {@link BluetoothSinkAudioPolicy} policy stored for the device
     */
    public BluetoothSinkAudioPolicy getRequestedAudioPolicyAsSink(BluetoothDevice device) {
        DeviceProperties deviceProp = mRemoteDevices.getDeviceProperties(device);
        if (deviceProp == null) {
            return null;
        }

        if (mHeadsetClientService != null) {
            return deviceProp.getHfAudioPolicyForRemoteAg();
        } else {
            Log.e(TAG, "HeadsetClient not connected");
            return null;
        }
    }

    /**
     * Allow audio low latency
     *
     * @param allowed true if audio low latency is being allowed
     * @param device device whose audio low latency will be allowed or disallowed
     * @return boolean true if audio low latency is successfully allowed or disallowed
     */
    public boolean allowLowLatencyAudio(boolean allowed, BluetoothDevice device) {
        return mNativeInterface.allowLowLatencyAudio(allowed, Utils.getByteAddress(device));
    }

    /**
     * get remote PBAP PCE version.
     *
     * @param address of remote device
     * @return int value other than 0 if remote PBAP PCE version is found
     */
    public int getRemotePbapPceVersion(String address) {
        return mNativeInterface.getRemotePbapPceVersion(address);
    }

    /**
     * check, if PBAP PSE dynamic version upgrade is enabled.
     *
     * @return true/false.
     */
    public boolean pbapPseDynamicVersionUpgradeIsEnabled() {
        return mNativeInterface.pbapPseDynamicVersionUpgradeIsEnabled();
    }

    /** Sets the battery level of the remote device */
    public void setBatteryLevel(BluetoothDevice device, int batteryLevel, boolean isBas) {
        if (batteryLevel == BATTERY_LEVEL_UNKNOWN) {
            mRemoteDevices.resetBatteryLevel(device, isBas);
        } else {
            mRemoteDevices.updateBatteryLevel(device, batteryLevel, isBas);
        }
    }

    public boolean interopMatchAddr(InteropFeature feature, String address) {
        return mNativeInterface.interopMatchAddr(feature.name(), address);
    }

    public boolean interopMatchName(InteropFeature feature, String name) {
        return mNativeInterface.interopMatchName(feature.name(), name);
    }

    public boolean interopMatchAddrOrName(InteropFeature feature, String address) {
        return mNativeInterface.interopMatchAddrOrName(feature.name(), address);
    }

    public void interopDatabaseAddAddr(InteropFeature feature, String address, int length) {
        mNativeInterface.interopDatabaseAddRemoveAddr(true, feature.name(), address, length);
    }

    public void interopDatabaseRemoveAddr(InteropFeature feature, String address) {
        mNativeInterface.interopDatabaseAddRemoveAddr(false, feature.name(), address, 0);
    }

    public void interopDatabaseAddName(InteropFeature feature, String name) {
        mNativeInterface.interopDatabaseAddRemoveName(true, feature.name(), name);
    }

    public void interopDatabaseRemoveName(InteropFeature feature, String name) {
        mNativeInterface.interopDatabaseAddRemoveName(false, feature.name(), name);
    }

    /**
     * Checks the remote device is in the LE Audio allow list or not.
     *
     * @param device the device to check
     * @return boolean true if the device is in the allow list, false otherwise.
     */
    public boolean isLeAudioAllowed(BluetoothDevice device) {
        DeviceProperties deviceProp = mRemoteDevices.getDeviceProperties(device);

        if (deviceProp == null
                || deviceProp.getModelName() == null
                || !mLeAudioAllowDevices.contains(deviceProp.getModelName())) {

            return false;
        }

        return true;
    }

    /**
     * Get type of the remote device
     *
     * @param device the device to check
     * @return int device type
     */
    public int getRemoteType(BluetoothDevice device) {
        DeviceProperties deviceProp = mRemoteDevices.getDeviceProperties(device);
        return deviceProp != null
                ? deviceProp.getDeviceType()
                : BluetoothDevice.DEVICE_TYPE_UNKNOWN;
    }

    /**
     * Sends service discovery UUIDs internally within the stack. This is meant to remove internal
     * dependencies on the broadcast {@link BluetoothDevice#ACTION_UUID}.
     *
     * @param device is the remote device whose UUIDs have been discovered
     * @param uuids are the services supported on the remote device
     */
    void sendUuidsInternal(BluetoothDevice device, ParcelUuid[] uuids) {
        if (device == null) {
            Log.w(TAG, "sendUuidsInternal: null device");
            return;
        }
        if (uuids == null) {
            Log.w(TAG, "sendUuidsInternal: uuids is null");
            return;
        }
        Log.i(TAG, "sendUuidsInternal: Received service discovery UUIDs for device " + device);
        for (int i = 0; i < uuids.length; i++) {
            Log.d(TAG, "sendUuidsInternal: index=" + i + " uuid=" + uuids[i]);
        }
        if (mPhonePolicy != null) {
            mPhonePolicy.onUuidsDiscovered(device, uuids);
        }
    }

    // Returns if this is a mock object. This is currently used in testing so that we may not call
    // System.exit() while finalizing the object. Otherwise GC of mock objects unfortunately ends up
    // calling finalize() which in turn calls System.exit() and the process crashes.
    //
    // Mock this in your testing framework to return true to avoid the mentioned behavior. In
    // production this has no effect.
    public boolean isMock() {
        return false;
    }
}<|MERGE_RESOLUTION|>--- conflicted
+++ resolved
@@ -655,12 +655,7 @@
             mRemoteDevices = new RemoteDevices(this, mLooper);
         }
 
-<<<<<<< HEAD
         mVendor = new Vendor(this);
-        mRemoteDevices = new RemoteDevices(this, mLooper);
-        mRemoteDevices.init();
-=======
->>>>>>> 0eda3329
         clearDiscoveringPackages();
         if (!Flags.fastBindToApp()) {
             mBinder = new AdapterServiceBinder(this);
@@ -1368,17 +1363,11 @@
             }
         }
 
-<<<<<<< HEAD
         if (mVendor != null) {
             mVendor.cleanup();
         }
 
-        if (mDatabaseManager != null) {
-            mDatabaseManager.cleanup();
-        }
-=======
         mDatabaseManager.cleanup();
->>>>>>> 0eda3329
 
         if (mAdapterStateMachine != null) {
             mAdapterStateMachine.doQuit();
@@ -3566,10 +3555,6 @@
             return service.getLeMaximumAdvertisingDataLength();
         }
 
-	@Override
-	public void getEncKeyMaterialValue(SynchronousResultReceiver receiver) {
-	}
-
         @Override
         public boolean isActivityAndEnergyReportingSupported() {
             AdapterService service = getService();
@@ -4005,32 +3990,6 @@
             }
             return BluetoothStatusCodes.SUCCESS;
         }
-        @RequiresPermission(android.Manifest.permission.BLUETOOTH_SCAN)
-        @Override
-        public void getOffloadedTransportDiscoveryDataScanSupported(
-                AttributionSource source, SynchronousResultReceiver receiver) {
-            try {
-                receiver.send(getOffloadedTransportDiscoveryDataScanSupported(source));
-            } catch (RuntimeException e) {
-                receiver.propagateException(e);
-            }
-        }
-
-        private int getOffloadedTransportDiscoveryDataScanSupported(
-                AttributionSource attributionSource) {
-            AdapterService service = getService();
-            if (service == null
-                    || !callerIsSystemOrActiveOrManagedUser(service, TAG,
-                            "getOffloadedTransportDiscoveryDataScanSupported")
-                    || !Utils.checkScanPermissionForDataDelivery(
-                            service, attributionSource,
-                            "getOffloadedTransportDiscoveryDataScanSupported")) {
-                return BluetoothStatusCodes.ERROR_MISSING_BLUETOOTH_SCAN_PERMISSION;
-            }
-            enforceBluetoothPrivilegedPermission(service);
-
-            return service.getOffloadedTransportDiscoveryDataScanSupported();
-        }
 
         @Override
         public int registerBluetoothQualityReportReadyCallback(
@@ -4080,8 +4039,6 @@
             return BluetoothStatusCodes.SUCCESS;
         }
 
-<<<<<<< HEAD
-=======
         @RequiresPermission(android.Manifest.permission.BLUETOOTH_SCAN)
         @Override
         public int getOffloadedTransportDiscoveryDataScanSupported(
@@ -4101,7 +4058,6 @@
             return service.getOffloadedTransportDiscoveryDataScanSupported();
         }
 
->>>>>>> 0eda3329
         @Override
         public boolean isMediaProfileConnected(AttributionSource source) {
             AdapterService service = getService();
