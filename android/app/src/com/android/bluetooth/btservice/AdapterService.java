--- conflicted
+++ resolved
@@ -189,6 +189,8 @@
     private static final int MESSAGE_PROFILE_SERVICE_REGISTERED = 2;
     private static final int MESSAGE_PROFILE_SERVICE_UNREGISTERED = 3;
     private static final int MESSAGE_PREFERRED_AUDIO_PROFILES_AUDIO_FRAMEWORK_TIMEOUT = 4;
+    private static final int MESSAGE_ON_PROFILE_SERVICE_BIND = 5;
+    private static final int MESSAGE_ON_PROFILE_SERVICE_UNBIND = 6;
 
     private static final int CONTROLLER_ENERGY_UPDATE_TIMEOUT_MILLIS = 30;
     private static final int MIN_ADVT_INSTANCES_FOR_MA = 5;
@@ -263,6 +265,7 @@
     private AdapterState mAdapterStateMachine;
     private BondStateMachine mBondStateMachine;
     private RemoteDevices mRemoteDevices;
+    private Vendor mVendor;
 
     /* TODO: Consider to remove the search API from this class, if changed to use call-back */
     private SdpManager mSdpManager = null;
@@ -401,85 +404,6 @@
         }
     }
 
-<<<<<<< HEAD
-    private BluetoothAdapter mAdapter;
-    @VisibleForTesting AdapterProperties mAdapterProperties;
-    private AdapterState mAdapterStateMachine;
-    private BondStateMachine mBondStateMachine;
-    private RemoteDevices mRemoteDevices;
-    private Vendor mVendor;
-
-    /* TODO: Consider to remove the search API from this class, if changed to use call-back */
-    private SdpManager mSdpManager = null;
-
-    private boolean mNativeAvailable;
-    private boolean mCleaningUp;
-    private final HashMap<BluetoothDevice, ArrayList<IBluetoothMetadataListener>>
-            mMetadataListeners = new HashMap<>();
-    private final HashMap<String, Integer> mProfileServicesState = new HashMap<String, Integer>();
-    private Set<IBluetoothConnectionCallback> mBluetoothConnectionCallbacks = new HashSet<>();
-    private final RemoteCallbackList<IBluetoothPreferredAudioProfilesCallback>
-            mPreferredAudioProfilesCallbacks = new RemoteCallbackList<>();
-    private final RemoteCallbackList<IBluetoothQualityReportReadyCallback>
-            mBluetoothQualityReportReadyCallbacks = new RemoteCallbackList<>();
-    // Map<groupId, PendingAudioProfilePreferenceRequest>
-    private final Map<Integer, PendingAudioProfilePreferenceRequest>
-            mCsipGroupsPendingAudioProfileChanges = new HashMap<>();
-    private final RemoteCallbackList<IBluetoothCallback>
-            mRemoteCallbacks = new RemoteCallbackList<>();
-    private final Map<BluetoothStateCallback, Executor> mLocalCallbacks = new ConcurrentHashMap<>();
-    private boolean mQuietmode = false;
-    private HashMap<String, CallerInfo> mBondAttemptCallerInfo = new HashMap<>();
-
-    private final Map<UUID, RfcommListenerData> mBluetoothServerSockets = new ConcurrentHashMap<>();
-    private final Executor mSocketServersExecutor = r -> new Thread(r).start();
-
-    private BatteryStatsManager mBatteryStatsManager;
-    private PowerManager mPowerManager;
-    private PowerManager.WakeLock mWakeLock;
-    private UserManager mUserManager;
-    private CompanionDeviceManager mCompanionDeviceManager;
-
-    // Phone Policy is not used on all devices. Ensure you null check before using it
-    @Nullable private PhonePolicy mPhonePolicy;
-
-    private ActiveDeviceManager mActiveDeviceManager;
-    private DatabaseManager mDatabaseManager;
-    private SilenceDeviceManager mSilenceDeviceManager;
-    private CompanionManager mBtCompanionManager;
-    private AppOpsManager mAppOps;
-
-    private BluetoothSocketManagerBinder mBluetoothSocketManagerBinder;
-
-    private BluetoothKeystoreService mBluetoothKeystoreService;
-    private A2dpService mA2dpService;
-    private A2dpSinkService mA2dpSinkService;
-    private HeadsetService mHeadsetService;
-    private HeadsetClientService mHeadsetClientService;
-    private BluetoothMapService mMapService;
-    private MapClientService mMapClientService;
-    private HidDeviceService mHidDeviceService;
-    private HidHostService mHidHostService;
-    private PanService mPanService;
-    private BluetoothPbapService mPbapService;
-    private PbapClientService mPbapClientService;
-    private HearingAidService mHearingAidService;
-    private HapClientService mHapClientService;
-    private SapService mSapService;
-    private VolumeControlService mVolumeControlService;
-    private CsipSetCoordinatorService mCsipSetCoordinatorService;
-    private LeAudioService mLeAudioService;
-    private BassClientService mBassClientService;
-    private BatteryService mBatteryService;
-    private BluetoothQualityReportNativeInterface mBluetoothQualityReportNativeInterface;
-    private GattService mGattService;
-
-    private volatile boolean mTestModeEnabled = false;
-
-    private MetricsLogger mMetricsLogger;
-
-=======
->>>>>>> 4d9c9aff
     /**
      * Register a {@link ProfileService} with AdapterService.
      *
@@ -524,16 +448,6 @@
         return mStartedProfiles.containsKey(profileId);
     }
 
-<<<<<<< HEAD
-    private static final int MESSAGE_PROFILE_SERVICE_STATE_CHANGED = 1;
-    private static final int MESSAGE_PROFILE_SERVICE_REGISTERED = 2;
-    private static final int MESSAGE_PROFILE_SERVICE_UNREGISTERED = 3;
-    private static final int MESSAGE_PREFERRED_AUDIO_PROFILES_AUDIO_FRAMEWORK_TIMEOUT = 4;
-    private static final int MESSAGE_ON_PROFILE_SERVICE_BIND = 5;
-    private static final int MESSAGE_ON_PROFILE_SERVICE_UNBIND = 6;
-
-=======
->>>>>>> 4d9c9aff
     class AdapterServiceHandler extends Handler {
         AdapterServiceHandler(Looper looper) {
             super(looper);
