/*
 * Copyright (C) 2012 The Android Open Source Project
 * Copyright (C) 2016-2017 The Linux Foundation
 *
 * Licensed under the Apache License, Version 2.0 (the "License");
 * you may not use this file except in compliance with the License.
 * You may obtain a copy of the License at
 *
 *      http://www.apache.org/licenses/LICENSE-2.0
 *
 * Unless required by applicable law or agreed to in writing, software
 * distributed under the License is distributed on an "AS IS" BASIS,
 * WITHOUT WARRANTIES OR CONDITIONS OF ANY KIND, either express or implied.
 * See the License for the specific language governing permissions and
 * limitations under the License.
 */

package com.android.bluetooth.btservice;

import static android.bluetooth.BluetoothDevice.BATTERY_LEVEL_UNKNOWN;
import static android.bluetooth.BluetoothDevice.TRANSPORT_AUTO;
import static android.bluetooth.IBluetoothLeAudio.LE_AUDIO_GROUP_ID_INVALID;
import static android.text.format.DateUtils.MINUTE_IN_MILLIS;
import static android.text.format.DateUtils.SECOND_IN_MILLIS;

import static com.android.bluetooth.ChangeIds.ENFORCE_CONNECT;
import static com.android.bluetooth.Utils.callerIsSystem;
import static com.android.bluetooth.Utils.callerIsSystemOrActiveOrManagedUser;
import static com.android.bluetooth.Utils.enforceBluetoothPrivilegedPermission;
import static com.android.bluetooth.Utils.enforceCdmAssociation;
import static com.android.bluetooth.Utils.enforceDumpPermission;
import static com.android.bluetooth.Utils.enforceLocalMacAddressPermission;
import static com.android.bluetooth.Utils.getBytesFromAddress;
import static com.android.bluetooth.Utils.hasBluetoothPrivilegedPermission;
import static com.android.bluetooth.Utils.isDualModeAudioEnabled;
import static com.android.bluetooth.Utils.isPackageNameAccurate;

import static java.util.Objects.requireNonNull;

import android.annotation.NonNull;
import android.annotation.Nullable;
import android.annotation.RequiresPermission;
import android.annotation.SuppressLint;
import android.app.AppOpsManager;
import android.app.PendingIntent;
import android.app.Service;
import android.app.admin.DevicePolicyManager;
import android.app.compat.CompatChanges;
import android.bluetooth.BluetoothA2dp;
import android.bluetooth.BluetoothActivityEnergyInfo;
import android.bluetooth.BluetoothAdapter;
import android.bluetooth.BluetoothAdapter.ActiveDeviceProfile;
import android.bluetooth.BluetoothAdapter.ActiveDeviceUse;
import android.bluetooth.BluetoothDevice;
import android.bluetooth.BluetoothFrameworkInitializer;
import android.bluetooth.BluetoothMap;
import android.bluetooth.BluetoothProfile;
import android.bluetooth.BluetoothProtoEnums;
import android.bluetooth.BluetoothQualityReport;
import android.bluetooth.BluetoothSap;
import android.bluetooth.BluetoothServerSocket;
import android.bluetooth.BluetoothSinkAudioPolicy;
import android.bluetooth.BluetoothSocket;
import android.bluetooth.BluetoothStatusCodes;
import android.bluetooth.BluetoothUuid;
import android.bluetooth.BufferConstraints;
import android.bluetooth.IBluetooth;
import android.bluetooth.IBluetoothActivityEnergyInfoListener;
import android.bluetooth.IBluetoothCallback;
import android.bluetooth.IBluetoothConnectionCallback;
import android.bluetooth.IBluetoothMetadataListener;
import android.bluetooth.IBluetoothOobDataCallback;
import android.bluetooth.IBluetoothPreferredAudioProfilesCallback;
import android.bluetooth.IBluetoothQualityReportReadyCallback;
import android.bluetooth.IBluetoothSocketManager;
import android.bluetooth.IncomingRfcommSocketInfo;
import android.bluetooth.OobData;
import android.bluetooth.UidTraffic;
import android.companion.CompanionDeviceManager;
import android.content.AttributionSource;
import android.content.Context;
import android.content.Intent;
import android.content.SharedPreferences;
import android.content.pm.PackageManager;
import android.os.AsyncTask;
import android.os.BatteryStatsManager;
import android.os.Binder;
import android.os.Build;
import android.os.Bundle;
import android.os.Handler;
import android.os.IBinder;
import android.os.Looper;
import android.os.Message;
import android.os.ParcelUuid;
import android.os.PowerManager;
import android.os.RemoteCallbackList;
import android.os.RemoteException;
import android.os.SystemClock;
import android.os.SystemProperties;
import android.os.UserHandle;
import android.os.UserManager;
import android.provider.DeviceConfig;
import android.provider.Settings;
import android.sysprop.BluetoothProperties;
import android.text.TextUtils;
import android.util.Base64;
import android.util.Log;
import android.util.SparseArray;

import com.android.bluetooth.BluetoothMetricsProto;
import com.android.bluetooth.BluetoothStatsLog;
import com.android.bluetooth.R;
import com.android.bluetooth.Utils;
import com.android.bluetooth.a2dp.A2dpService;
import com.android.bluetooth.a2dpsink.A2dpSinkService;
import com.android.bluetooth.bas.BatteryService;
import com.android.bluetooth.bass_client.BassClientService;
import com.android.bluetooth.btservice.InteropUtil.InteropFeature;
import com.android.bluetooth.btservice.RemoteDevices.DeviceProperties;
import com.android.bluetooth.btservice.bluetoothkeystore.BluetoothKeystoreNativeInterface;
import com.android.bluetooth.btservice.bluetoothkeystore.BluetoothKeystoreService;
import com.android.bluetooth.btservice.storage.DatabaseManager;
import com.android.bluetooth.btservice.storage.MetadataDatabase;
import com.android.bluetooth.csip.CsipSetCoordinatorService;
import com.android.bluetooth.gatt.GattService;
import com.android.bluetooth.gatt.ScanManager;
import com.android.bluetooth.hap.HapClientService;
import com.android.bluetooth.hearingaid.HearingAidService;
import com.android.bluetooth.hfp.HeadsetService;
import com.android.bluetooth.hfpclient.HeadsetClientService;
import com.android.bluetooth.hid.HidDeviceService;
import com.android.bluetooth.hid.HidHostService;
import com.android.bluetooth.le_audio.LeAudioService;
import com.android.bluetooth.map.BluetoothMapService;
import com.android.bluetooth.mapclient.MapClientService;
import com.android.bluetooth.pan.PanService;
import com.android.bluetooth.pbap.BluetoothPbapService;
import com.android.bluetooth.pbapclient.PbapClientService;
import com.android.bluetooth.sap.SapService;
import com.android.bluetooth.sdp.SdpManager;
import com.android.bluetooth.telephony.BluetoothInCallService;
import com.android.bluetooth.vc.VolumeControlService;
import com.android.internal.annotations.GuardedBy;
import com.android.internal.annotations.VisibleForTesting;
import com.android.modules.utils.BackgroundThread;
import com.android.modules.utils.BytesMatcher;
import com.android.modules.utils.SynchronousResultReceiver;

import com.google.protobuf.InvalidProtocolBufferException;

import libcore.util.SneakyThrow;

import java.io.FileDescriptor;
import java.io.FileOutputStream;
import java.io.IOException;
import java.io.PrintWriter;
import java.time.Duration;
import java.util.ArrayDeque;
import java.util.ArrayList;
import java.util.Arrays;
import java.util.HashMap;
import java.util.HashSet;
import java.util.Iterator;
import java.util.List;
import java.util.Map;
import java.util.Set;
import java.util.UUID;
import java.util.concurrent.ConcurrentHashMap;
import java.util.concurrent.ConcurrentLinkedQueue;
import java.util.concurrent.Executor;
import java.util.function.Predicate;
import java.util.regex.Pattern;

public class AdapterService extends Service {
    private static final String TAG = "BluetoothAdapterService";
    private static final boolean DBG = true;
    private static final boolean VERBOSE = false;
    private static final int MIN_ADVT_INSTANCES_FOR_MA = 5;
    private static final int MIN_OFFLOADED_FILTERS = 10;
    private static final int MIN_OFFLOADED_SCAN_STORAGE_BYTES = 1024;
    private static final Duration PENDING_SOCKET_HANDOFF_TIMEOUT = Duration.ofMinutes(1);
    private static final Duration GENERATE_LOCAL_OOB_DATA_TIMEOUT = Duration.ofSeconds(2);
    private static final Duration PREFERRED_AUDIO_PROFILE_CHANGE_TIMEOUT = Duration.ofSeconds(10);

    private final Object mEnergyInfoLock = new Object();
    private int mStackReportedState;
    private long mTxTimeTotalMs;
    private long mRxTimeTotalMs;
    private long mIdleTimeTotalMs;
    private long mEnergyUsedTotalVoltAmpSecMicro;
    private final SparseArray<UidTraffic> mUidTraffic = new SparseArray<>();

    private final ArrayList<String> mStartedProfiles = new ArrayList<>();
    private final ArrayList<ProfileService> mRegisteredProfiles = new ArrayList<>();
    private final ArrayList<ProfileService> mRunningProfiles = new ArrayList<>();
    private HashSet<String> mLeAudioAllowDevices = new HashSet<>();
    private boolean mLeAudioAllowListEnabled = false;

    public static final String ACTION_LOAD_ADAPTER_PROPERTIES =
            "com.android.bluetooth.btservice.action.LOAD_ADAPTER_PROPERTIES";
    public static final String ACTION_SERVICE_STATE_CHANGED =
            "com.android.bluetooth.btservice.action.STATE_CHANGED";
    public static final String EXTRA_ACTION = "action";
    public static final int PROFILE_CONN_REJECTED = 2;

    private static BluetoothProperties.snoop_log_mode_values sSnoopLogSettingAtEnable =
            BluetoothProperties.snoop_log_mode_values.EMPTY;
    private static String sDefaultSnoopLogSettingAtEnable = "empty";
    private static Boolean sSnoopLogFilterHeadersSettingAtEnable = false;
    private static Boolean sSnoopLogFilterProfileA2dpSettingAtEnable = false;
    private static Boolean sSnoopLogFilterProfileRfcommSettingAtEnable = false;
    private static BluetoothProperties.snoop_log_filter_profile_pbap_values
            sSnoopLogFilterProfilePbapModeSettingAtEnable =
                    BluetoothProperties.snoop_log_filter_profile_pbap_values.EMPTY;
    private static BluetoothProperties.snoop_log_filter_profile_map_values
            sSnoopLogFilterProfileMapModeSettingAtEnable =
                    BluetoothProperties.snoop_log_filter_profile_map_values.EMPTY;

    public static final String BLUETOOTH_PRIVILEGED =
            android.Manifest.permission.BLUETOOTH_PRIVILEGED;
    static final String BLUETOOTH_PERM = android.Manifest.permission.BLUETOOTH;
    static final String LOCAL_MAC_ADDRESS_PERM = android.Manifest.permission.LOCAL_MAC_ADDRESS;
    static final String RECEIVE_MAP_PERM = android.Manifest.permission.RECEIVE_BLUETOOTH_MAP;
    static final String BLUETOOTH_LE_AUDIO_ALLOW_LIST = "persist.bluetooth.leaudio.allow_list";
    static final String BLUETOOTH_ENABLE_LE_AUDIO_ALLOW_LIST =
            "persist.bluetooth.leaudio.enable_allow_list";

    static final String PHONEBOOK_ACCESS_PERMISSION_PREFERENCE_FILE = "phonebook_access_permission";
    static final String MESSAGE_ACCESS_PERMISSION_PREFERENCE_FILE = "message_access_permission";
    static final String SIM_ACCESS_PERMISSION_PREFERENCE_FILE = "sim_access_permission";

    private static final int CONTROLLER_ENERGY_UPDATE_TIMEOUT_MILLIS = 30;

    // Report ID definition
    public enum BqrQualityReportId {
        QUALITY_REPORT_ID_MONITOR_MODE(0x01),
        QUALITY_REPORT_ID_APPROACH_LSTO(0x02),
        QUALITY_REPORT_ID_A2DP_AUDIO_CHOPPY(0x03),
        QUALITY_REPORT_ID_SCO_VOICE_CHOPPY(0x04),
        QUALITY_REPORT_ID_ROOT_INFLAMMATION(0x05),
        QUALITY_REPORT_ID_CONNECT_FAIL(0x08),
        QUALITY_REPORT_ID_LMP_LL_MESSAGE_TRACE(0x11),
        QUALITY_REPORT_ID_BT_SCHEDULING_TRACE(0x12),
        QUALITY_REPORT_ID_CONTROLLER_DBG_INFO(0x13);

        private final int value;

        private BqrQualityReportId(int value) {
            this.value = value;
        }

        public int getValue() {
            return value;
        }
    };

    private final ArrayList<DiscoveringPackage> mDiscoveringPackages = new ArrayList<>();

    private static AdapterService sAdapterService;
    private final AdapterNativeInterface mNativeInterface = AdapterNativeInterface.getInstance();

    // Keep a constructor for ActivityThread.handleCreateService
    AdapterService() {}

    @VisibleForTesting
    AdapterService(Looper looper) {
        mLooper = looper;
    }

    public static synchronized AdapterService getAdapterService() {
        return sAdapterService;
    }

    AdapterNativeInterface getNative() {
        return mNativeInterface;
    }

    /** Allow test to set an AdapterService to be return by AdapterService.getAdapterService() */
    @VisibleForTesting
    public static synchronized void setAdapterService(AdapterService instance) {
        if (instance == null) {
            Log.e(TAG, "setAdapterService() - instance is null");
            return;
        }
        Log.d(TAG, "setAdapterService() - set service to " + instance);
        sAdapterService = instance;
    }

    /** Clear test Adapter service. See {@code setAdapterService} */
    @VisibleForTesting
    public static synchronized void clearAdapterService(AdapterService instance) {
        if (sAdapterService == instance) {
            Log.d(TAG, "clearAdapterService() - This adapter was cleared " + instance);
            sAdapterService = null;
        } else {
            Log.d(
                    TAG,
                    "clearAdapterService() - incorrect cleared adapter."
                            + (" Instance=" + instance)
                            + (" vs sAdapterService=" + sAdapterService));
        }
    }

    private BluetoothAdapter mAdapter;
    @VisibleForTesting AdapterProperties mAdapterProperties;
    private AdapterState mAdapterStateMachine;
    private BondStateMachine mBondStateMachine;
    private RemoteDevices mRemoteDevices;

    /* TODO: Consider to remove the search API from this class, if changed to use call-back */
    private SdpManager mSdpManager = null;

    private boolean mNativeAvailable;
    private boolean mCleaningUp;
    private final HashMap<BluetoothDevice, ArrayList<IBluetoothMetadataListener>>
            mMetadataListeners = new HashMap<>();
    private final HashMap<String, Integer> mProfileServicesState = new HashMap<String, Integer>();
    private Set<IBluetoothConnectionCallback> mBluetoothConnectionCallbacks = new HashSet<>();
    private RemoteCallbackList<IBluetoothPreferredAudioProfilesCallback>
            mPreferredAudioProfilesCallbacks;
    private RemoteCallbackList<IBluetoothQualityReportReadyCallback>
            mBluetoothQualityReportReadyCallbacks;
    // Map<groupId, PendingAudioProfilePreferenceRequest>
    private final Map<Integer, PendingAudioProfilePreferenceRequest>
            mCsipGroupsPendingAudioProfileChanges = new HashMap<>();
    // Only BluetoothManagerService should be registered
    private RemoteCallbackList<IBluetoothCallback> mRemoteCallbacks;
    private final Map<BluetoothStateCallback, Executor> mLocalCallbacks = new ConcurrentHashMap<>();
    private int mCurrentRequestId;
    private boolean mQuietmode = false;
    private HashMap<String, CallerInfo> mBondAttemptCallerInfo = new HashMap<>();

    private final Map<UUID, RfcommListenerData> mBluetoothServerSockets = new ConcurrentHashMap<>();
    private final Executor mSocketServersExecutor = r -> new Thread(r).start();

    private BatteryStatsManager mBatteryStatsManager;
    private PowerManager mPowerManager;
    private PowerManager.WakeLock mWakeLock;
    private String mWakeLockName;
    private UserManager mUserManager;
    private CompanionDeviceManager mCompanionDeviceManager;

    private PhonePolicy mPhonePolicy;
    private ActiveDeviceManager mActiveDeviceManager;
    private DatabaseManager mDatabaseManager;
    private SilenceDeviceManager mSilenceDeviceManager;
    private CompanionManager mBtCompanionManager;
    private AppOpsManager mAppOps;

    private BluetoothSocketManagerBinder mBluetoothSocketManagerBinder;

    private BluetoothKeystoreService mBluetoothKeystoreService;
    private A2dpService mA2dpService;
    private A2dpSinkService mA2dpSinkService;
    private HeadsetService mHeadsetService;
    private HeadsetClientService mHeadsetClientService;
    private BluetoothMapService mMapService;
    private MapClientService mMapClientService;
    private HidDeviceService mHidDeviceService;
    private HidHostService mHidHostService;
    private PanService mPanService;
    private BluetoothPbapService mPbapService;
    private PbapClientService mPbapClientService;
    private HearingAidService mHearingAidService;
    private HapClientService mHapClientService;
    private SapService mSapService;
    private VolumeControlService mVolumeControlService;
    private CsipSetCoordinatorService mCsipSetCoordinatorService;
    private LeAudioService mLeAudioService;
    private BassClientService mBassClientService;
    private BatteryService mBatteryService;
    private BluetoothQualityReportNativeInterface mBluetoothQualityReportNativeInterface;

    private volatile boolean mTestModeEnabled = false;

    private MetricsLogger mMetricsLogger;

    /**
     * Register a {@link ProfileService} with AdapterService.
     *
     * @param profile the service being added.
     */
    public void addProfile(ProfileService profile) {
        mHandler.obtainMessage(MESSAGE_PROFILE_SERVICE_REGISTERED, profile).sendToTarget();
    }

    /**
     * Unregister a ProfileService with AdapterService.
     *
     * @param profile the service being removed.
     */
    public void removeProfile(ProfileService profile) {
        mHandler.obtainMessage(MESSAGE_PROFILE_SERVICE_UNREGISTERED, profile).sendToTarget();
    }

    /**
     * Notify AdapterService that a ProfileService has started or stopped.
     *
     * @param profile the service being removed.
     * @param state {@link BluetoothAdapter#STATE_ON} or {@link BluetoothAdapter#STATE_OFF}
     */
    public void onProfileServiceStateChanged(ProfileService profile, int state) {
        if (state != BluetoothAdapter.STATE_ON && state != BluetoothAdapter.STATE_OFF) {
            throw new IllegalArgumentException(BluetoothAdapter.nameForState(state));
        }
        Message m = mHandler.obtainMessage(MESSAGE_PROFILE_SERVICE_STATE_CHANGED);
        m.obj = profile;
        m.arg1 = state;
        mHandler.sendMessage(m);
    }

    /**
     * Confirm whether the ProfileService is started expectedly.
     *
     * @param serviceSampleName the service simple name.
     * @return true if the service is started expectedly, false otherwise.
     */
    public boolean isStartedProfile(String serviceSampleName) {
        return mStartedProfiles.contains(serviceSampleName);
    }

    private static final int MESSAGE_PROFILE_SERVICE_STATE_CHANGED = 1;
    private static final int MESSAGE_PROFILE_SERVICE_REGISTERED = 2;
    private static final int MESSAGE_PROFILE_SERVICE_UNREGISTERED = 3;
    private static final int MESSAGE_PREFERRED_AUDIO_PROFILES_AUDIO_FRAMEWORK_TIMEOUT = 4;

    class AdapterServiceHandler extends Handler {
        AdapterServiceHandler(Looper looper) {
            super(looper);
        }

        @Override
        public void handleMessage(Message msg) {
            verboseLog("handleMessage() - Message: " + msg.what);

            switch (msg.what) {
                case MESSAGE_PROFILE_SERVICE_STATE_CHANGED:
                    verboseLog("handleMessage() - MESSAGE_PROFILE_SERVICE_STATE_CHANGED");
                    processProfileServiceStateChanged((ProfileService) msg.obj, msg.arg1);
                    break;
                case MESSAGE_PROFILE_SERVICE_REGISTERED:
                    verboseLog("handleMessage() - MESSAGE_PROFILE_SERVICE_REGISTERED");
                    registerProfileService((ProfileService) msg.obj);
                    break;
                case MESSAGE_PROFILE_SERVICE_UNREGISTERED:
                    verboseLog("handleMessage() - MESSAGE_PROFILE_SERVICE_UNREGISTERED");
                    unregisterProfileService((ProfileService) msg.obj);
                    break;
                case MESSAGE_PREFERRED_AUDIO_PROFILES_AUDIO_FRAMEWORK_TIMEOUT:
                    errorLog(
                            "handleMessage() - "
                                    + "MESSAGE_PREFERRED_PROFILE_CHANGE_AUDIO_FRAMEWORK_TIMEOUT");
                    int groupId = (int) msg.obj;

                    synchronized (mCsipGroupsPendingAudioProfileChanges) {
                        removeFromPendingAudioProfileChanges(groupId);
                        PendingAudioProfilePreferenceRequest request =
                                mCsipGroupsPendingAudioProfileChanges.remove(groupId);
                        Log.e(
                                TAG,
                                "Preferred audio profiles change audio framework timeout for "
                                        + ("device " + request.mDeviceRequested));
                        sendPreferredAudioProfilesCallbackToApps(
                                request.mDeviceRequested,
                                request.mRequestedPreferences,
                                BluetoothStatusCodes.ERROR_TIMEOUT);
                    }
                    break;
            }
        }

        private void registerProfileService(ProfileService profile) {
            if (mRegisteredProfiles.contains(profile)) {
                Log.e(TAG, profile.getName() + " already registered.");
                return;
            }
            mRegisteredProfiles.add(profile);
        }

        private void unregisterProfileService(ProfileService profile) {
            if (!mRegisteredProfiles.contains(profile)) {
                Log.e(TAG, profile.getName() + " not registered (UNREGISTER).");
                return;
            }
            mRegisteredProfiles.remove(profile);
        }

        private void processProfileServiceStateChanged(ProfileService profile, int state) {
            switch (state) {
                case BluetoothAdapter.STATE_ON:
                    if (!mRegisteredProfiles.contains(profile)) {
                        Log.e(TAG, profile.getName() + " not registered (STATE_ON).");
                        return;
                    }
                    if (mRunningProfiles.contains(profile)) {
                        Log.e(TAG, profile.getName() + " already running.");
                        return;
                    }
                    mRunningProfiles.add(profile);
                    // TODO(b/228875190): GATT is assumed supported. GATT starting triggers hardware
                    // initializtion. Configuring a device without GATT causes start up failures.
                    if (GattService.class.getSimpleName().equals(profile.getName())) {
                        mNativeInterface.enable();
                    } else if (mRegisteredProfiles.size() == Config.getSupportedProfiles().length
                            && mRegisteredProfiles.size() == mRunningProfiles.size()) {
                        mAdapterProperties.onBluetoothReady();
                        updateUuids();
                        initProfileServices();
                        mNativeInterface.getAdapterProperty(
                                AbstractionLayer.BT_PROPERTY_LOCAL_IO_CAPS);
                        mNativeInterface.getAdapterProperty(
                                AbstractionLayer.BT_PROPERTY_DYNAMIC_AUDIO_BUFFER);
                        mAdapterStateMachine.sendMessage(AdapterState.BREDR_STARTED);
                        mBtCompanionManager.loadCompanionInfo();
                    }
                    break;
                case BluetoothAdapter.STATE_OFF:
                    if (!mRegisteredProfiles.contains(profile)) {
                        Log.e(TAG, profile.getName() + " not registered (STATE_OFF).");
                        return;
                    }
                    if (!mRunningProfiles.contains(profile)) {
                        Log.e(TAG, profile.getName() + " not running.");
                        return;
                    }
                    mRunningProfiles.remove(profile);
                    // TODO(b/228875190): GATT is assumed supported. GATT is expected to be the only
                    // profile available in the "BLE ON" state. If only GATT is left, send
                    // BREDR_STOPPED. If GATT is stopped, deinitialize the hardware.
                    if ((mRunningProfiles.size() == 1
                            && (GattService.class
                                    .getSimpleName()
                                    .equals(mRunningProfiles.get(0).getName())))) {
                        mAdapterStateMachine.sendMessage(AdapterState.BREDR_STOPPED);
                    } else if (mRunningProfiles.size() == 0) {
                        mNativeInterface.disable();
                    }
                    break;
                default:
                    Log.e(TAG, "Unhandled profile state: " + state);
            }
        }
    }

    private Looper mLooper;
    private AdapterServiceHandler mHandler;

    /**
     * Stores information about requests made to the audio framework arising from calls to {@link
     * BluetoothAdapter#setPreferredAudioProfiles(BluetoothDevice, Bundle)}.
     */
    private static class PendingAudioProfilePreferenceRequest {
        // The newly requested preferences
        final Bundle mRequestedPreferences;
        // Reference counter for how many calls are pending completion in the audio framework
        int mRemainingRequestsToAudioFramework;
        // The device with which the request was made. Used for sending the callback.
        final BluetoothDevice mDeviceRequested;

        /**
         * Constructs an entity to store information about pending preferred audio profile changes.
         *
         * @param preferences newly requested preferences
         * @param numRequestsToAudioFramework how many active device changed requests are sent to
         *     the audio framework
         * @param device the device with which the request was made
         */
        PendingAudioProfilePreferenceRequest(
                Bundle preferences, int numRequestsToAudioFramework, BluetoothDevice device) {
            mRequestedPreferences = preferences;
            mRemainingRequestsToAudioFramework = numRequestsToAudioFramework;
            mDeviceRequested = device;
        }
    }

    final @NonNull <T> T getNonNullSystemService(@NonNull Class<T> clazz) {
        return requireNonNull(getSystemService(clazz), clazz.getSimpleName() + " cannot be null");
    }

    @Override
    @RequiresPermission(
            allOf = {
                android.Manifest.permission.INTERACT_ACROSS_USERS_FULL,
                android.Manifest.permission.READ_DEVICE_CONFIG,
            },
            anyOf = {
                android.Manifest.permission.INTERACT_ACROSS_USERS_FULL,
                android.Manifest.permission.INTERACT_ACROSS_USERS,
                android.Manifest.permission.CREATE_USERS,
                android.Manifest.permission.MANAGE_USERS,
            })
    public void onCreate() {
        super.onCreate();
        if (mLooper == null) {
            mLooper = Looper.getMainLooper();
        }
        mHandler = new AdapterServiceHandler(mLooper);
        initMetricsLogger();
        debugLog("onCreate()");
        mDeviceConfigListener.start();

        mUserManager = getNonNullSystemService(UserManager.class);
        mAppOps = getNonNullSystemService(AppOpsManager.class);
        mPowerManager = getNonNullSystemService(PowerManager.class);
        mBatteryStatsManager = getNonNullSystemService(BatteryStatsManager.class);
        mCompanionDeviceManager = getNonNullSystemService(CompanionDeviceManager.class);

        mRemoteDevices = new RemoteDevices(this, mLooper);
        mRemoteDevices.init();
        clearDiscoveringPackages();
        mBinder = new AdapterServiceBinder(this);
        mAdapter = BluetoothAdapter.getDefaultAdapter();
        mAdapterProperties = new AdapterProperties(this);
        mAdapterStateMachine = new AdapterState(this, mLooper);
        mBluetoothKeystoreService =
                new BluetoothKeystoreService(
                        BluetoothKeystoreNativeInterface.getInstance(), isCommonCriteriaMode());
        mBluetoothKeystoreService.start();
        int configCompareResult = mBluetoothKeystoreService.getCompareResult();

        // Start tracking Binder latency for the bluetooth process.
        BluetoothFrameworkInitializer.initializeBinderCallsStats(getApplicationContext());

        // Android TV doesn't show consent dialogs for just works and encryption only le pairing
        boolean isAtvDevice =
                getApplicationContext()
                        .getPackageManager()
                        .hasSystemFeature(PackageManager.FEATURE_LEANBACK_ONLY);
        mNativeInterface.init(
                this,
                mAdapterProperties,
                mUserManager.isGuestUser(),
                isCommonCriteriaMode(),
                configCompareResult,
                getInitFlags(),
                isAtvDevice,
                getApplicationInfo().dataDir);
        mNativeAvailable = true;
        mPreferredAudioProfilesCallbacks =
                new RemoteCallbackList<IBluetoothPreferredAudioProfilesCallback>();
        mBluetoothQualityReportReadyCallbacks =
                new RemoteCallbackList<IBluetoothQualityReportReadyCallback>();
        mRemoteCallbacks = new RemoteCallbackList<IBluetoothCallback>();
        // Load the name and address
        mNativeInterface.getAdapterProperty(AbstractionLayer.BT_PROPERTY_BDADDR);
        mNativeInterface.getAdapterProperty(AbstractionLayer.BT_PROPERTY_BDNAME);
        mNativeInterface.getAdapterProperty(AbstractionLayer.BT_PROPERTY_CLASS_OF_DEVICE);

        mBluetoothKeystoreService.initJni();

        mBluetoothQualityReportNativeInterface =
                requireNonNull(
                        BluetoothQualityReportNativeInterface.getInstance(),
                        "BluetoothQualityReportNativeInterface cannot be null when BQR starts");
        mBluetoothQualityReportNativeInterface.init();

        mSdpManager = SdpManager.init(this);
        loadLeAudioAllowDevices();

        mDatabaseManager = new DatabaseManager(this);
        mDatabaseManager.start(MetadataDatabase.createDatabase(this));

        boolean isAutomotiveDevice =
                getApplicationContext()
                        .getPackageManager()
                        .hasSystemFeature(PackageManager.FEATURE_AUTOMOTIVE);

        /*
         * Phone policy is specific to phone implementations and hence if a device wants to exclude
         * it out then it can be disabled by using the flag below. Phone policy is never used on
         * Android Automotive OS builds, in favor of a policy currently located in
         * CarBluetoothService.
         */
        if (!isAutomotiveDevice && getResources().getBoolean(R.bool.enable_phone_policy)) {
            Log.i(TAG, "Phone policy enabled");
            mPhonePolicy = new PhonePolicy(this, new ServiceFactory());
            mPhonePolicy.start();
        } else {
            Log.i(TAG, "Phone policy disabled");
        }

        mActiveDeviceManager = new ActiveDeviceManager(this, new ServiceFactory());
        mActiveDeviceManager.start();

        mSilenceDeviceManager = new SilenceDeviceManager(this, new ServiceFactory(), mLooper);
        mSilenceDeviceManager.start();

        mBtCompanionManager = new CompanionManager(this, new ServiceFactory());

        mBluetoothSocketManagerBinder = new BluetoothSocketManagerBinder(this);

        setAdapterService(this);

        invalidateBluetoothCaches();

        // First call to getSharedPreferences will result in a file read into
        // memory cache. Call it here asynchronously to avoid potential ANR
        // in the future
        new AsyncTask<Void, Void, Void>() {
            @Override
            protected Void doInBackground(Void... params) {
                getSharedPreferences(
                        PHONEBOOK_ACCESS_PERMISSION_PREFERENCE_FILE, Context.MODE_PRIVATE);
                getSharedPreferences(
                        MESSAGE_ACCESS_PERMISSION_PREFERENCE_FILE, Context.MODE_PRIVATE);
                getSharedPreferences(SIM_ACCESS_PERMISSION_PREFERENCE_FILE, Context.MODE_PRIVATE);
                return null;
            }
        }.execute();

        try {
            int systemUiUid =
                    getApplicationContext()
                            .createContextAsUser(UserHandle.SYSTEM, /* flags= */ 0)
                            .getPackageManager()
                            .getPackageUid(
                                    "com.android.systemui", PackageManager.MATCH_SYSTEM_ONLY);

            Utils.setSystemUiUid(systemUiUid);
        } catch (PackageManager.NameNotFoundException e) {
            // Some platforms, such as wearables do not have a system ui.
            Log.w(TAG, "Unable to resolve SystemUI's UID.", e);
        }
    }

    @Override
    public IBinder onBind(Intent intent) {
        debugLog("onBind()");
        return mBinder;
    }

    @Override
    @RequiresPermission(android.Manifest.permission.BLUETOOTH_CONNECT)
    public boolean onUnbind(Intent intent) {
        debugLog("onUnbind() - calling cleanup");
        cleanup();
        return super.onUnbind(intent);
    }

    @Override
    public void onDestroy() {
        debugLog("onDestroy()");
        if (!isMock()) {
            // TODO(b/27859763)
            Log.i(TAG, "Force exit to cleanup internal state in Bluetooth stack");
            System.exit(0);
        }
    }

    public ActiveDeviceManager getActiveDeviceManager() {
        return mActiveDeviceManager;
    }

    public SilenceDeviceManager getSilenceDeviceManager() {
        return mSilenceDeviceManager;
    }

    private boolean initMetricsLogger() {
        if (mMetricsLogger != null) {
            return false;
        }
        mMetricsLogger = MetricsLogger.getInstance();
        return mMetricsLogger.init(this);
    }

    private boolean closeMetricsLogger() {
        if (mMetricsLogger == null) {
            return false;
        }
        boolean result = mMetricsLogger.close();
        mMetricsLogger = null;
        return result;
    }

    /**
     * Log L2CAP CoC Server Connection Metrics
     *
     * @param port port of socket
     * @param isSecured if secured API is called
     * @param result transaction result of the connection
     * @param socketCreationLatencyMillis latency of the connection
     * @param timeoutMillis timeout set by the app
     */
    public void logL2capcocServerConnection(
            BluetoothDevice device,
            int port,
            boolean isSecured,
            int result,
            long socketCreationTimeMillis,
            long socketCreationLatencyMillis,
            long socketConnectionTimeMillis,
            long timeoutMillis,
            int appUid) {

        int metricId = 0;
        if (device != null) {
            metricId = getMetricId(device);
        }
        long currentTime = System.currentTimeMillis();
        long endToEndLatencyMillis = currentTime - socketCreationTimeMillis;
        long socketAcceptanceLatencyMillis = currentTime - socketConnectionTimeMillis;
        Log.i(
                TAG,
                "Statslog L2capcoc server connection."
                        + (" metricId " + metricId)
                        + (" port " + port)
                        + (" isSecured " + isSecured)
                        + (" result " + result)
                        + (" endToEndLatencyMillis " + endToEndLatencyMillis)
                        + (" socketCreationLatencyMillis " + socketCreationLatencyMillis)
                        + (" socketAcceptanceLatencyMillis " + socketAcceptanceLatencyMillis)
                        + (" timeout set by app " + timeoutMillis)
                        + (" appUid " + appUid));
        BluetoothStatsLog.write(
                BluetoothStatsLog.BLUETOOTH_L2CAP_COC_SERVER_CONNECTION,
                metricId,
                port,
                isSecured,
                result,
                endToEndLatencyMillis,
                timeoutMillis,
                appUid,
                socketCreationLatencyMillis,
                socketAcceptanceLatencyMillis);
    }

    public void setMetricsLogger(MetricsLogger metricsLogger) {
        mMetricsLogger = metricsLogger;
    }

    /**
     * Log L2CAP CoC Client Connection Metrics
     *
     * @param device Bluetooth device
     * @param port port of socket
     * @param isSecured if secured API is called
     * @param result transaction result of the connection
     * @param socketCreationLatencyMillis latency of the connection
     */
    public void logL2capcocClientConnection(
            BluetoothDevice device,
            int port,
            boolean isSecured,
            int result,
            long socketCreationTimeMillis,
            long socketCreationLatencyMillis,
            long socketConnectionTimeMillis,
            int appUid) {

        int metricId = getMetricId(device);
        long currentTime = System.currentTimeMillis();
        long endToEndLatencyMillis = currentTime - socketCreationTimeMillis;
        long socketConnectionLatencyMillis = currentTime - socketConnectionTimeMillis;
        Log.i(
                TAG,
                "Statslog L2capcoc client connection."
                        + (" metricId " + metricId)
                        + (" port " + port)
                        + (" isSecured " + isSecured)
                        + (" result " + result)
                        + (" endToEndLatencyMillis " + endToEndLatencyMillis)
                        + (" socketCreationLatencyMillis " + socketCreationLatencyMillis)
                        + (" socketConnectionLatencyMillis " + socketConnectionLatencyMillis)
                        + (" appUid " + appUid));
        BluetoothStatsLog.write(
                BluetoothStatsLog.BLUETOOTH_L2CAP_COC_CLIENT_CONNECTION,
                metricId,
                port,
                isSecured,
                result,
                endToEndLatencyMillis,
                appUid,
                socketCreationLatencyMillis,
                socketConnectionLatencyMillis);
    }

    @RequiresPermission(
            allOf = {
                android.Manifest.permission.BLUETOOTH_CONNECT,
                android.Manifest.permission.UPDATE_DEVICE_STATS,
            })
    void bringUpBle() {
        debugLog("bleOnProcessStart()");

        if (getResources()
                .getBoolean(R.bool.config_bluetooth_reload_supported_profiles_when_enabled)) {
            Config.init(getApplicationContext());
        }

        // Reset |mRemoteDevices| whenever BLE is turned off then on
        // This is to replace the fact that |mRemoteDevices| was
        // reinitialized in previous code.
        //
        // TODO(apanicke): The reason is unclear but
        // I believe it is to clear the variable every time BLE was
        // turned off then on. The same effect can be achieved by
        // calling cleanup but this may not be necessary at all
        // We should figure out why this is needed later
        mRemoteDevices.reset();
        mAdapterProperties.init(mRemoteDevices);

        debugLog("bleOnProcessStart() - Make Bond State Machine");
        mBondStateMachine = BondStateMachine.make(this, mAdapterProperties, mRemoteDevices);

        mNativeInterface.getCallbacks().init(mBondStateMachine, mRemoteDevices);

        mBatteryStatsManager.reportBleScanReset();
        BluetoothStatsLog.write_non_chained(
                BluetoothStatsLog.BLE_SCAN_STATE_CHANGED,
                -1,
                null,
                BluetoothStatsLog.BLE_SCAN_STATE_CHANGED__STATE__RESET,
                false,
                false,
                false);

        // TODO(b/228875190): GATT is assumed supported. As a result, we don't respect the
        // configuration sysprop. Configuring a device without GATT, although rare, will cause stack
        // start up errors yielding init loops.
        if (!GattService.isEnabled()) {
            Log.w(
                    TAG,
                    "GATT is configured off but the stack assumes it to be enabled. Start anyway.");
        }
        setProfileServiceState(GattService.class, BluetoothAdapter.STATE_ON);
    }

    void bringDownBle() {
        stopGattProfileService();
    }

    void stateChangeCallback(int status) {
        if (status == AbstractionLayer.BT_STATE_OFF) {
            debugLog("stateChangeCallback: disableNative() completed");
            mAdapterStateMachine.sendMessage(AdapterState.BLE_STOPPED);
        } else if (status == AbstractionLayer.BT_STATE_ON) {
            mAdapterStateMachine.sendMessage(AdapterState.BLE_STARTED);
        } else {
            Log.e(TAG, "Incorrect status " + status + " in stateChangeCallback");
        }
    }

    void startProfileServices() {
        debugLog("startCoreServices()");
        Class[] supportedProfileServices = Config.getSupportedProfiles();
        // TODO(b/228875190): GATT is assumed supported. If we support no other profiles then just
        // move on to BREDR_STARTED. Note that configuring GATT to NOT supported will cause adapter
        // initialization failures
        if (supportedProfileServices.length == 1
                && GattService.class
                        .getSimpleName()
                        .equals(supportedProfileServices[0].getSimpleName())) {
            mAdapterProperties.onBluetoothReady();
            updateUuids();
            mAdapterStateMachine.sendMessage(AdapterState.BREDR_STARTED);
        } else {
            setAllProfileServiceStates(supportedProfileServices, BluetoothAdapter.STATE_ON);
        }
    }

    void stopProfileServices() {
        // Make sure to stop classic background tasks now
        mNativeInterface.cancelDiscovery();
        mAdapterProperties.setScanMode(BluetoothAdapter.SCAN_MODE_NONE);

        Class[] supportedProfileServices = Config.getSupportedProfiles();
        // TODO(b/228875190): GATT is assumed supported. If we support no profiles then just move on
        // to BREDR_STOPPED
        if (supportedProfileServices.length == 1
                && (mRunningProfiles.size() == 1
                        && GattService.class
                                .getSimpleName()
                                .equals(mRunningProfiles.get(0).getName()))) {
            debugLog("stopProfileServices() - No profiles services to stop or already stopped.");
            mAdapterStateMachine.sendMessage(AdapterState.BREDR_STOPPED);
        } else {
            setAllProfileServiceStates(supportedProfileServices, BluetoothAdapter.STATE_OFF);
        }
    }

    private void stopGattProfileService() {
        mAdapterProperties.onBleDisable();
        if (mRunningProfiles.size() == 0) {
            debugLog("stopGattProfileService() - No profiles services to stop.");
            mAdapterStateMachine.sendMessage(AdapterState.BLE_STOPPED);
        }
        setProfileServiceState(GattService.class, BluetoothAdapter.STATE_OFF);
    }

    private void invalidateBluetoothGetStateCache() {
        BluetoothAdapter.invalidateBluetoothGetStateCache();
    }

    void updateLeAudioProfileServiceState() {
        HashSet<Class> nonSupportedProfiles = new HashSet<>();

        if (!isLeConnectedIsochronousStreamCentralSupported()) {
            nonSupportedProfiles.addAll(Config.getLeAudioUnicastProfiles());
        }

        if (!isLeAudioBroadcastAssistantSupported()) {
            nonSupportedProfiles.add(BassClientService.class);
        }

        if (!isLeAudioBroadcastSourceSupported()) {
            Config.updateSupportedProfileMask(
                    false, LeAudioService.class, BluetoothProfile.LE_AUDIO_BROADCAST);
        }

        if (!nonSupportedProfiles.isEmpty()) {
            // Remove non-supported profiles from the supported list
            // since the controller doesn't support
            Config.removeProfileFromSupportedList(nonSupportedProfiles);

            // Disable the non-supported profiles service
            for (Class profileService : nonSupportedProfiles) {
                if (isStartedProfile(profileService.getSimpleName())) {
                    setProfileServiceState(profileService, BluetoothAdapter.STATE_OFF);
                }
            }
        }
    }

    void updateAdapterState(int prevState, int newState) {
        mAdapterProperties.setState(newState);
        invalidateBluetoothGetStateCache();

        if (mRemoteCallbacks != null) {
            int n = mRemoteCallbacks.beginBroadcast();
            debugLog(
                    "updateAdapterState() - Broadcasting state "
                            + BluetoothAdapter.nameForState(newState)
                            + " to "
                            + n
                            + " receivers.");
            for (int i = 0; i < n; i++) {
                try {
                    mRemoteCallbacks
                            .getBroadcastItem(i)
                            .onBluetoothStateChange(prevState, newState);
                } catch (RemoteException e) {
                    debugLog("updateAdapterState() - Callback #" + i + " failed (" + e + ")");
                }
            }
            mRemoteCallbacks.finishBroadcast();
        }

        for (Map.Entry<BluetoothStateCallback, Executor> e : mLocalCallbacks.entrySet()) {
            e.getValue().execute(() -> e.getKey().onBluetoothStateChange(prevState, newState));
        }

        // Turn the Adapter all the way off if we are disabling and the snoop log setting changed.
        if (newState == BluetoothAdapter.STATE_BLE_TURNING_ON) {
            sSnoopLogSettingAtEnable =
                    BluetoothProperties.snoop_log_mode()
                            .orElse(BluetoothProperties.snoop_log_mode_values.EMPTY);
            sDefaultSnoopLogSettingAtEnable =
                    Settings.Global.getString(
                            getContentResolver(), Settings.Global.BLUETOOTH_BTSNOOP_DEFAULT_MODE);

            sSnoopLogFilterHeadersSettingAtEnable =
                    BluetoothProperties.snoop_log_filter_snoop_headers_enabled().orElse(false);
            sSnoopLogFilterProfileA2dpSettingAtEnable =
                    BluetoothProperties.snoop_log_filter_profile_a2dp_enabled().orElse(false);
            sSnoopLogFilterProfileRfcommSettingAtEnable =
                    BluetoothProperties.snoop_log_filter_profile_rfcomm_enabled().orElse(false);
            sSnoopLogFilterProfilePbapModeSettingAtEnable =
                    BluetoothProperties.snoop_log_filter_profile_pbap()
                            .orElse(BluetoothProperties.snoop_log_filter_profile_pbap_values.EMPTY);
            sSnoopLogFilterProfileMapModeSettingAtEnable =
                    BluetoothProperties.snoop_log_filter_profile_map()
                            .orElse(BluetoothProperties.snoop_log_filter_profile_map_values.EMPTY);

            BluetoothProperties.snoop_default_mode(
                    BluetoothProperties.snoop_default_mode_values.DISABLED);
            for (BluetoothProperties.snoop_default_mode_values value :
                    BluetoothProperties.snoop_default_mode_values.values()) {
                if (value.getPropValue().equals(sDefaultSnoopLogSettingAtEnable)) {
                    BluetoothProperties.snoop_default_mode(value);
                }
            }
        } else if (newState == BluetoothAdapter.STATE_BLE_ON
                && prevState != BluetoothAdapter.STATE_OFF) {
            var snoopLogSetting =
                    BluetoothProperties.snoop_log_mode()
                            .orElse(BluetoothProperties.snoop_log_mode_values.EMPTY);
            var snoopDefaultModeSetting =
                    Settings.Global.getString(
                            getContentResolver(), Settings.Global.BLUETOOTH_BTSNOOP_DEFAULT_MODE);

            var snoopLogFilterHeadersSettingAtEnable =
                    BluetoothProperties.snoop_log_filter_snoop_headers_enabled().orElse(false);
            var snoopLogFilterProfileA2dpSettingAtEnable =
                    BluetoothProperties.snoop_log_filter_profile_a2dp_enabled().orElse(false);
            var snoopLogFilterProfileRfcommSettingAtEnable =
                    BluetoothProperties.snoop_log_filter_profile_rfcomm_enabled().orElse(false);

            var snoopLogFilterProfilePbapModeSetting =
                    BluetoothProperties.snoop_log_filter_profile_pbap()
                            .orElse(BluetoothProperties.snoop_log_filter_profile_pbap_values.EMPTY);
            var snoopLogFilterProfileMapModeSetting =
                    BluetoothProperties.snoop_log_filter_profile_map()
                            .orElse(BluetoothProperties.snoop_log_filter_profile_map_values.EMPTY);

            if (!(sSnoopLogSettingAtEnable == snoopLogSetting)
                    || !(sDefaultSnoopLogSettingAtEnable == snoopDefaultModeSetting)
                    || !(sSnoopLogFilterHeadersSettingAtEnable
                            == snoopLogFilterHeadersSettingAtEnable)
                    || !(sSnoopLogFilterProfileA2dpSettingAtEnable
                            == snoopLogFilterProfileA2dpSettingAtEnable)
                    || !(sSnoopLogFilterProfileRfcommSettingAtEnable
                            == snoopLogFilterProfileRfcommSettingAtEnable)
                    || !(sSnoopLogFilterProfilePbapModeSettingAtEnable
                            == snoopLogFilterProfilePbapModeSetting)
                    || !(sSnoopLogFilterProfileMapModeSettingAtEnable
                            == snoopLogFilterProfileMapModeSetting)) {
                mAdapterStateMachine.sendMessage(AdapterState.BLE_TURN_OFF);
            }
        }
    }

    void linkQualityReportCallback(
            long timestamp,
            int reportId,
            int rssi,
            int snr,
            int retransmissionCount,
            int packetsNotReceiveCount,
            int negativeAcknowledgementCount) {
        BluetoothInCallService bluetoothInCallService = BluetoothInCallService.getInstance();

        if (reportId == BqrQualityReportId.QUALITY_REPORT_ID_SCO_VOICE_CHOPPY.getValue()) {
            if (bluetoothInCallService == null) {
                Log.w(
                        TAG,
                        "No BluetoothInCallService while trying to send BQR."
                                + (" timestamp: " + timestamp)
                                + (" reportId: " + reportId)
                                + (" rssi: " + rssi)
                                + (" snr: " + snr)
                                + (" retransmissionCount: " + retransmissionCount)
                                + (" packetsNotReceiveCount: " + packetsNotReceiveCount)
                                + (" negativeAcknowledgementCount: "
                                        + negativeAcknowledgementCount));
                return;
            }
            bluetoothInCallService.sendBluetoothCallQualityReport(
                    timestamp,
                    rssi,
                    snr,
                    retransmissionCount,
                    packetsNotReceiveCount,
                    negativeAcknowledgementCount);
        }
    }

    /**
     * Callback from Bluetooth Quality Report Native Interface to inform the listeners about
     * Bluetooth Quality.
     *
     * @param device is the BluetoothDevice which connection quality is being reported
     * @param bluetoothQualityReport a Parcel that contains information about Bluetooth Quality
     * @return whether the Bluetooth stack acknowledged the change successfully
     */
    public int bluetoothQualityReportReadyCallback(
            BluetoothDevice device, BluetoothQualityReport bluetoothQualityReport) {
        synchronized (mBluetoothQualityReportReadyCallbacks) {
            if (mBluetoothQualityReportReadyCallbacks != null) {
                int n = mBluetoothQualityReportReadyCallbacks.beginBroadcast();
                debugLog(
                        "bluetoothQualityReportReadyCallback() - "
                                + "Broadcasting Bluetooth Quality Report to "
                                + n
                                + " receivers.");
                for (int i = 0; i < n; i++) {
                    try {
                        mBluetoothQualityReportReadyCallbacks
                                .getBroadcastItem(i)
                                .onBluetoothQualityReportReady(
                                        device,
                                        bluetoothQualityReport,
                                        BluetoothStatusCodes.SUCCESS);
                    } catch (RemoteException e) {
                        debugLog(
                                "bluetoothQualityReportReadyCallback() - Callback #"
                                        + i
                                        + " failed ("
                                        + e
                                        + ")");
                    }
                }
                mBluetoothQualityReportReadyCallbacks.finishBroadcast();
            }
        }

        return BluetoothStatusCodes.SUCCESS;
    }

    void switchBufferSizeCallback(boolean isLowLatencyBufferSize) {
        List<BluetoothDevice> activeDevices = getActiveDevices(BluetoothProfile.A2DP);
        if (activeDevices.size() != 1) {
            errorLog(
                    "Cannot switch buffer size. The number of A2DP active devices is "
                            + activeDevices.size());
        }

        // Send intent to fastpair
        Intent switchBufferSizeIntent = new Intent(BluetoothDevice.ACTION_SWITCH_BUFFER_SIZE);
        switchBufferSizeIntent.setClassName(
                getString(com.android.bluetooth.R.string.peripheral_link_package),
                getString(com.android.bluetooth.R.string.peripheral_link_package)
                        + getString(com.android.bluetooth.R.string.peripheral_link_service));
        switchBufferSizeIntent.putExtra(BluetoothDevice.EXTRA_DEVICE, activeDevices.get(0));
        switchBufferSizeIntent.putExtra(
                BluetoothDevice.EXTRA_LOW_LATENCY_BUFFER_SIZE, isLowLatencyBufferSize);
        sendBroadcastMultiplePermissions(
                switchBufferSizeIntent,
                new String[] {
                    android.Manifest.permission.BLUETOOTH_CONNECT,
                    android.Manifest.permission.BLUETOOTH_PRIVILEGED
                },
                null);
    }

    void switchCodecCallback(boolean isLowLatencyBufferSize) {
        List<BluetoothDevice> activeDevices = getActiveDevices(BluetoothProfile.A2DP);
        if (activeDevices.size() != 1) {
            errorLog(
                    "Cannot switch buffer size. The number of A2DP active devices is "
                            + activeDevices.size());
            return;
        }
        mA2dpService.switchCodecByBufferSize(activeDevices.get(0), isLowLatencyBufferSize);
    }

    @RequiresPermission(android.Manifest.permission.BLUETOOTH_CONNECT)
    void cleanup() {
        debugLog("cleanup()");
        if (mCleaningUp) {
            errorLog("cleanup() - Service already starting to cleanup, ignoring request...");
            return;
        }

        closeMetricsLogger();

        clearAdapterService(this);

        mCleaningUp = true;
        invalidateBluetoothCaches();

        stopRfcommServerSockets();

        // This wake lock release may also be called concurrently by
        // {@link #releaseWakeLock(String lockName)}, so a synchronization is needed here.
        synchronized (this) {
            if (mWakeLock != null) {
                if (mWakeLock.isHeld()) {
                    mWakeLock.release();
                }
                mWakeLock = null;
            }
        }

        if (mDatabaseManager != null) {
            mDatabaseManager.cleanup();
        }

        if (mAdapterStateMachine != null) {
            mAdapterStateMachine.doQuit();
        }

        if (mBondStateMachine != null) {
            mBondStateMachine.doQuit();
        }

        if (mRemoteDevices != null) {
            mRemoteDevices.cleanup();
        }

        if (mSdpManager != null) {
            mSdpManager.cleanup();
            mSdpManager = null;
        }

        if (mNativeAvailable) {
            debugLog("cleanup() - Cleaning up adapter native");
            mNativeInterface.cleanup();
            mNativeAvailable = false;
        }

        if (mAdapterProperties != null) {
            mAdapterProperties.cleanup();
        }

        if (mNativeInterface.getCallbacks() != null) {
            mNativeInterface.getCallbacks().cleanup();
        }

        if (mBluetoothKeystoreService != null) {
            debugLog("cleanup(): mBluetoothKeystoreService.cleanup()");
            mBluetoothKeystoreService.cleanup();
        }

        if (mPhonePolicy != null) {
            mPhonePolicy.cleanup();
        }

        if (mSilenceDeviceManager != null) {
            mSilenceDeviceManager.cleanup();
        }

        if (mActiveDeviceManager != null) {
            mActiveDeviceManager.cleanup();
        }

        if (mProfileServicesState != null) {
            mProfileServicesState.clear();
        }

        if (mBluetoothSocketManagerBinder != null) {
            mBluetoothSocketManagerBinder.cleanUp();
            mBluetoothSocketManagerBinder = null;
        }

        if (mBinder != null) {
            mBinder.cleanup();
            mBinder = null; // Do not remove. Otherwise Binder leak!
        }

        if (mPreferredAudioProfilesCallbacks != null) {
            mPreferredAudioProfilesCallbacks.kill();
        }

        if (mBluetoothQualityReportReadyCallbacks != null) {
            mBluetoothQualityReportReadyCallbacks.kill();
        }

        if (mRemoteCallbacks != null) {
            mRemoteCallbacks.kill();
        }
    }

    private void invalidateBluetoothCaches() {
        BluetoothAdapter.invalidateGetProfileConnectionStateCache();
        BluetoothAdapter.invalidateIsOffloadedFilteringSupportedCache();
        BluetoothDevice.invalidateBluetoothGetBondStateCache();
        BluetoothAdapter.invalidateBluetoothGetStateCache();
        BluetoothAdapter.invalidateGetAdapterConnectionStateCache();
        BluetoothMap.invalidateBluetoothGetConnectionStateCache();
        BluetoothSap.invalidateBluetoothGetConnectionStateCache();
    }

    private void setProfileServiceState(Class service, int state) {
        if (state == BluetoothAdapter.STATE_ON) {
            mStartedProfiles.add(service.getSimpleName());
        } else if (state == BluetoothAdapter.STATE_OFF) {
            mStartedProfiles.remove(service.getSimpleName());
        }
        Intent intent = new Intent(this, service);
        intent.putExtra(EXTRA_ACTION, ACTION_SERVICE_STATE_CHANGED);
        intent.putExtra(BluetoothAdapter.EXTRA_STATE, state);
        startService(intent);
    }

    private void setAllProfileServiceStates(Class[] services, int state) {
        for (Class service : services) {
            // TODO(b/228875190): GATT is assumed supported and treated differently as part of the
            // "BLE ON" state, despite GATT not being BLE specific.
            if (GattService.class.getSimpleName().equals(service.getSimpleName())) {
                continue;
            }
            setProfileServiceState(service, state);
        }
    }

    /**
     * Checks whether the remote device is a dual mode audio sink device (supports both classic and
     * LE Audio sink roles.
     *
     * @param device the remote device
     * @return {@code true} if it's a dual mode audio device, {@code false} otherwise
     */
    public boolean isDualModeAudioSinkDevice(BluetoothDevice device) {
        if (mLeAudioService == null
                || mLeAudioService.getGroupId(device) == LE_AUDIO_GROUP_ID_INVALID) {
            return false;
        }

        // Check if any device in the CSIP group is a dual mode audio sink device
        for (BluetoothDevice groupDevice :
                mLeAudioService.getGroupDevices(mLeAudioService.getGroupId(device))) {
            if (isProfileSupported(groupDevice, BluetoothProfile.LE_AUDIO)
                    && (isProfileSupported(groupDevice, BluetoothProfile.HEADSET)
                            || isProfileSupported(groupDevice, BluetoothProfile.A2DP))) {
                return true;
            }
        }
        return false;
    }

    /**
     * Checks whether the local and remote device support a connection for duplex audio (input and
     * output) over HFP or LE Audio.
     *
     * @param groupDevices the devices in the CSIP group
     * @return {@code true} if duplex is supported on the remote device, {@code false} otherwise
     */
    private boolean isDuplexAudioSupported(List<BluetoothDevice> groupDevices) {
        for (BluetoothDevice device : groupDevices) {
            if (isProfileSupported(device, BluetoothProfile.HEADSET)
                    || (isProfileSupported(device, BluetoothProfile.LE_AUDIO)
                            && mLeAudioService != null
                            && mLeAudioService.isLeAudioDuplexSupported(device))) {
                return true;
            }
        }
        return false;
    }

    /**
     * Checks whether the local and remote device support a connection for output only audio over
     * A2DP or LE Audio.
     *
     * @param groupDevices the devices in the CSIP group
     * @return {@code true} if output only is supported, {@code false} otherwise
     */
    private boolean isOutputOnlyAudioSupported(List<BluetoothDevice> groupDevices) {
        for (BluetoothDevice device : groupDevices) {
            if (isProfileSupported(device, BluetoothProfile.A2DP)
                    || (isProfileSupported(device, BluetoothProfile.LE_AUDIO)
                            && mLeAudioService != null
                            && mLeAudioService.isLeAudioOutputSupported(device))) {
                return true;
            }
        }
        return false;
    }

    /**
     * Verifies whether the profile is supported by the local bluetooth adapter by checking a
     * bitmask of its supported profiles
     *
     * @param device is the remote device we wish to connect to
     * @param profile is the profile we are checking for support
     * @return true if the profile is supported by both the local and remote device, false otherwise
     */
    @VisibleForTesting
    @RequiresPermission(android.Manifest.permission.BLUETOOTH_PRIVILEGED)
    boolean isProfileSupported(BluetoothDevice device, int profile) {
        ParcelUuid[] remoteDeviceUuids = getRemoteUuids(device);
        ParcelUuid[] localDeviceUuids = mAdapterProperties.getUuids();
        if (remoteDeviceUuids == null || remoteDeviceUuids.length == 0) {
            Log.e(TAG, "isProfileSupported(device=" + device + ", profile="
                    + BluetoothProfile.getProfileName(profile) + "): remote device Uuids Empty");
        }

        if (VERBOSE) {
            Log.v(TAG, "isProfileSupported(device=" + device + ", profile="
                    + BluetoothProfile.getProfileName(profile) + "): local_uuids="
                    + Arrays.toString(localDeviceUuids) + ", remote_uuids="
                    + Arrays.toString(remoteDeviceUuids));
        }

        if (profile == BluetoothProfile.HEADSET) {
            return (Utils.arrayContains(localDeviceUuids, BluetoothUuid.HSP_AG)
                            && Utils.arrayContains(remoteDeviceUuids, BluetoothUuid.HSP))
                    || (Utils.arrayContains(localDeviceUuids, BluetoothUuid.HFP_AG)
                            && Utils.arrayContains(remoteDeviceUuids, BluetoothUuid.HFP));
        }
        if (profile == BluetoothProfile.HEADSET_CLIENT) {
            return Utils.arrayContains(remoteDeviceUuids, BluetoothUuid.HFP_AG)
                    && Utils.arrayContains(localDeviceUuids, BluetoothUuid.HFP);
        }
        if (profile == BluetoothProfile.A2DP) {
            return Utils.arrayContains(remoteDeviceUuids, BluetoothUuid.ADV_AUDIO_DIST)
                    || Utils.arrayContains(remoteDeviceUuids, BluetoothUuid.A2DP_SINK);
        }
        if (profile == BluetoothProfile.A2DP_SINK) {
            return Utils.arrayContains(remoteDeviceUuids, BluetoothUuid.ADV_AUDIO_DIST)
                    || Utils.arrayContains(remoteDeviceUuids, BluetoothUuid.A2DP_SOURCE);
        }
        if (profile == BluetoothProfile.OPP) {
            return Utils.arrayContains(remoteDeviceUuids, BluetoothUuid.OBEX_OBJECT_PUSH);
        }
        if (profile == BluetoothProfile.HID_HOST) {
            return Utils.arrayContains(remoteDeviceUuids, BluetoothUuid.HID)
                    || Utils.arrayContains(remoteDeviceUuids, BluetoothUuid.HOGP);
        }
        if (profile == BluetoothProfile.HID_DEVICE) {
            return mHidDeviceService.getConnectionState(device)
                    == BluetoothProfile.STATE_DISCONNECTED;
        }
        if (profile == BluetoothProfile.PAN) {
            return Utils.arrayContains(remoteDeviceUuids, BluetoothUuid.NAP);
        }
        if (profile == BluetoothProfile.MAP) {
            return mMapService.getConnectionState(device) == BluetoothProfile.STATE_CONNECTED;
        }
        if (profile == BluetoothProfile.PBAP) {
            return mPbapService.getConnectionState(device) == BluetoothProfile.STATE_CONNECTED;
        }
        if (profile == BluetoothProfile.MAP_CLIENT) {
            return Utils.arrayContains(localDeviceUuids, BluetoothUuid.MNS)
                    && Utils.arrayContains(remoteDeviceUuids, BluetoothUuid.MAS);
        }
        if (profile == BluetoothProfile.PBAP_CLIENT) {
            return Utils.arrayContains(localDeviceUuids, BluetoothUuid.PBAP_PCE)
                    && Utils.arrayContains(remoteDeviceUuids, BluetoothUuid.PBAP_PSE);
        }
        if (profile == BluetoothProfile.HEARING_AID) {
            return Utils.arrayContains(remoteDeviceUuids, BluetoothUuid.HEARING_AID);
        }
        if (profile == BluetoothProfile.SAP) {
            return Utils.arrayContains(remoteDeviceUuids, BluetoothUuid.SAP);
        }
        if (profile == BluetoothProfile.VOLUME_CONTROL) {
            return Utils.arrayContains(remoteDeviceUuids, BluetoothUuid.VOLUME_CONTROL);
        }
        if (profile == BluetoothProfile.CSIP_SET_COORDINATOR) {
            return Utils.arrayContains(remoteDeviceUuids, BluetoothUuid.COORDINATED_SET);
        }
        if (profile == BluetoothProfile.LE_AUDIO) {
            return Utils.arrayContains(remoteDeviceUuids, BluetoothUuid.LE_AUDIO)
                    && isLeAudioAllowed(device);
        }
        if (profile == BluetoothProfile.HAP_CLIENT) {
            return Utils.arrayContains(remoteDeviceUuids, BluetoothUuid.HAS);
        }
        if (profile == BluetoothProfile.LE_AUDIO_BROADCAST_ASSISTANT) {
            return Utils.arrayContains(remoteDeviceUuids, BluetoothUuid.BASS);
        }
        if (profile == BluetoothProfile.BATTERY) {
            return Utils.arrayContains(remoteDeviceUuids, BluetoothUuid.BATTERY);
        }

        Log.e(TAG, "isSupported: Unexpected profile passed in to function: " + profile);
        return false;
    }

    /**
     * Checks if the connectino policy of all profiles are unknown for the given device
     *
     * @param device is the device for which we are checking if the connection policy of all
     *     profiles are unknown
     * @return false if one of profile is enabled or disabled, true otherwise
     */
    @RequiresPermission(android.Manifest.permission.BLUETOOTH_PRIVILEGED)
    boolean isAllProfilesUnknown(BluetoothDevice device) {
        if (mA2dpService != null
                && mA2dpService.getConnectionPolicy(device)
                        != BluetoothProfile.CONNECTION_POLICY_UNKNOWN) {
            return false;
        }
        if (mA2dpSinkService != null
                && mA2dpSinkService.getConnectionPolicy(device)
                        != BluetoothProfile.CONNECTION_POLICY_UNKNOWN) {
            return false;
        }
        if (mHeadsetService != null
                && mHeadsetService.getConnectionPolicy(device)
                        != BluetoothProfile.CONNECTION_POLICY_UNKNOWN) {
            return false;
        }
        if (mHeadsetClientService != null
                && mHeadsetClientService.getConnectionPolicy(device)
                        != BluetoothProfile.CONNECTION_POLICY_UNKNOWN) {
            return false;
        }
        if (mMapClientService != null
                && mMapClientService.getConnectionPolicy(device)
                        != BluetoothProfile.CONNECTION_POLICY_UNKNOWN) {
            return false;
        }
        if (mHidHostService != null
                && mHidHostService.getConnectionPolicy(device)
                        != BluetoothProfile.CONNECTION_POLICY_UNKNOWN) {
            return false;
        }
        if (mPanService != null
                && mPanService.getConnectionPolicy(device)
                        != BluetoothProfile.CONNECTION_POLICY_UNKNOWN) {
            return false;
        }
        if (mPbapClientService != null
                && mPbapClientService.getConnectionPolicy(device)
                        != BluetoothProfile.CONNECTION_POLICY_UNKNOWN) {
            return false;
        }
        if (mHearingAidService != null
                && mHearingAidService.getConnectionPolicy(device)
                        != BluetoothProfile.CONNECTION_POLICY_UNKNOWN) {
            return false;
        }
        if (mHapClientService != null
                && mHapClientService.getConnectionPolicy(device)
                        != BluetoothProfile.CONNECTION_POLICY_UNKNOWN) {
            return false;
        }
        if (mVolumeControlService != null
                && mVolumeControlService.getConnectionPolicy(device)
                        != BluetoothProfile.CONNECTION_POLICY_UNKNOWN) {
            return false;
        }
        if (mCsipSetCoordinatorService != null
                && mCsipSetCoordinatorService.getConnectionPolicy(device)
                        != BluetoothProfile.CONNECTION_POLICY_UNKNOWN) {
            return false;
        }
        if (mLeAudioService != null
                && mLeAudioService.getConnectionPolicy(device)
                        != BluetoothProfile.CONNECTION_POLICY_UNKNOWN) {
            return false;
        }
        if (mBassClientService != null
                && mBassClientService.getConnectionPolicy(device)
                        != BluetoothProfile.CONNECTION_POLICY_UNKNOWN) {
            return false;
        }
        return true;
    }

    /**
     * Connects only available profiles (those with {@link
     * BluetoothProfile#CONNECTION_POLICY_ALLOWED})
     *
     * @param device is the device with which we are connecting the profiles
     * @return {@link BluetoothStatusCodes#SUCCESS}
     */
    @RequiresPermission(
            allOf = {
                android.Manifest.permission.BLUETOOTH_PRIVILEGED,
                android.Manifest.permission.MODIFY_PHONE_STATE,
            })
    private int connectEnabledProfiles(BluetoothDevice device) {
        if (mCsipSetCoordinatorService != null
                && isProfileSupported(device, BluetoothProfile.CSIP_SET_COORDINATOR)
                && mCsipSetCoordinatorService.getConnectionPolicy(device)
                        > BluetoothProfile.CONNECTION_POLICY_FORBIDDEN) {
            Log.i(TAG, "connectEnabledProfiles: Connecting Coordinated Set Profile");
            mCsipSetCoordinatorService.connect(device);
        }
        if (mA2dpService != null
                && isProfileSupported(device, BluetoothProfile.A2DP)
                && mA2dpService.getConnectionPolicy(device)
                        > BluetoothProfile.CONNECTION_POLICY_FORBIDDEN) {
            Log.i(TAG, "connectEnabledProfiles: Connecting A2dp");
            mA2dpService.connect(device);
        }
        if (mA2dpSinkService != null
                && isProfileSupported(device, BluetoothProfile.A2DP_SINK)
                && mA2dpSinkService.getConnectionPolicy(device)
                        > BluetoothProfile.CONNECTION_POLICY_FORBIDDEN) {
            Log.i(TAG, "connectEnabledProfiles: Connecting A2dp Sink");
            mA2dpSinkService.connect(device);
        }
        if (mHeadsetService != null
                && isProfileSupported(device, BluetoothProfile.HEADSET)
                && mHeadsetService.getConnectionPolicy(device)
                        > BluetoothProfile.CONNECTION_POLICY_FORBIDDEN) {
            Log.i(TAG, "connectEnabledProfiles: Connecting Headset Profile");
            mHeadsetService.connect(device);
        }
        if (mHeadsetClientService != null
                && isProfileSupported(device, BluetoothProfile.HEADSET_CLIENT)
                && mHeadsetClientService.getConnectionPolicy(device)
                        > BluetoothProfile.CONNECTION_POLICY_FORBIDDEN) {
            Log.i(TAG, "connectEnabledProfiles: Connecting HFP");
            mHeadsetClientService.connect(device);
        }
        if (mMapClientService != null
                && isProfileSupported(device, BluetoothProfile.MAP_CLIENT)
                && mMapClientService.getConnectionPolicy(device)
                        > BluetoothProfile.CONNECTION_POLICY_FORBIDDEN) {
            Log.i(TAG, "connectEnabledProfiles: Connecting MAP");
            mMapClientService.connect(device);
        }
        if (mHidHostService != null
                && isProfileSupported(device, BluetoothProfile.HID_HOST)
                && mHidHostService.getConnectionPolicy(device)
                        > BluetoothProfile.CONNECTION_POLICY_FORBIDDEN) {
            Log.i(TAG, "connectEnabledProfiles: Connecting Hid Host Profile");
            mHidHostService.connect(device);
        }
        if (mPanService != null
                && isProfileSupported(device, BluetoothProfile.PAN)
                && mPanService.getConnectionPolicy(device)
                        > BluetoothProfile.CONNECTION_POLICY_FORBIDDEN) {
            Log.i(TAG, "connectEnabledProfiles: Connecting Pan Profile");
            mPanService.connect(device);
        }
        if (mPbapClientService != null
                && isProfileSupported(device, BluetoothProfile.PBAP_CLIENT)
                && mPbapClientService.getConnectionPolicy(device)
                        > BluetoothProfile.CONNECTION_POLICY_FORBIDDEN) {
            Log.i(TAG, "connectEnabledProfiles: Connecting Pbap");
            mPbapClientService.connect(device);
        }
        if (mHearingAidService != null
                && isProfileSupported(device, BluetoothProfile.HEARING_AID)
                && mHearingAidService.getConnectionPolicy(device)
                        > BluetoothProfile.CONNECTION_POLICY_FORBIDDEN) {
            Log.i(TAG, "connectEnabledProfiles: Connecting Hearing Aid Profile");
            mHearingAidService.connect(device);
        }
        if (mHapClientService != null
                && isProfileSupported(device, BluetoothProfile.HAP_CLIENT)
                && mHapClientService.getConnectionPolicy(device)
                        > BluetoothProfile.CONNECTION_POLICY_FORBIDDEN) {
            Log.i(TAG, "connectEnabledProfiles: Connecting HAS Profile");
            mHapClientService.connect(device);
        }
        if (mVolumeControlService != null
                && isProfileSupported(device, BluetoothProfile.VOLUME_CONTROL)
                && mVolumeControlService.getConnectionPolicy(device)
                        > BluetoothProfile.CONNECTION_POLICY_FORBIDDEN) {
            Log.i(TAG, "connectEnabledProfiles: Connecting Volume Control Profile");
            mVolumeControlService.connect(device);
        }
        if (mLeAudioService != null
                && isProfileSupported(device, BluetoothProfile.LE_AUDIO)
                && mLeAudioService.getConnectionPolicy(device)
                        > BluetoothProfile.CONNECTION_POLICY_FORBIDDEN) {
            Log.i(TAG, "connectEnabledProfiles: Connecting LeAudio profile (BAP)");
            mLeAudioService.connect(device);
        }
        if (mBassClientService != null
                && isProfileSupported(device, BluetoothProfile.LE_AUDIO_BROADCAST_ASSISTANT)
                && mBassClientService.getConnectionPolicy(device)
                        > BluetoothProfile.CONNECTION_POLICY_FORBIDDEN) {
            Log.i(TAG, "connectEnabledProfiles: Connecting LE Broadcast Assistant Profile");
            mBassClientService.connect(device);
        }
        if (mBatteryService != null
                && isProfileSupported(device, BluetoothProfile.BATTERY)
                && mBatteryService.getConnectionPolicy(device)
                        > BluetoothProfile.CONNECTION_POLICY_FORBIDDEN) {
            Log.i(TAG, "connectEnabledProfiles: Connecting Battery Service");
            mBatteryService.connect(device);
        }
        return BluetoothStatusCodes.SUCCESS;
    }

    /**
     * Verifies that all bluetooth profile services are running
     *
     * @return true if all bluetooth profile services running, false otherwise
     */
    private boolean profileServicesRunning() {
        if (mRegisteredProfiles.size() == Config.getSupportedProfiles().length
                && mRegisteredProfiles.size() == mRunningProfiles.size()) {
            return true;
        }

        Log.e(TAG, "profileServicesRunning: One or more supported services not running");
        return false;
    }

    /** Initializes all the profile services fields */
    private void initProfileServices() {
        Log.i(TAG, "initProfileServices: Initializing all bluetooth profile services");
        mA2dpService = A2dpService.getA2dpService();
        mA2dpSinkService = A2dpSinkService.getA2dpSinkService();
        mHeadsetService = HeadsetService.getHeadsetService();
        mHeadsetClientService = HeadsetClientService.getHeadsetClientService();
        mMapService = BluetoothMapService.getBluetoothMapService();
        mMapClientService = MapClientService.getMapClientService();
        mHidDeviceService = HidDeviceService.getHidDeviceService();
        mHidHostService = HidHostService.getHidHostService();
        mPanService = PanService.getPanService();
        mPbapService = BluetoothPbapService.getBluetoothPbapService();
        mPbapClientService = PbapClientService.getPbapClientService();
        mHearingAidService = HearingAidService.getHearingAidService();
        mHapClientService = HapClientService.getHapClientService();
        mSapService = SapService.getSapService();
        mVolumeControlService = VolumeControlService.getVolumeControlService();
        mCsipSetCoordinatorService = CsipSetCoordinatorService.getCsipSetCoordinatorService();
        mLeAudioService = LeAudioService.getLeAudioService();
        mBassClientService = BassClientService.getBassClientService();
        mBatteryService = BatteryService.getBatteryService();
    }

    @BluetoothAdapter.RfcommListenerResult
    @RequiresPermission(android.Manifest.permission.BLUETOOTH_CONNECT)
    private int startRfcommListener(
            String name,
            ParcelUuid uuid,
            PendingIntent pendingIntent,
            AttributionSource attributionSource) {
        if (mBluetoothServerSockets.containsKey(uuid.getUuid())) {
            Log.d(
                    TAG,
                    String.format(
                            "Cannot start RFCOMM listener: UUID %s already in use.",
                            uuid.getUuid()));
            return BluetoothStatusCodes.RFCOMM_LISTENER_START_FAILED_UUID_IN_USE;
        }

        try {
            startRfcommListenerInternal(name, uuid.getUuid(), pendingIntent, attributionSource);
        } catch (IOException e) {
            return BluetoothStatusCodes.RFCOMM_LISTENER_FAILED_TO_CREATE_SERVER_SOCKET;
        }

        return BluetoothStatusCodes.SUCCESS;
    }

    @BluetoothAdapter.RfcommListenerResult
    @VisibleForTesting
    int stopRfcommListener(ParcelUuid uuid, AttributionSource attributionSource) {
        RfcommListenerData listenerData = mBluetoothServerSockets.get(uuid.getUuid());

        if (listenerData == null) {
            Log.d(
                    TAG,
                    String.format(
                            "Cannot stop RFCOMM listener: UUID %s is not registered.",
                            uuid.getUuid()));
            return BluetoothStatusCodes.RFCOMM_LISTENER_OPERATION_FAILED_NO_MATCHING_SERVICE_RECORD;
        }

        if (attributionSource.getUid() != listenerData.mAttributionSource.getUid()) {
            return BluetoothStatusCodes.RFCOMM_LISTENER_OPERATION_FAILED_DIFFERENT_APP;
        }

        // Remove the entry so that it does not try and restart the server socket.
        mBluetoothServerSockets.remove(uuid.getUuid());

        return listenerData.closeServerAndPendingSockets(mHandler);
    }

    @VisibleForTesting
    IncomingRfcommSocketInfo retrievePendingSocketForServiceRecord(
            ParcelUuid uuid, AttributionSource attributionSource) {
        IncomingRfcommSocketInfo socketInfo = new IncomingRfcommSocketInfo();

        RfcommListenerData listenerData = mBluetoothServerSockets.get(uuid.getUuid());

        if (listenerData == null) {
            socketInfo.status =
                    BluetoothStatusCodes
                            .RFCOMM_LISTENER_OPERATION_FAILED_NO_MATCHING_SERVICE_RECORD;
            return socketInfo;
        }

        if (attributionSource.getUid() != listenerData.mAttributionSource.getUid()) {
            socketInfo.status = BluetoothStatusCodes.RFCOMM_LISTENER_OPERATION_FAILED_DIFFERENT_APP;
            return socketInfo;
        }

        BluetoothSocket socket = listenerData.mPendingSockets.poll();

        if (socket == null) {
            socketInfo.status = BluetoothStatusCodes.RFCOMM_LISTENER_NO_SOCKET_AVAILABLE;
            return socketInfo;
        }

        mHandler.removeCallbacksAndMessages(socket);

        socketInfo.bluetoothDevice = socket.getRemoteDevice();
        socketInfo.pfd = socket.getParcelFileDescriptor();
        socketInfo.status = BluetoothStatusCodes.SUCCESS;

        return socketInfo;
    }

    @RequiresPermission(android.Manifest.permission.BLUETOOTH_CONNECT)
    private void handleIncomingRfcommConnections(UUID uuid) {
        RfcommListenerData listenerData = mBluetoothServerSockets.get(uuid);
        while (true) {
            BluetoothSocket socket;
            try {
                socket = listenerData.mServerSocket.accept();
            } catch (IOException e) {
                if (mBluetoothServerSockets.containsKey(uuid)) {
                    // The uuid still being in the map indicates that the accept failure is
                    // unexpected. Try and restart the listener.
                    Log.e(TAG, "Failed to accept socket on " + listenerData.mServerSocket, e);
                    restartRfcommListener(listenerData, uuid);
                }
                return;
            }

            listenerData.mPendingSockets.add(socket);
            try {
                listenerData.mPendingIntent.send();
            } catch (PendingIntent.CanceledException e) {
                Log.e(TAG, "PendingIntent for RFCOMM socket notifications cancelled.", e);
                // The pending intent was cancelled, close the server as there is no longer any way
                // to notify the app that registered the listener.
                listenerData.closeServerAndPendingSockets(mHandler);
                mBluetoothServerSockets.remove(uuid);
                return;
            }
            mHandler.postDelayed(
                    () -> pendingSocketTimeoutRunnable(listenerData, socket),
                    socket,
                    PENDING_SOCKET_HANDOFF_TIMEOUT.toMillis());
        }
    }

    // Tries to restart the rfcomm listener for the given UUID
    @RequiresPermission(android.Manifest.permission.BLUETOOTH_CONNECT)
    private void restartRfcommListener(RfcommListenerData listenerData, UUID uuid) {
        listenerData.closeServerAndPendingSockets(mHandler);
        try {
            startRfcommListenerInternal(
                    listenerData.mName,
                    uuid,
                    listenerData.mPendingIntent,
                    listenerData.mAttributionSource);
        } catch (IOException e) {
            Log.e(TAG, "Failed to recreate rfcomm server socket", e);

            mBluetoothServerSockets.remove(uuid);
        }
    }

    private void pendingSocketTimeoutRunnable(
            RfcommListenerData listenerData, BluetoothSocket socket) {
        boolean socketFound = listenerData.mPendingSockets.remove(socket);
        if (socketFound) {
            try {
                socket.close();
            } catch (IOException e) {
                Log.e(TAG, "Failed to close bt socket", e);
                // We don't care if closing the socket failed, just continue on.
            }
        }
    }

    @RequiresPermission(android.Manifest.permission.BLUETOOTH_CONNECT)
    private void startRfcommListenerInternal(
            String name, UUID uuid, PendingIntent intent, AttributionSource attributionSource)
            throws IOException {
        BluetoothServerSocket bluetoothServerSocket =
                mAdapter.listenUsingRfcommWithServiceRecord(name, uuid);

        RfcommListenerData listenerData =
                new RfcommListenerData(bluetoothServerSocket, name, intent, attributionSource);

        mBluetoothServerSockets.put(uuid, listenerData);

        mSocketServersExecutor.execute(() -> handleIncomingRfcommConnections(uuid));
    }

    private void stopRfcommServerSockets() {
        Iterator<Map.Entry<UUID, RfcommListenerData>> socketsIterator =
                mBluetoothServerSockets.entrySet().iterator();
        while (socketsIterator.hasNext()) {
            socketsIterator.next().getValue().closeServerAndPendingSockets(mHandler);
            socketsIterator.remove();
        }
    }

    private static class RfcommListenerData {
        final BluetoothServerSocket mServerSocket;
        // Service record name
        final String mName;
        // The Intent which contains the Service info to which the incoming socket connections are
        // handed off to.
        final PendingIntent mPendingIntent;
        // AttributionSource for the requester of the RFCOMM listener
        final AttributionSource mAttributionSource;
        // Contains the connected sockets which are pending transfer to the app which requested the
        // listener.
        final ConcurrentLinkedQueue<BluetoothSocket> mPendingSockets =
                new ConcurrentLinkedQueue<>();

        RfcommListenerData(
                BluetoothServerSocket serverSocket,
                String name,
                PendingIntent pendingIntent,
                AttributionSource attributionSource) {
            mServerSocket = serverSocket;
            mName = name;
            mPendingIntent = pendingIntent;
            mAttributionSource = attributionSource;
        }

        int closeServerAndPendingSockets(Handler handler) {
            int result = BluetoothStatusCodes.SUCCESS;
            try {
                mServerSocket.close();
            } catch (IOException e) {
                Log.e(TAG, "Failed to call close on rfcomm server socket", e);
                result = BluetoothStatusCodes.RFCOMM_LISTENER_FAILED_TO_CLOSE_SERVER_SOCKET;
            }
            mPendingSockets.forEach(
                    pendingSocket -> {
                        handler.removeCallbacksAndMessages(pendingSocket);
                        try {
                            pendingSocket.close();
                        } catch (IOException e) {
                            Log.e(TAG, "Failed to close socket", e);
                        }
                    });
            mPendingSockets.clear();

            return result;
        }
    }

    @VisibleForTesting
    boolean isAvailable() {
        return !mCleaningUp;
    }

    /**
     * Get an metadata of given device and key
     *
     * @param device Bluetooth device
     * @param key Metadata key
     * @param value Metadata value
     * @return if metadata is set successfully
     */
    public boolean setMetadata(BluetoothDevice device, int key, byte[] value) {
        if (value == null || value.length > BluetoothDevice.METADATA_MAX_LENGTH) {
            return false;
        }
        return mDatabaseManager.setCustomMeta(device, key, value);
    }

    /**
     * Get an metadata of given device and key
     *
     * @param device Bluetooth device
     * @param key Metadata key
     * @return value of given device and key combination
     */
    public byte[] getMetadata(BluetoothDevice device, int key) {
        return mDatabaseManager.getCustomMeta(device, key);
    }

    /** Handlers for incoming service calls */
    private AdapterServiceBinder mBinder;

    /**
     * The Binder implementation must be declared to be a static class, with the AdapterService
     * instance passed in the constructor. Furthermore, when the AdapterService shuts down, the
     * reference to the AdapterService must be explicitly removed.
     *
     * <p>Otherwise, a memory leak can occur from repeated starting/stopping the service...Please
     * refer to android.os.Binder for further details on why an inner instance class should be
     * avoided.
     */
    @VisibleForTesting
    public static class AdapterServiceBinder extends IBluetooth.Stub {
        private AdapterService mService;

        AdapterServiceBinder(AdapterService svc) {
            mService = svc;
            mService.invalidateBluetoothGetStateCache();
            BluetoothAdapter.getDefaultAdapter().disableBluetoothGetStateCache();
        }

        public void cleanup() {
            mService = null;
        }

        public AdapterService getService() {
            if (mService != null && mService.isAvailable()) {
                return mService;
            }
            return null;
        }

        @Override
        public void getState(SynchronousResultReceiver receiver) {
            try {
                receiver.send(getState());
            } catch (RuntimeException e) {
                receiver.propagateException(e);
            }
        }

        private int getState() {
            // don't check caller, may be called from system UI
            AdapterService service = getService();
            if (service == null) {
                return BluetoothAdapter.STATE_OFF;
            }

            return service.getState();
        }

        @Override
        public void enable(
                boolean quietMode, AttributionSource source, SynchronousResultReceiver receiver) {
            try {
                receiver.send(enable(quietMode, source));
            } catch (RuntimeException e) {
                receiver.propagateException(e);
            }
        }

        @RequiresPermission(
                value = android.Manifest.permission.BLUETOOTH_CONNECT,
                anyOf = {
                    android.Manifest.permission.INTERACT_ACROSS_USERS,
                    android.Manifest.permission.MANAGE_USERS,
                })
        private boolean enable(boolean quietMode, AttributionSource attributionSource) {
            AdapterService service = getService();
            if (service == null
                    || !callerIsSystemOrActiveOrManagedUser(service, TAG, "enable")
                    || !Utils.checkConnectPermissionForDataDelivery(
                            service, attributionSource, "AdapterService enable")) {
                return false;
            }

            return service.enable(quietMode);
        }

        @Override
        public void disable(AttributionSource source, SynchronousResultReceiver receiver) {
            try {
                receiver.send(disable(source));
            } catch (RuntimeException e) {
                receiver.propagateException(e);
            }
        }

        @RequiresPermission(android.Manifest.permission.BLUETOOTH_CONNECT)
        private boolean disable(AttributionSource attributionSource) {
            AdapterService service = getService();
            if (service == null
                    || !callerIsSystemOrActiveOrManagedUser(service, TAG, "disable")
                    || !Utils.checkConnectPermissionForDataDelivery(
                            service, attributionSource, "AdapterService disable")) {
                return false;
            }

            return service.disable();
        }

        @Override
        public void getAddress(AttributionSource source, SynchronousResultReceiver receiver) {
            try {
                receiver.send(getAddress(source));
            } catch (RuntimeException e) {
                receiver.propagateException(e);
            }
        }

        @RequiresPermission(
                allOf = {
                    android.Manifest.permission.BLUETOOTH_CONNECT,
                    android.Manifest.permission.LOCAL_MAC_ADDRESS,
                })
        private String getAddress(AttributionSource attributionSource) {
            AdapterService service = getService();
            if (service == null
                    || !callerIsSystemOrActiveOrManagedUser(service, TAG, "getAddress")
                    || !Utils.checkConnectPermissionForDataDelivery(
                            service, attributionSource, "AdapterService getAddress")) {
                return null;
            }

            enforceLocalMacAddressPermission(service);

            return Utils.getAddressStringFromByte(service.mAdapterProperties.getAddress());
        }

        @Override
        public void isLogRedactionEnabled(SynchronousResultReceiver receiver) {
            AdapterService service = getService();
            if (service == null) {
                // by default return true
                receiver.send(true);
            } else {
                receiver.send(service.mNativeInterface.isLogRedactionEnabled());
            }
        }

        @Override
        public void getUuids(AttributionSource source, SynchronousResultReceiver receiver) {
            try {
                receiver.send(getUuids(source));
            } catch (RuntimeException e) {
                receiver.propagateException(e);
            }
        }

        @RequiresPermission(android.Manifest.permission.BLUETOOTH_CONNECT)
        private List<ParcelUuid> getUuids(AttributionSource attributionSource) {
            AdapterService service = getService();
            if (service == null
                    || !callerIsSystemOrActiveOrManagedUser(service, TAG, "getUuids")
                    || !Utils.checkConnectPermissionForDataDelivery(
                            service, attributionSource, "AdapterService getUuids")) {
                return new ArrayList<>();
            }

            ParcelUuid[] parcels = service.mAdapterProperties.getUuids();
            if (parcels == null) {
                parcels = new ParcelUuid[0];
            }
            return Arrays.asList(parcels);
        }

        @Override
        public void getIdentityAddress(String address, SynchronousResultReceiver receiver) {
            try {
                receiver.send(getIdentityAddress(address));
            } catch (RuntimeException e) {
                receiver.propagateException(e);
            }
        }

        public String getIdentityAddress(String address) {
            AdapterService service = getService();
            if (service == null
                    || !callerIsSystemOrActiveOrManagedUser(service, TAG, "getIdentityAddress")
                    || !Utils.checkConnectPermissionForDataDelivery(
                            service,
                            Utils.getCallingAttributionSource(mService),
                            "AdapterService getIdentityAddress")) {
                return null;
            }
            enforceBluetoothPrivilegedPermission(service);
            return service.getIdentityAddress(address);
        }

        @Override
        public void getName(AttributionSource source, SynchronousResultReceiver receiver) {
            try {
                receiver.send(getName(source));
            } catch (RuntimeException e) {
                receiver.propagateException(e);
            }
        }

        @RequiresPermission(android.Manifest.permission.BLUETOOTH_CONNECT)
        private String getName(AttributionSource attributionSource) {
            AdapterService service = getService();
            if (service == null
                    || !callerIsSystemOrActiveOrManagedUser(service, TAG, "getName")
                    || !Utils.checkConnectPermissionForDataDelivery(
                            service, attributionSource, "AdapterService getName")) {
                return null;
            }

            return service.getName();
        }

        @Override
        public void getNameLengthForAdvertise(
                AttributionSource source, SynchronousResultReceiver receiver) {
            try {
                receiver.send(getNameLengthForAdvertise(source));
            } catch (RuntimeException e) {
                receiver.propagateException(e);
            }
        }

        @RequiresPermission(android.Manifest.permission.BLUETOOTH_ADVERTISE)
        private int getNameLengthForAdvertise(AttributionSource attributionSource) {
            AdapterService service = getService();
            if (service == null
                    || !callerIsSystemOrActiveOrManagedUser(
                            service, TAG, "getNameLengthForAdvertise")
                    || !Utils.checkAdvertisePermissionForDataDelivery(
                            service, attributionSource, TAG)) {
                return -1;
            }

            return service.getNameLengthForAdvertise();
        }

        @Override
        public void setName(
                String name, AttributionSource source, SynchronousResultReceiver receiver) {
            try {
                receiver.send(setName(name, source));
            } catch (RuntimeException e) {
                receiver.propagateException(e);
            }
        }

        @RequiresPermission(android.Manifest.permission.BLUETOOTH_CONNECT)
        private boolean setName(String name, AttributionSource attributionSource) {
            AdapterService service = getService();
            if (service == null
                    || !callerIsSystemOrActiveOrManagedUser(service, TAG, "setName")
                    || !Utils.checkConnectPermissionForDataDelivery(
                            service, attributionSource, "AdapterService setName")) {
                return false;
            }

            return service.mAdapterProperties.setName(name);
        }

        @Override
        public void getIoCapability(AttributionSource source, SynchronousResultReceiver receiver) {
            try {
                receiver.send(getIoCapability(source));
            } catch (RuntimeException e) {
                receiver.propagateException(e);
            }
        }

        @RequiresPermission(android.Manifest.permission.BLUETOOTH_CONNECT)
        private int getIoCapability(AttributionSource attributionSource) {
            AdapterService service = getService();
            if (service == null
                    || !callerIsSystemOrActiveOrManagedUser(service, TAG, "getIoCapability")
                    || !Utils.checkConnectPermissionForDataDelivery(
                            service, attributionSource, "AdapterService getIoCapability")) {
                return BluetoothAdapter.IO_CAPABILITY_UNKNOWN;
            }

            return service.mAdapterProperties.getIoCapability();
        }

        @Override
        public void setIoCapability(
                int capability, AttributionSource source, SynchronousResultReceiver receiver) {
            try {
                receiver.send(setIoCapability(capability, source));
            } catch (RuntimeException e) {
                receiver.propagateException(e);
            }
        }

        @RequiresPermission(
                allOf = {
                    android.Manifest.permission.BLUETOOTH_CONNECT,
                    android.Manifest.permission.BLUETOOTH_PRIVILEGED,
                })
        private boolean setIoCapability(int capability, AttributionSource source) {
            AdapterService service = getService();
            if (service == null
                    || !callerIsSystemOrActiveOrManagedUser(service, TAG, "setIoCapability")
                    || !Utils.checkConnectPermissionForDataDelivery(service, source, TAG)) {
                return false;
            }

            enforceBluetoothPrivilegedPermission(service);

            if (!isValidIoCapability(capability)) {
                return false;
            }

            return service.mAdapterProperties.setIoCapability(capability);
        }

        @Override
        public void getScanMode(AttributionSource source, SynchronousResultReceiver receiver) {
            try {
                receiver.send(getScanMode(source));
            } catch (RuntimeException e) {
                receiver.propagateException(e);
            }
        }

        @RequiresPermission(android.Manifest.permission.BLUETOOTH_SCAN)
        private int getScanMode(AttributionSource attributionSource) {
            AdapterService service = getService();
            if (service == null
                    || !callerIsSystemOrActiveOrManagedUser(service, TAG, "getScanMode")
                    || !Utils.checkScanPermissionForDataDelivery(
                            service, attributionSource, "AdapterService getScanMode")) {
                return BluetoothAdapter.SCAN_MODE_NONE;
            }

            return service.getScanMode();
        }

        @Override
        public void setScanMode(
                int mode, AttributionSource source, SynchronousResultReceiver receiver) {
            try {
                receiver.send(setScanMode(mode, source));
            } catch (RuntimeException e) {
                receiver.propagateException(e);
            }
        }

        @RequiresPermission(android.Manifest.permission.BLUETOOTH_SCAN)
        private int setScanMode(int mode, AttributionSource attributionSource) {
            AdapterService service = getService();
            if (service == null
                    || !callerIsSystemOrActiveOrManagedUser(service, TAG, "setScanMode")
                    || !Utils.checkScanPermissionForDataDelivery(
                            service, attributionSource, "AdapterService setScanMode")) {
                return BluetoothStatusCodes.ERROR_MISSING_BLUETOOTH_SCAN_PERMISSION;
            }
            enforceBluetoothPrivilegedPermission(service);

            return service.mAdapterProperties.setScanMode(mode)
                    ? BluetoothStatusCodes.SUCCESS
                    : BluetoothStatusCodes.ERROR_UNKNOWN;
        }

        @Override
        public void getDiscoverableTimeout(
                AttributionSource source, SynchronousResultReceiver receiver) {
            try {
                receiver.send(getDiscoverableTimeout(source));
            } catch (RuntimeException e) {
                receiver.propagateException(e);
            }
        }

        @RequiresPermission(android.Manifest.permission.BLUETOOTH_SCAN)
        private long getDiscoverableTimeout(AttributionSource attributionSource) {
            AdapterService service = getService();
            if (service == null
                    || !callerIsSystemOrActiveOrManagedUser(service, TAG, "getDiscoverableTimeout")
                    || !Utils.checkScanPermissionForDataDelivery(
                            service, attributionSource, "AdapterService getDiscoverableTimeout")) {
                return -1;
            }

            return service.mAdapterProperties.getDiscoverableTimeout();
        }

        @Override
        public void setDiscoverableTimeout(
                long timeout, AttributionSource source, SynchronousResultReceiver receiver) {
            try {
                receiver.send(setDiscoverableTimeout(timeout, source));
            } catch (RuntimeException e) {
                receiver.propagateException(e);
            }
        }

        @RequiresPermission(android.Manifest.permission.BLUETOOTH_SCAN)
        private int setDiscoverableTimeout(long timeout, AttributionSource attributionSource) {
            AdapterService service = getService();
            if (service == null
                    || !callerIsSystemOrActiveOrManagedUser(service, TAG, "setDiscoverableTimeout")
                    || !Utils.checkScanPermissionForDataDelivery(
                            service, attributionSource, "AdapterService setDiscoverableTimeout")) {
                return BluetoothStatusCodes.ERROR_MISSING_BLUETOOTH_SCAN_PERMISSION;
            }
            enforceBluetoothPrivilegedPermission(service);

            return service.mAdapterProperties.setDiscoverableTimeout((int) timeout)
                    ? BluetoothStatusCodes.SUCCESS
                    : BluetoothStatusCodes.ERROR_UNKNOWN;
        }

        @Override
        public void startDiscovery(AttributionSource source, SynchronousResultReceiver receiver) {
            try {
                receiver.send(startDiscovery(source));
            } catch (RuntimeException e) {
                receiver.propagateException(e);
            }
        }

        @RequiresPermission(android.Manifest.permission.BLUETOOTH_SCAN)
        private boolean startDiscovery(AttributionSource attributionSource) {
            AdapterService service = getService();
            if (service == null
                    || !callerIsSystemOrActiveOrManagedUser(service, TAG, "startDiscovery")) {
                return false;
            }

            if (!Utils.checkScanPermissionForDataDelivery(
                    service, attributionSource, "Starting discovery.")) {
                return false;
            }

            return service.startDiscovery(attributionSource);
        }

        @Override
        public void cancelDiscovery(AttributionSource source, SynchronousResultReceiver receiver) {
            try {
                receiver.send(cancelDiscovery(source));
            } catch (RuntimeException e) {
                receiver.propagateException(e);
            }
        }

        @RequiresPermission(android.Manifest.permission.BLUETOOTH_SCAN)
        private boolean cancelDiscovery(AttributionSource attributionSource) {
            AdapterService service = getService();
            if (service == null
                    || !callerIsSystemOrActiveOrManagedUser(service, TAG, "cancelDiscovery")
                    || !Utils.checkScanPermissionForDataDelivery(
                            service, attributionSource, "AdapterService cancelDiscovery")) {
                return false;
            }

            service.debugLog("cancelDiscovery");
            return service.mNativeInterface.cancelDiscovery();
        }

        @Override
        public void isDiscovering(AttributionSource source, SynchronousResultReceiver receiver) {
            try {
                receiver.send(isDiscovering(source));
            } catch (RuntimeException e) {
                receiver.propagateException(e);
            }
        }

        @RequiresPermission(android.Manifest.permission.BLUETOOTH_SCAN)
        private boolean isDiscovering(AttributionSource attributionSource) {
            AdapterService service = getService();
            if (service == null
                    || !callerIsSystemOrActiveOrManagedUser(service, TAG, "isDiscovering")
                    || !Utils.checkScanPermissionForDataDelivery(
                            service, attributionSource, "AdapterService isDiscovering")) {
                return false;
            }

            return service.mAdapterProperties.isDiscovering();
        }

        @Override
        public void getDiscoveryEndMillis(
                AttributionSource source, SynchronousResultReceiver receiver) {
            try {
                receiver.send(getDiscoveryEndMillis(source));
            } catch (RuntimeException e) {
                receiver.propagateException(e);
            }
        }

        @RequiresPermission(
                allOf = {
                    android.Manifest.permission.BLUETOOTH_CONNECT,
                    android.Manifest.permission.BLUETOOTH_PRIVILEGED,
                })
        private long getDiscoveryEndMillis(AttributionSource source) {
            AdapterService service = getService();
            if (service == null
                    || !callerIsSystemOrActiveOrManagedUser(service, TAG, "getDiscoveryEndMillis")
                    || !Utils.checkConnectPermissionForDataDelivery(service, source, TAG)) {
                return -1;
            }

            enforceBluetoothPrivilegedPermission(service);

            return service.mAdapterProperties.discoveryEndMillis();
        }

        @Override
        public void getMostRecentlyConnectedDevices(
                AttributionSource source, SynchronousResultReceiver receiver) {
            try {
                receiver.send(getMostRecentlyConnectedDevices(source));
            } catch (RuntimeException e) {
                receiver.propagateException(e);
            }
        }

        @RequiresPermission(
                allOf = {
                    android.Manifest.permission.BLUETOOTH_CONNECT,
                    android.Manifest.permission.BLUETOOTH_PRIVILEGED,
                })
        private List<BluetoothDevice> getMostRecentlyConnectedDevices(
                AttributionSource attributionSource) {
            // don't check caller, may be called from system UI
            AdapterService service = getService();
            if (service == null
                    || !Utils.checkConnectPermissionForDataDelivery(
                            service,
                            attributionSource,
                            "AdapterService getMostRecentlyConnectedDevices")) {
                return new ArrayList<>();
            }

            enforceBluetoothPrivilegedPermission(service);

            return service.mDatabaseManager.getMostRecentlyConnectedDevices();
        }

        @Override
        public void getBondedDevices(AttributionSource source, SynchronousResultReceiver receiver) {
            try {
                receiver.send(getBondedDevices(source));
            } catch (RuntimeException e) {
                receiver.propagateException(e);
            }
        }

        @RequiresPermission(android.Manifest.permission.BLUETOOTH_CONNECT)
        private List<BluetoothDevice> getBondedDevices(AttributionSource attributionSource) {
            // don't check caller, may be called from system UI
            AdapterService service = getService();
            if (service == null
                    || !Utils.checkConnectPermissionForDataDelivery(
                            service, attributionSource, "AdapterService getBondedDevices")) {
                return new ArrayList<>();
            }

            return Arrays.asList(service.getBondedDevices());
        }

        @Override
        public void getAdapterConnectionState(SynchronousResultReceiver receiver) {
            try {
                receiver.send(getAdapterConnectionState());
            } catch (RuntimeException e) {
                receiver.propagateException(e);
            }
        }

        private int getAdapterConnectionState() {
            // don't check caller, may be called from system UI
            AdapterService service = getService();
            if (service == null) {
                return BluetoothAdapter.STATE_DISCONNECTED;
            }

            return service.mAdapterProperties.getConnectionState();
        }

        /**
         * This method has an associated binder cache. The invalidation methods must be changed if
         * the logic behind this method changes.
         */
        @Override
        public void getProfileConnectionState(int profile, AttributionSource source,
                SynchronousResultReceiver receiver) {
            try {
                receiver.send(getProfileConnectionState(profile, source));
            } catch (RuntimeException e) {
                receiver.propagateException(e);
            }
        }

        @RequiresPermission(android.Manifest.permission.BLUETOOTH_CONNECT)
        private int getProfileConnectionState(int profile, AttributionSource source) {
            AdapterService service = getService();
            boolean checkConnect = false;
            final int callingUid = Binder.getCallingUid();
            final long token = Binder.clearCallingIdentity();
            try {
                checkConnect =
                        CompatChanges.isChangeEnabled(ENFORCE_CONNECT, callingUid);
            } finally {
                Binder.restoreCallingIdentity(token);
            }
            if (service == null
                    || !callerIsSystemOrActiveOrManagedUser(
                            service, TAG, "getProfileConnectionState")
                    || (checkConnect && !Utils.checkConnectPermissionForDataDelivery(
                            service, source, "AdapterService getProfileConnectionState"))) {
                return BluetoothProfile.STATE_DISCONNECTED;
            }

            return service.mAdapterProperties.getProfileConnectionState(profile);
        }

        @Override
        public void createBond(
                BluetoothDevice device,
                int transport,
                OobData remoteP192Data,
                OobData remoteP256Data,
                AttributionSource source,
                SynchronousResultReceiver receiver) {
            try {
                receiver.send(
                        createBond(device, transport, remoteP192Data, remoteP256Data, source));
            } catch (RuntimeException e) {
                receiver.propagateException(e);
            }
        }

        @RequiresPermission(android.Manifest.permission.BLUETOOTH_CONNECT)
        private boolean createBond(
                BluetoothDevice device,
                int transport,
                OobData remoteP192Data,
                OobData remoteP256Data,
                AttributionSource attributionSource) {
            AdapterService service = getService();
            if (service == null
                    || !callerIsSystemOrActiveOrManagedUser(service, TAG, "createBond")
                    || !Utils.checkConnectPermissionForDataDelivery(
                            service, attributionSource, "AdapterService createBond")) {
                return false;
            }

            // This conditional is required to satisfy permission dependencies
            // since createBond calls createBondOutOfBand with null value passed as data.
            // BluetoothDevice#createBond requires BLUETOOTH_ADMIN only.
            service.enforceBluetoothPrivilegedPermissionIfNeeded(remoteP192Data, remoteP256Data);

            return service.createBond(
                    device,
                    transport,
                    remoteP192Data,
                    remoteP256Data,
                    attributionSource.getPackageName());
        }

        @Override
        public void cancelBondProcess(
                BluetoothDevice device,
                AttributionSource source,
                SynchronousResultReceiver receiver) {
            try {
                receiver.send(cancelBondProcess(device, source));
            } catch (RuntimeException e) {
                receiver.propagateException(e);
            }
        }

        @RequiresPermission(
                allOf = {
                    android.Manifest.permission.BLUETOOTH_CONNECT,
                    android.Manifest.permission.BLUETOOTH_PRIVILEGED,
                })
        private boolean cancelBondProcess(
                BluetoothDevice device, AttributionSource attributionSource) {
            AdapterService service = getService();
            if (service == null
                    || !callerIsSystemOrActiveOrManagedUser(service, TAG, "cancelBondProcess")
                    || !Utils.checkConnectPermissionForDataDelivery(
                            service, attributionSource, "AdapterService cancelBondProcess")) {
                return false;
            }

            enforceBluetoothPrivilegedPermission(service);

            DeviceProperties deviceProp = service.mRemoteDevices.getDeviceProperties(device);
            if (deviceProp != null) {
                deviceProp.setBondingInitiatedLocally(false);
            }

            return service.mNativeInterface.cancelBond(getBytesFromAddress(device.getAddress()));
        }

        @Override
        public void removeBond(
                BluetoothDevice device,
                AttributionSource source,
                SynchronousResultReceiver receiver) {
            try {
                receiver.send(removeBond(device, source));
            } catch (RuntimeException e) {
                receiver.propagateException(e);
            }
        }

        @RequiresPermission(android.Manifest.permission.BLUETOOTH_CONNECT)
        private boolean removeBond(BluetoothDevice device, AttributionSource attributionSource) {
            AdapterService service = getService();
            if (service == null
                    || !callerIsSystemOrActiveOrManagedUser(service, TAG, "removeBond")
                    || !Utils.checkConnectPermissionForDataDelivery(
                            service, attributionSource, "AdapterService removeBond")) {
                return false;
            }

            DeviceProperties deviceProp = service.mRemoteDevices.getDeviceProperties(device);
            if (deviceProp == null || deviceProp.getBondState() != BluetoothDevice.BOND_BONDED) {
                return false;
            }
            service.mBondAttemptCallerInfo.remove(device.getAddress());
            deviceProp.setBondingInitiatedLocally(false);

            Message msg = service.mBondStateMachine.obtainMessage(BondStateMachine.REMOVE_BOND);
            msg.obj = device;
            service.mBondStateMachine.sendMessage(msg);
            return true;
        }

        @Override
        public void getBondState(
                BluetoothDevice device,
                AttributionSource source,
                SynchronousResultReceiver receiver) {
            try {
                receiver.send(getBondState(device, source));
            } catch (RuntimeException e) {
                receiver.propagateException(e);
            }
        }

        @RequiresPermission(android.Manifest.permission.BLUETOOTH_CONNECT)
        private int getBondState(BluetoothDevice device, AttributionSource attributionSource) {
            // don't check caller, may be called from system UI
            AdapterService service = getService();
            if (service == null
                    || !Utils.checkConnectPermissionForDataDelivery(
                            service, attributionSource, "AdapterService getBondState")) {
                return BluetoothDevice.BOND_NONE;
            }

            return service.getBondState(device);
        }

        @Override
        public void isBondingInitiatedLocally(
                BluetoothDevice device,
                AttributionSource source,
                SynchronousResultReceiver receiver) {
            try {
                receiver.send(isBondingInitiatedLocally(device, source));
            } catch (RuntimeException e) {
                receiver.propagateException(e);
            }
        }

        @RequiresPermission(android.Manifest.permission.BLUETOOTH_CONNECT)
        private boolean isBondingInitiatedLocally(
                BluetoothDevice device, AttributionSource attributionSource) {
            // don't check caller, may be called from system UI
            AdapterService service = getService();
            if (service == null
                    || !Utils.checkConnectPermissionForDataDelivery(
                            service,
                            attributionSource,
                            "AdapterService isBondingInitiatedLocally")) {
                return false;
            }

            DeviceProperties deviceProp = service.mRemoteDevices.getDeviceProperties(device);
            return deviceProp != null && deviceProp.isBondingInitiatedLocally();
        }

        @Override
        public void generateLocalOobData(
                int transport,
                IBluetoothOobDataCallback callback,
                AttributionSource source,
                SynchronousResultReceiver receiver) {
            try {
                generateLocalOobData(transport, callback, source);
                receiver.send(null);
            } catch (RuntimeException e) {
                receiver.propagateException(e);
            }
        }

        @RequiresPermission(
                allOf = {
                    android.Manifest.permission.BLUETOOTH_CONNECT,
                    android.Manifest.permission.BLUETOOTH_PRIVILEGED,
                })
        private void generateLocalOobData(
                int transport, IBluetoothOobDataCallback callback, AttributionSource source) {
            AdapterService service = getService();
            if (service == null
                    || !callerIsSystemOrActiveOrManagedUser(service, TAG, "generateLocalOobData")
                    || !Utils.checkConnectPermissionForDataDelivery(service, source, TAG)) {
                return;
            }
            enforceBluetoothPrivilegedPermission(service);
            service.generateLocalOobData(transport, callback);
        }

        @Override
        public void getSupportedProfiles(
                AttributionSource source, SynchronousResultReceiver receiver) {
            try {
                receiver.send(getSupportedProfiles(source));
            } catch (RuntimeException e) {
                receiver.propagateException(e);
            }
        }

        @RequiresPermission(
                allOf = {
                    android.Manifest.permission.BLUETOOTH_CONNECT,
                    android.Manifest.permission.BLUETOOTH_PRIVILEGED,
                })
        private long getSupportedProfiles(AttributionSource source) {
            AdapterService service = getService();
            if (service == null
                    || !Utils.checkConnectPermissionForDataDelivery(service, source, TAG)) {
                return 0;
            }
            enforceBluetoothPrivilegedPermission(service);

            return Config.getSupportedProfilesBitMask();
        }

        @Override
        public void getConnectionState(
                BluetoothDevice device,
                AttributionSource source,
                SynchronousResultReceiver receiver) {
            try {
                receiver.send(getConnectionState(device, source));
            } catch (RuntimeException e) {
                receiver.propagateException(e);
            }
        }

        @RequiresPermission(android.Manifest.permission.BLUETOOTH_CONNECT)
        private int getConnectionState(
                BluetoothDevice device, AttributionSource attributionSource) {
            AdapterService service = getService();
            if (service == null
                    || !Utils.checkConnectPermissionForDataDelivery(
                            service, attributionSource, "AdapterService getConnectionState")) {
                return BluetoothProfile.STATE_DISCONNECTED;
            }

            return service.getConnectionState(device);
        }

        @Override
        public void getConnectionHandle(
                BluetoothDevice device,
                int transport,
                AttributionSource source,
                SynchronousResultReceiver receiver) {
            try {
                receiver.send(getConnectionHandle(device, transport, source));
            } catch (RuntimeException e) {
                receiver.propagateException(e);
            }
        }

        @RequiresPermission(
                allOf = {
                    android.Manifest.permission.BLUETOOTH_CONNECT,
                    android.Manifest.permission.BLUETOOTH_PRIVILEGED,
                })
        private int getConnectionHandle(
                BluetoothDevice device, int transport, AttributionSource attributionSource) {
            AdapterService service = getService();
            if (service == null
                    || !callerIsSystemOrActiveOrManagedUser(service, TAG, "getConnectionHandle")
                    || !Utils.checkConnectPermissionForDataDelivery(
                            service, attributionSource, TAG)) {
                return BluetoothDevice.ERROR;
            }

            enforceBluetoothPrivilegedPermission(service);

            return service.getConnectionHandle(device, transport);
        }

        @Override
        public void canBondWithoutDialog(
                BluetoothDevice device,
                AttributionSource source,
                SynchronousResultReceiver receiver) {
            try {
                receiver.send(canBondWithoutDialog(device, source));
            } catch (RuntimeException e) {
                receiver.propagateException(e);
            }
        }

        @RequiresPermission(
                allOf = {
                    android.Manifest.permission.BLUETOOTH_CONNECT,
                    android.Manifest.permission.BLUETOOTH_PRIVILEGED,
                })
        private boolean canBondWithoutDialog(BluetoothDevice device, AttributionSource source) {
            AdapterService service = getService();
            if (service == null
                    || !Utils.checkConnectPermissionForDataDelivery(service, source, TAG)) {
                return false;
            }

            enforceBluetoothPrivilegedPermission(service);

            return service.canBondWithoutDialog(device);
        }

        @Override
        public void getPackageNameOfBondingApplication(
                BluetoothDevice device, SynchronousResultReceiver receiver) {
            try {
                receiver.send(getPackageNameOfBondingApplication(device));
            } catch (RuntimeException e) {
                receiver.propagateException(e);
            }
        }

        @RequiresPermission(
                allOf = {
                    android.Manifest.permission.BLUETOOTH_CONNECT,
                    android.Manifest.permission.BLUETOOTH_PRIVILEGED,
                })
        private String getPackageNameOfBondingApplication(BluetoothDevice device) {
            AdapterService service = getService();

            if (service == null) {
                return null;
            }

            enforceBluetoothPrivilegedPermission(service);

            return service.getPackageNameOfBondingApplication(device);
        }

        @Override
        public void removeActiveDevice(
                @ActiveDeviceUse int profiles,
                AttributionSource source,
                SynchronousResultReceiver receiver) {
            try {
                receiver.send(removeActiveDevice(profiles, source));
            } catch (RuntimeException e) {
                receiver.propagateException(e);
            }
        }

        @RequiresPermission(
                allOf = {
                    android.Manifest.permission.BLUETOOTH_CONNECT,
                    android.Manifest.permission.BLUETOOTH_PRIVILEGED,
                    android.Manifest.permission.MODIFY_PHONE_STATE,
                })
        private boolean removeActiveDevice(
                @ActiveDeviceUse int profiles, AttributionSource source) {
            AdapterService service = getService();
            if (service == null
                    || !callerIsSystemOrActiveOrManagedUser(service, TAG, "removeActiveDevice")
                    || !Utils.checkConnectPermissionForDataDelivery(service, source, TAG)) {
                return false;
            }
            return service.setActiveDevice(null, profiles);
        }

        @Override
        public void setActiveDevice(
                BluetoothDevice device,
                @ActiveDeviceUse int profiles,
                AttributionSource source,
                SynchronousResultReceiver receiver) {
            try {
                receiver.send(setActiveDevice(device, profiles, source));
            } catch (RuntimeException e) {
                receiver.propagateException(e);
            }
        }

        @RequiresPermission(
                allOf = {
                    android.Manifest.permission.BLUETOOTH_CONNECT,
                    android.Manifest.permission.BLUETOOTH_PRIVILEGED,
                    android.Manifest.permission.MODIFY_PHONE_STATE,
                })
        private boolean setActiveDevice(
                BluetoothDevice device, @ActiveDeviceUse int profiles, AttributionSource source) {
            AdapterService service = getService();
            if (service == null
                    || !callerIsSystemOrActiveOrManagedUser(service, TAG, "setActiveDevice")
                    || !Utils.checkConnectPermissionForDataDelivery(service, source, TAG)) {
                return false;
            }

            enforceBluetoothPrivilegedPermission(service);

            return service.setActiveDevice(device, profiles);
        }

        @Override
        public void getActiveDevices(
                @ActiveDeviceProfile int profile,
                AttributionSource source,
                SynchronousResultReceiver receiver) {
            try {
                receiver.send(getActiveDevices(profile, source));
            } catch (RuntimeException e) {
                receiver.propagateException(e);
            }
        }

        @RequiresPermission(
                allOf = {
                    android.Manifest.permission.BLUETOOTH_CONNECT,
                    android.Manifest.permission.BLUETOOTH_PRIVILEGED,
                })
        private List<BluetoothDevice> getActiveDevices(
                @ActiveDeviceProfile int profile, AttributionSource source) {
            AdapterService service = getService();
            if (service == null
                    || !callerIsSystemOrActiveOrManagedUser(service, TAG, "getActiveDevices")
                    || !Utils.checkConnectPermissionForDataDelivery(service, source, TAG)) {
                return new ArrayList<>();
            }

            enforceBluetoothPrivilegedPermission(service);

            return service.getActiveDevices(profile);
        }

        @Override
        public void connectAllEnabledProfiles(
                BluetoothDevice device,
                AttributionSource source,
                SynchronousResultReceiver receiver) {
            try {
                receiver.send(connectAllEnabledProfiles(device, source));
            } catch (RuntimeException e) {
                receiver.propagateException(e);
            }
        }

        @RequiresPermission(
                allOf = {
                    android.Manifest.permission.BLUETOOTH_CONNECT,
                    android.Manifest.permission.BLUETOOTH_PRIVILEGED,
                    android.Manifest.permission.MODIFY_PHONE_STATE,
                })
        private int connectAllEnabledProfiles(BluetoothDevice device, AttributionSource source) {
            AdapterService service = getService();
            if (service == null) {
                return BluetoothStatusCodes.ERROR_BLUETOOTH_NOT_ENABLED;
            }
            if (!callerIsSystemOrActiveOrManagedUser(service, TAG, "connectAllEnabledProfiles")) {
                return BluetoothStatusCodes.ERROR_BLUETOOTH_NOT_ALLOWED;
            }
            if (device == null) {
                throw new IllegalArgumentException("device cannot be null");
            }
            if (!BluetoothAdapter.checkBluetoothAddress(device.getAddress())) {
                throw new IllegalArgumentException("device cannot have an invalid address");
            }
            if (!Utils.checkConnectPermissionForDataDelivery(service, source, TAG)) {
                return BluetoothStatusCodes.ERROR_MISSING_BLUETOOTH_CONNECT_PERMISSION;
            }

            enforceBluetoothPrivilegedPermission(service);

            try {
                return service.connectAllEnabledProfiles(device);
            } catch (Exception e) {
                Log.v(TAG, "connectAllEnabledProfiles() failed", e);
                SneakyThrow.sneakyThrow(e);
                throw new RuntimeException(e);
            }
        }

        @Override
        public void disconnectAllEnabledProfiles(
                BluetoothDevice device,
                AttributionSource source,
                SynchronousResultReceiver receiver) {
            try {
                receiver.send(disconnectAllEnabledProfiles(device, source));
            } catch (RuntimeException e) {
                receiver.propagateException(e);
            }
        }

        @RequiresPermission(
                allOf = {
                    android.Manifest.permission.BLUETOOTH_CONNECT,
                    android.Manifest.permission.BLUETOOTH_PRIVILEGED,
                })
        private int disconnectAllEnabledProfiles(BluetoothDevice device, AttributionSource source) {
            AdapterService service = getService();
            if (service == null) {
                return BluetoothStatusCodes.ERROR_BLUETOOTH_NOT_ENABLED;
            }
            if (!callerIsSystemOrActiveOrManagedUser(
                    service, TAG, "disconnectAllEnabledProfiles")) {
                return BluetoothStatusCodes.ERROR_BLUETOOTH_NOT_ALLOWED;
            }
            if (device == null) {
                throw new IllegalArgumentException("device cannot be null");
            }
            if (!BluetoothAdapter.checkBluetoothAddress(device.getAddress())) {
                throw new IllegalArgumentException("device cannot have an invalid address");
            }
            if (!Utils.checkConnectPermissionForDataDelivery(service, source, TAG)) {
                return BluetoothStatusCodes.ERROR_MISSING_BLUETOOTH_CONNECT_PERMISSION;
            }

            enforceBluetoothPrivilegedPermission(service);

            try {
                return service.disconnectAllEnabledProfiles(device);
            } catch (Exception e) {
                Log.v(TAG, "disconnectAllEnabledProfiles() failed", e);
                SneakyThrow.sneakyThrow(e);
                throw new RuntimeException(e);
            }
        }

        @Override
        public void getRemoteName(
                BluetoothDevice device,
                AttributionSource source,
                SynchronousResultReceiver receiver) {
            try {
                receiver.send(getRemoteName(device, source));
            } catch (RuntimeException e) {
                receiver.propagateException(e);
            }
        }

        @RequiresPermission(android.Manifest.permission.BLUETOOTH_CONNECT)
        private String getRemoteName(BluetoothDevice device, AttributionSource attributionSource) {
            AdapterService service = getService();
            if (service == null
                    || !callerIsSystemOrActiveOrManagedUser(service, TAG, "getRemoteName")
                    || !Utils.checkConnectPermissionForDataDelivery(
                            service, attributionSource, "AdapterService getRemoteName")) {
                return null;
            }

            return service.getRemoteName(device);
        }

        @Override
        public void getRemoteType(
                BluetoothDevice device,
                AttributionSource source,
                SynchronousResultReceiver receiver) {
            try {
                receiver.send(getRemoteType(device, source));
            } catch (RuntimeException e) {
                receiver.propagateException(e);
            }
        }

        @RequiresPermission(android.Manifest.permission.BLUETOOTH_CONNECT)
        private int getRemoteType(BluetoothDevice device, AttributionSource attributionSource) {
            AdapterService service = getService();
            if (service == null
                    || !callerIsSystemOrActiveOrManagedUser(service, TAG, "getRemoteType")
                    || !Utils.checkConnectPermissionForDataDelivery(
                            service, attributionSource, "AdapterService getRemoteType")) {
                return BluetoothDevice.DEVICE_TYPE_UNKNOWN;
            }

            DeviceProperties deviceProp = service.mRemoteDevices.getDeviceProperties(device);
            return deviceProp != null
                    ? deviceProp.getDeviceType()
                    : BluetoothDevice.DEVICE_TYPE_UNKNOWN;
        }

        @Override
        public void getRemoteAlias(
                BluetoothDevice device,
                AttributionSource source,
                SynchronousResultReceiver receiver) {
            try {
                receiver.send(getRemoteAlias(device, source));
            } catch (RuntimeException e) {
                receiver.propagateException(e);
            }
        }

        @RequiresPermission(android.Manifest.permission.BLUETOOTH_CONNECT)
        private String getRemoteAlias(BluetoothDevice device, AttributionSource attributionSource) {
            AdapterService service = getService();
            if (service == null
                    || !callerIsSystemOrActiveOrManagedUser(service, TAG, "getRemoteAlias")
                    || !Utils.checkConnectPermissionForDataDelivery(
                            service, attributionSource, "AdapterService getRemoteAlias")) {
                return null;
            }

            DeviceProperties deviceProp = service.mRemoteDevices.getDeviceProperties(device);
            return deviceProp != null ? deviceProp.getAlias() : null;
        }

        @Override
        public void setRemoteAlias(
                BluetoothDevice device,
                String name,
                AttributionSource source,
                SynchronousResultReceiver receiver) {
            try {
                receiver.send(setRemoteAlias(device, name, source));
            } catch (RuntimeException e) {
                receiver.propagateException(e);
            }
        }

        @RequiresPermission(android.Manifest.permission.BLUETOOTH_CONNECT)
        private int setRemoteAlias(
                BluetoothDevice device, String name, AttributionSource attributionSource) {
            AdapterService service = getService();
            if (service == null) {
                return BluetoothStatusCodes.ERROR_BLUETOOTH_NOT_ENABLED;
            }
            if (!callerIsSystemOrActiveOrManagedUser(service, TAG, "setRemoteAlias")) {
                return BluetoothStatusCodes.ERROR_BLUETOOTH_NOT_ALLOWED;
            }
            if (name != null && name.isEmpty()) {
                throw new IllegalArgumentException("alias cannot be the empty string");
            }

            if (!hasBluetoothPrivilegedPermission(service)) {
                if (!Utils.checkConnectPermissionForDataDelivery(
                        service, attributionSource, "AdapterService setRemoteAlias")) {
                    return BluetoothStatusCodes.ERROR_MISSING_BLUETOOTH_CONNECT_PERMISSION;
                }
                enforceCdmAssociation(
                        service.mCompanionDeviceManager,
                        service,
                        attributionSource.getPackageName(),
                        Binder.getCallingUid(),
                        device);
            }

            DeviceProperties deviceProp = service.mRemoteDevices.getDeviceProperties(device);
            if (deviceProp == null) {
                return BluetoothStatusCodes.ERROR_DEVICE_NOT_BONDED;
            }
            deviceProp.setAlias(device, name);
            return BluetoothStatusCodes.SUCCESS;
        }

        @Override
        public void getRemoteClass(
                BluetoothDevice device,
                AttributionSource source,
                SynchronousResultReceiver receiver) {
            try {
                receiver.send(getRemoteClass(device, source));
            } catch (RuntimeException e) {
                receiver.propagateException(e);
            }
        }

        @RequiresPermission(android.Manifest.permission.BLUETOOTH_CONNECT)
        private int getRemoteClass(BluetoothDevice device, AttributionSource attributionSource) {
            AdapterService service = getService();
            if (service == null
                    || !callerIsSystemOrActiveOrManagedUser(service, TAG, "getRemoteClass")
                    || !Utils.checkConnectPermissionForDataDelivery(
                            service, attributionSource, "AdapterService getRemoteClass")) {
                return 0;
            }

            DeviceProperties deviceProp = service.mRemoteDevices.getDeviceProperties(device);
            return deviceProp != null ? deviceProp.getBluetoothClass() : 0;
        }

        @Override
        public void getRemoteUuids(
                BluetoothDevice device,
                AttributionSource source,
                SynchronousResultReceiver receiver) {
            try {
                receiver.send(getRemoteUuids(device, source));
            } catch (RuntimeException e) {
                receiver.propagateException(e);
            }
        }

        @RequiresPermission(android.Manifest.permission.BLUETOOTH_CONNECT)
        private List<ParcelUuid> getRemoteUuids(
                BluetoothDevice device, AttributionSource attributionSource) {
            AdapterService service = getService();
            if (service == null
                    || !callerIsSystemOrActiveOrManagedUser(service, TAG, "getRemoteUuids")
                    || !Utils.checkConnectPermissionForDataDelivery(
                            service, attributionSource, "AdapterService getRemoteUuids")) {
                return new ArrayList<>();
            }

            ParcelUuid[] parcels = service.getRemoteUuids(device);
            if (parcels == null) {
                return null;
            }
            return Arrays.asList(parcels);
        }

        @Override
        public void fetchRemoteUuids(
                BluetoothDevice device,
                int transport,
                AttributionSource source,
                SynchronousResultReceiver receiver) {
            try {
                // SDP Initiated SDP fetch UUID request
                receiver.send(fetchRemoteUuids(device, transport, source));
                MetricsLogger.getInstance()
                        .cacheCount(BluetoothProtoEnums.SDP_FETCH_UUID_REQUEST, 1);
            } catch (RuntimeException e) {
                receiver.propagateException(e);
            }
        }

        @RequiresPermission(
                allOf = {
                    android.Manifest.permission.BLUETOOTH_CONNECT,
                    android.Manifest.permission.BLUETOOTH_PRIVILEGED,
                })
        private boolean fetchRemoteUuids(
                BluetoothDevice device, int transport, AttributionSource attributionSource) {
            AdapterService service = getService();
            if (service == null
                    || !callerIsSystemOrActiveOrManagedUser(service, TAG, "fetchRemoteUuids")
                    || !Utils.checkConnectPermissionForDataDelivery(
                            service, attributionSource, "AdapterService fetchRemoteUuids")) {
                return false;
            }
            if (transport != TRANSPORT_AUTO) {
                enforceBluetoothPrivilegedPermission(service);
            }

            service.mRemoteDevices.fetchUuids(device, transport);
            return true;
        }

        @Override
        public void setPin(
                BluetoothDevice device,
                boolean accept,
                int len,
                byte[] pinCode,
                AttributionSource source,
                SynchronousResultReceiver receiver) {
            try {
                receiver.send(setPin(device, accept, len, pinCode, source));
            } catch (RuntimeException e) {
                receiver.propagateException(e);
            }
        }

        @RequiresPermission(android.Manifest.permission.BLUETOOTH_CONNECT)
        private boolean setPin(
                BluetoothDevice device,
                boolean accept,
                int len,
                byte[] pinCode,
                AttributionSource attributionSource) {
            AdapterService service = getService();
            if (service == null
                    || !callerIsSystemOrActiveOrManagedUser(service, TAG, "setPin")
                    || !Utils.checkConnectPermissionForDataDelivery(
                            service, attributionSource, "AdapterService setPin")) {
                return false;
            }

            DeviceProperties deviceProp = service.mRemoteDevices.getDeviceProperties(device);
            // Only allow setting a pin in bonding state, or bonded state in case of security
            // upgrade.
            if (deviceProp == null || !deviceProp.isBondingOrBonded()) {
                return false;
            }
            if (pinCode.length != len) {
                android.util.EventLog.writeEvent(
                        0x534e4554, "139287605", -1, "PIN code length mismatch");
                return false;
            }
            service.logUserBondResponse(
                    device, accept, BluetoothProtoEnums.BOND_SUB_STATE_LOCAL_PIN_REPLIED);
            return service.mNativeInterface.pinReply(
                    getBytesFromAddress(device.getAddress()), accept, len, pinCode);
        }

        @Override
        public void setPasskey(
                BluetoothDevice device,
                boolean accept,
                int len,
                byte[] passkey,
                AttributionSource source,
                SynchronousResultReceiver receiver) {
            try {
                receiver.send(setPasskey(device, accept, len, passkey, source));
            } catch (RuntimeException e) {
                receiver.propagateException(e);
            }
        }

        @RequiresPermission(android.Manifest.permission.BLUETOOTH_CONNECT)
        private boolean setPasskey(
                BluetoothDevice device,
                boolean accept,
                int len,
                byte[] passkey,
                AttributionSource attributionSource) {
            AdapterService service = getService();
            if (service == null
                    || !callerIsSystemOrActiveOrManagedUser(service, TAG, "setPasskey")
                    || !Utils.checkConnectPermissionForDataDelivery(
                            service, attributionSource, "AdapterService setPasskey")) {
                return false;
            }

            DeviceProperties deviceProp = service.mRemoteDevices.getDeviceProperties(device);
            if (deviceProp == null || !deviceProp.isBonding()) {
                return false;
            }
            if (passkey.length != len) {
                android.util.EventLog.writeEvent(
                        0x534e4554, "139287605", -1, "Passkey length mismatch");
                return false;
            }
            service.logUserBondResponse(
                    device, accept, BluetoothProtoEnums.BOND_SUB_STATE_LOCAL_SSP_REPLIED);
            return service.mNativeInterface.sspReply(
                    getBytesFromAddress(device.getAddress()),
                    AbstractionLayer.BT_SSP_VARIANT_PASSKEY_ENTRY,
                    accept,
                    Utils.byteArrayToInt(passkey));
        }

        @Override
        public void setPairingConfirmation(
                BluetoothDevice device,
                boolean accept,
                AttributionSource source,
                SynchronousResultReceiver receiver) {
            try {
                receiver.send(setPairingConfirmation(device, accept, source));
            } catch (RuntimeException e) {
                receiver.propagateException(e);
            }
        }

        @RequiresPermission(
                allOf = {
                    android.Manifest.permission.BLUETOOTH_CONNECT,
                    android.Manifest.permission.BLUETOOTH_PRIVILEGED,
                })
        private boolean setPairingConfirmation(
                BluetoothDevice device, boolean accept, AttributionSource source) {
            AdapterService service = getService();
            if (service == null
                    || !callerIsSystemOrActiveOrManagedUser(service, TAG, "setPairingConfirmation")
                    || !Utils.checkConnectPermissionForDataDelivery(service, source, TAG)) {
                return false;
            }

            enforceBluetoothPrivilegedPermission(service);

            DeviceProperties deviceProp = service.mRemoteDevices.getDeviceProperties(device);
            if (deviceProp == null || !deviceProp.isBonding()) {
                return false;
            }
            service.logUserBondResponse(
                    device, accept, BluetoothProtoEnums.BOND_SUB_STATE_LOCAL_SSP_REPLIED);
            return service.mNativeInterface.sspReply(
                    getBytesFromAddress(device.getAddress()),
                    AbstractionLayer.BT_SSP_VARIANT_PASSKEY_CONFIRMATION,
                    accept,
                    0);
        }

        @Override
        public void getSilenceMode(
                BluetoothDevice device,
                AttributionSource source,
                SynchronousResultReceiver receiver) {
            try {
                receiver.send(getSilenceMode(device, source));
            } catch (RuntimeException e) {
                receiver.propagateException(e);
            }
        }

        @RequiresPermission(
                allOf = {
                    android.Manifest.permission.BLUETOOTH_CONNECT,
                    android.Manifest.permission.BLUETOOTH_PRIVILEGED,
                })
        private boolean getSilenceMode(BluetoothDevice device, AttributionSource source) {
            AdapterService service = getService();
            if (service == null
                    || !callerIsSystemOrActiveOrManagedUser(service, TAG, "getSilenceMode")
                    || !Utils.checkConnectPermissionForDataDelivery(service, source, TAG)) {
                return false;
            }

            enforceBluetoothPrivilegedPermission(service);

            return service.mSilenceDeviceManager.getSilenceMode(device);
        }

        @Override
        public void setSilenceMode(
                BluetoothDevice device,
                boolean silence,
                AttributionSource source,
                SynchronousResultReceiver receiver) {
            try {
                receiver.send(setSilenceMode(device, silence, source));
            } catch (RuntimeException e) {
                receiver.propagateException(e);
            }
        }

        @RequiresPermission(
                allOf = {
                    android.Manifest.permission.BLUETOOTH_CONNECT,
                    android.Manifest.permission.BLUETOOTH_PRIVILEGED,
                })
        private boolean setSilenceMode(
                BluetoothDevice device, boolean silence, AttributionSource source) {
            AdapterService service = getService();
            if (service == null
                    || !callerIsSystemOrActiveOrManagedUser(service, TAG, "setSilenceMode")
                    || !Utils.checkConnectPermissionForDataDelivery(service, source, TAG)) {
                return false;
            }

            enforceBluetoothPrivilegedPermission(service);

            service.mSilenceDeviceManager.setSilenceMode(device, silence);
            return true;
        }

        @Override
        public void getPhonebookAccessPermission(
                BluetoothDevice device,
                AttributionSource source,
                SynchronousResultReceiver receiver) {
            try {
                receiver.send(getPhonebookAccessPermission(device, source));
            } catch (RuntimeException e) {
                receiver.propagateException(e);
            }
        }

        @RequiresPermission(android.Manifest.permission.BLUETOOTH_CONNECT)
        private int getPhonebookAccessPermission(
                BluetoothDevice device, AttributionSource attributionSource) {
            AdapterService service = getService();
            if (service == null
                    || !callerIsSystemOrActiveOrManagedUser(
                            service, TAG, "getPhonebookAccessPermission")
                    || !Utils.checkConnectPermissionForDataDelivery(
                            service,
                            attributionSource,
                            "AdapterService getPhonebookAccessPermission")) {
                return BluetoothDevice.ACCESS_UNKNOWN;
            }

            return service.getDeviceAccessFromPrefs(
                    device, PHONEBOOK_ACCESS_PERMISSION_PREFERENCE_FILE);
        }

        @Override
        public void setPhonebookAccessPermission(
                BluetoothDevice device,
                int value,
                AttributionSource source,
                SynchronousResultReceiver receiver) {
            try {
                receiver.send(setPhonebookAccessPermission(device, value, source));
            } catch (RuntimeException e) {
                receiver.propagateException(e);
            }
        }

        @RequiresPermission(
                allOf = {
                    android.Manifest.permission.BLUETOOTH_CONNECT,
                    android.Manifest.permission.BLUETOOTH_PRIVILEGED,
                })
        private boolean setPhonebookAccessPermission(
                BluetoothDevice device, int value, AttributionSource source) {
            AdapterService service = getService();
            if (service == null
                    || !callerIsSystemOrActiveOrManagedUser(
                            service, TAG, "setPhonebookAccessPermission")
                    || !Utils.checkConnectPermissionForDataDelivery(service, source, TAG)) {
                return false;
            }

            enforceBluetoothPrivilegedPermission(service);

            service.setPhonebookAccessPermission(device, value);
            return true;
        }

        @Override
        public void getMessageAccessPermission(
                BluetoothDevice device,
                AttributionSource source,
                SynchronousResultReceiver receiver) {
            try {
                receiver.send(getMessageAccessPermission(device, source));
            } catch (RuntimeException e) {
                receiver.propagateException(e);
            }
        }

        @RequiresPermission(android.Manifest.permission.BLUETOOTH_CONNECT)
        private int getMessageAccessPermission(
                BluetoothDevice device, AttributionSource attributionSource) {
            AdapterService service = getService();
            if (service == null
                    || !callerIsSystemOrActiveOrManagedUser(
                            service, TAG, "getMessageAccessPermission")
                    || !Utils.checkConnectPermissionForDataDelivery(
                            service,
                            attributionSource,
                            "AdapterService getMessageAccessPermission")) {
                return BluetoothDevice.ACCESS_UNKNOWN;
            }

            return service.getDeviceAccessFromPrefs(
                    device, MESSAGE_ACCESS_PERMISSION_PREFERENCE_FILE);
        }

        @Override
        public void setMessageAccessPermission(
                BluetoothDevice device,
                int value,
                AttributionSource source,
                SynchronousResultReceiver receiver) {
            try {
                receiver.send(setMessageAccessPermission(device, value, source));
            } catch (RuntimeException e) {
                receiver.propagateException(e);
            }
        }

        @RequiresPermission(
                allOf = {
                    android.Manifest.permission.BLUETOOTH_CONNECT,
                    android.Manifest.permission.BLUETOOTH_PRIVILEGED,
                })
        private boolean setMessageAccessPermission(
                BluetoothDevice device, int value, AttributionSource source) {
            AdapterService service = getService();
            if (service == null
                    || !callerIsSystemOrActiveOrManagedUser(
                            service, TAG, "setMessageAccessPermission")
                    || !Utils.checkConnectPermissionForDataDelivery(service, source, TAG)) {
                return false;
            }

            enforceBluetoothPrivilegedPermission(service);

            service.setMessageAccessPermission(device, value);
            return true;
        }

        @Override
        public void getSimAccessPermission(
                BluetoothDevice device,
                AttributionSource source,
                SynchronousResultReceiver receiver) {
            try {
                receiver.send(getSimAccessPermission(device, source));
            } catch (RuntimeException e) {
                receiver.propagateException(e);
            }
        }

        @RequiresPermission(android.Manifest.permission.BLUETOOTH_CONNECT)
        private int getSimAccessPermission(
                BluetoothDevice device, AttributionSource attributionSource) {
            AdapterService service = getService();
            if (service == null
                    || !callerIsSystemOrActiveOrManagedUser(service, TAG, "getSimAccessPermission")
                    || !Utils.checkConnectPermissionForDataDelivery(
                            service, attributionSource, "AdapterService getSimAccessPermission")) {
                return BluetoothDevice.ACCESS_UNKNOWN;
            }

            return service.getDeviceAccessFromPrefs(device, SIM_ACCESS_PERMISSION_PREFERENCE_FILE);
        }

        @Override
        public void setSimAccessPermission(
                BluetoothDevice device,
                int value,
                AttributionSource source,
                SynchronousResultReceiver receiver) {
            try {
                receiver.send(setSimAccessPermission(device, value, source));
            } catch (RuntimeException e) {
                receiver.propagateException(e);
            }
        }

        @RequiresPermission(
                allOf = {
                    android.Manifest.permission.BLUETOOTH_CONNECT,
                    android.Manifest.permission.BLUETOOTH_PRIVILEGED,
                })
        private boolean setSimAccessPermission(
                BluetoothDevice device, int value, AttributionSource source) {
            AdapterService service = getService();
            if (service == null
                    || !callerIsSystemOrActiveOrManagedUser(service, TAG, "setSimAccessPermission")
                    || !Utils.checkConnectPermissionForDataDelivery(service, source, TAG)) {
                return false;
            }

            enforceBluetoothPrivilegedPermission(service);

            service.setSimAccessPermission(device, value);
            return true;
        }

        @Override
        public void logL2capcocServerConnection(
                BluetoothDevice device,
                int port,
                boolean isSecured,
                int result,
                long socketCreationTimeMillis,
                long socketCreationLatencyMillis,
                long socketConnectionTimeMillis,
                long timeoutMillis,
                SynchronousResultReceiver receiver) {
            AdapterService service = getService();
            if (service == null) {
                return;
            }
            try {
                service.logL2capcocServerConnection(
                        device,
                        port,
                        isSecured,
                        result,
                        socketCreationTimeMillis,
                        socketCreationLatencyMillis,
                        socketConnectionTimeMillis,
                        timeoutMillis,
                        Binder.getCallingUid());
                receiver.send(null);
            } catch (RuntimeException e) {
                receiver.propagateException(e);
            }
        }

        @Override
        public IBluetoothSocketManager getSocketManager() {
            AdapterService service = getService();
            if (service == null) {
                return null;
            }

            return IBluetoothSocketManager.Stub.asInterface(service.mBluetoothSocketManagerBinder);
        }

        @Override
        public void logL2capcocClientConnection(
                BluetoothDevice device,
                int port,
                boolean isSecured,
                int result,
                long socketCreationTimeMillis,
                long socketCreationLatencyMillis,
                long socketConnectionTimeMillis,
                SynchronousResultReceiver receiver) {
            AdapterService service = getService();
            if (service == null) {
                return;
            }
            try {
                service.logL2capcocClientConnection(
                        device,
                        port,
                        isSecured,
                        result,
                        socketCreationTimeMillis,
                        socketCreationLatencyMillis,
                        socketConnectionTimeMillis,
                        Binder.getCallingUid());
                receiver.send(null);
            } catch (RuntimeException e) {
                receiver.propagateException(e);
            }
        }

        @Override
        public void sdpSearch(
                BluetoothDevice device,
                ParcelUuid uuid,
                AttributionSource source,
                SynchronousResultReceiver receiver) {
            try {
                receiver.send(sdpSearch(device, uuid, source));
            } catch (RuntimeException e) {
                receiver.propagateException(e);
            }
        }

        @RequiresPermission(android.Manifest.permission.BLUETOOTH_CONNECT)
        private boolean sdpSearch(
                BluetoothDevice device, ParcelUuid uuid, AttributionSource attributionSource) {
            AdapterService service = getService();
            if (service == null
                    || !callerIsSystemOrActiveOrManagedUser(service, TAG, "sdpSearch")
                    || !Utils.checkConnectPermissionForDataDelivery(
                            service, attributionSource, "AdapterService sdpSearch")) {
                return false;
            }

            if (service.mSdpManager == null) {
                return false;
            }
            service.mSdpManager.sdpSearch(device, uuid);
            return true;
        }

        @Override
        public void getBatteryLevel(
                BluetoothDevice device,
                AttributionSource source,
                SynchronousResultReceiver receiver) {
            try {
                receiver.send(getBatteryLevel(device, source));
            } catch (RuntimeException e) {
                receiver.propagateException(e);
            }
        }

        @RequiresPermission(android.Manifest.permission.BLUETOOTH_CONNECT)
        private int getBatteryLevel(BluetoothDevice device, AttributionSource attributionSource) {
            AdapterService service = getService();
            if (service == null
                    || !callerIsSystemOrActiveOrManagedUser(service, TAG, "getBatteryLevel")
                    || !Utils.checkConnectPermissionForDataDelivery(
                            service, attributionSource, "AdapterService getBatteryLevel")) {
                return BluetoothDevice.BATTERY_LEVEL_UNKNOWN;
            }

            DeviceProperties deviceProp = service.mRemoteDevices.getDeviceProperties(device);
            if (deviceProp == null) {
                return BluetoothDevice.BATTERY_LEVEL_UNKNOWN;
            }
            return deviceProp.getBatteryLevel();
        }

        @Override
        public void getMaxConnectedAudioDevices(
                AttributionSource source, SynchronousResultReceiver receiver) {
            try {
                receiver.send(getMaxConnectedAudioDevices(source));
            } catch (RuntimeException e) {
                receiver.propagateException(e);
            }
        }

        @RequiresPermission(android.Manifest.permission.BLUETOOTH_CONNECT)
        private int getMaxConnectedAudioDevices(AttributionSource attributionSource) {
            // don't check caller, may be called from system UI
            AdapterService service = getService();
            if (service == null
                    || !Utils.checkConnectPermissionForDataDelivery(
                            service,
                            attributionSource,
                            "AdapterService getMaxConnectedAudioDevices")) {
                return -1;
            }

            return service.getMaxConnectedAudioDevices();
        }

        // @Override
        @RequiresPermission(android.Manifest.permission.BLUETOOTH_CONNECT)
        public void isA2dpOffloadEnabled(
                AttributionSource source, SynchronousResultReceiver receiver) {
            try {
                receiver.send(isA2dpOffloadEnabled(source));
            } catch (RuntimeException e) {
                receiver.propagateException(e);
            }
        }

        @RequiresPermission(android.Manifest.permission.BLUETOOTH_CONNECT)
        private boolean isA2dpOffloadEnabled(AttributionSource attributionSource) {
            // don't check caller, may be called from system UI
            AdapterService service = getService();
            if (service == null
                    || !Utils.checkConnectPermissionForDataDelivery(
                            service, attributionSource, "AdapterService isA2dpOffloadEnabled")) {
                return false;
            }

            return service.isA2dpOffloadEnabled();
        }

        @Override
        public void factoryReset(AttributionSource source, SynchronousResultReceiver receiver) {
            try {
                receiver.send(factoryReset(source));
            } catch (RuntimeException e) {
                receiver.propagateException(e);
            }
        }

        @RequiresPermission(
                allOf = {
                    android.Manifest.permission.BLUETOOTH_CONNECT,
                    android.Manifest.permission.BLUETOOTH_PRIVILEGED,
                })
        private boolean factoryReset(AttributionSource source) {
            AdapterService service = getService();
            if (service == null
                    || !Utils.checkConnectPermissionForDataDelivery(service, source, TAG)) {
                return false;
            }

            enforceBluetoothPrivilegedPermission(service);
            return service.factoryReset();
        }

        @Override
        public void registerBluetoothConnectionCallback(
                IBluetoothConnectionCallback callback,
                AttributionSource source,
                SynchronousResultReceiver receiver) {
            try {
                receiver.send(registerBluetoothConnectionCallback(callback, source));
            } catch (RuntimeException e) {
                receiver.propagateException(e);
            }
        }

        @RequiresPermission(
                allOf = {
                    android.Manifest.permission.BLUETOOTH_CONNECT,
                    android.Manifest.permission.BLUETOOTH_PRIVILEGED,
                })
        private boolean registerBluetoothConnectionCallback(
                IBluetoothConnectionCallback callback, AttributionSource source) {
            AdapterService service = getService();
            if (service == null
                    || !callerIsSystemOrActiveOrManagedUser(
                            service, TAG, "registerBluetoothConnectionCallback")
                    || !Utils.checkConnectPermissionForDataDelivery(service, source, TAG)) {
                return false;
            }
            enforceBluetoothPrivilegedPermission(service);
            service.mBluetoothConnectionCallbacks.add(callback);
            return true;
        }

        @Override
        public void unregisterBluetoothConnectionCallback(
                IBluetoothConnectionCallback callback,
                AttributionSource source,
                SynchronousResultReceiver receiver) {
            try {
                receiver.send(unregisterBluetoothConnectionCallback(callback, source));
            } catch (RuntimeException e) {
                receiver.propagateException(e);
            }
        }

        @RequiresPermission(
                allOf = {
                    android.Manifest.permission.BLUETOOTH_CONNECT,
                    android.Manifest.permission.BLUETOOTH_PRIVILEGED,
                })
        private boolean unregisterBluetoothConnectionCallback(
                IBluetoothConnectionCallback callback, AttributionSource source) {
            AdapterService service = getService();
            if (service == null
                    || !callerIsSystemOrActiveOrManagedUser(
                            service, TAG, "unregisterBluetoothConnectionCallback")
                    || !Utils.checkConnectPermissionForDataDelivery(service, source, TAG)) {
                return false;
            }
            enforceBluetoothPrivilegedPermission(service);
            return service.mBluetoothConnectionCallbacks.remove(callback);
        }

        @Override
        public void registerCallback(
                IBluetoothCallback callback,
                AttributionSource source,
                SynchronousResultReceiver receiver) {
            try {
                registerCallback(callback, source);
                receiver.send(null);
            } catch (RuntimeException e) {
                receiver.propagateException(e);
            }
        }

        @RequiresPermission(
                allOf = {
                    android.Manifest.permission.BLUETOOTH_CONNECT,
                    android.Manifest.permission.BLUETOOTH_PRIVILEGED,
                })
        private void registerCallback(IBluetoothCallback callback, AttributionSource source) {
            AdapterService service = getService();
            if (service == null
                    || !callerIsSystemOrActiveOrManagedUser(service, TAG, "registerCallback")
                    || !Utils.checkConnectPermissionForDataDelivery(service, source, TAG)) {
                return;
            }

            enforceBluetoothPrivilegedPermission(service);

            service.registerRemoteCallback(callback);
        }

        @Override
        public void unregisterCallback(
                IBluetoothCallback callback,
                AttributionSource source,
                SynchronousResultReceiver receiver) {
            try {
                unregisterCallback(callback, source);
                receiver.send(null);
            } catch (RuntimeException e) {
                receiver.propagateException(e);
            }
        }

        @VisibleForTesting
        @RequiresPermission(
                allOf = {
                    android.Manifest.permission.BLUETOOTH_CONNECT,
                    android.Manifest.permission.BLUETOOTH_PRIVILEGED,
                })
        private void unregisterCallback(IBluetoothCallback callback, AttributionSource source) {
            AdapterService service = getService();
            if (service == null
                    || service.mRemoteCallbacks == null
                    || !callerIsSystemOrActiveOrManagedUser(service, TAG, "unregisterCallback")
                    || !Utils.checkConnectPermissionForDataDelivery(service, source, TAG)) {
                return;
            }

            enforceBluetoothPrivilegedPermission(service);

            service.unregisterRemoteCallback(callback);
        }

        @Override
        public void isMultiAdvertisementSupported(SynchronousResultReceiver receiver) {
            try {
                receiver.send(isMultiAdvertisementSupported());
            } catch (RuntimeException e) {
                receiver.propagateException(e);
            }
        }

        private boolean isMultiAdvertisementSupported() {
            AdapterService service = getService();
            if (service == null) {
                return false;
            }

            int val = service.mAdapterProperties.getNumOfAdvertisementInstancesSupported();
            return val >= MIN_ADVT_INSTANCES_FOR_MA;
        }

        /**
         * This method has an associated binder cache. The invalidation methods must be changed if
         * the logic behind this method changes.
         */
        @Override
        public void isOffloadedFilteringSupported(SynchronousResultReceiver receiver) {
            try {
                receiver.send(isOffloadedFilteringSupported());
            } catch (RuntimeException e) {
                receiver.propagateException(e);
            }
        }

        private boolean isOffloadedFilteringSupported() {
            AdapterService service = getService();
            if (service == null) {
                return false;
            }

            int val = service.getNumOfOffloadedScanFilterSupported();
            return val >= MIN_OFFLOADED_FILTERS;
        }

        @Override
        public void isOffloadedScanBatchingSupported(SynchronousResultReceiver receiver) {
            try {
                receiver.send(isOffloadedScanBatchingSupported());
            } catch (RuntimeException e) {
                receiver.propagateException(e);
            }
        }

        private boolean isOffloadedScanBatchingSupported() {
            AdapterService service = getService();
            if (service == null) {
                return false;
            }

            int val = service.getOffloadedScanResultStorage();
            return val >= MIN_OFFLOADED_SCAN_STORAGE_BYTES;
        }

        @Override
        public void isLe2MPhySupported(SynchronousResultReceiver receiver) {
            try {
                receiver.send(isLe2MPhySupported());
            } catch (RuntimeException e) {
                receiver.propagateException(e);
            }
        }

        private boolean isLe2MPhySupported() {
            AdapterService service = getService();
            if (service == null) {
                return false;
            }

            return service.isLe2MPhySupported();
        }

        @Override
        public void isLeCodedPhySupported(SynchronousResultReceiver receiver) {
            try {
                receiver.send(isLeCodedPhySupported());
            } catch (RuntimeException e) {
                receiver.propagateException(e);
            }
        }

        private boolean isLeCodedPhySupported() {
            AdapterService service = getService();
            if (service == null) {
                return false;
            }

            return service.isLeCodedPhySupported();
        }

        @Override
        public void isLeExtendedAdvertisingSupported(SynchronousResultReceiver receiver) {
            try {
                receiver.send(isLeExtendedAdvertisingSupported());
            } catch (RuntimeException e) {
                receiver.propagateException(e);
            }
        }

        private boolean isLeExtendedAdvertisingSupported() {
            AdapterService service = getService();
            if (service == null) {
                return false;
            }

            return service.isLeExtendedAdvertisingSupported();
        }

        @Override
        public void isLePeriodicAdvertisingSupported(SynchronousResultReceiver receiver) {
            try {
                receiver.send(isLePeriodicAdvertisingSupported());
            } catch (RuntimeException e) {
                receiver.propagateException(e);
            }
        }

        private boolean isLePeriodicAdvertisingSupported() {
            AdapterService service = getService();
            if (service == null) {
                return false;
            }

            return service.isLePeriodicAdvertisingSupported();
        }

        @Override
        public void isLeAudioSupported(SynchronousResultReceiver receiver) {
            try {
                receiver.send(isLeAudioSupported());
            } catch (RuntimeException e) {
                receiver.propagateException(e);
            }
        }

        private int isLeAudioSupported() {
            AdapterService service = getService();
            if (service == null) {
                return BluetoothStatusCodes.ERROR_BLUETOOTH_NOT_ENABLED;
            }

            HashSet<Class> supportedProfileServices =
                    new HashSet<Class>(Arrays.asList(Config.getSupportedProfiles()));
            HashSet<Class> leAudioUnicastProfiles = Config.getLeAudioUnicastProfiles();

            if (supportedProfileServices.containsAll(leAudioUnicastProfiles)) {
                return BluetoothStatusCodes.FEATURE_SUPPORTED;
            }

            return BluetoothStatusCodes.FEATURE_NOT_SUPPORTED;
        }

        @Override
        public void isLeAudioBroadcastSourceSupported(SynchronousResultReceiver receiver) {
            try {
                receiver.send(isLeAudioBroadcastSourceSupported());
            } catch (RuntimeException e) {
                receiver.propagateException(e);
            }
        }

        private int isLeAudioBroadcastSourceSupported() {
            AdapterService service = getService();
            if (service == null) {
                return BluetoothStatusCodes.ERROR_BLUETOOTH_NOT_ENABLED;
            }

            long supportBitMask = Config.getSupportedProfilesBitMask();
            if ((supportBitMask & (1 << BluetoothProfile.LE_AUDIO_BROADCAST)) != 0) {
                return BluetoothStatusCodes.FEATURE_SUPPORTED;
            }

            return BluetoothStatusCodes.FEATURE_NOT_SUPPORTED;
        }

        @Override
        public void isLeAudioBroadcastAssistantSupported(SynchronousResultReceiver receiver) {
            try {
                receiver.send(isLeAudioBroadcastAssistantSupported());
            } catch (RuntimeException e) {
                receiver.propagateException(e);
            }
        }

        public int isLeAudioBroadcastAssistantSupported() {
            AdapterService service = getService();
            if (service == null) {
                return BluetoothStatusCodes.ERROR_BLUETOOTH_NOT_ENABLED;
            }

            HashSet<Class> supportedProfileServices =
                    new HashSet<Class>(Arrays.asList(Config.getSupportedProfiles()));

            if (supportedProfileServices.contains(BassClientService.class)) {
                return BluetoothStatusCodes.FEATURE_SUPPORTED;
            }

            return BluetoothStatusCodes.FEATURE_NOT_SUPPORTED;
        }

        @Override
        public void isDistanceMeasurementSupported(
                AttributionSource source, SynchronousResultReceiver receiver) {
            try {
                receiver.send(isDistanceMeasurementSupported(source));
            } catch (RuntimeException e) {
                receiver.propagateException(e);
            }
        }

        public int isDistanceMeasurementSupported(AttributionSource source) {
            AdapterService service = getService();
            if (service == null) {
                return BluetoothStatusCodes.ERROR_BLUETOOTH_NOT_ENABLED;
            } else if (!callerIsSystemOrActiveOrManagedUser(
                    service, TAG, "isDistanceMeasurementSupported")) {
                return BluetoothStatusCodes.ERROR_BLUETOOTH_NOT_ALLOWED;
            } else if (!Utils.checkConnectPermissionForDataDelivery(service, source, TAG)) {
                return BluetoothStatusCodes.ERROR_MISSING_BLUETOOTH_CONNECT_PERMISSION;
            }
            enforceBluetoothPrivilegedPermission(service);
            return BluetoothStatusCodes.FEATURE_SUPPORTED;
        }

        @Override
        public void getLeMaximumAdvertisingDataLength(SynchronousResultReceiver receiver) {
            try {
                receiver.send(getLeMaximumAdvertisingDataLength());
            } catch (RuntimeException e) {
                receiver.propagateException(e);
            }
        }

        private int getLeMaximumAdvertisingDataLength() {
            AdapterService service = getService();
            if (service == null) {
                return 0;
            }

            return service.getLeMaximumAdvertisingDataLength();
        }

        @Override
        public void isActivityAndEnergyReportingSupported(SynchronousResultReceiver receiver) {
            try {
                receiver.send(isActivityAndEnergyReportingSupported());
            } catch (RuntimeException e) {
                receiver.propagateException(e);
            }
        }

        private boolean isActivityAndEnergyReportingSupported() {
            AdapterService service = getService();
            if (service == null) {
                return false;
            }

            return service.mAdapterProperties.isActivityAndEnergyReportingSupported();
        }

        @Override
        public void reportActivityInfo(
                AttributionSource source, SynchronousResultReceiver receiver) {
            try {
                receiver.send(reportActivityInfo(source));
            } catch (RuntimeException e) {
                receiver.propagateException(e);
            }
        }

        @RequiresPermission(
                allOf = {
                    android.Manifest.permission.BLUETOOTH_CONNECT,
                    android.Manifest.permission.BLUETOOTH_PRIVILEGED,
                })
        private BluetoothActivityEnergyInfo reportActivityInfo(AttributionSource source) {
            AdapterService service = getService();
            if (service == null
                    || !Utils.checkConnectPermissionForDataDelivery(service, source, TAG)) {
                return null;
            }

            enforceBluetoothPrivilegedPermission(service);

            return service.reportActivityInfo();
        }

        @Override
        public void registerMetadataListener(
                IBluetoothMetadataListener listener,
                BluetoothDevice device,
                AttributionSource source,
                SynchronousResultReceiver receiver) {
            try {
                receiver.send(registerMetadataListener(listener, device, source));
            } catch (RuntimeException e) {
                receiver.propagateException(e);
            }
        }

        @RequiresPermission(
                allOf = {
                    android.Manifest.permission.BLUETOOTH_CONNECT,
                    android.Manifest.permission.BLUETOOTH_PRIVILEGED,
                })
        private boolean registerMetadataListener(
                IBluetoothMetadataListener listener,
                BluetoothDevice device,
                AttributionSource source) {
            AdapterService service = getService();
            if (service == null
                    || !callerIsSystemOrActiveOrManagedUser(
                            service, TAG, "registerMetadataListener")
                    || !Utils.checkConnectPermissionForDataDelivery(service, source, TAG)) {
                return false;
            }

            enforceBluetoothPrivilegedPermission(service);

            if (service.mMetadataListeners == null) {
                return false;
            }
            ArrayList<IBluetoothMetadataListener> list = service.mMetadataListeners.get(device);
            if (list == null) {
                list = new ArrayList<>();
            } else if (list.contains(listener)) {
                // The device is already registered with this listener
                return true;
            }
            list.add(listener);
            service.mMetadataListeners.put(device, list);
            return true;
        }

        @Override
        public void unregisterMetadataListener(
                BluetoothDevice device,
                AttributionSource source,
                SynchronousResultReceiver receiver) {
            try {
                receiver.send(unregisterMetadataListener(device, source));
            } catch (RuntimeException e) {
                receiver.propagateException(e);
            }
        }

        @RequiresPermission(
                allOf = {
                    android.Manifest.permission.BLUETOOTH_CONNECT,
                    android.Manifest.permission.BLUETOOTH_PRIVILEGED,
                })
        private boolean unregisterMetadataListener(
                BluetoothDevice device, AttributionSource source) {
            AdapterService service = getService();
            if (service == null
                    || !callerIsSystemOrActiveOrManagedUser(
                            service, TAG, "unregisterMetadataListener")
                    || !Utils.checkConnectPermissionForDataDelivery(service, source, TAG)) {
                return false;
            }

            enforceBluetoothPrivilegedPermission(service);

            if (service.mMetadataListeners == null) {
                return false;
            }
            if (service.mMetadataListeners.containsKey(device)) {
                service.mMetadataListeners.remove(device);
            }
            return true;
        }

        @Override
        public void setMetadata(
                BluetoothDevice device,
                int key,
                byte[] value,
                AttributionSource source,
                SynchronousResultReceiver receiver) {
            try {
                receiver.send(setMetadata(device, key, value, source));
            } catch (RuntimeException e) {
                receiver.propagateException(e);
            }
        }

        @RequiresPermission(
                allOf = {
                    android.Manifest.permission.BLUETOOTH_CONNECT,
                    android.Manifest.permission.BLUETOOTH_PRIVILEGED,
                })
        private boolean setMetadata(
                BluetoothDevice device, int key, byte[] value, AttributionSource source) {
            AdapterService service = getService();
            if (service == null
                    || !callerIsSystemOrActiveOrManagedUser(service, TAG, "setMetadata")
                    || !Utils.checkConnectPermissionForDataDelivery(service, source, TAG)) {
                return false;
            }

            enforceBluetoothPrivilegedPermission(service);

            if (value.length > BluetoothDevice.METADATA_MAX_LENGTH) {
                return false;
            }
            return service.mDatabaseManager.setCustomMeta(device, key, value);
        }

        @Override
        public void getMetadata(
                BluetoothDevice device,
                int key,
                AttributionSource source,
                SynchronousResultReceiver receiver) {
            try {
                receiver.send(getMetadata(device, key, source));
            } catch (RuntimeException e) {
                receiver.propagateException(e);
            }
        }

        @RequiresPermission(
                allOf = {
                    android.Manifest.permission.BLUETOOTH_CONNECT,
                    android.Manifest.permission.BLUETOOTH_PRIVILEGED,
                })
        private byte[] getMetadata(BluetoothDevice device, int key, AttributionSource source) {
            AdapterService service = getService();
            if (service == null
                    || !callerIsSystemOrActiveOrManagedUser(service, TAG, "getMetadata")
                    || !Utils.checkConnectPermissionForDataDelivery(service, source, TAG)) {
                return null;
            }

            enforceBluetoothPrivilegedPermission(service);

            return service.mDatabaseManager.getCustomMeta(device, key);
        }

        @Override
        public void isRequestAudioPolicyAsSinkSupported(
                BluetoothDevice device,
                AttributionSource source,
                SynchronousResultReceiver receiver) {
            try {
                receiver.send(isRequestAudioPolicyAsSinkSupported(device, source));
            } catch (RuntimeException e) {
                receiver.propagateException(e);
            }
        }

        private int isRequestAudioPolicyAsSinkSupported(
                BluetoothDevice device, AttributionSource source) {
            AdapterService service = getService();
            if (service == null
                    || !callerIsSystemOrActiveOrManagedUser(
                            service, TAG, "isRequestAudioPolicyAsSinkSupported")
                    || !Utils.checkConnectPermissionForDataDelivery(service, source, TAG)) {
                return BluetoothStatusCodes.FEATURE_NOT_CONFIGURED;
            }
            enforceBluetoothPrivilegedPermission(service);
            return service.isRequestAudioPolicyAsSinkSupported(device);
        }

        @Override
        public void requestAudioPolicyAsSink(
                BluetoothDevice device,
                BluetoothSinkAudioPolicy policies,
                AttributionSource source,
                SynchronousResultReceiver receiver) {
            try {
                receiver.send(requestAudioPolicyAsSink(device, policies, source));
            } catch (RuntimeException e) {
                receiver.propagateException(e);
            }
        }

        private int requestAudioPolicyAsSink(
                BluetoothDevice device,
                BluetoothSinkAudioPolicy policies,
                AttributionSource source) {
            AdapterService service = getService();
            if (service == null) {
                return BluetoothStatusCodes.ERROR_BLUETOOTH_NOT_ENABLED;
            } else if (!callerIsSystemOrActiveOrManagedUser(
                    service, TAG, "requestAudioPolicyAsSink")) {
                return BluetoothStatusCodes.ERROR_BLUETOOTH_NOT_ALLOWED;
            } else if (!Utils.checkConnectPermissionForDataDelivery(service, source, TAG)) {
                return BluetoothStatusCodes.ERROR_MISSING_BLUETOOTH_CONNECT_PERMISSION;
            }
            enforceBluetoothPrivilegedPermission(service);
            return service.requestAudioPolicyAsSink(device, policies);
        }

        @Override
        public void getRequestedAudioPolicyAsSink(
                BluetoothDevice device,
                AttributionSource source,
                SynchronousResultReceiver receiver) {
            try {
                receiver.send(getRequestedAudioPolicyAsSink(device, source));
            } catch (RuntimeException e) {
                receiver.propagateException(e);
            }
        }

        private BluetoothSinkAudioPolicy getRequestedAudioPolicyAsSink(
                BluetoothDevice device, AttributionSource source) {
            AdapterService service = getService();
            if (service == null
                    || !callerIsSystemOrActiveOrManagedUser(
                            service, TAG, "getRequestedAudioPolicyAsSink")
                    || !Utils.checkConnectPermissionForDataDelivery(service, source, TAG)) {
                return null;
            }
            enforceBluetoothPrivilegedPermission(service);
            return service.getRequestedAudioPolicyAsSink(device);
        }

        @Override
        public void requestActivityInfo(
                IBluetoothActivityEnergyInfoListener listener, AttributionSource source) {
            BluetoothActivityEnergyInfo info = reportActivityInfo(source);
            try {
                listener.onBluetoothActivityEnergyInfoAvailable(info);
            } catch (RemoteException e) {
                Log.e(TAG, "onBluetoothActivityEnergyInfo: RemoteException", e);
            }
        }

        @Override
        public void startBrEdr(AttributionSource source, SynchronousResultReceiver receiver) {
            try {
                startBrEdr(source);
                receiver.send(null);
            } catch (RuntimeException e) {
                receiver.propagateException(e);
            }
        }

        @RequiresPermission(
                allOf = {
                    android.Manifest.permission.BLUETOOTH_CONNECT,
                    android.Manifest.permission.BLUETOOTH_PRIVILEGED,
                })
        private void startBrEdr(AttributionSource source) {
            AdapterService service = getService();
            if (service == null
                    || !callerIsSystemOrActiveOrManagedUser(service, TAG, "startBrEdr")
                    || !Utils.checkConnectPermissionForDataDelivery(service, source, TAG)) {
                return;
            }

            enforceBluetoothPrivilegedPermission(service);

            service.mAdapterStateMachine.sendMessage(AdapterState.USER_TURN_ON);
        }

        @Override
        public void stopBle(AttributionSource source, SynchronousResultReceiver receiver) {
            try {
                stopBle(source);
                receiver.send(null);
            } catch (RuntimeException e) {
                receiver.propagateException(e);
            }
        }

        @RequiresPermission(
                allOf = {
                    android.Manifest.permission.BLUETOOTH_CONNECT,
                    android.Manifest.permission.BLUETOOTH_PRIVILEGED,
                })
        private void stopBle(AttributionSource source) {
            AdapterService service = getService();
            if (service == null
                    || !callerIsSystemOrActiveOrManagedUser(service, TAG, "stopBle")
                    || !Utils.checkConnectPermissionForDataDelivery(service, source, TAG)) {
                return;
            }

            enforceBluetoothPrivilegedPermission(service);

            service.mAdapterStateMachine.sendMessage(AdapterState.BLE_TURN_OFF);
        }

        @Override
        public void dump(FileDescriptor fd, String[] args) {
            PrintWriter writer = new PrintWriter(new FileOutputStream(fd));
            AdapterService service = getService();
            if (service == null) {
                return;
            }

            enforceDumpPermission(service);

            service.dump(fd, writer, args);
            writer.close();
        }

        @Override
        public void allowLowLatencyAudio(
                boolean allowed, BluetoothDevice device, SynchronousResultReceiver receiver) {
            try {
                receiver.send(allowLowLatencyAudio(allowed, device));
            } catch (RuntimeException e) {
                receiver.propagateException(e);
            }
        }

        @RequiresPermission(
                allOf = {
                    android.Manifest.permission.BLUETOOTH_CONNECT,
                    android.Manifest.permission.BLUETOOTH_PRIVILEGED,
                })
        private boolean allowLowLatencyAudio(boolean allowed, BluetoothDevice device) {
            AdapterService service = getService();
            if (service == null
                    || !callerIsSystemOrActiveOrManagedUser(service, TAG, "allowLowLatencyAudio")
                    || !Utils.checkConnectPermissionForDataDelivery(
                            service,
                            Utils.getCallingAttributionSource(service),
                            "AdapterService allowLowLatencyAudio")) {
                return false;
            }
            enforceBluetoothPrivilegedPermission(service);
            return service.allowLowLatencyAudio(allowed, device);
        }

        // Either implement these custom methods, or remove them from IBluetooth.
        @Override
        public void setBondingInitiatedLocally(BluetoothDevice device, boolean localInitiated,
                AttributionSource source) {}

        @Override
        public boolean isTwsPlusDevice(BluetoothDevice device,
                AttributionSource attributionSource) { return false; }

        @Override
        public String getTwsPlusPeerAddress(BluetoothDevice device,
                AttributionSource attributionSource) { return null; }

        @Override
        public void updateQuietModeStatus(boolean quietMode,
                AttributionSource attributionSource) {}

        @Override
        public int setSocketOpt(int type, int port, int optionName, byte [] optionVal,
                int optionLen) { return -1; }

        @Override
        public int getSocketOpt(int type, int port, int optionName,
                byte [] optionVal) { return -1; }

        @Override
        public int getDeviceType(BluetoothDevice device, AttributionSource source)
                { return -1; }

        @Override
        public boolean isBroadcastActive(AttributionSource attributionSource) {
            return true;
        }

        @Override
        public void startRfcommListener(
                String name,
                ParcelUuid uuid,
                PendingIntent pendingIntent,
                AttributionSource attributionSource,
                SynchronousResultReceiver receiver) {
            try {
                receiver.send(startRfcommListener(name, uuid, pendingIntent, attributionSource));
            } catch (RuntimeException e) {
                receiver.propagateException(e);
            }
        }

        @RequiresPermission(
                allOf = {
                    android.Manifest.permission.BLUETOOTH_CONNECT,
                    android.Manifest.permission.BLUETOOTH_PRIVILEGED,
                })
        private int startRfcommListener(
                String name,
                ParcelUuid uuid,
                PendingIntent pendingIntent,
                AttributionSource attributionSource) {
            AdapterService service = getService();
            if (service == null
                    || !callerIsSystemOrActiveOrManagedUser(service, TAG, "startRfcommListener")
                    || !Utils.checkConnectPermissionForDataDelivery(
                            service, attributionSource, "AdapterService startRfcommListener")) {
                return BluetoothStatusCodes.ERROR_BLUETOOTH_NOT_ALLOWED;
            }
            enforceBluetoothPrivilegedPermission(service);
            return service.startRfcommListener(name, uuid, pendingIntent, attributionSource);
        }

        @Override
        public void stopRfcommListener(
                ParcelUuid uuid,
                AttributionSource attributionSource,
                SynchronousResultReceiver receiver) {
            try {
                receiver.send(stopRfcommListener(uuid, attributionSource));
            } catch (RuntimeException e) {
                receiver.propagateException(e);
            }
        }

        @RequiresPermission(
                allOf = {
                    android.Manifest.permission.BLUETOOTH_CONNECT,
                    android.Manifest.permission.BLUETOOTH_PRIVILEGED,
                })
        private int stopRfcommListener(ParcelUuid uuid, AttributionSource attributionSource) {
            AdapterService service = getService();
            if (service == null
                    || !callerIsSystemOrActiveOrManagedUser(service, TAG, "stopRfcommListener")
                    || !Utils.checkConnectPermissionForDataDelivery(
                            service, attributionSource, "AdapterService stopRfcommListener")) {
                return BluetoothStatusCodes.ERROR_BLUETOOTH_NOT_ALLOWED;
            }
            enforceBluetoothPrivilegedPermission(service);
            return service.stopRfcommListener(uuid, attributionSource);
        }

        @Override
        public void retrievePendingSocketForServiceRecord(
                ParcelUuid uuid,
                AttributionSource attributionSource,
                SynchronousResultReceiver receiver) {
            try {
                receiver.send(retrievePendingSocketForServiceRecord(uuid, attributionSource));
            } catch (RuntimeException e) {
                receiver.propagateException(e);
            }
        }

        @RequiresPermission(
                allOf = {
                    android.Manifest.permission.BLUETOOTH_CONNECT,
                    android.Manifest.permission.BLUETOOTH_PRIVILEGED,
                })
        private IncomingRfcommSocketInfo retrievePendingSocketForServiceRecord(
                ParcelUuid uuid, AttributionSource attributionSource) {
            AdapterService service = getService();
            if (service == null
                    || !callerIsSystemOrActiveOrManagedUser(
                            service, TAG, "retrievePendingSocketForServiceRecord")
                    || !Utils.checkConnectPermissionForDataDelivery(
                            service,
                            attributionSource,
                            "AdapterService retrievePendingSocketForServiceRecord")) {
                return null;
            }
            enforceBluetoothPrivilegedPermission(service);
            return service.retrievePendingSocketForServiceRecord(uuid, attributionSource);
        }

        @Override
        public void setForegroundUserId(int userId, AttributionSource attributionSource) {
            AdapterService service = getService();
            if (service == null
                    || !Utils.checkConnectPermissionForDataDelivery(
                            service,
                            Utils.getCallingAttributionSource(mService),
                            "AdapterService setForegroundUserId")) {
                return;
            }
            enforceBluetoothPrivilegedPermission(service);
            Utils.setForegroundUserId(userId);
        }

        @Override
        public void setPreferredAudioProfiles(
                BluetoothDevice device,
                Bundle modeToProfileBundle,
                AttributionSource source,
                SynchronousResultReceiver receiver) {
            try {
                receiver.send(setPreferredAudioProfiles(device, modeToProfileBundle, source));
            } catch (RuntimeException e) {
                receiver.propagateException(e);
            }
        }

        private int setPreferredAudioProfiles(
                BluetoothDevice device, Bundle modeToProfileBundle, AttributionSource source) {
            AdapterService service = getService();
            if (service == null) {
                return BluetoothStatusCodes.ERROR_BLUETOOTH_NOT_ENABLED;
            }
            if (!callerIsSystemOrActiveOrManagedUser(service, TAG, "setPreferredAudioProfiles")) {
                return BluetoothStatusCodes.ERROR_BLUETOOTH_NOT_ALLOWED;
            }
            requireNonNull(device);
            requireNonNull(modeToProfileBundle);
            if (!BluetoothAdapter.checkBluetoothAddress(device.getAddress())) {
                throw new IllegalArgumentException("device cannot have an invalid address");
            }
            if (service.getBondState(device) != BluetoothDevice.BOND_BONDED) {
                return BluetoothStatusCodes.ERROR_DEVICE_NOT_BONDED;
            }
            if (!Utils.checkConnectPermissionForDataDelivery(service, source, TAG)) {
                return BluetoothStatusCodes.ERROR_MISSING_BLUETOOTH_CONNECT_PERMISSION;
            }
            enforceBluetoothPrivilegedPermission(service);

            return service.setPreferredAudioProfiles(device, modeToProfileBundle);
        }

        @Override
        public void getPreferredAudioProfiles(
                BluetoothDevice device,
                AttributionSource source,
                SynchronousResultReceiver receiver) {
            try {
                receiver.send(getPreferredAudioProfiles(device, source));
            } catch (RuntimeException e) {
                receiver.propagateException(e);
            }
        }

        private Bundle getPreferredAudioProfiles(BluetoothDevice device, AttributionSource source) {
            AdapterService service = getService();
            if (service == null) {
                return Bundle.EMPTY;
            }
            if (!callerIsSystemOrActiveOrManagedUser(service, TAG, "getPreferredAudioProfiles")) {
                return Bundle.EMPTY;
            }
            requireNonNull(device);
            if (!BluetoothAdapter.checkBluetoothAddress(device.getAddress())) {
                throw new IllegalArgumentException("device cannot have an invalid address");
            }
            if (service.getBondState(device) != BluetoothDevice.BOND_BONDED) {
                return Bundle.EMPTY;
            }
            if (!Utils.checkConnectPermissionForDataDelivery(service, source, TAG)) {
                return Bundle.EMPTY;
            }
            enforceBluetoothPrivilegedPermission(service);

            return service.getPreferredAudioProfiles(device);
        }

        @Override
        public void notifyActiveDeviceChangeApplied(
                BluetoothDevice device,
                AttributionSource source,
                SynchronousResultReceiver receiver) {
            try {
                receiver.send(notifyActiveDeviceChangeApplied(device, source));
            } catch (RuntimeException e) {
                receiver.propagateException(e);
            }
        }

        private int notifyActiveDeviceChangeApplied(
                BluetoothDevice device, AttributionSource source) {
            AdapterService service = getService();
            if (service == null) {
                return BluetoothStatusCodes.ERROR_BLUETOOTH_NOT_ENABLED;
            }
            if (!callerIsSystem(TAG, "notifyActiveDeviceChangeApplied")) {
                return BluetoothStatusCodes.ERROR_BLUETOOTH_NOT_ALLOWED;
            }
            requireNonNull(device);
            if (!BluetoothAdapter.checkBluetoothAddress(device.getAddress())) {
                throw new IllegalArgumentException("device cannot have an invalid address");
            }
            if (service.getBondState(device) != BluetoothDevice.BOND_BONDED) {
                return BluetoothStatusCodes.ERROR_DEVICE_NOT_BONDED;
            }
            if (!Utils.checkConnectPermissionForDataDelivery(service, source, TAG)) {
                return BluetoothStatusCodes.ERROR_MISSING_BLUETOOTH_CONNECT_PERMISSION;
            }
            enforceBluetoothPrivilegedPermission(service);

            return service.notifyActiveDeviceChangeApplied(device);
        }

        @Override
        public void registerPreferredAudioProfilesChangedCallback(
                IBluetoothPreferredAudioProfilesCallback callback,
                AttributionSource attributionSource,
                SynchronousResultReceiver receiver) {
            try {
                receiver.send(
                        registerPreferredAudioProfilesChangedCallback(callback, attributionSource));
            } catch (RuntimeException e) {
                receiver.propagateException(e);
            }
        }

        @RequiresPermission(
                allOf = {
                    android.Manifest.permission.BLUETOOTH_CONNECT,
                    android.Manifest.permission.BLUETOOTH_PRIVILEGED,
                })
        private int registerPreferredAudioProfilesChangedCallback(
                IBluetoothPreferredAudioProfilesCallback callback, AttributionSource source) {
            AdapterService service = getService();
            if (service == null) {
                return BluetoothStatusCodes.ERROR_BLUETOOTH_NOT_ENABLED;
            }
            if (!callerIsSystemOrActiveOrManagedUser(
                    service, TAG, "registerPreferredAudioProfilesChangedCallback")) {
                return BluetoothStatusCodes.ERROR_BLUETOOTH_NOT_ALLOWED;
            }
            requireNonNull(callback);
            if (!Utils.checkConnectPermissionForDataDelivery(service, source, TAG)) {
                return BluetoothStatusCodes.ERROR_MISSING_BLUETOOTH_CONNECT_PERMISSION;
            }
            enforceBluetoothPrivilegedPermission(service);

            // If LE only mode is enabled, the dual mode audio feature is disabled
            if (!isDualModeAudioEnabled()) {
                return BluetoothStatusCodes.FEATURE_NOT_SUPPORTED;
            }

            service.mPreferredAudioProfilesCallbacks.register(callback);
            return BluetoothStatusCodes.SUCCESS;
        }

        @Override
        public void unregisterPreferredAudioProfilesChangedCallback(
                IBluetoothPreferredAudioProfilesCallback callback,
                AttributionSource attributionSource,
                SynchronousResultReceiver receiver) {
            try {
                receiver.send(
                        unregisterPreferredAudioProfilesChangedCallback(
                                callback, attributionSource));
            } catch (RuntimeException e) {
                receiver.propagateException(e);
            }
        }

        @RequiresPermission(
                allOf = {
                    android.Manifest.permission.BLUETOOTH_CONNECT,
                    android.Manifest.permission.BLUETOOTH_PRIVILEGED,
                })
        private int unregisterPreferredAudioProfilesChangedCallback(
                IBluetoothPreferredAudioProfilesCallback callback, AttributionSource source) {
            AdapterService service = getService();
            if (service == null) {
                return BluetoothStatusCodes.ERROR_BLUETOOTH_NOT_ENABLED;
            }
            if (!callerIsSystemOrActiveOrManagedUser(
                    service, TAG, "unregisterPreferredAudioProfilesChangedCallback")) {
                return BluetoothStatusCodes.ERROR_BLUETOOTH_NOT_ALLOWED;
            }
            requireNonNull(callback);
            if (!Utils.checkConnectPermissionForDataDelivery(service, source, TAG)) {
                return BluetoothStatusCodes.ERROR_MISSING_BLUETOOTH_CONNECT_PERMISSION;
            }
            enforceBluetoothPrivilegedPermission(service);

            if (!service.mPreferredAudioProfilesCallbacks.unregister(callback)) {
                Log.e(
                        TAG,
                        "unregisterPreferredAudioProfilesChangedCallback: callback was never "
                                + "registered");
                return BluetoothStatusCodes.ERROR_CALLBACK_NOT_REGISTERED;
            }
            return BluetoothStatusCodes.SUCCESS;
        }
        @RequiresPermission(android.Manifest.permission.BLUETOOTH_SCAN)
        @Override
        public void getOffloadedTransportDiscoveryDataScanSupported(
                AttributionSource source, SynchronousResultReceiver receiver) {
            try {
                receiver.send(getOffloadedTransportDiscoveryDataScanSupported(source));
            } catch (RuntimeException e) {
                receiver.propagateException(e);
            }
        }

        private int getOffloadedTransportDiscoveryDataScanSupported(
                AttributionSource attributionSource) {
            AdapterService service = getService();
            if (service == null
                    || !callerIsSystemOrActiveOrManagedUser(service, TAG,
                            "getOffloadedTransportDiscoveryDataScanSupported")
                    || !Utils.checkScanPermissionForDataDelivery(
                            service, attributionSource,
                            "getOffloadedTransportDiscoveryDataScanSupported")) {
                return BluetoothStatusCodes.ERROR_MISSING_BLUETOOTH_SCAN_PERMISSION;
            }
            enforceBluetoothPrivilegedPermission(service);

            return service.getOffloadedTransportDiscoveryDataScanSupported();
        }

        @Override
        public void registerBluetoothQualityReportReadyCallback(
                IBluetoothQualityReportReadyCallback callback,
                AttributionSource attributionSource,
                SynchronousResultReceiver receiver) {
            try {
                receiver.send(
                        registerBluetoothQualityReportReadyCallback(callback, attributionSource));
            } catch (RuntimeException e) {
                receiver.propagateException(e);
            }
        }

        @RequiresPermission(
                allOf = {
                    android.Manifest.permission.BLUETOOTH_CONNECT,
                    android.Manifest.permission.BLUETOOTH_PRIVILEGED,
                })
        private int registerBluetoothQualityReportReadyCallback(
                IBluetoothQualityReportReadyCallback callback, AttributionSource source) {
            AdapterService service = getService();
            if (service == null) {
                return BluetoothStatusCodes.ERROR_BLUETOOTH_NOT_ENABLED;
            }
            if (!callerIsSystemOrActiveOrManagedUser(
                    service, TAG, "registerBluetoothQualityReportReadyCallback")) {
                return BluetoothStatusCodes.ERROR_BLUETOOTH_NOT_ALLOWED;
            }
            requireNonNull(callback);
            if (!Utils.checkConnectPermissionForDataDelivery(service, source, TAG)) {
                return BluetoothStatusCodes.ERROR_MISSING_BLUETOOTH_CONNECT_PERMISSION;
            }
            enforceBluetoothPrivilegedPermission(service);

            service.mBluetoothQualityReportReadyCallbacks.register(callback);
            return BluetoothStatusCodes.SUCCESS;
        }

        @Override
        public void unregisterBluetoothQualityReportReadyCallback(
                IBluetoothQualityReportReadyCallback callback,
                AttributionSource attributionSource,
                SynchronousResultReceiver receiver) {
            try {
                receiver.send(
                        unregisterBluetoothQualityReportReadyCallback(callback, attributionSource));
            } catch (RuntimeException e) {
                receiver.propagateException(e);
            }
        }

        @RequiresPermission(
                allOf = {
                    android.Manifest.permission.BLUETOOTH_CONNECT,
                    android.Manifest.permission.BLUETOOTH_PRIVILEGED,
                })
        private int unregisterBluetoothQualityReportReadyCallback(
                IBluetoothQualityReportReadyCallback callback, AttributionSource source) {
            AdapterService service = getService();
            if (service == null) {
                return BluetoothStatusCodes.ERROR_BLUETOOTH_NOT_ENABLED;
            }
            if (!callerIsSystemOrActiveOrManagedUser(
                    service, TAG, "unregisterBluetoothQualityReportReadyCallback")) {
                return BluetoothStatusCodes.ERROR_BLUETOOTH_NOT_ALLOWED;
            }
            requireNonNull(callback);
            if (!Utils.checkConnectPermissionForDataDelivery(service, source, TAG)) {
                return BluetoothStatusCodes.ERROR_MISSING_BLUETOOTH_CONNECT_PERMISSION;
            }
            enforceBluetoothPrivilegedPermission(service);

            if (!service.mBluetoothQualityReportReadyCallbacks.unregister(callback)) {
                Log.e(
                        TAG,
                        "unregisterBluetoothQualityReportReadyCallback: callback was never "
                                + "registered");
                return BluetoothStatusCodes.ERROR_CALLBACK_NOT_REGISTERED;
            }
            return BluetoothStatusCodes.SUCCESS;
        }

        @Override
        public IBluetoothGatt getBluetoothGatt() {
            AdapterService service = getService();
            if (service == null) {
                return null;
            }
            return service.getBluetoothGatt();
        }

        @RequiresPermission(android.Manifest.permission.BLUETOOTH_CONNECT)
        @Override
        public void unregAllGattClient(
                AttributionSource source, SynchronousResultReceiver receiver) {
            try {
                AdapterService service = getService();
                if (service != null) {
                    enforceBluetoothPrivilegedPermission(service);
                    service.unregAllGattClient(source);
                }
                receiver.send(null);
            } catch (RuntimeException e) {
                receiver.propagateException(e);
            }
        }
    }

    /**
     * Gets the preferred audio profiles for the device. See {@link
     * BluetoothAdapter#getPreferredAudioProfiles(BluetoothDevice)} for more details.
     *
     * @param device is the remote device whose preferences we want to fetch
     * @return a Bundle containing the preferred audio profiles for the device
     */
    public Bundle getPreferredAudioProfiles(BluetoothDevice device) {
        if (!isDualModeAudioEnabled()
                || mLeAudioService == null
                || !isDualModeAudioSinkDevice(device)) {
            return Bundle.EMPTY;
        }
        // Checks if the device is part of an LE Audio group
        List<BluetoothDevice> groupDevices = mLeAudioService.getGroupDevices(device);
        if (groupDevices.isEmpty()) {
            return Bundle.EMPTY;
        }

        // If there are no preferences stored, return the defaults
        Bundle storedBundle = Bundle.EMPTY;
        for (BluetoothDevice groupDevice : groupDevices) {
            Bundle groupDevicePreferences = mDatabaseManager.getPreferredAudioProfiles(groupDevice);
            if (!groupDevicePreferences.isEmpty()) {
                storedBundle = groupDevicePreferences;
                break;
            }
        }

        if (storedBundle.isEmpty()) {
            Bundle defaultPreferencesBundle = new Bundle();
            boolean useDefaultPreferences = false;
            if (isOutputOnlyAudioSupported(groupDevices)) {
                // Gets the default output only audio profile or defaults to LE_AUDIO if not present
                int outputOnlyDefault =
                        BluetoothProperties.getDefaultOutputOnlyAudioProfile()
                                .orElse(BluetoothProfile.LE_AUDIO);
                if (outputOnlyDefault != BluetoothProfile.A2DP
                        && outputOnlyDefault != BluetoothProfile.LE_AUDIO) {
                    outputOnlyDefault = BluetoothProfile.LE_AUDIO;
                }
                defaultPreferencesBundle.putInt(
                        BluetoothAdapter.AUDIO_MODE_OUTPUT_ONLY, outputOnlyDefault);
                useDefaultPreferences = true;
            }
            if (isDuplexAudioSupported(groupDevices)) {
                // Gets the default duplex audio profile or defaults to LE_AUDIO if not present
                int duplexDefault =
                        BluetoothProperties.getDefaultDuplexAudioProfile()
                                .orElse(BluetoothProfile.LE_AUDIO);
                if (duplexDefault != BluetoothProfile.HEADSET
                        && duplexDefault != BluetoothProfile.LE_AUDIO) {
                    duplexDefault = BluetoothProfile.LE_AUDIO;
                }
                defaultPreferencesBundle.putInt(BluetoothAdapter.AUDIO_MODE_DUPLEX, duplexDefault);
                useDefaultPreferences = true;
            }

            if (useDefaultPreferences) {
                return defaultPreferencesBundle;
            }
        }
        return storedBundle;
    }

    /**
     * Sets the preferred audio profiles for the device. See {@link
     * BluetoothAdapter#setPreferredAudioProfiles(BluetoothDevice, Bundle)} for more details.
     *
     * @param device is the remote device whose preferences we want to fetch
     * @param modeToProfileBundle is the preferences we want to set for the device
     * @return whether the preferences were successfully requested
     */
    private int setPreferredAudioProfiles(BluetoothDevice device, Bundle modeToProfileBundle) {
        Log.i(TAG, "setPreferredAudioProfiles for device=" + device.getAddressForLogging());
        if (!isDualModeAudioEnabled()) {
            Log.e(TAG, "setPreferredAudioProfiles called while sysprop is disabled");
            return BluetoothStatusCodes.FEATURE_NOT_SUPPORTED;
        }
        if (mLeAudioService == null) {
            Log.e(TAG, "setPreferredAudioProfiles: LEA service is not up");
            return BluetoothStatusCodes.ERROR_PROFILE_NOT_CONNECTED;
        }
        if (!isDualModeAudioSinkDevice(device)) {
            Log.e(TAG, "setPreferredAudioProfiles: Not a dual mode audio device");
            return BluetoothStatusCodes.ERROR_NOT_DUAL_MODE_AUDIO_DEVICE;
        }
        // Checks if the device is part of an LE Audio group
        int groupId = mLeAudioService.getGroupId(device);
        List<BluetoothDevice> groupDevices = mLeAudioService.getGroupDevices(groupId);
        if (groupDevices.isEmpty()) {
            return BluetoothStatusCodes.ERROR_DEVICE_NOT_BONDED;
        }

        // Copies relevant keys & values from modeToProfile bundle
        Bundle strippedPreferences = new Bundle();
        if (modeToProfileBundle.containsKey(BluetoothAdapter.AUDIO_MODE_OUTPUT_ONLY)
                && isOutputOnlyAudioSupported(groupDevices)) {
            int outputOnlyProfile =
                    modeToProfileBundle.getInt(BluetoothAdapter.AUDIO_MODE_OUTPUT_ONLY);
            if (outputOnlyProfile != BluetoothProfile.A2DP
                    && outputOnlyProfile != BluetoothProfile.LE_AUDIO) {
                throw new IllegalArgumentException(
                        "AUDIO_MODE_OUTPUT_ONLY has invalid value: " + outputOnlyProfile);
            }
            strippedPreferences.putInt(BluetoothAdapter.AUDIO_MODE_OUTPUT_ONLY, outputOnlyProfile);
        }
        if (modeToProfileBundle.containsKey(BluetoothAdapter.AUDIO_MODE_DUPLEX)
                && isDuplexAudioSupported(groupDevices)) {
            int duplexProfile = modeToProfileBundle.getInt(BluetoothAdapter.AUDIO_MODE_DUPLEX);
            if (duplexProfile != BluetoothProfile.HEADSET
                    && duplexProfile != BluetoothProfile.LE_AUDIO) {
                throw new IllegalArgumentException(
                        "AUDIO_MODE_DUPLEX has invalid value: " + duplexProfile);
            }
            strippedPreferences.putInt(BluetoothAdapter.AUDIO_MODE_DUPLEX, duplexProfile);
        }

        synchronized (mCsipGroupsPendingAudioProfileChanges) {
            if (mCsipGroupsPendingAudioProfileChanges.containsKey(groupId)) {
                return BluetoothStatusCodes.ERROR_ANOTHER_ACTIVE_REQUEST;
            }

            Bundle previousPreferences = getPreferredAudioProfiles(device);

            int dbResult =
                    mDatabaseManager.setPreferredAudioProfiles(groupDevices, strippedPreferences);
            if (dbResult != BluetoothStatusCodes.SUCCESS) {
                return dbResult;
            }

            int outputOnlyPreference =
                    strippedPreferences.getInt(BluetoothAdapter.AUDIO_MODE_OUTPUT_ONLY);
            if (outputOnlyPreference == 0) {
                outputOnlyPreference =
                        previousPreferences.getInt(BluetoothAdapter.AUDIO_MODE_OUTPUT_ONLY);
            }
            int duplexPreference = strippedPreferences.getInt(BluetoothAdapter.AUDIO_MODE_DUPLEX);
            if (duplexPreference == 0) {
                duplexPreference = previousPreferences.getInt(BluetoothAdapter.AUDIO_MODE_DUPLEX);
            }

            mLeAudioService.sendAudioProfilePreferencesToNative(
                    groupId,
                    outputOnlyPreference == BluetoothProfile.LE_AUDIO,
                    duplexPreference == BluetoothProfile.LE_AUDIO);

            /* Populates the HashMap to hold requests on the groupId. We will update
            numRequestsToAudioFramework after we make requests to the audio framework */
            PendingAudioProfilePreferenceRequest holdRequest =
                    new PendingAudioProfilePreferenceRequest(strippedPreferences, 0, device);
            mCsipGroupsPendingAudioProfileChanges.put(groupId, holdRequest);

            // Notifies audio framework via the handler thread to avoid this blocking calls
            mHandler.post(
                    () ->
                            sendPreferredAudioProfileChangeToAudioFramework(
                                    device, strippedPreferences, previousPreferences));
            return BluetoothStatusCodes.SUCCESS;
        }
    }

    /**
     * Sends the updated preferred audio profiles to the audio framework.
     *
     * @param device is the device with updated audio preferences
     * @param strippedPreferences is a {@link Bundle} containing the preferences
     */
    private void sendPreferredAudioProfileChangeToAudioFramework(
            BluetoothDevice device, Bundle strippedPreferences, Bundle previousPreferences) {
        int newOutput = strippedPreferences.getInt(BluetoothAdapter.AUDIO_MODE_OUTPUT_ONLY);
        int newDuplex = strippedPreferences.getInt(BluetoothAdapter.AUDIO_MODE_DUPLEX);
        int previousOutput = previousPreferences.getInt(BluetoothAdapter.AUDIO_MODE_OUTPUT_ONLY);
        int previousDuplex = previousPreferences.getInt(BluetoothAdapter.AUDIO_MODE_DUPLEX);

        Log.i(
                TAG,
                "sendPreferredAudioProfileChangeToAudioFramework: changing output from "
                        + BluetoothProfile.getProfileName(previousOutput)
                        + " to "
                        + BluetoothProfile.getProfileName(newOutput)
                        + " and duplex from "
                        + BluetoothProfile.getProfileName(previousDuplex)
                        + " to "
                        + BluetoothProfile.getProfileName(newDuplex));

        // If no change from existing preferences, do not inform audio framework
        if (previousOutput == newOutput && previousDuplex == newDuplex) {
            Log.i(TAG, "No change to preferred audio profiles, no requests to Audio FW");
            sendPreferredAudioProfilesCallbackToApps(
                    device, strippedPreferences, BluetoothStatusCodes.SUCCESS);
            return;
        }

        int numRequestsToAudioFw = 0;

        // Checks if the device is part of an LE Audio group
        int groupId = mLeAudioService.getGroupId(device);
        List<BluetoothDevice> groupDevices = mLeAudioService.getGroupDevices(groupId);
        if (groupDevices.isEmpty()) {
            Log.i(
                    TAG,
                    "sendPreferredAudioProfileChangeToAudioFramework: Empty LEA group for "
                            + "device - "
                            + device);
            sendPreferredAudioProfilesCallbackToApps(
                    device, strippedPreferences, BluetoothStatusCodes.ERROR_DEVICE_NOT_BONDED);
            return;
        }

        synchronized (mCsipGroupsPendingAudioProfileChanges) {
            if (previousOutput != newOutput) {
                if (newOutput == BluetoothProfile.A2DP
                        && mA2dpService.getActiveDevice() != null
                        && groupDevices.contains(mA2dpService.getActiveDevice())) {
                    Log.i(TAG, "Sent change for AUDIO_MODE_OUTPUT_ONLY to A2DP to Audio FW");
                    numRequestsToAudioFw +=
                            mA2dpService.sendPreferredAudioProfileChangeToAudioFramework();
                } else if (newOutput == BluetoothProfile.LE_AUDIO
                        && mLeAudioService.getActiveGroupId() == groupId) {
                    Log.i(TAG, "Sent change for AUDIO_MODE_OUTPUT_ONLY to LE_AUDIO to Audio FW");
                    numRequestsToAudioFw +=
                            mLeAudioService.sendPreferredAudioProfileChangeToAudioFramework();
                }
            }

            if (previousDuplex != newDuplex) {
                if (newDuplex == BluetoothProfile.HEADSET
                        && mHeadsetService.getActiveDevice() != null
                        && groupDevices.contains(mHeadsetService.getActiveDevice())) {
                    Log.i(TAG, "Sent change for AUDIO_MODE_DUPLEX to HFP to Audio FW");
                    // TODO(b/275426145): Add similar HFP method in BluetoothProfileConnectionInfo
                    numRequestsToAudioFw +=
                            mA2dpService.sendPreferredAudioProfileChangeToAudioFramework();
                } else if (newDuplex == BluetoothProfile.LE_AUDIO
                        && mLeAudioService.getActiveGroupId() == groupId) {
                    Log.i(TAG, "Sent change for AUDIO_MODE_DUPLEX to LE_AUDIO to Audio FW");
                    numRequestsToAudioFw +=
                            mLeAudioService.sendPreferredAudioProfileChangeToAudioFramework();
                }
            }

            Log.i(
                    TAG,
                    "sendPreferredAudioProfileChangeToAudioFramework: sent "
                            + numRequestsToAudioFw
                            + " request(s) to the Audio Framework for device: "
                            + device);

            if (numRequestsToAudioFw > 0) {
                mCsipGroupsPendingAudioProfileChanges.put(
                        groupId,
                        new PendingAudioProfilePreferenceRequest(
                                strippedPreferences, numRequestsToAudioFw, device));

                Message m =
                        mHandler.obtainMessage(
                                MESSAGE_PREFERRED_AUDIO_PROFILES_AUDIO_FRAMEWORK_TIMEOUT);
                m.obj = groupId;
                mHandler.sendMessageDelayed(m, PREFERRED_AUDIO_PROFILE_CHANGE_TIMEOUT.toMillis());
                return;
            }
        }
        sendPreferredAudioProfilesCallbackToApps(
                device, strippedPreferences, BluetoothStatusCodes.SUCCESS);
    }

    private void removeFromPendingAudioProfileChanges(int groupId) {
        synchronized (mCsipGroupsPendingAudioProfileChanges) {
            Log.i(
                    TAG,
                    "removeFromPendingAudioProfileChanges: Timeout on change for groupId="
                            + groupId);
            if (!mCsipGroupsPendingAudioProfileChanges.containsKey(groupId)) {
                Log.e(
                        TAG,
                        "removeFromPendingAudioProfileChanges( "
                                + groupId
                                + ", "
                                + groupId
                                + ") is not pending");
                return;
            }
        }
    }

    /**
     * Notification from the audio framework that an active device change has taken effect. See
     * {@link BluetoothAdapter#notifyActiveDeviceChangeApplied(BluetoothDevice)} for more details.
     *
     * @param device the remote device whose preferred audio profiles have been changed
     * @return whether the Bluetooth stack acknowledged the change successfully
     */
    private int notifyActiveDeviceChangeApplied(BluetoothDevice device) {
        if (mLeAudioService == null) {
            Log.e(TAG, "LE Audio profile not enabled");
            return BluetoothStatusCodes.ERROR_PROFILE_NOT_CONNECTED;
        }

        int groupId = mLeAudioService.getGroupId(device);
        if (groupId == LE_AUDIO_GROUP_ID_INVALID) {
            return BluetoothStatusCodes.ERROR_DEVICE_NOT_BONDED;
        }

        synchronized (mCsipGroupsPendingAudioProfileChanges) {
            if (!mCsipGroupsPendingAudioProfileChanges.containsKey(groupId)) {
                Log.e(
                        TAG,
                        "notifyActiveDeviceChangeApplied, but no pending request for "
                                + "groupId: "
                                + groupId);
                return BluetoothStatusCodes.ERROR_UNKNOWN;
            }

            PendingAudioProfilePreferenceRequest pendingRequest =
                    mCsipGroupsPendingAudioProfileChanges.get(groupId);

            // If this is the final audio framework request, send callback to apps
            if (pendingRequest.mRemainingRequestsToAudioFramework == 1) {
                Log.i(
                        TAG,
                        "notifyActiveDeviceChangeApplied: Complete for device "
                                + pendingRequest.mDeviceRequested);
                sendPreferredAudioProfilesCallbackToApps(
                        pendingRequest.mDeviceRequested,
                        pendingRequest.mRequestedPreferences,
                        BluetoothStatusCodes.SUCCESS);
                // Removes the timeout from the handler
                mHandler.removeMessages(
                        MESSAGE_PREFERRED_AUDIO_PROFILES_AUDIO_FRAMEWORK_TIMEOUT, groupId);
            } else if (pendingRequest.mRemainingRequestsToAudioFramework > 1) {
                PendingAudioProfilePreferenceRequest updatedPendingRequest =
                        new PendingAudioProfilePreferenceRequest(
                                pendingRequest.mRequestedPreferences,
                                pendingRequest.mRemainingRequestsToAudioFramework - 1,
                                pendingRequest.mDeviceRequested);
                Log.i(
                        TAG,
                        "notifyActiveDeviceChangeApplied: Updating device "
                                + updatedPendingRequest.mDeviceRequested
                                + " with new remaining requests count="
                                + updatedPendingRequest.mRemainingRequestsToAudioFramework);
                mCsipGroupsPendingAudioProfileChanges.put(groupId, updatedPendingRequest);
            } else {
                Log.i(
                        TAG,
                        "notifyActiveDeviceChangeApplied: "
                                + pendingRequest.mDeviceRequested
                                + " has no remaining requests to audio framework, but is still"
                                + " present in mCsipGroupsPendingAudioProfileChanges");
            }
        }

        return BluetoothStatusCodes.SUCCESS;
    }

    private void sendPreferredAudioProfilesCallbackToApps(
            BluetoothDevice device, Bundle preferredAudioProfiles, int status) {
        if (mPreferredAudioProfilesCallbacks == null) {
            return;
        }

        int n = mPreferredAudioProfilesCallbacks.beginBroadcast();
        debugLog(
                "sendPreferredAudioProfilesCallbackToApps() - Broadcasting audio profile "
                        + ("change callback to device: " + device)
                        + (" and status=" + status)
                        + (" to " + n + " receivers."));
        for (int i = 0; i < n; i++) {
            try {
                mPreferredAudioProfilesCallbacks
                        .getBroadcastItem(i)
                        .onPreferredAudioProfilesChanged(device, preferredAudioProfiles, status);
            } catch (RemoteException e) {
                debugLog(
                        "sendPreferredAudioProfilesCallbackToApps() - Callback #"
                                + i
                                + " failed ("
                                + e
                                + ")");
            }
        }
        mPreferredAudioProfilesCallbacks.finishBroadcast();
    }

    // ----API Methods--------

    public boolean isEnabled() {
        return getState() == BluetoothAdapter.STATE_ON;
    }

    public int getState() {
        if (mAdapterProperties != null) {
            return mAdapterProperties.getState();
        }
        return BluetoothAdapter.STATE_OFF;
    }

    @RequiresPermission(
            anyOf = {
                android.Manifest.permission.INTERACT_ACROSS_USERS,
                android.Manifest.permission.MANAGE_USERS,
            })
    public synchronized boolean enable(boolean quietMode) {
        // Enforce the user restriction for disallowing Bluetooth if it was set.
        if (mUserManager.hasUserRestrictionForUser(
                UserManager.DISALLOW_BLUETOOTH, UserHandle.SYSTEM)) {
            debugLog("enable() called when Bluetooth was disallowed");
            return false;
        }

        debugLog("enable() - Enable called with quiet mode status =  " + quietMode);
        mQuietmode = quietMode;
        mAdapterStateMachine.sendMessage(AdapterState.BLE_TURN_ON);
        return true;
    }

    boolean disable() {
        debugLog("disable() called with mRunningProfiles.size() = " + mRunningProfiles.size());
        mAdapterStateMachine.sendMessage(AdapterState.USER_TURN_OFF);
        return true;
    }

    public String getName() {
        return mAdapterProperties.getName();
    }

    public int getNameLengthForAdvertise() {
        return mAdapterProperties.getName().length();
    }

    @VisibleForTesting
    static boolean isValidIoCapability(int capability) {
        if (capability < 0 || capability >= BluetoothAdapter.IO_CAPABILITY_MAX) {
            Log.e(TAG, "Invalid IO capability value - " + capability);
            return false;
        }

        return true;
    }

    ArrayList<DiscoveringPackage> getDiscoveringPackages() {
        return mDiscoveringPackages;
    }

    void clearDiscoveringPackages() {
        synchronized (mDiscoveringPackages) {
            mDiscoveringPackages.clear();
        }
    }

    boolean startDiscovery(AttributionSource attributionSource) {
        UserHandle callingUser = Binder.getCallingUserHandle();
        debugLog("startDiscovery");
        String callingPackage = attributionSource.getPackageName();
        mAppOps.checkPackage(Binder.getCallingUid(), callingPackage);
        boolean isQApp = Utils.checkCallerTargetSdk(this, callingPackage, Build.VERSION_CODES.Q);
        boolean hasDisavowedLocation =
                Utils.hasDisavowedLocationForScan(this, attributionSource, mTestModeEnabled);
        String permission = null;
        if (Utils.checkCallerHasNetworkSettingsPermission(this)) {
            permission = android.Manifest.permission.NETWORK_SETTINGS;
        } else if (Utils.checkCallerHasNetworkSetupWizardPermission(this)) {
            permission = android.Manifest.permission.NETWORK_SETUP_WIZARD;
        } else if (!hasDisavowedLocation) {
            if (isQApp) {
                if (!Utils.checkCallerHasFineLocation(this, attributionSource, callingUser)) {
                    return false;
                }
                permission = android.Manifest.permission.ACCESS_FINE_LOCATION;
            } else {
                if (!Utils.checkCallerHasCoarseLocation(this, attributionSource, callingUser)) {
                    return false;
                }
                permission = android.Manifest.permission.ACCESS_COARSE_LOCATION;
            }
        }

        synchronized (mDiscoveringPackages) {
            mDiscoveringPackages.add(
                    new DiscoveringPackage(callingPackage, permission, hasDisavowedLocation));
        }
        return mNativeInterface.startDiscovery();
    }

    /**
     * Same as API method {@link BluetoothAdapter#getBondedDevices()}
     *
     * @return array of bonded {@link BluetoothDevice} or null on error
     */
    public BluetoothDevice[] getBondedDevices() {
        return mAdapterProperties.getBondedDevices();
    }

    /**
     * Get the database manager to access Bluetooth storage
     *
     * @return {@link DatabaseManager} or null on error
     */
    public DatabaseManager getDatabase() {
        return mDatabaseManager;
    }

    public byte[] getByteIdentityAddress(BluetoothDevice device) {
        DeviceProperties deviceProp = mRemoteDevices.getDeviceProperties(device);
        if (deviceProp != null && deviceProp.getIdentityAddress() != null) {
            return Utils.getBytesFromAddress(deviceProp.getIdentityAddress());
        } else {
            return Utils.getByteAddress(device);
        }
    }

    public BluetoothDevice getDeviceFromByte(byte[] address) {
        BluetoothDevice device = mRemoteDevices.getDevice(address);
        if (device == null) {
            device = BluetoothAdapter.getDefaultAdapter().getRemoteDevice(address);
        }
        return device;
    }

    public String getIdentityAddress(String address) {
        BluetoothDevice device =
                BluetoothAdapter.getDefaultAdapter().getRemoteDevice(address.toUpperCase());
        DeviceProperties deviceProp = mRemoteDevices.getDeviceProperties(device);
        if (deviceProp != null && deviceProp.getIdentityAddress() != null) {
            return deviceProp.getIdentityAddress();
        } else {
            return address;
        }
    }

    private static class CallerInfo {
        public String callerPackageName;
        public UserHandle user;
    }

    boolean createBond(
            BluetoothDevice device,
            int transport,
            OobData remoteP192Data,
            OobData remoteP256Data,
            String callingPackage) {
        DeviceProperties deviceProp = mRemoteDevices.getDeviceProperties(device);
        if (deviceProp != null && deviceProp.getBondState() != BluetoothDevice.BOND_NONE) {
            // true for BONDING, false for BONDED
            return deviceProp.getBondState() == BluetoothDevice.BOND_BONDING;
        }

        if (!isPackageNameAccurate(this, callingPackage, Binder.getCallingUid())) {
            return false;
        }

        CallerInfo createBondCaller = new CallerInfo();
        createBondCaller.callerPackageName = callingPackage;
        createBondCaller.user = Binder.getCallingUserHandle();
        mBondAttemptCallerInfo.put(device.getAddress(), createBondCaller);

        mRemoteDevices.setBondingInitiatedLocally(Utils.getByteAddress(device));

        // Pairing is unreliable while scanning, so cancel discovery
        // Note, remove this when native stack improves
        mNativeInterface.cancelDiscovery();

        Message msg = mBondStateMachine.obtainMessage(BondStateMachine.CREATE_BOND);
        msg.obj = device;
        msg.arg1 = transport;

        Bundle remoteOobDatasBundle = new Bundle();
        boolean setData = false;
        if (remoteP192Data != null) {
            remoteOobDatasBundle.putParcelable(BondStateMachine.OOBDATAP192, remoteP192Data);
            setData = true;
        }
        if (remoteP256Data != null) {
            remoteOobDatasBundle.putParcelable(BondStateMachine.OOBDATAP256, remoteP256Data);
            setData = true;
        }
        if (setData) {
            msg.setData(remoteOobDatasBundle);
        }
        mBondStateMachine.sendMessage(msg);
        return true;
    }

    private final ArrayDeque<IBluetoothOobDataCallback> mOobDataCallbackQueue = new ArrayDeque<>();

    /**
     * Fetches the local OOB data to give out to remote.
     *
     * @param transport - specify data transport.
     * @param callback - callback used to receive the requested {@link OobData}; null will be
     *     ignored silently.
     * @hide
     */
    public synchronized void generateLocalOobData(
            int transport, IBluetoothOobDataCallback callback) {
        if (callback == null) {
            Log.e(TAG, "'callback' argument must not be null!");
            return;
        }
        if (mOobDataCallbackQueue.peek() != null) {
            try {
                callback.onError(BluetoothStatusCodes.ERROR_ANOTHER_ACTIVE_OOB_REQUEST);
            } catch (RemoteException e) {
                Log.e(TAG, "Failed to make callback", e);
            }
            return;
        }
        mOobDataCallbackQueue.offer(callback);
        mHandler.postDelayed(
                () -> removeFromOobDataCallbackQueue(callback),
                GENERATE_LOCAL_OOB_DATA_TIMEOUT.toMillis());
        mNativeInterface.generateLocalOobData(transport);
    }

    private synchronized void removeFromOobDataCallbackQueue(IBluetoothOobDataCallback callback) {
        if (callback == null) {
            return;
        }

        if (mOobDataCallbackQueue.peek() == callback) {
            try {
                mOobDataCallbackQueue.poll().onError(BluetoothStatusCodes.ERROR_UNKNOWN);
            } catch (RemoteException e) {
                Log.e(TAG, "Failed to make OobDataCallback to remove callback from queue", e);
            }
        }
    }

    /* package */ synchronized void notifyOobDataCallback(int transport, OobData oobData) {
        if (mOobDataCallbackQueue.peek() == null) {
            Log.e(TAG, "Failed to make callback, no callback exists");
            return;
        }
        if (oobData == null) {
            try {
                mOobDataCallbackQueue.poll().onError(BluetoothStatusCodes.ERROR_UNKNOWN);
            } catch (RemoteException e) {
                Log.e(TAG, "Failed to make callback", e);
            }
        } else {
            try {
                mOobDataCallbackQueue.poll().onOobData(transport, oobData);
            } catch (RemoteException e) {
                Log.e(TAG, "Failed to make callback", e);
            }
        }
    }

    public boolean isQuietModeEnabled() {
        debugLog("isQuietModeEnabled() - Enabled = " + mQuietmode);
        return mQuietmode;
    }

    public void updateUuids() {
        debugLog("updateUuids() - Updating UUIDs for bonded devices");
        BluetoothDevice[] bondedDevices = getBondedDevices();
        if (bondedDevices == null) {
            return;
        }

        for (BluetoothDevice device : bondedDevices) {
            mRemoteDevices.updateUuids(device);
        }
    }

    /**
     * Update device UUID changed to {@link BondStateMachine}
     *
     * @param device remote device of interest
     */
    public void deviceUuidUpdated(BluetoothDevice device) {
        // Notify BondStateMachine for SDP complete / UUID changed.
        Message msg = mBondStateMachine.obtainMessage(BondStateMachine.UUID_UPDATE);
        msg.obj = device;
        mBondStateMachine.sendMessage(msg);
    }

    /**
     * Get the bond state of a particular {@link BluetoothDevice}
     *
     * @param device remote device of interest
     * @return bond state
     *     <p>Possible values are {@link BluetoothDevice#BOND_NONE}, {@link
     *     BluetoothDevice#BOND_BONDING}, {@link BluetoothDevice#BOND_BONDED}.
     */
    @VisibleForTesting
    public int getBondState(BluetoothDevice device) {
        DeviceProperties deviceProp = mRemoteDevices.getDeviceProperties(device);
        if (deviceProp == null) {
            return BluetoothDevice.BOND_NONE;
        }
        return deviceProp.getBondState();
    }

    int getConnectionState(BluetoothDevice device) {
        return mNativeInterface.getConnectionState(getBytesFromAddress(device.getAddress()));
    }

    int getConnectionHandle(BluetoothDevice device, int transport) {
        DeviceProperties deviceProp = mRemoteDevices.getDeviceProperties(device);
        if (deviceProp == null) {
            return BluetoothDevice.ERROR;
        }
        return deviceProp.getConnectionHandle(transport);
    }

    /**
     * Get ASHA Capability
     *
     * @param device discovered bluetooth device
     * @return ASHA capability
     */
    public int getAshaCapability(BluetoothDevice device) {
        DeviceProperties deviceProp = mRemoteDevices.getDeviceProperties(device);
        if (deviceProp == null) {
            return BluetoothDevice.ERROR;
        }
        return deviceProp.getAshaCapability();
    }

    /**
     * Get ASHA truncated HiSyncId
     *
     * @param device discovered bluetooth device
     * @return ASHA truncated HiSyncId
     */
    public int getAshaTruncatedHiSyncId(BluetoothDevice device) {
        DeviceProperties deviceProp = mRemoteDevices.getDeviceProperties(device);
        if (deviceProp == null) {
            return BluetoothDevice.ERROR;
        }
        return deviceProp.getAshaTruncatedHiSyncId();
    }

    /**
     * Checks whether the device was recently associated with the comapnion app that called {@link
     * BluetoothDevice#createBond}. This allows these devices to skip the pairing dialog if their
     * pairing variant is {@link BluetoothDevice#PAIRING_VARIANT_CONSENT}.
     *
     * @param device the bluetooth device that is being bonded
     * @return true if it was recently associated and we can bypass the dialog, false otherwise
     */
    public boolean canBondWithoutDialog(BluetoothDevice device) {
        if (mBondAttemptCallerInfo.containsKey(device.getAddress())) {
            CallerInfo bondCallerInfo = mBondAttemptCallerInfo.get(device.getAddress());

            return mCompanionDeviceManager.canPairWithoutPrompt(
                    bondCallerInfo.callerPackageName, device.getAddress(), bondCallerInfo.user);
        }
        return false;
    }

    /**
     * Returns the package name of the most recent caller that called {@link
     * BluetoothDevice#createBond} on the given device.
     */
    @Nullable
    public String getPackageNameOfBondingApplication(BluetoothDevice device) {
        CallerInfo info = mBondAttemptCallerInfo.get(device.getAddress());
        if (info == null) {
            return null;
        }
        return info.callerPackageName;
    }

    /**
     * Sets device as the active devices for the profiles passed into the function.
     *
     * @param device is the remote bluetooth device
     * @param profiles is a constant that references for which profiles we'll be setting the remote
     *     device as our active device. One of the following: {@link
     *     BluetoothAdapter#ACTIVE_DEVICE_AUDIO}, {@link BluetoothAdapter#ACTIVE_DEVICE_PHONE_CALL}
     *     {@link BluetoothAdapter#ACTIVE_DEVICE_ALL}
     * @return false if profiles value is not one of the constants we accept, true otherwise
     */
    @RequiresPermission(
            allOf = {
                android.Manifest.permission.BLUETOOTH_PRIVILEGED,
                android.Manifest.permission.MODIFY_PHONE_STATE,
            })
    public boolean setActiveDevice(BluetoothDevice device, @ActiveDeviceUse int profiles) {
        boolean setA2dp = false;
        boolean setHeadset = false;

        // Determine for which profiles we want to set device as our active device
        switch (profiles) {
            case BluetoothAdapter.ACTIVE_DEVICE_AUDIO:
                setA2dp = true;
                break;
            case BluetoothAdapter.ACTIVE_DEVICE_PHONE_CALL:
                setHeadset = true;
                break;
            case BluetoothAdapter.ACTIVE_DEVICE_ALL:
                setA2dp = true;
                setHeadset = true;
                break;
            default:
                return false;
        }

        boolean a2dpSupported =
                mA2dpService != null
                        && (device == null
                                || mA2dpService.getConnectionPolicy(device)
                                        == BluetoothProfile.CONNECTION_POLICY_ALLOWED);
        boolean hfpSupported =
                mHeadsetService != null
                        && (device == null
                                || mHeadsetService.getConnectionPolicy(device)
                                        == BluetoothProfile.CONNECTION_POLICY_ALLOWED);
        boolean leAudioSupported =
                mLeAudioService != null
                        && (device == null
                                || mLeAudioService.getConnectionPolicy(device)
                                        == BluetoothProfile.CONNECTION_POLICY_ALLOWED);

        if (leAudioSupported) {
            Log.i(TAG, "setActiveDevice: Setting active Le Audio device " + device);
            if (device == null) {
                /* If called by BluetoothAdapter it means Audio should not be stopped.
                 * For this reason let's say that fallback device exists
                 */
                mLeAudioService.removeActiveDevice(true /* hasFallbackDevice */);
            } else {
                mLeAudioService.setActiveDevice(device);
            }
        }

        if (setA2dp && a2dpSupported) {
            Log.i(TAG, "setActiveDevice: Setting active A2dp device " + device);
            if (device == null) {
                mA2dpService.removeActiveDevice(false);
            } else {
                mA2dpService.setActiveDevice(device);
            }
        }

        if (mHearingAidService != null
                && (device == null
                        || mHearingAidService.getConnectionPolicy(device)
                                == BluetoothProfile.CONNECTION_POLICY_ALLOWED)) {
            Log.i(TAG, "setActiveDevice: Setting active Hearing Aid " + device);
            if (device == null) {
                mHearingAidService.removeActiveDevice(false);
            } else {
                mHearingAidService.setActiveDevice(device);
            }
        }

        if (setHeadset && hfpSupported) {
            Log.i(TAG, "setActiveDevice: Setting active Headset " + device);
            mHeadsetService.setActiveDevice(device);
        }

        return true;
    }

    /**
     * Checks if all supported classic audio profiles are active on this LE Audio device.
     *
     * @param leAudioDevice the remote device
     * @return {@code true} if all supported classic audio profiles are active on this device,
     *     {@code false} otherwise
     */
    public boolean isAllSupportedClassicAudioProfilesActive(BluetoothDevice leAudioDevice) {
        if (mLeAudioService == null) {
            return false;
        }
        boolean a2dpSupported = isProfileSupported(leAudioDevice, BluetoothProfile.A2DP);
        boolean hfpSupported = isProfileSupported(leAudioDevice, BluetoothProfile.HEADSET);

        List<BluetoothDevice> groupDevices = mLeAudioService.getGroupDevices(leAudioDevice);
        if (hfpSupported && mHeadsetService != null) {
            BluetoothDevice activeHfpDevice = mHeadsetService.getActiveDevice();
            if (activeHfpDevice == null || !groupDevices.contains(activeHfpDevice)) {
                return false;
            }
        }
        if (a2dpSupported && mA2dpService != null) {
            BluetoothDevice activeA2dpDevice = mA2dpService.getActiveDevice();
            if (activeA2dpDevice == null || !groupDevices.contains(activeA2dpDevice)) {
                return false;
            }
        }
        return true;
    }

    /**
     * Get the active devices for the BluetoothProfile specified
     *
     * @param profile is the profile from which we want the active devices. Possible values are:
     *     {@link BluetoothProfile#HEADSET}, {@link BluetoothProfile#A2DP}, {@link
     *     BluetoothProfile#HEARING_AID} {@link BluetoothProfile#LE_AUDIO}
     * @return A list of active bluetooth devices
     */
    public List<BluetoothDevice> getActiveDevices(@ActiveDeviceProfile int profile) {
        List<BluetoothDevice> activeDevices = new ArrayList<>();

        switch (profile) {
            case BluetoothProfile.HEADSET:
                if (mHeadsetService == null) {
                    Log.e(TAG, "getActiveDevices: HeadsetService is null");
                } else {
                    BluetoothDevice device = mHeadsetService.getActiveDevice();
                    if (device != null) {
                        activeDevices.add(device);
                    }
                    Log.i(TAG, "getActiveDevices: Headset device: " + device);
                }
                break;
            case BluetoothProfile.A2DP:
                if (mA2dpService == null) {
                    Log.e(TAG, "getActiveDevices: A2dpService is null");
                } else {
                    BluetoothDevice device = mA2dpService.getActiveDevice();
                    if (device != null) {
                        activeDevices.add(device);
                    }
                    Log.i(TAG, "getActiveDevices: A2dp device: " + device);
                }
                break;
            case BluetoothProfile.HEARING_AID:
                if (mHearingAidService == null) {
                    Log.e(TAG, "getActiveDevices: HearingAidService is null");
                } else {
                    activeDevices = mHearingAidService.getActiveDevices();
                    Log.i(
                            TAG,
                            "getActiveDevices: Hearing Aid devices:"
                                    + (" Left[" + activeDevices.get(0) + "] -")
                                    + (" Right[" + activeDevices.get(1) + "]"));
                }
                break;
            case BluetoothProfile.LE_AUDIO:
                if (mLeAudioService == null) {
                    Log.e(TAG, "getActiveDevices: LeAudioService is null");
                } else {
                    activeDevices = mLeAudioService.getActiveDevices();
                    Log.i(
                            TAG,
                            "getActiveDevices: LeAudio devices:"
                                    + (" Lead[" + activeDevices.get(0) + "] -")
                                    + (" member_1[" + activeDevices.get(1) + "]"));
                }
                break;
            default:
                Log.e(TAG, "getActiveDevices: profile value is not valid");
        }
        return activeDevices;
    }

    /**
     * Attempts connection to all enabled and supported bluetooth profiles between the local and
     * remote device
     *
     * @param device is the remote device with which to connect these profiles
     * @return {@link BluetoothStatusCodes#SUCCESS} if all profiles connections are attempted, false
     *     if an error occurred
     */
    @RequiresPermission(
            allOf = {
                android.Manifest.permission.BLUETOOTH_PRIVILEGED,
                android.Manifest.permission.MODIFY_PHONE_STATE,
            })
    public int connectAllEnabledProfiles(BluetoothDevice device) {
        if (!profileServicesRunning()) {
            Log.e(TAG, "connectAllEnabledProfiles: Not all profile services running");
            return BluetoothStatusCodes.ERROR_BLUETOOTH_NOT_ENABLED;
        }

        // Checks if any profiles are enablde or disabled and if so, only connect enabled profiles
        if (!isAllProfilesUnknown(device)) {
            return connectEnabledProfiles(device);
        }

        connectAllSupportedProfiles(device);

        return BluetoothStatusCodes.SUCCESS;
    }

    /**
     * Connect all supported bluetooth profiles between the local and remote device
     *
     * @param device is the remote device with which to connect all supported profiles
     */
    @RequiresPermission(
            allOf = {
                android.Manifest.permission.BLUETOOTH_PRIVILEGED,
                android.Manifest.permission.MODIFY_PHONE_STATE,
            })
    void connectAllSupportedProfiles(BluetoothDevice device) {
        int numProfilesConnected = 0;

        // All profile toggles disabled, so connects all supported profiles
        if (mA2dpService != null && isProfileSupported(device, BluetoothProfile.A2DP)) {
            Log.i(TAG, "connectAllSupportedProfiles: Connecting A2dp");
            // Set connection policy also connects the profile with CONNECTION_POLICY_ALLOWED
            mA2dpService.setConnectionPolicy(device, BluetoothProfile.CONNECTION_POLICY_ALLOWED);
            numProfilesConnected++;
        }
        if (mA2dpSinkService != null && isProfileSupported(device, BluetoothProfile.A2DP_SINK)) {
            Log.i(TAG, "connectAllSupportedProfiles: Connecting A2dp Sink");
            mA2dpSinkService.setConnectionPolicy(
                    device, BluetoothProfile.CONNECTION_POLICY_ALLOWED);
            numProfilesConnected++;
        }
        if (mHeadsetService != null && isProfileSupported(device, BluetoothProfile.HEADSET)) {
            Log.i(TAG, "connectAllSupportedProfiles: Connecting Headset Profile");
            mHeadsetService.setConnectionPolicy(device, BluetoothProfile.CONNECTION_POLICY_ALLOWED);
            numProfilesConnected++;
        }
        if (mHeadsetClientService != null
                && isProfileSupported(device, BluetoothProfile.HEADSET_CLIENT)) {
            Log.i(TAG, "connectAllSupportedProfiles: Connecting HFP");
            mHeadsetClientService.setConnectionPolicy(
                    device, BluetoothProfile.CONNECTION_POLICY_ALLOWED);
            numProfilesConnected++;
        }
        if (mMapClientService != null && isProfileSupported(device, BluetoothProfile.MAP_CLIENT)) {
            Log.i(TAG, "connectAllSupportedProfiles: Connecting MAP");
            mMapClientService.setConnectionPolicy(
                    device, BluetoothProfile.CONNECTION_POLICY_ALLOWED);
            numProfilesConnected++;
        }
        if (mHidHostService != null && isProfileSupported(device, BluetoothProfile.HID_HOST)) {
            Log.i(TAG, "connectAllSupportedProfiles: Connecting Hid Host Profile");
            mHidHostService.setConnectionPolicy(device, BluetoothProfile.CONNECTION_POLICY_ALLOWED);
            numProfilesConnected++;
        }
        if (mPanService != null && isProfileSupported(device, BluetoothProfile.PAN)) {
            Log.i(TAG, "connectAllSupportedProfiles: Connecting Pan Profile");
            mPanService.setConnectionPolicy(device, BluetoothProfile.CONNECTION_POLICY_ALLOWED);
            numProfilesConnected++;
        }
        if (mPbapClientService != null
                && isProfileSupported(device, BluetoothProfile.PBAP_CLIENT)) {
            Log.i(TAG, "connectAllSupportedProfiles: Connecting Pbap");
            mPbapClientService.setConnectionPolicy(
                    device, BluetoothProfile.CONNECTION_POLICY_ALLOWED);
            numProfilesConnected++;
        }
        if (mHearingAidService != null
                && isProfileSupported(device, BluetoothProfile.HEARING_AID)) {
            if (mHapClientService != null
                    && isProfileSupported(device, BluetoothProfile.HAP_CLIENT)) {
                Log.i(
                        TAG,
                        "connectAllSupportedProfiles: Hearing Access Client Profile is enabled at"
                                + " the same time with Hearing Aid Profile, ignore Hearing Aid"
                                + " Profile");
            } else {
                Log.i(TAG, "connectAllSupportedProfiles: Connecting Hearing Aid Profile");
                mHearingAidService.setConnectionPolicy(
                        device, BluetoothProfile.CONNECTION_POLICY_ALLOWED);
                numProfilesConnected++;
            }
        }
        if (mHapClientService != null && isProfileSupported(device, BluetoothProfile.HAP_CLIENT)) {
            Log.i(TAG, "connectAllSupportedProfiles: Connecting Hearing Access Client Profile");
            mHapClientService.setConnectionPolicy(
                    device, BluetoothProfile.CONNECTION_POLICY_ALLOWED);
            numProfilesConnected++;
        }
        if (mVolumeControlService != null
                && isProfileSupported(device, BluetoothProfile.VOLUME_CONTROL)) {
            Log.i(TAG, "connectAllSupportedProfiles: Connecting Volume Control Profile");
            mVolumeControlService.setConnectionPolicy(
                    device, BluetoothProfile.CONNECTION_POLICY_ALLOWED);
            numProfilesConnected++;
        }
        if (mCsipSetCoordinatorService != null
                && isProfileSupported(device, BluetoothProfile.CSIP_SET_COORDINATOR)) {
            Log.i(TAG, "connectAllSupportedProfiles: Connecting Coordinated Set Profile");
            mCsipSetCoordinatorService.setConnectionPolicy(
                    device, BluetoothProfile.CONNECTION_POLICY_ALLOWED);
            numProfilesConnected++;
        }
        if (mLeAudioService != null && isProfileSupported(device, BluetoothProfile.LE_AUDIO)) {
            Log.i(TAG, "connectAllSupportedProfiles: Connecting LeAudio profile (BAP)");
            mLeAudioService.setConnectionPolicy(device, BluetoothProfile.CONNECTION_POLICY_ALLOWED);
            numProfilesConnected++;
        }
        if (mBassClientService != null
                && isProfileSupported(device, BluetoothProfile.LE_AUDIO_BROADCAST_ASSISTANT)) {
            Log.i(TAG, "connectAllSupportedProfiles: Connecting LE Broadcast Assistant Profile");
            mBassClientService.setConnectionPolicy(
                    device, BluetoothProfile.CONNECTION_POLICY_ALLOWED);
            numProfilesConnected++;
        }
        if (mBatteryService != null && isProfileSupported(device, BluetoothProfile.BATTERY)) {
            Log.i(TAG, "connectAllSupportedProfiles: Connecting Battery Service");
            mBatteryService.setConnectionPolicy(device, BluetoothProfile.CONNECTION_POLICY_ALLOWED);
            numProfilesConnected++;
        }

        Log.i(
                TAG,
                "connectAllSupportedProfiles: Number of Profiles Connected: "
                        + numProfilesConnected);
    }

    /**
     * Disconnects all enabled and supported bluetooth profiles between the local and remote device
     *
     * @param device is the remote device with which to disconnect these profiles
     * @return true if all profiles successfully disconnected, false if an error occurred
     */
    @RequiresPermission(android.Manifest.permission.BLUETOOTH_PRIVILEGED)
    public int disconnectAllEnabledProfiles(BluetoothDevice device) {
        if (!profileServicesRunning()) {
            Log.e(TAG, "disconnectAllEnabledProfiles: Not all profile services bound");
            return BluetoothStatusCodes.ERROR_BLUETOOTH_NOT_ENABLED;
        }

        if (mA2dpService != null
                && (mA2dpService.getConnectionState(device) == BluetoothProfile.STATE_CONNECTED
                        || mA2dpService.getConnectionState(device)
                                == BluetoothProfile.STATE_CONNECTING)) {
            Log.i(TAG, "disconnectAllEnabledProfiles: Disconnecting A2dp");
            mA2dpService.disconnect(device);
        }
        if (mA2dpSinkService != null
                && (mA2dpSinkService.getConnectionState(device) == BluetoothProfile.STATE_CONNECTED
                        || mA2dpSinkService.getConnectionState(device)
                                == BluetoothProfile.STATE_CONNECTING)) {
            Log.i(TAG, "disconnectAllEnabledProfiles: Disconnecting A2dp Sink");
            mA2dpSinkService.disconnect(device);
        }
        if (mHeadsetService != null
                && (mHeadsetService.getConnectionState(device) == BluetoothProfile.STATE_CONNECTED
                        || mHeadsetService.getConnectionState(device)
                                == BluetoothProfile.STATE_CONNECTING)) {
            Log.i(TAG, "disconnectAllEnabledProfiles: Disconnecting Headset Profile");
            mHeadsetService.disconnect(device);
        }
        if (mHeadsetClientService != null
                && (mHeadsetClientService.getConnectionState(device)
                                == BluetoothProfile.STATE_CONNECTED
                        || mHeadsetClientService.getConnectionState(device)
                                == BluetoothProfile.STATE_CONNECTING)) {
            Log.i(TAG, "disconnectAllEnabledProfiles: Disconnecting HFP");
            mHeadsetClientService.disconnect(device);
        }
        if (mMapClientService != null
                && (mMapClientService.getConnectionState(device) == BluetoothProfile.STATE_CONNECTED
                        || mMapClientService.getConnectionState(device)
                                == BluetoothProfile.STATE_CONNECTING)) {
            Log.i(TAG, "disconnectAllEnabledProfiles: Disconnecting MAP Client");
            mMapClientService.disconnect(device);
        }
        if (mMapService != null
                && (mMapService.getConnectionState(device) == BluetoothProfile.STATE_CONNECTED
                        || mMapService.getConnectionState(device)
                                == BluetoothProfile.STATE_CONNECTING)) {
            Log.i(TAG, "disconnectAllEnabledProfiles: Disconnecting MAP");
            mMapService.disconnect(device);
        }
        if (mHidDeviceService != null
                && (mHidDeviceService.getConnectionState(device) == BluetoothProfile.STATE_CONNECTED
                        || mHidDeviceService.getConnectionState(device)
                                == BluetoothProfile.STATE_CONNECTING)) {
            Log.i(TAG, "disconnectAllEnabledProfiles: Disconnecting Hid Device Profile");
            mHidDeviceService.disconnect(device);
        }
        if (mHidHostService != null
                && (mHidHostService.getConnectionState(device) == BluetoothProfile.STATE_CONNECTED
                        || mHidHostService.getConnectionState(device)
                                == BluetoothProfile.STATE_CONNECTING)) {
            Log.i(TAG, "disconnectAllEnabledProfiles: Disconnecting Hid Host Profile");
            mHidHostService.disconnect(device);
        }
        if (mPanService != null
                && (mPanService.getConnectionState(device) == BluetoothProfile.STATE_CONNECTED
                        || mPanService.getConnectionState(device)
                                == BluetoothProfile.STATE_CONNECTING)) {
            Log.i(TAG, "disconnectAllEnabledProfiles: Disconnecting Pan Profile");
            mPanService.disconnect(device);
        }
        if (mPbapClientService != null
                && (mPbapClientService.getConnectionState(device)
                                == BluetoothProfile.STATE_CONNECTED
                        || mPbapClientService.getConnectionState(device)
                                == BluetoothProfile.STATE_CONNECTING)) {
            Log.i(TAG, "disconnectAllEnabledProfiles: Disconnecting Pbap Client");
            mPbapClientService.disconnect(device);
        }
        if (mPbapService != null
                && (mPbapService.getConnectionState(device) == BluetoothProfile.STATE_CONNECTED
                        || mPbapService.getConnectionState(device)
                                == BluetoothProfile.STATE_CONNECTING)) {
            Log.i(TAG, "disconnectAllEnabledProfiles: Disconnecting Pbap Server");
            mPbapService.disconnect(device);
        }
        if (mHearingAidService != null
                && (mHearingAidService.getConnectionState(device)
                                == BluetoothProfile.STATE_CONNECTED
                        || mHearingAidService.getConnectionState(device)
                                == BluetoothProfile.STATE_CONNECTING)) {
            Log.i(TAG, "disconnectAllEnabledProfiles: Disconnecting Hearing Aid Profile");
            mHearingAidService.disconnect(device);
        }
        if (mHapClientService != null
                && (mHapClientService.getConnectionState(device) == BluetoothProfile.STATE_CONNECTED
                        || mHapClientService.getConnectionState(device)
                                == BluetoothProfile.STATE_CONNECTING)) {
            Log.i(TAG, "disconnectAllEnabledProfiles: Disconnecting Hearing Access Profile Client");
            mHapClientService.disconnect(device);
        }
        if (mVolumeControlService != null
                && (mVolumeControlService.getConnectionState(device)
                                == BluetoothProfile.STATE_CONNECTED
                        || mVolumeControlService.getConnectionState(device)
                                == BluetoothProfile.STATE_CONNECTING)) {
            Log.i(TAG, "disconnectAllEnabledProfiles: Disconnecting Volume Control Profile");
            mVolumeControlService.disconnect(device);
        }
        if (mSapService != null
                && (mSapService.getConnectionState(device) == BluetoothProfile.STATE_CONNECTED
                        || mSapService.getConnectionState(device)
                                == BluetoothProfile.STATE_CONNECTING)) {
            Log.i(TAG, "disconnectAllEnabledProfiles: Disconnecting Sap Profile");
            mSapService.disconnect(device);
        }
        if (mCsipSetCoordinatorService != null
                && (mCsipSetCoordinatorService.getConnectionState(device)
                                == BluetoothProfile.STATE_CONNECTED
                        || mCsipSetCoordinatorService.getConnectionState(device)
                                == BluetoothProfile.STATE_CONNECTING)) {
            Log.i(TAG, "disconnectAllEnabledProfiles: Disconnecting Coordinater Set Profile");
            mCsipSetCoordinatorService.disconnect(device);
        }
        if (mLeAudioService != null
                && (mLeAudioService.getConnectionState(device) == BluetoothProfile.STATE_CONNECTED
                        || mLeAudioService.getConnectionState(device)
                                == BluetoothProfile.STATE_CONNECTING)) {
            Log.i(TAG, "disconnectAllEnabledProfiles: Disconnecting LeAudio profile (BAP)");
            mLeAudioService.disconnect(device);
        }
        if (mBassClientService != null
                && (mBassClientService.getConnectionState(device)
                                == BluetoothProfile.STATE_CONNECTED
                        || mBassClientService.getConnectionState(device)
                                == BluetoothProfile.STATE_CONNECTING)) {
            Log.i(
                    TAG,
                    "disconnectAllEnabledProfiles: Disconnecting "
                            + "LE Broadcast Assistant Profile");
            mBassClientService.disconnect(device);
        }
        if (mBatteryService != null
                && (mBatteryService.getConnectionState(device) == BluetoothProfile.STATE_CONNECTED
                        || mBatteryService.getConnectionState(device)
                                == BluetoothProfile.STATE_CONNECTING)) {
            Log.i(TAG, "disconnectAllEnabledProfiles: Disconnecting " + "Battery Service");
            mBatteryService.disconnect(device);
        }

        return BluetoothStatusCodes.SUCCESS;
    }

    /**
     * Same as API method {@link BluetoothDevice#getName()}
     *
     * @param device remote device of interest
     * @return remote device name
     */
    public String getRemoteName(BluetoothDevice device) {
        if (mRemoteDevices == null) {
            return null;
        }
        DeviceProperties deviceProp = mRemoteDevices.getDeviceProperties(device);
        if (deviceProp == null) {
            return null;
        }
        return deviceProp.getName();
    }

    /**
     * Get UUIDs for service supported by a remote device
     *
     * @param device the remote device that we want to get UUIDs from
     * @return the uuids of the remote device
     */
    @VisibleForTesting
    public ParcelUuid[] getRemoteUuids(BluetoothDevice device) {
        DeviceProperties deviceProp = mRemoteDevices.getDeviceProperties(device);
        if (deviceProp == null) {
            return null;
        }
        return deviceProp.getUuids();
    }

    public Set<IBluetoothConnectionCallback> getBluetoothConnectionCallbacks() {
        return mBluetoothConnectionCallbacks;
    }

    /**
     * Converts HCI disconnect reasons to Android disconnect reasons.
     *
     * <p>The HCI Error Codes used for ACL disconnect reasons propagated up from native code were
     * copied from: packages/modules/Bluetooth/system/stack/include/hci_error_code.h
     *
     * <p>These error codes are specified and described in Bluetooth Core Spec v5.1, Vol 2, Part D.
     *
     * @param hciReason is the raw HCI disconnect reason from native.
     * @return the Android disconnect reason for apps.
     */
    static @BluetoothAdapter.BluetoothConnectionCallback.DisconnectReason int
            hciToAndroidDisconnectReason(int hciReason) {
        switch (hciReason) {
            case /*HCI_SUCCESS*/ 0x00:
            case /*HCI_ERR_UNSPECIFIED*/ 0x1F:
            case /*HCI_ERR_UNDEFINED*/ 0xff:
                return BluetoothStatusCodes.ERROR_UNKNOWN;
            case /*HCI_ERR_ILLEGAL_COMMAND*/ 0x01:
            case /*HCI_ERR_NO_CONNECTION*/ 0x02:
            case /*HCI_ERR_HW_FAILURE*/ 0x03:
            case /*HCI_ERR_DIFF_TRANSACTION_COLLISION*/ 0x2A:
            case /*HCI_ERR_ROLE_SWITCH_PENDING*/ 0x32:
            case /*HCI_ERR_ROLE_SWITCH_FAILED*/ 0x35:
                return BluetoothStatusCodes.ERROR_DISCONNECT_REASON_LOCAL;
            case /*HCI_ERR_PAGE_TIMEOUT*/ 0x04:
            case /*HCI_ERR_CONNECTION_TOUT*/ 0x08:
            case /*HCI_ERR_HOST_TIMEOUT*/ 0x10:
            case /*HCI_ERR_LMP_RESPONSE_TIMEOUT*/ 0x22:
            case /*HCI_ERR_ADVERTISING_TIMEOUT*/ 0x3C:
            case /*HCI_ERR_CONN_FAILED_ESTABLISHMENT*/ 0x3E:
                return BluetoothStatusCodes.ERROR_DISCONNECT_REASON_TIMEOUT;
            case /*HCI_ERR_AUTH_FAILURE*/ 0x05:
            case /*HCI_ERR_KEY_MISSING*/ 0x06:
            case /*HCI_ERR_HOST_REJECT_SECURITY*/ 0x0E:
            case /*HCI_ERR_REPEATED_ATTEMPTS*/ 0x17:
            case /*HCI_ERR_PAIRING_NOT_ALLOWED*/ 0x18:
            case /*HCI_ERR_ENCRY_MODE_NOT_ACCEPTABLE*/ 0x25:
            case /*HCI_ERR_UNIT_KEY_USED*/ 0x26:
            case /*HCI_ERR_PAIRING_WITH_UNIT_KEY_NOT_SUPPORTED*/ 0x29:
            case /*HCI_ERR_INSUFFCIENT_SECURITY*/ 0x2F:
            case /*HCI_ERR_HOST_BUSY_PAIRING*/ 0x38:
                return BluetoothStatusCodes.ERROR_DISCONNECT_REASON_SECURITY;
            case /*HCI_ERR_MEMORY_FULL*/ 0x07:
            case /*HCI_ERR_MAX_NUM_OF_CONNECTIONS*/ 0x09:
            case /*HCI_ERR_MAX_NUM_OF_SCOS*/ 0x0A:
            case /*HCI_ERR_COMMAND_DISALLOWED*/ 0x0C:
            case /*HCI_ERR_HOST_REJECT_RESOURCES*/ 0x0D:
            case /*HCI_ERR_LIMIT_REACHED*/ 0x43:
                return BluetoothStatusCodes.ERROR_DISCONNECT_REASON_RESOURCE_LIMIT_REACHED;
            case /*HCI_ERR_CONNECTION_EXISTS*/ 0x0B:
                return BluetoothStatusCodes.ERROR_DISCONNECT_REASON_CONNECTION_ALREADY_EXISTS;
            case /*HCI_ERR_HOST_REJECT_DEVICE*/ 0x0F:
                return BluetoothStatusCodes.ERROR_DISCONNECT_REASON_SYSTEM_POLICY;
            case /*HCI_ERR_ILLEGAL_PARAMETER_FMT*/ 0x12:
                return BluetoothStatusCodes.ERROR_DISCONNECT_REASON_BAD_PARAMETERS;
            case /*HCI_ERR_PEER_USER*/ 0x13:
                return BluetoothStatusCodes.ERROR_DISCONNECT_REASON_REMOTE_REQUEST;
            case /*HCI_ERR_REMOTE_POWER_OFF*/ 0x15:
                return BluetoothStatusCodes.ERROR_DISCONNECT_REASON_REMOTE_REQUEST;
            case /*HCI_ERR_CONN_CAUSE_LOCAL_HOST*/ 0x16:
                return BluetoothStatusCodes.ERROR_DISCONNECT_REASON_LOCAL_REQUEST;
            case /*HCI_ERR_UNSUPPORTED_REM_FEATURE*/ 0x1A:
                return BluetoothStatusCodes.ERROR_DISCONNECT_REASON_REMOTE;
            case /*HCI_ERR_UNACCEPT_CONN_INTERVAL*/ 0x3B:
                return BluetoothStatusCodes.ERROR_DISCONNECT_REASON_BAD_PARAMETERS;
            default:
                Log.e(TAG, "Invalid HCI disconnect reason: " + hciReason);
                return BluetoothStatusCodes.ERROR_UNKNOWN;
        }
    }

    void logUserBondResponse(BluetoothDevice device, boolean accepted, int event) {
        final long token = Binder.clearCallingIdentity();
        try {
            BluetoothStatsLog.write(
                    BluetoothStatsLog.BLUETOOTH_BOND_STATE_CHANGED,
                    obfuscateAddress(device),
                    0,
                    device.getType(),
                    BluetoothDevice.BOND_BONDING,
                    event,
                    accepted ? 0 : BluetoothDevice.UNBOND_REASON_AUTH_REJECTED);
        } finally {
            Binder.restoreCallingIdentity(token);
        }
    }

    int getDeviceAccessFromPrefs(BluetoothDevice device, String prefFile) {
        SharedPreferences prefs = getSharedPreferences(prefFile, Context.MODE_PRIVATE);
        if (!prefs.contains(device.getAddress())) {
            return BluetoothDevice.ACCESS_UNKNOWN;
        }
        return prefs.getBoolean(device.getAddress(), false)
                ? BluetoothDevice.ACCESS_ALLOWED
                : BluetoothDevice.ACCESS_REJECTED;
    }

    void setDeviceAccessFromPrefs(BluetoothDevice device, int value, String prefFile) {
        SharedPreferences pref = getSharedPreferences(prefFile, Context.MODE_PRIVATE);
        SharedPreferences.Editor editor = pref.edit();
        if (value == BluetoothDevice.ACCESS_UNKNOWN) {
            editor.remove(device.getAddress());
        } else {
            editor.putBoolean(device.getAddress(), value == BluetoothDevice.ACCESS_ALLOWED);
        }
        editor.apply();
    }

    public void setPhonebookAccessPermission(BluetoothDevice device, int value) {
        setDeviceAccessFromPrefs(device, value, PHONEBOOK_ACCESS_PERMISSION_PREFERENCE_FILE);
    }

    public void setMessageAccessPermission(BluetoothDevice device, int value) {
        setDeviceAccessFromPrefs(device, value, MESSAGE_ACCESS_PERMISSION_PREFERENCE_FILE);
    }

    public void setSimAccessPermission(BluetoothDevice device, int value) {
        setDeviceAccessFromPrefs(device, value, SIM_ACCESS_PERMISSION_PREFERENCE_FILE);
    }

    public boolean isRpaOffloadSupported() {
        return mAdapterProperties.isRpaOffloadSupported();
    }

    public int getNumOfOffloadedIrkSupported() {
        return mAdapterProperties.getNumOfOffloadedIrkSupported();
    }

    public int getNumOfOffloadedScanFilterSupported() {
        return mAdapterProperties.getNumOfOffloadedScanFilterSupported();
    }

    public int getOffloadedScanResultStorage() {
        return mAdapterProperties.getOffloadedScanResultStorage();
    }

    public boolean isLe2MPhySupported() {
        return mAdapterProperties.isLe2MPhySupported();
    }

    public boolean isLeCodedPhySupported() {
        return mAdapterProperties.isLeCodedPhySupported();
    }

    public boolean isLeExtendedAdvertisingSupported() {
        return mAdapterProperties.isLeExtendedAdvertisingSupported();
    }

    public boolean isLePeriodicAdvertisingSupported() {
        return mAdapterProperties.isLePeriodicAdvertisingSupported();
    }

    /**
     * Check if the LE audio broadcast source feature is supported.
     *
     * @return true, if the LE audio broadcast source is supported
     */
    public boolean isLeAudioBroadcastSourceSupported() {
        return mAdapterProperties.isLePeriodicAdvertisingSupported()
                && mAdapterProperties.isLeExtendedAdvertisingSupported()
                && mAdapterProperties.isLeIsochronousBroadcasterSupported();
    }

    /**
     * Check if the LE audio broadcast assistant feature is supported.
     *
     * @return true, if the LE audio broadcast assistant is supported
     */
    public boolean isLeAudioBroadcastAssistantSupported() {
        return mAdapterProperties.isLePeriodicAdvertisingSupported()
                && mAdapterProperties.isLeExtendedAdvertisingSupported()
                && (mAdapterProperties.isLePeriodicAdvertisingSyncTransferSenderSupported()
                        || mAdapterProperties
                                .isLePeriodicAdvertisingSyncTransferRecipientSupported());
    }

    public long getSupportedProfilesBitMask() {
        return Config.getSupportedProfilesBitMask();
    }

    /**
     * Check if the LE audio CIS central feature is supported.
     *
     * @return true, if the LE audio CIS central is supported
     */
    public boolean isLeConnectedIsochronousStreamCentralSupported() {
        return mAdapterProperties.isLeConnectedIsochronousStreamCentralSupported();
    }

    public int getLeMaximumAdvertisingDataLength() {
        return mAdapterProperties.getLeMaximumAdvertisingDataLength();
    }

    /**
     * Get the maximum number of connected audio devices.
     *
     * @return the maximum number of connected audio devices
     */
    public int getMaxConnectedAudioDevices() {
        return mAdapterProperties.getMaxConnectedAudioDevices();
    }

    /**
     * Check whether A2DP offload is enabled.
     *
     * @return true if A2DP offload is enabled
     */
    public boolean isA2dpOffloadEnabled() {
        return mAdapterProperties.isA2dpOffloadEnabled();
    }

    /** Register a bluetooth state callback */
    public void registerBluetoothStateCallback(Executor executor, BluetoothStateCallback callback) {
        mLocalCallbacks.put(callback, executor);
    }

    /** Unregister a bluetooth state callback */
    public void unregisterBluetoothStateCallback(BluetoothStateCallback callback) {
        mLocalCallbacks.remove(callback);
    }

    @VisibleForTesting
    void registerRemoteCallback(IBluetoothCallback callback) {
        mRemoteCallbacks.register(callback);
    }

    @VisibleForTesting
    void unregisterRemoteCallback(IBluetoothCallback callback) {
        mRemoteCallbacks.unregister(callback);
    }

    @VisibleForTesting
    void startBrEdr() {
        mAdapterStateMachine.sendMessage(AdapterState.USER_TURN_ON);
    }

    @VisibleForTesting
    void stopBle() {
        mAdapterStateMachine.sendMessage(AdapterState.BLE_TURN_OFF);
    }

    @VisibleForTesting
    boolean factoryReset() {
        if (mDatabaseManager != null) {
            mDatabaseManager.factoryReset();
        }

        if (mBluetoothKeystoreService != null) {
            mBluetoothKeystoreService.factoryReset();
        }

        if (mBtCompanionManager != null) {
            mBtCompanionManager.factoryReset();
        }

        return mNativeInterface.factoryReset();
    }

    @VisibleForTesting
    int getScanMode() {
        return mAdapterProperties.getScanMode();
    }

    public String[] getAllowlistedMediaPlayers() {
        return mAdapterProperties.getAllowlistedMediaPlayers();
    }

    @VisibleForTesting
    BluetoothActivityEnergyInfo reportActivityInfo() {
        if (mAdapterProperties.getState() != BluetoothAdapter.STATE_ON
                || !mAdapterProperties.isActivityAndEnergyReportingSupported()) {
            return null;
        }

        // Pull the data. The callback will notify mEnergyInfoLock.
        mNativeInterface.readEnergyInfo();

        synchronized (mEnergyInfoLock) {
            long now = System.currentTimeMillis();
            final long deadline = now + CONTROLLER_ENERGY_UPDATE_TIMEOUT_MILLIS;
            while (now < deadline) {
                try {
                    mEnergyInfoLock.wait(deadline - now);
                    break;
                } catch (InterruptedException e) {
                    now = System.currentTimeMillis();
                }
            }

            final BluetoothActivityEnergyInfo info =
                    new BluetoothActivityEnergyInfo(
                            SystemClock.elapsedRealtime(),
                            mStackReportedState,
                            mTxTimeTotalMs,
                            mRxTimeTotalMs,
                            mIdleTimeTotalMs,
                            mEnergyUsedTotalVoltAmpSecMicro);

            // Count the number of entries that have byte counts > 0
            int arrayLen = 0;
            for (int i = 0; i < mUidTraffic.size(); i++) {
                final UidTraffic traffic = mUidTraffic.valueAt(i);
                if (traffic.getTxBytes() != 0 || traffic.getRxBytes() != 0) {
                    arrayLen++;
                }
            }

            // Copy the traffic objects whose byte counts are > 0
            final List<UidTraffic> result = new ArrayList<>();
            int putIdx = 0;
            for (int i = 0; i < mUidTraffic.size(); i++) {
                final UidTraffic traffic = mUidTraffic.valueAt(i);
                if (traffic.getTxBytes() != 0 || traffic.getRxBytes() != 0) {
                    result.add(traffic.clone());
                }
            }

            info.setUidTraffic(result);

            return info;
        }
    }

    public int getTotalNumOfTrackableAdvertisements() {
        return mAdapterProperties.getTotalNumOfTrackableAdvertisements();
    }

    /**
     * Return if offloaded TDS filter is supported.
     *
     * @return {@code BluetoothStatusCodes.FEATURE_SUPPORTED} if supported
     */
    public int getOffloadedTransportDiscoveryDataScanSupported() {
        if (mAdapterProperties.isOffloadedTransportDiscoveryDataScanSupported()) {
            return BluetoothStatusCodes.FEATURE_SUPPORTED;
        }
        return BluetoothStatusCodes.FEATURE_NOT_SUPPORTED;
    }

<<<<<<< HEAD
    /**
     * Notify the UID and package name of the app, and the address of associated active device
     *
     * @param source The attribution source that starts the activity
     * @param deviceAddress The address of the active device associated with the app
     */
    public void notifyActivityAttributionInfo(AttributionSource source, String deviceAddress) {
        mActivityAttributionService.notifyActivityAttributionInfo(
                source.getUid(), source.getPackageName(), deviceAddress);
=======
    IBluetoothGatt getBluetoothGatt() {
        if (mGattService == null) {
            return null;
        }
        return IBluetoothGatt.Stub.asInterface(((ProfileService) mGattService).getBinder());
    }

    void unregAllGattClient(AttributionSource source) {
        if (mGattService != null) {
            mGattService.unregAll(source);
        }
>>>>>>> 0daa0132
    }

    static int convertScanModeToHal(int mode) {
        switch (mode) {
            case BluetoothAdapter.SCAN_MODE_NONE:
                return AbstractionLayer.BT_SCAN_MODE_NONE;
            case BluetoothAdapter.SCAN_MODE_CONNECTABLE:
                return AbstractionLayer.BT_SCAN_MODE_CONNECTABLE;
            case BluetoothAdapter.SCAN_MODE_CONNECTABLE_DISCOVERABLE:
                return AbstractionLayer.BT_SCAN_MODE_CONNECTABLE_DISCOVERABLE;
        }
        // errorLog("Incorrect scan mode in convertScanModeToHal");
        return -1;
    }

    static int convertScanModeFromHal(int mode) {
        switch (mode) {
            case AbstractionLayer.BT_SCAN_MODE_NONE:
                return BluetoothAdapter.SCAN_MODE_NONE;
            case AbstractionLayer.BT_SCAN_MODE_CONNECTABLE:
                return BluetoothAdapter.SCAN_MODE_CONNECTABLE;
            case AbstractionLayer.BT_SCAN_MODE_CONNECTABLE_DISCOVERABLE:
                return BluetoothAdapter.SCAN_MODE_CONNECTABLE_DISCOVERABLE;
        }
        // errorLog("Incorrect scan mode in convertScanModeFromHal");
        return -1;
    }

    // This function is called from JNI. It allows native code to acquire a single wake lock.
    // If the wake lock is already held, this function returns success. Although this function
    // only supports acquiring a single wake lock at a time right now, it will eventually be
    // extended to allow acquiring an arbitrary number of wake locks. The current interface
    // takes |lockName| as a parameter in anticipation of that implementation.
    boolean acquireWakeLock(String lockName) {
        synchronized (this) {
            if (mWakeLock == null) {
                mWakeLockName = lockName;
                mWakeLock = mPowerManager.newWakeLock(PowerManager.PARTIAL_WAKE_LOCK, lockName);
            }

            if (!mWakeLock.isHeld()) {
                mWakeLock.acquire();
            }
        }
        return true;
    }

    // This function is called from JNI. It allows native code to release a wake lock acquired
    // by |acquireWakeLock|. If the wake lock is not held, this function returns failure.
    // Note that the release() call is also invoked by {@link #cleanup()} so a synchronization is
    // needed here. See the comment for |acquireWakeLock| for an explanation of the interface.
    boolean releaseWakeLock(String lockName) {
        synchronized (this) {
            if (mWakeLock == null) {
                errorLog("Repeated wake lock release; aborting release: " + lockName);
                return false;
            }

            if (mWakeLock.isHeld()) {
                mWakeLock.release();
            }
        }
        return true;
    }

    void energyInfoCallback(
            int status,
            int ctrlState,
            long txTime,
            long rxTime,
            long idleTime,
            long energyUsed,
            UidTraffic[] data) {
        if (ctrlState >= BluetoothActivityEnergyInfo.BT_STACK_STATE_INVALID
                && ctrlState <= BluetoothActivityEnergyInfo.BT_STACK_STATE_STATE_IDLE) {
            // Energy is product of mA, V and ms. If the chipset doesn't
            // report it, we have to compute it from time
            if (energyUsed == 0) {
                try {
                    final long txMah = Math.multiplyExact(txTime, getTxCurrentMa());
                    final long rxMah = Math.multiplyExact(rxTime, getRxCurrentMa());
                    final long idleMah = Math.multiplyExact(idleTime, getIdleCurrentMa());
                    energyUsed =
                            (long)
                                    (Math.addExact(Math.addExact(txMah, rxMah), idleMah)
                                            * getOperatingVolt());
                } catch (ArithmeticException e) {
                    Log.wtf(TAG, "overflow in bluetooth energy callback", e);
                    // Energy is already 0 if the exception was thrown.
                }
            }

            synchronized (mEnergyInfoLock) {
                mStackReportedState = ctrlState;
                long totalTxTimeMs;
                long totalRxTimeMs;
                long totalIdleTimeMs;
                long totalEnergy;
                try {
                    totalTxTimeMs = Math.addExact(mTxTimeTotalMs, txTime);
                    totalRxTimeMs = Math.addExact(mRxTimeTotalMs, rxTime);
                    totalIdleTimeMs = Math.addExact(mIdleTimeTotalMs, idleTime);
                    totalEnergy = Math.addExact(mEnergyUsedTotalVoltAmpSecMicro, energyUsed);
                } catch (ArithmeticException e) {
                    // This could be because we accumulated a lot of time, or we got a very strange
                    // value from the controller (more likely). Discard this data.
                    Log.wtf(TAG, "overflow in bluetooth energy callback", e);
                    totalTxTimeMs = mTxTimeTotalMs;
                    totalRxTimeMs = mRxTimeTotalMs;
                    totalIdleTimeMs = mIdleTimeTotalMs;
                    totalEnergy = mEnergyUsedTotalVoltAmpSecMicro;
                }

                mTxTimeTotalMs = totalTxTimeMs;
                mRxTimeTotalMs = totalRxTimeMs;
                mIdleTimeTotalMs = totalIdleTimeMs;
                mEnergyUsedTotalVoltAmpSecMicro = totalEnergy;

                for (UidTraffic traffic : data) {
                    UidTraffic existingTraffic = mUidTraffic.get(traffic.getUid());
                    if (existingTraffic == null) {
                        mUidTraffic.put(traffic.getUid(), traffic);
                    } else {
                        existingTraffic.addRxBytes(traffic.getRxBytes());
                        existingTraffic.addTxBytes(traffic.getTxBytes());
                    }
                }
                mEnergyInfoLock.notifyAll();
            }
        }

        verboseLog(
                "energyInfoCallback()"
                        + (" status = " + status)
                        + (" txTime = " + txTime)
                        + (" rxTime = " + rxTime)
                        + (" idleTime = " + idleTime)
                        + (" energyUsed = " + energyUsed)
                        + (" ctrlState = " + ctrlState)
                        + (" traffic = " + Arrays.toString(data)));
    }

    /** Update metadata change to registered listeners */
    @VisibleForTesting
    public void metadataChanged(String address, int key, byte[] value) {
        BluetoothDevice device = mRemoteDevices.getDevice(Utils.getBytesFromAddress(address));

        // pass just interesting metadata to native, to reduce spam
        if (key == BluetoothDevice.METADATA_LE_AUDIO) {
            mNativeInterface.metadataChanged(Utils.getBytesFromAddress(address), key, value);
        }

        if (mMetadataListeners.containsKey(device)) {
            ArrayList<IBluetoothMetadataListener> list = mMetadataListeners.get(device);
            for (IBluetoothMetadataListener listener : list) {
                try {
                    listener.onMetadataChanged(device, key, value);
                } catch (RemoteException e) {
                    Log.w(TAG, "RemoteException when onMetadataChanged");
                }
            }
        }
    }

    private int getIdleCurrentMa() {
        return BluetoothProperties.getHardwareIdleCurrentMa().orElse(0);
    }

    private int getTxCurrentMa() {
        return BluetoothProperties.getHardwareTxCurrentMa().orElse(0);
    }

    private int getRxCurrentMa() {
        return BluetoothProperties.getHardwareRxCurrentMa().orElse(0);
    }

    private double getOperatingVolt() {
        return BluetoothProperties.getHardwareOperatingVoltageMv().orElse(0) / 1000.0;
    }

    public RemoteDevices getRemoteDevices() {
        return mRemoteDevices;
    }

    @Override
    protected void dump(FileDescriptor fd, PrintWriter writer, String[] args) {
        if (args.length == 0) {
            writer.println("Skipping dump in APP SERVICES, see bluetooth_manager section.");
            writer.println("Use --print argument for dumpsys direct from AdapterService.");
            return;
        }

        if ("set-test-mode".equals(args[0])) {
            final boolean testModeEnabled = "enabled".equalsIgnoreCase(args[1]);
            for (ProfileService profile : mRunningProfiles) {
                profile.setTestModeEnabled(testModeEnabled);
            }
            mTestModeEnabled = testModeEnabled;
            return;
        }

        verboseLog("dumpsys arguments, check for protobuf output: " + TextUtils.join(" ", args));
        if (args[0].equals("--proto-bin")) {
            dumpMetrics(fd);
            return;
        }

        writer.println();
        mAdapterProperties.dump(fd, writer, args);
        writer.println("sSnoopLogSettingAtEnable = " + sSnoopLogSettingAtEnable);
        writer.println("sDefaultSnoopLogSettingAtEnable = " + sDefaultSnoopLogSettingAtEnable);

        writer.println();
        writer.println("Enabled Profile Services:");
        for (Class profile : Config.getSupportedProfiles()) {
            writer.println("  " + profile.getSimpleName());
        }
        writer.println();

        mAdapterStateMachine.dump(fd, writer, args);

        StringBuilder sb = new StringBuilder();
        for (ProfileService profile : mRegisteredProfiles) {
            profile.dump(sb);
        }
        mSilenceDeviceManager.dump(fd, writer, args);
        mDatabaseManager.dump(writer);

        writer.write(sb.toString());
        writer.flush();

        final int currentState = mAdapterProperties.getState();
        if (currentState == BluetoothAdapter.STATE_OFF
                || currentState == BluetoothAdapter.STATE_TURNING_OFF
                || currentState == BluetoothAdapter.STATE_BLE_TURNING_OFF) {
            writer.println();
            writer.println("Not dumping, since Bluetooth is turning off");
            writer.println();
        } else {
            mNativeInterface.dump(fd, args);
        }
    }

    private void dumpMetrics(FileDescriptor fd) {
        BluetoothMetricsProto.BluetoothLog.Builder metricsBuilder =
                BluetoothMetricsProto.BluetoothLog.newBuilder();
        byte[] nativeMetricsBytes = mNativeInterface.dumpMetrics();
        debugLog("dumpMetrics: native metrics size is " + nativeMetricsBytes.length);
        if (nativeMetricsBytes.length > 0) {
            try {
                metricsBuilder.mergeFrom(nativeMetricsBytes);
            } catch (InvalidProtocolBufferException ex) {
                Log.w(TAG, "dumpMetrics: problem parsing metrics protobuf, " + ex.getMessage());
                return;
            }
        }
        metricsBuilder.setNumBondedDevices(getBondedDevices().length);
        MetricsLogger.dumpProto(metricsBuilder);
        for (ProfileService profile : mRegisteredProfiles) {
            profile.dumpProto(metricsBuilder);
        }
        byte[] metricsBytes = Base64.encode(metricsBuilder.build().toByteArray(), Base64.DEFAULT);
        debugLog("dumpMetrics: combined metrics size is " + metricsBytes.length);
        try (FileOutputStream protoOut = new FileOutputStream(fd)) {
            protoOut.write(metricsBytes);
        } catch (IOException e) {
            errorLog("dumpMetrics: error writing combined protobuf to fd, " + e.getMessage());
        }
    }

    private void debugLog(String msg) {
        if (DBG) {
            Log.d(TAG, msg);
        }
    }

    private void verboseLog(String msg) {
        if (VERBOSE) {
            Log.v(TAG, msg);
        }
    }

    private void errorLog(String msg) {
        Log.e(TAG, msg);
    }

    private boolean isCommonCriteriaMode() {
        return getNonNullSystemService(DevicePolicyManager.class).isCommonCriteriaModeEnabled(null);
    }

    @SuppressLint("AndroidFrameworkRequiresPermission")
    private void enforceBluetoothPrivilegedPermissionIfNeeded(
            OobData remoteP192Data, OobData remoteP256Data) {
        if (remoteP192Data != null || remoteP256Data != null) {
            enforceBluetoothPrivilegedPermission(this);
        }
    }

    @RequiresPermission(android.Manifest.permission.READ_DEVICE_CONFIG)
    private String[] getInitFlags() {
        final DeviceConfig.Properties properties =
                DeviceConfig.getProperties(DeviceConfig.NAMESPACE_BLUETOOTH);
        ArrayList<String> initFlags = new ArrayList<>();
        for (String property : properties.getKeyset()) {
            if (property.startsWith("INIT_")) {
                initFlags.add(
                        String.format("%s=%s", property, properties.getString(property, null)));
            }
        }
        return initFlags.toArray(new String[0]);
    }

    private final Object mDeviceConfigLock = new Object();

    /**
     * Predicate that can be applied to names to determine if a device is well-known to be used for
     * physical location.
     */
    @GuardedBy("mDeviceConfigLock")
    private Predicate<String> mLocationDenylistName = (v) -> false;

    /**
     * Predicate that can be applied to MAC addresses to determine if a device is well-known to be
     * used for physical location.
     */
    @GuardedBy("mDeviceConfigLock")
    private Predicate<byte[]> mLocationDenylistMac = (v) -> false;

    /**
     * Predicate that can be applied to Advertising Data payloads to determine if a device is
     * well-known to be used for physical location.
     */
    @GuardedBy("mDeviceConfigLock")
    private Predicate<byte[]> mLocationDenylistAdvertisingData = (v) -> false;

    @GuardedBy("mDeviceConfigLock")
    private int mScanQuotaCount = DeviceConfigListener.DEFAULT_SCAN_QUOTA_COUNT;

    @GuardedBy("mDeviceConfigLock")
    private long mScanQuotaWindowMillis = DeviceConfigListener.DEFAULT_SCAN_QUOTA_WINDOW_MILLIS;

    @GuardedBy("mDeviceConfigLock")
    private long mScanTimeoutMillis = DeviceConfigListener.DEFAULT_SCAN_TIMEOUT_MILLIS;

    @GuardedBy("mDeviceConfigLock")
    private int mScanUpgradeDurationMillis =
            DeviceConfigListener.DEFAULT_SCAN_UPGRADE_DURATION_MILLIS;

    @GuardedBy("mDeviceConfigLock")
    private int mScanDowngradeDurationMillis =
            DeviceConfigListener.DEFAULT_SCAN_DOWNGRADE_DURATION_BT_CONNECTING_MILLIS;

    @GuardedBy("mDeviceConfigLock")
    private int mScreenOffLowPowerWindowMillis =
            ScanManager.SCAN_MODE_SCREEN_OFF_LOW_POWER_WINDOW_MS;

    @GuardedBy("mDeviceConfigLock")
    private int mScreenOffLowPowerIntervalMillis =
            ScanManager.SCAN_MODE_SCREEN_OFF_LOW_POWER_INTERVAL_MS;

    @GuardedBy("mDeviceConfigLock")
    private int mScreenOffBalancedWindowMillis =
            ScanManager.SCAN_MODE_SCREEN_OFF_BALANCED_WINDOW_MS;

    @GuardedBy("mDeviceConfigLock")
    private int mScreenOffBalancedIntervalMillis =
            ScanManager.SCAN_MODE_SCREEN_OFF_BALANCED_INTERVAL_MS;

    @GuardedBy("mDeviceConfigLock")
    private String mLeAudioAllowList;

    public @NonNull Predicate<String> getLocationDenylistName() {
        synchronized (mDeviceConfigLock) {
            return mLocationDenylistName;
        }
    }

    public @NonNull Predicate<byte[]> getLocationDenylistMac() {
        synchronized (mDeviceConfigLock) {
            return mLocationDenylistMac;
        }
    }

    public @NonNull Predicate<byte[]> getLocationDenylistAdvertisingData() {
        synchronized (mDeviceConfigLock) {
            return mLocationDenylistAdvertisingData;
        }
    }

    /** Returns scan quota count. */
    public int getScanQuotaCount() {
        synchronized (mDeviceConfigLock) {
            return mScanQuotaCount;
        }
    }

    /** Returns scan quota window in millis. */
    public long getScanQuotaWindowMillis() {
        synchronized (mDeviceConfigLock) {
            return mScanQuotaWindowMillis;
        }
    }

    /** Returns scan timeout in millis. */
    public long getScanTimeoutMillis() {
        synchronized (mDeviceConfigLock) {
            return mScanTimeoutMillis;
        }
    }

    /** Returns scan upgrade duration in millis. */
    public long getScanUpgradeDurationMillis() {
        synchronized (mDeviceConfigLock) {
            return mScanUpgradeDurationMillis;
        }
    }

    /** Returns scan downgrade duration in millis. */
    public long getScanDowngradeDurationMillis() {
        synchronized (mDeviceConfigLock) {
            return mScanDowngradeDurationMillis;
        }
    }

    /** Returns SCREEN_OFF_BALANCED scan window in millis. */
    public int getScreenOffBalancedWindowMillis() {
        synchronized (mDeviceConfigLock) {
            return mScreenOffBalancedWindowMillis;
        }
    }

    /** Returns SCREEN_OFF_BALANCED scan interval in millis. */
    public int getScreenOffBalancedIntervalMillis() {
        synchronized (mDeviceConfigLock) {
            return mScreenOffBalancedIntervalMillis;
        }
    }

    /** Returns SCREEN_OFF low power scan window in millis. */
    public int getScreenOffLowPowerWindowMillis() {
        synchronized (mDeviceConfigLock) {
            return mScreenOffLowPowerWindowMillis;
        }
    }

    /** Returns SCREEN_OFF low power scan interval in millis. */
    public int getScreenOffLowPowerIntervalMillis() {
        synchronized (mDeviceConfigLock) {
            return mScreenOffLowPowerIntervalMillis;
        }
    }

    private final DeviceConfigListener mDeviceConfigListener = new DeviceConfigListener();

    private class DeviceConfigListener implements DeviceConfig.OnPropertiesChangedListener {
        private static final String LOCATION_DENYLIST_NAME = "location_denylist_name";
        private static final String LOCATION_DENYLIST_MAC = "location_denylist_mac";
        private static final String LOCATION_DENYLIST_ADVERTISING_DATA =
                "location_denylist_advertising_data";
        private static final String SCAN_QUOTA_COUNT = "scan_quota_count";
        private static final String SCAN_QUOTA_WINDOW_MILLIS = "scan_quota_window_millis";
        private static final String SCAN_TIMEOUT_MILLIS = "scan_timeout_millis";
        private static final String SCAN_UPGRADE_DURATION_MILLIS = "scan_upgrade_duration_millis";
        private static final String SCAN_DOWNGRADE_DURATION_MILLIS =
                "scan_downgrade_duration_millis";
        private static final String SCREEN_OFF_LOW_POWER_WINDOW_MILLIS =
                "screen_off_low_power_window_millis";
        private static final String SCREEN_OFF_LOW_POWER_INTERVAL_MILLIS =
                "screen_off_low_power_interval_millis";
        private static final String SCREEN_OFF_BALANCED_WINDOW_MILLIS =
                "screen_off_balanced_window_millis";
        private static final String SCREEN_OFF_BALANCED_INTERVAL_MILLIS =
                "screen_off_balanced_interval_millis";
        private static final String LE_AUDIO_ALLOW_LIST = "le_audio_allow_list";

        /** Default denylist which matches Eddystone and iBeacon payloads. */
        private static final String DEFAULT_LOCATION_DENYLIST_ADVERTISING_DATA =
                "⊆0016AAFE/00FFFFFF,⊆00FF4C0002/00FFFFFFFF";

        private static final int DEFAULT_SCAN_QUOTA_COUNT = 5;
        private static final long DEFAULT_SCAN_QUOTA_WINDOW_MILLIS = 30 * SECOND_IN_MILLIS;
        private static final long DEFAULT_SCAN_TIMEOUT_MILLIS = 10 * MINUTE_IN_MILLIS;
        private static final int DEFAULT_SCAN_UPGRADE_DURATION_MILLIS = (int) SECOND_IN_MILLIS * 6;
        private static final int DEFAULT_SCAN_DOWNGRADE_DURATION_BT_CONNECTING_MILLIS =
                (int) SECOND_IN_MILLIS * 6;

        @RequiresPermission(android.Manifest.permission.READ_DEVICE_CONFIG)
        public void start() {
            DeviceConfig.addOnPropertiesChangedListener(
                    DeviceConfig.NAMESPACE_BLUETOOTH, BackgroundThread.getExecutor(), this);
            onPropertiesChanged(DeviceConfig.getProperties(DeviceConfig.NAMESPACE_BLUETOOTH));
        }

        @Override
        public void onPropertiesChanged(DeviceConfig.Properties properties) {
            synchronized (mDeviceConfigLock) {
                final String name = properties.getString(LOCATION_DENYLIST_NAME, null);
                mLocationDenylistName =
                        !TextUtils.isEmpty(name)
                                ? Pattern.compile(name).asPredicate()
                                : (v) -> false;
                mLocationDenylistMac =
                        BytesMatcher.decode(properties.getString(LOCATION_DENYLIST_MAC, null));
                mLocationDenylistAdvertisingData =
                        BytesMatcher.decode(
                                properties.getString(
                                        LOCATION_DENYLIST_ADVERTISING_DATA,
                                        DEFAULT_LOCATION_DENYLIST_ADVERTISING_DATA));
                mScanQuotaCount = properties.getInt(SCAN_QUOTA_COUNT, DEFAULT_SCAN_QUOTA_COUNT);
                mScanQuotaWindowMillis =
                        properties.getLong(
                                SCAN_QUOTA_WINDOW_MILLIS, DEFAULT_SCAN_QUOTA_WINDOW_MILLIS);
                mScanTimeoutMillis =
                        properties.getLong(SCAN_TIMEOUT_MILLIS, DEFAULT_SCAN_TIMEOUT_MILLIS);
                mScanUpgradeDurationMillis =
                        properties.getInt(
                                SCAN_UPGRADE_DURATION_MILLIS, DEFAULT_SCAN_UPGRADE_DURATION_MILLIS);
                mScanDowngradeDurationMillis =
                        properties.getInt(
                                SCAN_DOWNGRADE_DURATION_MILLIS,
                                DEFAULT_SCAN_DOWNGRADE_DURATION_BT_CONNECTING_MILLIS);
                mScreenOffLowPowerWindowMillis =
                        properties.getInt(
                                SCREEN_OFF_LOW_POWER_WINDOW_MILLIS,
                                ScanManager.SCAN_MODE_SCREEN_OFF_LOW_POWER_WINDOW_MS);
                mScreenOffLowPowerIntervalMillis =
                        properties.getInt(
                                SCREEN_OFF_LOW_POWER_INTERVAL_MILLIS,
                                ScanManager.SCAN_MODE_SCREEN_OFF_LOW_POWER_INTERVAL_MS);
                mScreenOffBalancedWindowMillis =
                        properties.getInt(
                                SCREEN_OFF_BALANCED_WINDOW_MILLIS,
                                ScanManager.SCAN_MODE_SCREEN_OFF_BALANCED_WINDOW_MS);
                mScreenOffBalancedIntervalMillis =
                        properties.getInt(
                                SCREEN_OFF_BALANCED_INTERVAL_MILLIS,
                                ScanManager.SCAN_MODE_SCREEN_OFF_BALANCED_INTERVAL_MS);
                mLeAudioAllowList = properties.getString(LE_AUDIO_ALLOW_LIST, "");

                if (mLeAudioAllowList.isEmpty()) {
                    List<String> leAudioAllowDevices = BluetoothProperties.le_audio_allow_list();
                    if (leAudioAllowDevices != null && !leAudioAllowDevices.isEmpty()) {
                        mLeAudioAllowDevices = new HashSet<String>(leAudioAllowDevices);
                    }
                } else {
                    List<String> leAudioAllowDevices = Arrays.asList(mLeAudioAllowList.split(","));
                    BluetoothProperties.le_audio_allow_list(leAudioAllowDevices);
                    mLeAudioAllowDevices = new HashSet<String>(leAudioAllowDevices);
                }
            }
        }
    }

    /** A callback that will be called when AdapterState is changed */
    public interface BluetoothStateCallback {
        /**
         * Called when the status of bluetooth adapter is changing. {@code prevState} and {@code
         * newState} takes one of following values defined in BluetoothAdapter.java: STATE_OFF,
         * STATE_TURNING_ON, STATE_ON, STATE_TURNING_OFF, STATE_BLE_TURNING_ON, STATE_BLE_ON,
         * STATE_BLE_TURNING_OFF
         *
         * @param prevState the previous Bluetooth state.
         * @param newState the new Bluetooth state.
         */
        void onBluetoothStateChange(int prevState, int newState);
    }

    /**
     * Obfuscate Bluetooth MAC address into a PII free ID string
     *
     * @param device Bluetooth device whose MAC address will be obfuscated
     * @return a byte array that is unique to this MAC address on this device, or empty byte array
     *     when either device is null or obfuscateAddressNative fails
     */
    public byte[] obfuscateAddress(BluetoothDevice device) {
        if (device == null) {
            return new byte[0];
        }
        return mNativeInterface.obfuscateAddress(Utils.getByteAddress(device));
    }

    /**
     * Get dynamic audio buffer size supported type
     *
     * @return support
     *     <p>Possible values are {@link BluetoothA2dp#DYNAMIC_BUFFER_SUPPORT_NONE}, {@link
     *     BluetoothA2dp#DYNAMIC_BUFFER_SUPPORT_A2DP_OFFLOAD}, {@link
     *     BluetoothA2dp#DYNAMIC_BUFFER_SUPPORT_A2DP_SOFTWARE_ENCODING}.
     */
    public int getDynamicBufferSupport() {
        return mAdapterProperties.getDynamicBufferSupport();
    }

    /**
     * Get dynamic audio buffer size
     *
     * @return BufferConstraints
     */
    public BufferConstraints getBufferConstraints() {
        return mAdapterProperties.getBufferConstraints();
    }

    /**
     * Set dynamic audio buffer size
     *
     * @param codec Audio codec
     * @param value buffer millis
     * @return true if the settings is successful, false otherwise
     */
    public boolean setBufferLengthMillis(int codec, int value) {
        return mAdapterProperties.setBufferLengthMillis(codec, value);
    }

    /**
     * Get an incremental id of Bluetooth metrics and log
     *
     * @param device Bluetooth device
     * @return int of id for Bluetooth metrics and logging, 0 if the device is invalid
     */
    public int getMetricId(BluetoothDevice device) {
        if (device == null) {
            return 0;
        }
        return mNativeInterface.getMetricId(Utils.getByteAddress(device));
    }

    public CompanionManager getCompanionManager() {
        return mBtCompanionManager;
    }

    /**
     * Call for the AdapterService receives bond state change
     *
     * @param device Bluetooth device
     * @param state bond state
     */
    public void onBondStateChanged(BluetoothDevice device, int state) {
        if (mBtCompanionManager != null) {
            mBtCompanionManager.onBondStateChanged(device, state);
        }
    }

    /**
     * Get audio policy feature support status
     *
     * @param device Bluetooth device to be checked for audio policy support
     * @return int status of the remote support for audio policy feature
     */
    public int isRequestAudioPolicyAsSinkSupported(BluetoothDevice device) {
        if (mHeadsetClientService != null) {
            return mHeadsetClientService.getAudioPolicyRemoteSupported(device);
        } else {
            Log.e(TAG, "No audio transport connected");
            return BluetoothStatusCodes.FEATURE_NOT_CONFIGURED;
        }
    }

    /**
     * Set audio policy for remote device
     *
     * @param device Bluetooth device to be set policy for
     * @return int result status for requestAudioPolicyAsSink API
     */
    public int requestAudioPolicyAsSink(BluetoothDevice device, BluetoothSinkAudioPolicy policies) {
        DeviceProperties deviceProp = mRemoteDevices.getDeviceProperties(device);
        if (deviceProp == null) {
            return BluetoothStatusCodes.ERROR_DEVICE_NOT_BONDED;
        }

        if (mHeadsetClientService != null) {
            if (isRequestAudioPolicyAsSinkSupported(device)
                    != BluetoothStatusCodes.FEATURE_SUPPORTED) {
                throw new UnsupportedOperationException(
                        "Request Audio Policy As Sink not supported");
            }
            deviceProp.setHfAudioPolicyForRemoteAg(policies);
            mHeadsetClientService.setAudioPolicy(device, policies);
            return BluetoothStatusCodes.SUCCESS;
        } else {
            Log.e(TAG, "HeadsetClient not connected");
            return BluetoothStatusCodes.ERROR_PROFILE_NOT_CONNECTED;
        }
    }

    /**
     * Get audio policy for remote device
     *
     * @param device Bluetooth device to be set policy for
     * @return {@link BluetoothSinkAudioPolicy} policy stored for the device
     */
    public BluetoothSinkAudioPolicy getRequestedAudioPolicyAsSink(BluetoothDevice device) {
        DeviceProperties deviceProp = mRemoteDevices.getDeviceProperties(device);
        if (deviceProp == null) {
            return null;
        }

        if (mHeadsetClientService != null) {
            return deviceProp.getHfAudioPolicyForRemoteAg();
        } else {
            Log.e(TAG, "HeadsetClient not connected");
            return null;
        }
    }

    /**
     * Allow audio low latency
     *
     * @param allowed true if audio low latency is being allowed
     * @param device device whose audio low latency will be allowed or disallowed
     * @return boolean true if audio low latency is successfully allowed or disallowed
     */
    public boolean allowLowLatencyAudio(boolean allowed, BluetoothDevice device) {
        return mNativeInterface.allowLowLatencyAudio(allowed, Utils.getByteAddress(device));
    }

    /**
     * get remote PBAP PCE version.
     *
     * @param address of remote device
     * @return int value other than 0 if remote PBAP PCE version is found
     */
    public int getRemotePbapPceVersion(String address) {
        return mNativeInterface.getRemotePbapPceVersion(address);
    }

    /**
     * check, if PBAP PSE dynamic version upgrade is enabled.
     *
     * @return true/false.
     */
    public boolean pbapPseDynamicVersionUpgradeIsEnabled() {
        return mNativeInterface.pbapPseDynamicVersionUpgradeIsEnabled();
    }

    /** Sets the battery level of the remote device */
    public void setBatteryLevel(BluetoothDevice device, int batteryLevel, boolean isBas) {
        if (batteryLevel == BATTERY_LEVEL_UNKNOWN) {
            mRemoteDevices.resetBatteryLevel(device, isBas);
        } else {
            mRemoteDevices.updateBatteryLevel(device, batteryLevel, isBas);
        }
    }

    public boolean interopMatchAddr(InteropFeature feature, String address) {
        return mNativeInterface.interopMatchAddr(feature.name(), address);
    }

    public boolean interopMatchName(InteropFeature feature, String name) {
        return mNativeInterface.interopMatchName(feature.name(), name);
    }

    public boolean interopMatchAddrOrName(InteropFeature feature, String address) {
        return mNativeInterface.interopMatchAddrOrName(feature.name(), address);
    }

    public void interopDatabaseAddAddr(InteropFeature feature, String address, int length) {
        mNativeInterface.interopDatabaseAddRemoveAddr(true, feature.name(), address, length);
    }

    public void interopDatabaseRemoveAddr(InteropFeature feature, String address) {
        mNativeInterface.interopDatabaseAddRemoveAddr(false, feature.name(), address, 0);
    }

    public void interopDatabaseAddName(InteropFeature feature, String name) {
        mNativeInterface.interopDatabaseAddRemoveName(true, feature.name(), name);
    }

    public void interopDatabaseRemoveName(InteropFeature feature, String name) {
        mNativeInterface.interopDatabaseAddRemoveName(false, feature.name(), name);
    }

    private void loadLeAudioAllowDevices() {
        Log.i(TAG, "loadLeAudioAllowDevices");
        mLeAudioAllowListEnabled =
                SystemProperties.getBoolean(BLUETOOTH_ENABLE_LE_AUDIO_ALLOW_LIST, false);

        if (!mLeAudioAllowListEnabled) {
            Log.i(TAG, "LE Audio allow list is disabled.");
            return;
        }

        synchronized (mDeviceConfigLock) {
            mLeAudioAllowDevices = new HashSet<String>(Arrays.asList(mLeAudioAllowList.split(",")));
        }
        return;
    }

    /**
     * Checks the remote device is in the LE Audio allow list or not.
     *
     * @param device the device to check
     * @return boolean true if le audio allow list is not enabled or the device is in the allow
     *     list, false otherwise.
     */
    public boolean isLeAudioAllowed(BluetoothDevice device) {
        if (!mLeAudioAllowListEnabled) {
            return true;
        }

        DeviceProperties deviceProp = mRemoteDevices.getDeviceProperties(device);

        if (deviceProp == null
                || deviceProp.getModelName() == null
                || !mLeAudioAllowDevices.contains(deviceProp.getModelName())) {

            if (mLeAudioService != null) {
                mLeAudioService.setConnectionPolicy(
                        device, BluetoothProfile.CONNECTION_POLICY_FORBIDDEN);
            }

            Log.e(
                    TAG,
                    String.format("Device %s not in the LE Audio allow list, ", device)
                            + "force LE Audio policy to forbidden");
            return false;
        }

        if (mLeAudioService != null) {
            mLeAudioService.setConnectionPolicy(device, BluetoothProfile.CONNECTION_POLICY_ALLOWED);
        }

        return true;
    }

    /**
     * Sends service discovery UUIDs internally within the stack. This is meant to remove internal
     * dependencies on the broadcast {@link BluetoothDevice#ACTION_UUID}.
     *
     * @param device is the remote device whose UUIDs have been discovered
     * @param uuids are the services supported on the remote device
     */
    void sendUuidsInternal(BluetoothDevice device, ParcelUuid[] uuids) {
        if (device == null) {
            Log.w(TAG, "sendUuidsInternal: null device");
            return;
        }
        if (uuids == null) {
            Log.w(TAG, "sendUuidsInternal: uuids is null");
            return;
        }
        Log.i(TAG, "sendUuidsInternal: Received service discovery UUIDs for device " + device);
        if (DBG) {
            for (int i = 0; i < uuids.length; i++) {
                Log.d(TAG, "index=" + i + "uuid=" + uuids[i]);
            }
        }
        if (mPhonePolicy != null) {
            mPhonePolicy.onUuidsDiscovered(device, uuids);
        }
    }

    // Returns if this is a mock object. This is currently used in testing so that we may not call
    // System.exit() while finalizing the object. Otherwise GC of mock objects unfortunately ends up
    // calling finalize() which in turn calls System.exit() and the process crashes.
    //
    // Mock this in your testing framework to return true to avoid the mentioned behavior. In
    // production this has no effect.
    public boolean isMock() {
        return false;
    }
}<|MERGE_RESOLUTION|>--- conflicted
+++ resolved
@@ -6865,7 +6865,6 @@
         return BluetoothStatusCodes.FEATURE_NOT_SUPPORTED;
     }
 
-<<<<<<< HEAD
     /**
      * Notify the UID and package name of the app, and the address of associated active device
      *
@@ -6875,19 +6874,6 @@
     public void notifyActivityAttributionInfo(AttributionSource source, String deviceAddress) {
         mActivityAttributionService.notifyActivityAttributionInfo(
                 source.getUid(), source.getPackageName(), deviceAddress);
-=======
-    IBluetoothGatt getBluetoothGatt() {
-        if (mGattService == null) {
-            return null;
-        }
-        return IBluetoothGatt.Stub.asInterface(((ProfileService) mGattService).getBinder());
-    }
-
-    void unregAllGattClient(AttributionSource source) {
-        if (mGattService != null) {
-            mGattService.unregAll(source);
-        }
->>>>>>> 0daa0132
     }
 
     static int convertScanModeToHal(int mode) {
