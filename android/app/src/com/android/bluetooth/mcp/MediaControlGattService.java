/*
 * Copyright 2021 HIMSA II K/S - www.himsa.com.
 * Represented by EHIMA - www.ehima.com
 *
 * Licensed under the Apache License, Version 2.0 (the "License");
 * you may not use this file except in compliance with the License.
 * You may obtain a copy of the License at
 *
 *      http://www.apache.org/licenses/LICENSE-2.0
 *
 * Unless required by applicable law or agreed to in writing, software
 * distributed under the License is distributed on an "AS IS" BASIS,
 * WITHOUT WARRANTIES OR CONDITIONS OF ANY KIND, either express or implied.
 * See the License for the specific language governing permissions and
 * limitations under the License.
 */

package com.android.bluetooth.mcp;

import static android.bluetooth.BluetoothDevice.METADATA_GMCS_CCCD;
import static android.bluetooth.BluetoothGattCharacteristic.PERMISSION_READ_ENCRYPTED;
import static android.bluetooth.BluetoothGattCharacteristic.PERMISSION_WRITE_ENCRYPTED;
import static android.bluetooth.BluetoothGattCharacteristic.PROPERTY_NOTIFY;
import static android.bluetooth.BluetoothGattCharacteristic.PROPERTY_READ;
import static android.bluetooth.BluetoothGattCharacteristic.PROPERTY_WRITE;
import static android.bluetooth.BluetoothGattCharacteristic.PROPERTY_WRITE_NO_RESPONSE;

import android.annotation.NonNull;
import android.annotation.Nullable;
import android.bluetooth.BluetoothAdapter;
import android.bluetooth.BluetoothDevice;
import android.bluetooth.BluetoothGatt;
import android.bluetooth.BluetoothGattCharacteristic;
import android.bluetooth.BluetoothGattDescriptor;
import android.bluetooth.BluetoothGattServer;
import android.bluetooth.BluetoothGattServerCallback;
import android.bluetooth.BluetoothGattService;
import android.bluetooth.BluetoothManager;
import android.bluetooth.BluetoothProfile;
import android.bluetooth.IBluetoothManager;
import android.bluetooth.IBluetoothStateChangeCallback;
import android.content.Context;
import android.os.Handler;
import android.os.Looper;
import android.os.ParcelUuid;
import android.os.RemoteException;
import android.util.Log;
import android.util.Pair;

import com.android.bluetooth.BluetoothEventLogger;
import com.android.bluetooth.Utils;
import com.android.bluetooth.a2dp.A2dpService;
import com.android.bluetooth.btservice.AdapterService;
import com.android.bluetooth.hearingaid.HearingAidService;
import com.android.bluetooth.le_audio.LeAudioService;
import com.android.internal.annotations.VisibleForTesting;

import java.nio.ByteBuffer;
import java.nio.ByteOrder;
import java.util.ArrayList;
import java.util.Arrays;
import java.util.HashMap;
import java.util.List;
import java.util.Map;
import java.util.Objects;
import java.util.UUID;

/**
 * This implements Media Control Service object which is given back to the app who registers a new
 * MCS instance through the MCS Service Manager. It has no higher level logic to control the media
 * player itself, thus can be used either as an MCS or a single-instance GMCS. It implements only
 * the GATT Service logic, allowing the higher level layer to control the service state and react to
 * bluetooth peer device requests through the method calls and callback mechanism.
 *
 * Implemented according to Media Control Service v1.0 specification.
 */
public class MediaControlGattService implements MediaControlGattServiceInterface {
    private static final String TAG = "MediaControlGattService";
    private static final boolean DBG = Log.isLoggable(TAG, Log.INFO);
    private static final boolean VDBG = Log.isLoggable(TAG, Log.VERBOSE);

    /* MCS assigned UUIDs */
    public static final UUID UUID_PLAYER_NAME =
            UUID.fromString("00002b93-0000-1000-8000-00805f9b34fb");
    public static final UUID UUID_PLAYER_ICON_OBJ_ID =
            UUID.fromString("00002b94-0000-1000-8000-00805f9b34fb");
    public static final UUID UUID_PLAYER_ICON_URL =
            UUID.fromString("00002b95-0000-1000-8000-00805f9b34fb");
    public static final UUID UUID_TRACK_CHANGED =
            UUID.fromString("00002b96-0000-1000-8000-00805f9b34fb");
    public static final UUID UUID_TRACK_TITLE =
            UUID.fromString("00002b97-0000-1000-8000-00805f9b34fb");
    public static final UUID UUID_TRACK_DURATION =
            UUID.fromString("00002b98-0000-1000-8000-00805f9b34fb");
    public static final UUID UUID_TRACK_POSITION =
            UUID.fromString("00002b99-0000-1000-8000-00805f9b34fb");
    public static final UUID UUID_PLAYBACK_SPEED =
            UUID.fromString("00002b9a-0000-1000-8000-00805f9b34fb");
    public static final UUID UUID_SEEKING_SPEED =
            UUID.fromString("00002b9b-0000-1000-8000-00805f9b34fb");
    public static final UUID UUID_CURRENT_TRACK_SEGMENT_OBJ_ID =
            UUID.fromString("00002b9c-0000-1000-8000-00805f9b34fb");
    public static final UUID UUID_CURRENT_TRACK_OBJ_ID =
            UUID.fromString("00002b9d-0000-1000-8000-00805f9b34fb");
    public static final UUID UUID_NEXT_TRACK_OBJ_ID =
            UUID.fromString("00002b9e-0000-1000-8000-00805f9b34fb");
    public static final UUID UUID_CURRENT_GROUP_OBJ_ID =
            UUID.fromString("00002b9f-0000-1000-8000-00805f9b34fb");
    public static final UUID UUID_PARENT_GROUP_OBJ_ID =
            UUID.fromString("00002ba0-0000-1000-8000-00805f9b34fb");
    public static final UUID UUID_PLAYING_ORDER =
            UUID.fromString("00002ba1-0000-1000-8000-00805f9b34fb");
    public static final UUID UUID_PLAYING_ORDER_SUPPORTED =
            UUID.fromString("00002ba2-0000-1000-8000-00805f9b34fb");
    public static final UUID UUID_MEDIA_STATE =
            UUID.fromString("00002ba3-0000-1000-8000-00805f9b34fb");
    public static final UUID UUID_MEDIA_CONTROL_POINT =
            UUID.fromString("00002ba4-0000-1000-8000-00805f9b34fb");
    public static final UUID UUID_MEDIA_CONTROL_POINT_OPCODES_SUPPORTED =
            UUID.fromString("00002ba5-0000-1000-8000-00805f9b34fb");
    public static final UUID UUID_SEARCH_RESULT_OBJ_ID =
            UUID.fromString("00002ba6-0000-1000-8000-00805f9b34fb");
    public static final UUID UUID_SEARCH_CONTROL_POINT =
            UUID.fromString("00002ba7-0000-1000-8000-00805f9b34fb");
    public static final UUID UUID_CONTENT_CONTROL_ID =
            UUID.fromString("00002bba-0000-1000-8000-00805f9b34fb");

    private static final byte SEARCH_CONTROL_POINT_RESULT_SUCCESS = 0x01;
    private static final byte SEARCH_CONTROL_POINT_RESULT_FAILURE = 0x02;

    private static final float PLAY_SPEED_MIN = 0.25f;
    private static final float PLAY_SPEED_MAX = 3.957f;

    private static final int INTERVAL_UNAVAILABLE = 0xFFFFFFFF;

    private final int mCcid;
    private Map<String, Map<UUID, Short>> mCccDescriptorValues = new HashMap<>();
    private long mFeatures;
    private Context mContext;
    private MediaControlServiceCallbacks mCallbacks;
    private BluetoothGattServerProxy mBluetoothGattServer;
    private BluetoothGattService mGattService = null;
    private Handler mHandler = new Handler(Looper.getMainLooper());
    private Map<Integer, BluetoothGattCharacteristic> mCharacteristics = new HashMap<>();
    private MediaState mCurrentMediaState = MediaState.INACTIVE;
    private Map<BluetoothDevice, List<GattOpContext>> mPendingGattOperations = new HashMap<>();
    private McpService mMcpService;
    private LeAudioService mLeAudioService;
    private AdapterService mAdapterService;

    private static final int LOG_NB_EVENTS = 200;
    private final BluetoothEventLogger mEventLogger;

    private static String mcsUuidToString(UUID uuid) {
        if (uuid.equals(UUID_PLAYER_NAME)) {
            return "PLAYER_NAME";
        } else if (uuid.equals(UUID_PLAYER_ICON_OBJ_ID)) {
            return "PLAYER_ICON_OBJ_ID";
        } else if (uuid.equals(UUID_PLAYER_ICON_URL)) {
            return "PLAYER_ICON_URL";
        } else if (uuid.equals(UUID_TRACK_CHANGED)) {
            return "TRACK_CHANGED";
        } else if (uuid.equals(UUID_TRACK_TITLE)) {
            return "TRACK_TITLE";
        } else if (uuid.equals(UUID_TRACK_DURATION)) {
            return "TRACK_DURATION";
        } else if (uuid.equals(UUID_TRACK_POSITION)) {
            return "TRACK_POSITION";
        } else if (uuid.equals(UUID_PLAYBACK_SPEED)) {
            return "PLAYBACK_SPEED";
        } else if (uuid.equals(UUID_SEEKING_SPEED)) {
            return "SEEKING_SPEED";
        } else if (uuid.equals(UUID_CURRENT_TRACK_SEGMENT_OBJ_ID)) {
            return "CURRENT_TRACK_SEGMENT_OBJ_ID";
        } else if (uuid.equals(UUID_CURRENT_TRACK_OBJ_ID)) {
            return "CURRENT_TRACK_OBJ_ID";
        } else if (uuid.equals(UUID_NEXT_TRACK_OBJ_ID)) {
            return "NEXT_TRACK_OBJ_ID";
        } else if (uuid.equals(UUID_CURRENT_GROUP_OBJ_ID)) {
            return "CURRENT_GROUP_OBJ_ID";
        } else if (uuid.equals(UUID_PARENT_GROUP_OBJ_ID)) {
            return "PARENT_GROUP_OBJ_ID";
        } else if (uuid.equals(UUID_PLAYING_ORDER)) {
            return "PLAYING_ORDER";
        } else if (uuid.equals(UUID_PLAYING_ORDER_SUPPORTED)) {
            return "PLAYING_ORDER_SUPPORTED";
        } else if (uuid.equals(UUID_MEDIA_STATE)) {
            return "MEDIA_STATE";
        } else if (uuid.equals(UUID_MEDIA_CONTROL_POINT)) {
            return "MEDIA_CONTROL_POINT";
        } else if (uuid.equals(UUID_MEDIA_CONTROL_POINT_OPCODES_SUPPORTED)) {
            return "MEDIA_CONTROL_POINT_OPCODES_SUPPORTED";
        } else if (uuid.equals(UUID_SEARCH_RESULT_OBJ_ID)) {
            return "SEARCH_RESULT_OBJ_ID";
        } else if (uuid.equals(UUID_SEARCH_CONTROL_POINT)) {
            return "SEARCH_CONTROL_POINT";
        } else if (uuid.equals(UUID_CONTENT_CONTROL_ID)) {
            return "CONTENT_CONTROL_ID";
        } else {
            return "UNKNOWN(" + uuid + ")";
        }
    }

    private static class GattOpContext {
        public enum Operation {
            READ_CHARACTERISTIC,
            WRITE_CHARACTERISTIC,
            READ_DESCRIPTOR,
            WRITE_DESCRIPTOR,
        }

        GattOpContext(Operation operation, int requestId,
                BluetoothGattCharacteristic characteristic, BluetoothGattDescriptor descriptor,
                boolean preparedWrite, boolean responseNeeded, int offset, byte[] value) {
            mOperation = operation;
            mRequestId = requestId;
            mCharacteristic = characteristic;
            mDescriptor = descriptor;
            mPreparedWrite = preparedWrite;
            mResponseNeeded = responseNeeded;
            mOffset = offset;
            mValue = value;
        }

        GattOpContext(Operation operation, int requestId,
                BluetoothGattCharacteristic characteristic, BluetoothGattDescriptor descriptor) {
            mOperation = operation;
            mRequestId = requestId;
            mCharacteristic = characteristic;
            mDescriptor = descriptor;
            mPreparedWrite = false;
            mResponseNeeded = false;
            mOffset = 0;
            mValue = null;
        }

        public Operation mOperation;
        public int mRequestId;
        public BluetoothGattCharacteristic mCharacteristic;
        public BluetoothGattDescriptor mDescriptor;
        public boolean mPreparedWrite;
        public boolean mResponseNeeded;
        public int mOffset;
        public byte[] mValue;
    }

    private final Map<UUID, CharacteristicWriteHandler> mCharWriteCallback = Map.of(
            UUID_TRACK_POSITION,
            (device, requestId, characteristic, preparedWrite, responseNeeded, offset, value) -> {
                if (VDBG) {
                    Log.d(TAG, "TRACK_POSITION write request");
                }
                int status = BluetoothGatt.GATT_INVALID_ATTRIBUTE_LENGTH;
                if (value.length == 4) {
                    status = BluetoothGatt.GATT_SUCCESS;
                    ByteBuffer bb = ByteBuffer.wrap(value).order(ByteOrder.LITTLE_ENDIAN);
                    handleTrackPositionRequest(bb.getInt());
                }
                if (responseNeeded) {
                    mBluetoothGattServer.sendResponse(device, requestId, status, offset, value);
                }
            },
            UUID_PLAYBACK_SPEED,
            (device, requestId, characteristic, preparedWrite, responseNeeded, offset, value) -> {
                if (VDBG) {
                    Log.d(TAG, "PLAYBACK_SPEED write request");
                }
                int status = BluetoothGatt.GATT_INVALID_ATTRIBUTE_LENGTH;
                if (value.length == 1) {
                    status = BluetoothGatt.GATT_SUCCESS;

                    Integer intVal = characteristic.getIntValue(
                            BluetoothGattCharacteristic.FORMAT_SINT8, 0);
                    // Don't bother player with the same value
                    if (intVal == value[0]) {
                        notifyCharacteristic(characteristic, null);
                    } else {
                        handlePlaybackSpeedRequest(value[0]);
                    }
                }
                if (responseNeeded) {
                    mBluetoothGattServer.sendResponse(device, requestId, status, offset, value);
                }
            },
            UUID_CURRENT_TRACK_OBJ_ID,
            (device, requestId, characteristic, preparedWrite, responseNeeded, offset, value) -> {
                if (VDBG) {
                    Log.d(TAG, "CURRENT_TRACK_OBJ_ID write request");
                }
                int status = BluetoothGatt.GATT_INVALID_ATTRIBUTE_LENGTH;
                if (value.length == 6) {
                    status = BluetoothGatt.GATT_SUCCESS;
                    handleObjectIdRequest(
                            ObjectIds.CURRENT_TRACK_OBJ_ID, byteArray2ObjId(value));
                }
                if (responseNeeded) {
                    mBluetoothGattServer.sendResponse(device, requestId, status, offset, value);
                }
            },
            UUID_NEXT_TRACK_OBJ_ID,
            (device, requestId, characteristic, preparedWrite, responseNeeded, offset, value) -> {
                if (VDBG) {
                    Log.d(TAG, "NEXT_TRACK_OBJ_ID write request");
                }
                int status = BluetoothGatt.GATT_INVALID_ATTRIBUTE_LENGTH;
                if (value.length == 6) {
                    status = BluetoothGatt.GATT_SUCCESS;
                    handleObjectIdRequest(ObjectIds.NEXT_TRACK_OBJ_ID, byteArray2ObjId(value));
                }
                if (responseNeeded) {
                    mBluetoothGattServer.sendResponse(device, requestId, status, offset, value);
                }
            },
            UUID_CURRENT_GROUP_OBJ_ID,
            (device, requestId, characteristic, preparedWrite, responseNeeded, offset, value) -> {
                if (VDBG) {
                    Log.d(TAG, "CURRENT_GROUP_OBJ_ID write request");
                }
                int status = BluetoothGatt.GATT_INVALID_ATTRIBUTE_LENGTH;
                if (value.length == 6) {
                    status = BluetoothGatt.GATT_SUCCESS;
                    handleObjectIdRequest(
                            ObjectIds.CURRENT_GROUP_OBJ_ID, byteArray2ObjId(value));
                }
                if (responseNeeded) {
                    mBluetoothGattServer.sendResponse(device, requestId, status, offset, value);
                }
            },
            UUID_PLAYING_ORDER,
            (device, requestId, characteristic, preparedWrite, responseNeeded, offset, value) -> {
                if (VDBG) {
                    Log.d(TAG, "PLAYING_ORDER write request");
                }
                int status = BluetoothGatt.GATT_INVALID_ATTRIBUTE_LENGTH;
                Integer currentPlayingOrder = null;

                if (characteristic.getValue() != null) {
                    currentPlayingOrder = characteristic.getIntValue(
                            BluetoothGattCharacteristic.FORMAT_UINT8, 0);
                }

                if (value.length == 1
                        && (currentPlayingOrder == null || currentPlayingOrder != value[0])) {
                    status = BluetoothGatt.GATT_SUCCESS;
                    BluetoothGattCharacteristic supportedPlayingOrderChar =
                            mCharacteristics.get(CharId.PLAYING_ORDER_SUPPORTED);
                    Integer supportedPlayingOrder =
                            supportedPlayingOrderChar.getIntValue(
                                    BluetoothGattCharacteristic.FORMAT_UINT16, 0);

                    if ((supportedPlayingOrder & (1 << (value[0] - 1))) != 0) {
                        handlePlayingOrderRequest(value[0]);
                    }
                }
                if (responseNeeded) {
                    mBluetoothGattServer.sendResponse(device, requestId, status, offset, value);
                }
            },
            UUID_MEDIA_CONTROL_POINT,
            (device, requestId, characteristic, preparedWrite, responseNeeded, offset, value) -> {
                if (VDBG) {
                    Log.d(TAG, "MEDIA_CONTROL_POINT write request");
                }
                int status = handleMediaControlPointRequest(device, value);
                if (responseNeeded) {
                    mBluetoothGattServer.sendResponse(device, requestId, status, offset, value);
                }
            },
            UUID_SEARCH_CONTROL_POINT,
            (device, requestId, characteristic, preparedWrite, responseNeeded, offset, value) -> {
                if (VDBG) {
                    Log.d(TAG, "SEARCH_CONTROL_POINT write request");
                }
                // TODO: There is no Object Trasfer Service implementation.
                if (responseNeeded) {
                    mBluetoothGattServer.sendResponse(device, requestId, 0, offset, value);
                }
            });

    private long millisecondsToMcsInterval(long interval) {
        /* MCS presents time in 0.01s intervals */
        return interval / 10;
    }

    private long mcsIntervalToMilliseconds(long interval) {
        /* MCS presents time in 0.01s intervals */
        return interval * 10L;
    }

    private int getDeviceAuthorization(BluetoothDevice device) {
        return mMcpService.getDeviceAuthorization(device);
    }

    private void onUnauthorizedCharRead(BluetoothDevice device, GattOpContext op) {
        UUID charUuid = op.mCharacteristic.getUuid();
        boolean allowToReadRealValue = false;
        byte[] buffer = null;

        if (charUuid.equals(UUID_PLAYER_NAME)) {
            allowToReadRealValue = true;

        } else if (charUuid.equals(UUID_PLAYER_ICON_OBJ_ID)) {
            buffer = objId2ByteArray(-1);

        } else if (charUuid.equals(UUID_PLAYER_ICON_URL)) {
            ByteBuffer bb = ByteBuffer.allocate(0).order(ByteOrder.LITTLE_ENDIAN);
            bb.put("".getBytes());
            buffer = bb.array();

        } else if (charUuid.equals(UUID_TRACK_CHANGED)) {
            // No read is available on this characteristic

        } else if (charUuid.equals(UUID_TRACK_TITLE)) {
            ByteBuffer bb = ByteBuffer.allocate(0).order(ByteOrder.LITTLE_ENDIAN);
            bb.put("".getBytes());
            buffer = bb.array();

        } else if (charUuid.equals(UUID_TRACK_DURATION)) {
            ByteBuffer bb = ByteBuffer.allocate(4).order(ByteOrder.LITTLE_ENDIAN);
            bb.putInt((int) TRACK_DURATION_UNAVAILABLE);
            buffer = bb.array();

        } else if (charUuid.equals(UUID_TRACK_POSITION)) {
            ByteBuffer bb = ByteBuffer.allocate(4).order(ByteOrder.LITTLE_ENDIAN);
            bb.putInt((int) TRACK_POSITION_UNAVAILABLE);
            buffer = bb.array();

        } else if (charUuid.equals(UUID_PLAYBACK_SPEED)) {
            ByteBuffer bb = ByteBuffer.allocate(1).order(ByteOrder.LITTLE_ENDIAN);
            bb.put((byte) 1);
            buffer = bb.array();

        } else if (charUuid.equals(UUID_SEEKING_SPEED)) {
            ByteBuffer bb = ByteBuffer.allocate(1).order(ByteOrder.LITTLE_ENDIAN);
            bb.put((byte) 1);
            buffer = bb.array();

        } else if (charUuid.equals(UUID_CURRENT_TRACK_SEGMENT_OBJ_ID)) {
            buffer = objId2ByteArray(-1);

        } else if (charUuid.equals(UUID_CURRENT_TRACK_OBJ_ID)) {
            buffer = objId2ByteArray(-1);

        } else if (charUuid.equals(UUID_NEXT_TRACK_OBJ_ID)) {
            buffer = objId2ByteArray(-1);

        } else if (charUuid.equals(UUID_CURRENT_GROUP_OBJ_ID)) {
            buffer = objId2ByteArray(-1);

        } else if (charUuid.equals(UUID_PARENT_GROUP_OBJ_ID)) {
            buffer = objId2ByteArray(-1);

        } else if (charUuid.equals(UUID_PLAYING_ORDER)) {
            ByteBuffer bb = ByteBuffer.allocate(1).order(ByteOrder.LITTLE_ENDIAN);
            bb.put((byte) PlayingOrder.SINGLE_ONCE.getValue());
            buffer = bb.array();

        } else if (charUuid.equals(UUID_PLAYING_ORDER_SUPPORTED)) {
            ByteBuffer bb = ByteBuffer.allocate(2).order(ByteOrder.LITTLE_ENDIAN);
            bb.putShort((short) SupportedPlayingOrder.SINGLE_ONCE);
            buffer = bb.array();

        } else if (charUuid.equals(UUID_MEDIA_STATE)) {
            allowToReadRealValue = true;

        } else if (charUuid.equals(UUID_MEDIA_CONTROL_POINT)) {
            // No read is available on this characteristic

        } else if (charUuid.equals(UUID_MEDIA_CONTROL_POINT_OPCODES_SUPPORTED)) {
            allowToReadRealValue = true;

        } else if (charUuid.equals(UUID_SEARCH_RESULT_OBJ_ID)) {
            buffer = objId2ByteArray(-1);

        } else if (charUuid.equals(UUID_SEARCH_CONTROL_POINT)) {
            // No read is available on this characteristic

        } else if (charUuid.equals(UUID_CONTENT_CONTROL_ID)) {
            allowToReadRealValue = true;
        }

        if (allowToReadRealValue) {
            if (op.mCharacteristic.getValue() != null) {
                buffer =
                        Arrays.copyOfRange(
                                op.mCharacteristic.getValue(),
                                op.mOffset,
                                op.mCharacteristic.getValue().length);
            }
        }

        if (buffer != null) {
            mBluetoothGattServer.sendResponse(
                    device, op.mRequestId, BluetoothGatt.GATT_SUCCESS, op.mOffset, buffer);
        } else {
            mEventLogger.loge(
                    TAG, "Missing characteristic value for char: " + mcsUuidToString(charUuid));
            mBluetoothGattServer.sendResponse(
                    device,
                    op.mRequestId,
                    BluetoothGatt.GATT_INVALID_ATTRIBUTE_LENGTH,
                    op.mOffset,
                    buffer);
        }
    }

    private void onUnauthorizedGattOperation(BluetoothDevice device, GattOpContext op) {
        UUID charUuid =
                (op.mCharacteristic != null
                        ? op.mCharacteristic.getUuid()
                        : (op.mDescriptor != null
                                ? op.mDescriptor.getCharacteristic().getUuid()
                                : null));
        mEventLogger.logw(
                TAG,
                "onUnauthorizedGattOperation: device= "
                        + device
                        + ", opcode= "
                        + op.mOperation
                        + ", characteristic= "
                        + (charUuid != null ? mcsUuidToString(charUuid) : "UNKNOWN"));

        switch (op.mOperation) {
            /* Allow not yet authorized devices to subscribe for notifications */
            case READ_DESCRIPTOR:
                if (op.mOffset > 1) {
                    mBluetoothGattServer.sendResponse(
                            device,
                            op.mRequestId,
                            BluetoothGatt.GATT_INVALID_OFFSET,
                            op.mOffset,
                            null);
                    return;
                }

                byte[] value = getCccBytes(device, op.mDescriptor.getCharacteristic().getUuid());
                if (value == null) {
                    mBluetoothGattServer.sendResponse(
                            device, op.mRequestId, BluetoothGatt.GATT_FAILURE, op.mOffset, null);
                    return;
                }

                value = Arrays.copyOfRange(value, op.mOffset, value.length);
                mBluetoothGattServer.sendResponse(
                        device, op.mRequestId, BluetoothGatt.GATT_SUCCESS, op.mOffset, value);
                return;
            case WRITE_DESCRIPTOR:
                int status = BluetoothGatt.GATT_SUCCESS;
                if (op.mPreparedWrite) {
                    status = BluetoothGatt.GATT_FAILURE;
                } else if (op.mOffset > 0) {
                    status = BluetoothGatt.GATT_INVALID_OFFSET;
                } else {
                    status = BluetoothGatt.GATT_SUCCESS;
                    setCcc(
                            device,
                            op.mDescriptor.getCharacteristic().getUuid(),
                            op.mOffset,
                            op.mValue,
                            true);
                }

                if (op.mResponseNeeded) {
                    mBluetoothGattServer.sendResponse(
                            device, op.mRequestId, status, op.mOffset, op.mValue);
                }
                return;
            case READ_CHARACTERISTIC:
                onUnauthorizedCharRead(device, op);
                return;
            case WRITE_CHARACTERISTIC:
                // store as pending operation
                break;
            default:
                break;
        }

        synchronized (mPendingGattOperations) {
            List<GattOpContext> operations = mPendingGattOperations.get(device);
            if (operations == null) {
                operations = new ArrayList<>();
                mPendingGattOperations.put(device, operations);
            }

            operations.add(op);
            // Send authorization request for each device only for it's first GATT request
            if (operations.size() == 1) {
                mMcpService.onDeviceUnauthorized(device);
            }
        }
    }

    private void onAuthorizedGattOperation(BluetoothDevice device, GattOpContext op) {
        UUID charUuid =
                (op.mCharacteristic != null
                        ? op.mCharacteristic.getUuid()
                        : (op.mDescriptor != null
                                ? op.mDescriptor.getCharacteristic().getUuid()
                                : null));
        mEventLogger.logd(
                DBG,
                TAG,
                "onAuthorizedGattOperation: device= "
                        + device
                        + ", opcode= "
                        + op.mOperation
                        + ", characteristic= "
                        + (charUuid != null ? mcsUuidToString(charUuid) : "UNKNOWN"));

        int status = BluetoothGatt.GATT_SUCCESS;

        switch (op.mOperation) {
            case READ_CHARACTERISTIC:
                // Always ask for the latest position
                if (op.mCharacteristic.getUuid().equals(
                        mCharacteristics.get(CharId.TRACK_POSITION).getUuid())) {
                    long positionMs = TRACK_POSITION_UNAVAILABLE;
                    positionMs = mCallbacks.onGetCurrentTrackPosition();
                    final int position = (positionMs != TRACK_POSITION_UNAVAILABLE)
                            ? new Long(millisecondsToMcsInterval(positionMs)).intValue()
                            : INTERVAL_UNAVAILABLE;

                    ByteBuffer bb =
                            ByteBuffer.allocate(Integer.BYTES).order(ByteOrder.LITTLE_ENDIAN);
                    bb.putInt(position);

                    mBluetoothGattServer.sendResponse(device, op.mRequestId,
                            BluetoothGatt.GATT_SUCCESS, op.mOffset,
                            Arrays.copyOfRange(bb.array(), op.mOffset, Integer.BYTES));
                    return;
                }

                if (op.mCharacteristic.getValue() != null) {
                    mBluetoothGattServer.sendResponse(device, op.mRequestId,
                            BluetoothGatt.GATT_SUCCESS, op.mOffset,
                            Arrays.copyOfRange(op.mCharacteristic.getValue(), op.mOffset,
                                    op.mCharacteristic.getValue().length));
                } else {
                    Log.e(TAG,
                            "Missing characteristic value for char: "
                                    + op.mCharacteristic.getUuid());
                    mBluetoothGattServer.sendResponse(device, op.mRequestId,
                            BluetoothGatt.GATT_INVALID_ATTRIBUTE_LENGTH, op.mOffset, new byte[]{});
                }
                break;

            case WRITE_CHARACTERISTIC:
                if (op.mPreparedWrite) {
                    status = BluetoothGatt.GATT_FAILURE;
                } else if (op.mOffset > 0) {
                    status = BluetoothGatt.GATT_INVALID_OFFSET;
                } else {
                    CharacteristicWriteHandler handler =
                            mCharWriteCallback.get(op.mCharacteristic.getUuid());
                    handler.onCharacteristicWriteRequest(
                            device, op.mRequestId, op.mCharacteristic, op.mPreparedWrite,
                            op.mResponseNeeded, op.mOffset, op.mValue);
                    break;
                }

                if (op.mResponseNeeded) {
                    mBluetoothGattServer.sendResponse(
                            device, op.mRequestId, status, op.mOffset, op.mValue);
                }
                break;

            case READ_DESCRIPTOR:
                if (op.mOffset > 1) {
                    mBluetoothGattServer.sendResponse(device, op.mRequestId,
                            BluetoothGatt.GATT_INVALID_OFFSET, op.mOffset, null);
                    break;
                }

                byte[] value = getCccBytes(device, op.mDescriptor.getCharacteristic().getUuid());
                if (value == null) {
                    mBluetoothGattServer.sendResponse(
                            device, op.mRequestId, BluetoothGatt.GATT_FAILURE, op.mOffset, null);
                    break;
                }

                value = Arrays.copyOfRange(value, op.mOffset, value.length);
                mBluetoothGattServer.sendResponse(
                        device, op.mRequestId, BluetoothGatt.GATT_SUCCESS, op.mOffset, value);
                break;

            case WRITE_DESCRIPTOR:
                if (op.mPreparedWrite) {
                    status = BluetoothGatt.GATT_FAILURE;
                } else if (op.mOffset > 0) {
                    status = BluetoothGatt.GATT_INVALID_OFFSET;
                } else {
                    status = BluetoothGatt.GATT_SUCCESS;
                    setCcc(device, op.mDescriptor.getCharacteristic().getUuid(), op.mOffset,
                            op.mValue, true);
                }

                if (op.mResponseNeeded) {
                    mBluetoothGattServer.sendResponse(
                            device, op.mRequestId, status, op.mOffset, op.mValue);
                }
                break;

            default:
                break;
        }
    }

    private void onRejectedAuthorizationGattOperation(BluetoothDevice device, GattOpContext op) {
        UUID charUuid =
                (op.mCharacteristic != null
                        ? op.mCharacteristic.getUuid()
                        : (op.mDescriptor != null
                                ? op.mDescriptor.getCharacteristic().getUuid()
                                : null));
        mEventLogger.logw(
                TAG,
                "onRejectedAuthorizationGattOperation: device= "
                        + device
                        + ", opcode= "
                        + op.mOperation
                        + ", characteristic= "
                        + (charUuid != null ? mcsUuidToString(charUuid) : "UNKNOWN"));

        switch (op.mOperation) {
            case READ_CHARACTERISTIC:
            case READ_DESCRIPTOR:
                mBluetoothGattServer.sendResponse(device, op.mRequestId,
                        BluetoothGatt.GATT_INSUFFICIENT_AUTHORIZATION, op.mOffset, null);
                break;
            case WRITE_CHARACTERISTIC:
                if (op.mResponseNeeded) {
                    mBluetoothGattServer.sendResponse(device, op.mRequestId,
                            BluetoothGatt.GATT_INSUFFICIENT_AUTHORIZATION, op.mOffset, null);
                } else {
                    // In case of control point operations we can send an application error code
                    if (op.mCharacteristic.getUuid().equals(UUID_MEDIA_CONTROL_POINT)) {
                        setMediaControlRequestResult(
                                new Request(op.mValue[0], 0),
                                Request.Results.COMMAND_CANNOT_BE_COMPLETED);
                    } else if (op.mCharacteristic.getUuid().equals(UUID_SEARCH_CONTROL_POINT)) {
                        setSearchRequestResult(null, SearchRequest.Results.FAILURE, 0);
                    }
                }
                break;
            case WRITE_DESCRIPTOR:
                if (op.mResponseNeeded) {
                    mBluetoothGattServer.sendResponse(device, op.mRequestId,
                            BluetoothGatt.GATT_INSUFFICIENT_AUTHORIZATION, op.mOffset, null);
                }
                break;

            default:
                break;
        }
    }

    private void ClearUnauthorizedGattOperations(BluetoothDevice device) {
        if (VDBG) {
            Log.d(TAG, "ClearUnauthorizedGattOperations: device= " + device);
        }

        synchronized (mPendingGattOperations) {
            mPendingGattOperations.remove(device);
        }
    }

    private void ProcessPendingGattOperations(BluetoothDevice device) {
        if (VDBG) {
            Log.d(TAG, "ProcessPendingGattOperations: device= " + device);
        }

        synchronized (mPendingGattOperations) {
            if (mPendingGattOperations.containsKey(device)) {
                if (getDeviceAuthorization(device) == BluetoothDevice.ACCESS_ALLOWED) {
                    for (GattOpContext op : mPendingGattOperations.get(device)) {
                        onAuthorizedGattOperation(device, op);
                    }
                } else {
                    for (GattOpContext op : mPendingGattOperations.get(device)) {
                        onRejectedAuthorizationGattOperation(device, op);
                    }
                }
                ClearUnauthorizedGattOperations(device);
            }
        }
    }

    private void restoreCccValuesForStoredDevices() {
        for (BluetoothDevice device : mAdapterService.getBondedDevices()) {
            byte[] gmcs_cccd = device.getMetadata(METADATA_GMCS_CCCD);

            if ((gmcs_cccd == null) || (gmcs_cccd.length == 0)) {
                return;
            }

            List<ParcelUuid> uuidList = Arrays.asList(Utils.byteArrayToUuid(gmcs_cccd));

            /* Restore CCCD values for device */
            for (ParcelUuid uuid : uuidList) {
                mEventLogger.logd(
                        DBG,
                        TAG,
                        "restoreCccValuesForStoredDevices: device= " + device + ", char= " + uuid);
                setCcc(device, uuid.getUuid(), 0,
                        BluetoothGattDescriptor.ENABLE_NOTIFICATION_VALUE, false);
            }
        }
    }

    private final IBluetoothStateChangeCallback mBluetoothStateChangeCallback =
            new IBluetoothStateChangeCallback.Stub() {
                public void onBluetoothStateChange(boolean up) {
                    if (DBG) Log.d(TAG, "onBluetoothStateChange: up=" + up);
                    if (up) {
                        restoreCccValuesForStoredDevices();
                    }
                }
            };

    @VisibleForTesting
    final BluetoothGattServerCallback mServerCallback = new BluetoothGattServerCallback() {
        @Override
        public void onConnectionStateChange(BluetoothDevice device, int status, int newState) {
            super.onConnectionStateChange(device, status, newState);
            if (VDBG) {
                Log.d(TAG, "BluetoothGattServerCallback: onConnectionStateChange");
            }
            if (newState == BluetoothProfile.STATE_DISCONNECTED) {
                ClearUnauthorizedGattOperations(device);
            }
        }

        @Override
        public void onServiceAdded(int status, BluetoothGattService service) {
            super.onServiceAdded(status, service);
            if (VDBG) {
                Log.d(TAG, "BluetoothGattServerCallback: onServiceAdded");
            }

            if (mCallbacks != null) {
                mCallbacks.onServiceInstanceRegistered((status != BluetoothGatt.GATT_SUCCESS)
                                ? ServiceStatus.UNKNOWN_ERROR
                                : ServiceStatus.OK,
                        MediaControlGattService.this);
            }

            mCharacteristics.get(CharId.CONTENT_CONTROL_ID)
                    .setValue(mCcid, BluetoothGattCharacteristic.FORMAT_UINT8, 0);
            restoreCccValuesForStoredDevices();
            setInitialCharacteristicValuesAndNotify();
            initialStateRequest();
        }

        @Override
        public void onCharacteristicReadRequest(BluetoothDevice device, int requestId, int offset,
                BluetoothGattCharacteristic characteristic) {
            super.onCharacteristicReadRequest(device, requestId, offset, characteristic);
            if (VDBG) {
                Log.d(TAG, "BluetoothGattServerCallback: onCharacteristicReadRequest offset= "
                        + offset + " entire value= " + Arrays.toString(characteristic.getValue()));
            }

            if ((characteristic.getProperties() & PROPERTY_READ) == 0) {
                mBluetoothGattServer.sendResponse(device, requestId,
                        BluetoothGatt.GATT_REQUEST_NOT_SUPPORTED, offset, null);
                return;
            }

            GattOpContext op = new GattOpContext(
                    GattOpContext.Operation.READ_CHARACTERISTIC, requestId, characteristic, null);
            switch (getDeviceAuthorization(device)) {
                case BluetoothDevice.ACCESS_REJECTED:
                    onRejectedAuthorizationGattOperation(device, op);
                    break;
                case BluetoothDevice.ACCESS_UNKNOWN:
                    onUnauthorizedGattOperation(device, op);
                    break;
                default:
                    onAuthorizedGattOperation(device, op);
                    break;
            }
        }

        @Override
        public void onCharacteristicWriteRequest(BluetoothDevice device, int requestId,
                BluetoothGattCharacteristic characteristic, boolean preparedWrite,
                boolean responseNeeded, int offset, byte[] value) {
            super.onCharacteristicWriteRequest(device, requestId, characteristic, preparedWrite,
                    responseNeeded, offset, value);
            if (VDBG) {
                Log.d(TAG,
                        "BluetoothGattServerCallback: "
                                + "onCharacteristicWriteRequest");
            }

            if ((characteristic.getProperties() & PROPERTY_WRITE)
                    == 0) {
                mBluetoothGattServer.sendResponse(
                        device, requestId, BluetoothGatt.GATT_REQUEST_NOT_SUPPORTED, offset, value);
                return;
            }

            GattOpContext op = new GattOpContext(GattOpContext.Operation.WRITE_CHARACTERISTIC,
                    requestId, characteristic, null, preparedWrite, responseNeeded, offset, value);
            switch (getDeviceAuthorization(device)) {
                case BluetoothDevice.ACCESS_REJECTED:
                    onRejectedAuthorizationGattOperation(device, op);
                    break;
                case BluetoothDevice.ACCESS_UNKNOWN:
                    onUnauthorizedGattOperation(device, op);
                    break;
                default:
                    onAuthorizedGattOperation(device, op);
                    break;
            }
        }

        @Override
        public void onDescriptorReadRequest(BluetoothDevice device, int requestId, int offset,
                BluetoothGattDescriptor descriptor) {
            super.onDescriptorReadRequest(device, requestId, offset, descriptor);
            if (VDBG) {
                Log.d(TAG,
                        "BluetoothGattServerCallback: "
                                + "onDescriptorReadRequest");
            }

            if ((descriptor.getPermissions() & BluetoothGattDescriptor.PERMISSION_READ_ENCRYPTED)
                    == 0) {
                mBluetoothGattServer.sendResponse(
                        device, requestId, BluetoothGatt.GATT_READ_NOT_PERMITTED, offset, null);
                return;
            }

            GattOpContext op = new GattOpContext(
                    GattOpContext.Operation.READ_DESCRIPTOR, requestId, null, descriptor);
            switch (getDeviceAuthorization(device)) {
                case BluetoothDevice.ACCESS_REJECTED:
                    onRejectedAuthorizationGattOperation(device, op);
                    break;
                case BluetoothDevice.ACCESS_UNKNOWN:
                    onUnauthorizedGattOperation(device, op);
                    break;
                default:
                    onAuthorizedGattOperation(device, op);
                    break;
            }
        }

        @Override
        public void onDescriptorWriteRequest(BluetoothDevice device, int requestId,
                BluetoothGattDescriptor descriptor, boolean preparedWrite, boolean responseNeeded,
                int offset, byte[] value) {
            super.onDescriptorWriteRequest(
                    device, requestId, descriptor, preparedWrite, responseNeeded, offset, value);
            if (VDBG) {
                Log.d(TAG,
                        "BluetoothGattServerCallback: "
                                + "onDescriptorWriteRequest");
            }

            if ((descriptor.getPermissions() & BluetoothGattDescriptor.PERMISSION_WRITE_ENCRYPTED)
                    == 0) {
                mBluetoothGattServer.sendResponse(
                        device, requestId, BluetoothGatt.GATT_WRITE_NOT_PERMITTED, offset, value);
                return;
            }

            GattOpContext op = new GattOpContext(GattOpContext.Operation.WRITE_DESCRIPTOR,
                    requestId, null, descriptor, preparedWrite, responseNeeded, offset, value);
            switch (getDeviceAuthorization(device)) {
                case BluetoothDevice.ACCESS_REJECTED:
                    onRejectedAuthorizationGattOperation(device, op);
                    break;
                case BluetoothDevice.ACCESS_UNKNOWN:
                    onUnauthorizedGattOperation(device, op);
                    break;
                default:
                    onAuthorizedGattOperation(device, op);
                    break;
            }
        }
    };

    private void initialStateRequest() {
        List<PlayerStateField> field_list = new ArrayList<>();

        if (isFeatureSupported(ServiceFeature.MEDIA_STATE)) {
            field_list.add(PlayerStateField.PLAYBACK_STATE);
        }

        if (isFeatureSupported(ServiceFeature.PLAYER_ICON_URL)) {
            field_list.add(PlayerStateField.ICON_URL);
        }

        if (isFeatureSupported(ServiceFeature.PLAYER_ICON_OBJ_ID)) {
            field_list.add(PlayerStateField.ICON_OBJ_ID);
        }

        if (isFeatureSupported(ServiceFeature.PLAYER_NAME)) {
            field_list.add(PlayerStateField.PLAYER_NAME);
        }

        if (isFeatureSupported(ServiceFeature.PLAYING_ORDER_SUPPORTED)) {
            field_list.add(PlayerStateField.PLAYING_ORDER_SUPPORTED);
        }

        mCallbacks.onPlayerStateRequest(field_list.stream().toArray(PlayerStateField[]::new));
    }

    private void setInitialCharacteristicValues(boolean notify) {
        mEventLogger.logd(DBG, TAG, "setInitialCharacteristicValues");
        updateMediaStateChar(mCurrentMediaState.getValue());
        updatePlayerNameChar("", notify);
        updatePlayerIconUrlChar("");

        // Object IDs will have a length of 0;
        updateObjectID(ObjectIds.PLAYER_ICON_OBJ_ID, -1, notify);
        updateObjectID(ObjectIds.CURRENT_TRACK_SEGMENT_OBJ_ID, -1, notify);
        updateObjectID(ObjectIds.CURRENT_TRACK_OBJ_ID, -1, notify);
        updateObjectID(ObjectIds.NEXT_TRACK_OBJ_ID, -1, notify);
        updateObjectID(ObjectIds.CURRENT_GROUP_OBJ_ID, -1, notify);
        updateObjectID(ObjectIds.PARENT_GROUP_OBJ_ID, -1, notify);
        updateObjectID(ObjectIds.SEARCH_RESULT_OBJ_ID, -1, notify);
        updateTrackTitleChar("", notify);
        updateTrackDurationChar(TRACK_DURATION_UNAVAILABLE, notify);
        updateTrackPositionChar(TRACK_POSITION_UNAVAILABLE, notify);
        updatePlaybackSpeedChar(1, notify);
        updateSeekingSpeedChar(1, notify);
        updatePlayingOrderSupportedChar(SupportedPlayingOrder.SINGLE_ONCE);
        updatePlayingOrderChar(PlayingOrder.SINGLE_ONCE, notify);
        updateSupportedOpcodesChar(Request.SupportedOpcodes.NONE, notify);
    }

    private void setInitialCharacteristicValues() {
        setInitialCharacteristicValues(false);
    }

    private void setInitialCharacteristicValuesAndNotify() {
        setInitialCharacteristicValues(true);
    }

    /**
     * A proxy class that facilitates testing of the McpService class.
     *
     * This is necessary due to the "final" attribute of the BluetoothGattServer class. In order to
     * test the correct functioning of the McpService class, the final class must be put into a
     * container that can be mocked correctly.
     */
    public class BluetoothGattServerProxy {
        private BluetoothGattServer mBluetoothGattServer;
        private BluetoothManager mBluetoothManager;

        public BluetoothGattServerProxy(BluetoothGattServer gatt, BluetoothManager manager) {
            mBluetoothManager = manager;
            mBluetoothGattServer = gatt;
        }

        public boolean addService(BluetoothGattService service) {
            return mBluetoothGattServer.addService(service);
        }

        public boolean removeService(BluetoothGattService service) {
            return mBluetoothGattServer.removeService(service);
        }

        public void close() {
            mBluetoothGattServer.close();
        }

        public boolean sendResponse(
                BluetoothDevice device, int requestId, int status, int offset, byte[] value) {
            return mBluetoothGattServer.sendResponse(device, requestId, status, offset, value);
        }

        public boolean notifyCharacteristicChanged(BluetoothDevice device,
                BluetoothGattCharacteristic characteristic, boolean confirm) {
            return mBluetoothGattServer.notifyCharacteristicChanged(
                    device, characteristic, confirm);
        }

        public List<BluetoothDevice> getConnectedDevices() {
            return mBluetoothManager.getConnectedDevices(BluetoothProfile.GATT_SERVER);
        }

        public boolean isDeviceConnected(BluetoothDevice device) {
            return mBluetoothManager.getConnectionState(device, BluetoothProfile.GATT_SERVER)
                    == BluetoothProfile.STATE_CONNECTED;
        }
    }

    protected MediaControlGattService(McpService mcpService,
            @NonNull MediaControlServiceCallbacks callbacks, int ccid) {
        mContext = mcpService;
        mCallbacks = callbacks;
        mCcid = ccid;

        mMcpService = mcpService;
        mAdapterService =  Objects.requireNonNull(AdapterService.getAdapterService(),
                "AdapterService shouldn't be null when creating MediaControlCattService");

        IBluetoothManager mgr = BluetoothAdapter.getDefaultAdapter().getBluetoothManager();
        if (mgr != null) {
            try {
                mgr.registerStateChangeCallback(mBluetoothStateChangeCallback);
            } catch (RemoteException e) {
                throw e.rethrowFromSystemServer();
            }
        }

        mEventLogger =
                new BluetoothEventLogger(
                        LOG_NB_EVENTS, TAG + " instance (CCID= " + ccid + ") event log");
    }

    protected boolean init(UUID scvUuid) {
        mFeatures = mCallbacks.onGetFeatureFlags();

        // Verify the minimum required set of supported player features
        if ((mFeatures & ServiceFeature.ALL_MANDATORY_SERVICE_FEATURES)
                != ServiceFeature.ALL_MANDATORY_SERVICE_FEATURES) {
            mCallbacks.onServiceInstanceRegistered(ServiceStatus.INVALID_FEATURE_FLAGS, null);
            return false;
        }

        mEventLogger.add("Initializing");

        // Init attribute database
        return initGattService(scvUuid);
    }

    private void handleObjectIdRequest(int objField, long objId) {
        mEventLogger.add("handleObjectIdRequest: obj= " + objField + ", objId= " + objId);
        mCallbacks.onSetObjectIdRequest(objField, objId);
    }

    private void handlePlayingOrderRequest(int order) {
        mEventLogger.add("handlePlayingOrderRequest: order= " + order);
        mCallbacks.onPlayingOrderSetRequest(order);
    }

    private void handlePlaybackSpeedRequest(int speed) {
        float floatingSpeed = (float) Math.pow(2, speed / 64);
        mEventLogger.add("handlePlaybackSpeedRequest: floatingSpeed= " + floatingSpeed);
        mCallbacks.onPlaybackSpeedSetRequest(floatingSpeed);
    }

    private void handleTrackPositionRequest(long position) {
        final long positionMs = (position != INTERVAL_UNAVAILABLE)
                ? mcsIntervalToMilliseconds(position)
                : TRACK_POSITION_UNAVAILABLE;
        mEventLogger.add("handleTrackPositionRequest: positionMs= " + positionMs);
        mCallbacks.onTrackPositionSetRequest(positionMs);
    }

    private static int getMediaControlPointRequestPayloadLength(int opcode) {
        switch (opcode) {
            case Request.Opcodes.MOVE_RELATIVE:
            case Request.Opcodes.GOTO_SEGMENT:
            case Request.Opcodes.GOTO_TRACK:
            case Request.Opcodes.GOTO_GROUP:
                return 4;
            default:
                return 0;
        }
    }

    @VisibleForTesting
    int handleMediaControlPointRequest(BluetoothDevice device, byte[] value) {
        final int payloadOffset = 1;
        final int opcode = value[0];

        // Test for RFU bits and currently supported opcodes
        if (!isOpcodeSupported(opcode)) {
            Log.i(TAG, "handleMediaControlPointRequest: " + Request.Opcodes.toString(opcode)
                     + " not supported");
            mHandler.post(() -> {
                setMediaControlRequestResult(new Request(opcode, 0),
                        Request.Results.OPCODE_NOT_SUPPORTED);
            });
            return BluetoothGatt.GATT_SUCCESS;
        }

        if (getMediaControlPointRequestPayloadLength(opcode) != (value.length - payloadOffset)) {
            Log.w(TAG, "handleMediaControlPointRequest: " + Request.Opcodes.toString(opcode)
                    + " bad payload length");
            return BluetoothGatt.GATT_INVALID_ATTRIBUTE_LENGTH;
        }

        // Only some requests have payload
        int intVal = 0;
        if (opcode == Request.Opcodes.MOVE_RELATIVE
                || opcode == Request.Opcodes.GOTO_SEGMENT
                || opcode == Request.Opcodes.GOTO_TRACK
                || opcode == Request.Opcodes.GOTO_GROUP) {
            intVal = ByteBuffer.wrap(value, payloadOffset, value.length - payloadOffset)
                    .order(ByteOrder.LITTLE_ENDIAN)
                    .getInt();

            // If the argument is time interval, convert to milliseconds time domain
            if (opcode == Request.Opcodes.MOVE_RELATIVE) {
                intVal = new Long(mcsIntervalToMilliseconds(intVal)).intValue();
            }
        }

        Request req = new Request(opcode, intVal);
        mEventLogger.logd(
                DBG,
                TAG,
                "handleMediaControlPointRequest: sending "
                        + Request.Opcodes.toString(opcode)
                        + " request up");

        // TODO: Activate/deactivate devices with ActiveDeviceManager
        if (req.getOpcode() == Request.Opcodes.PLAY) {
            if (mAdapterService.getActiveDevices(BluetoothProfile.A2DP).size() > 0) {
                A2dpService.getA2dpService().removeActiveDevice(false);
            }
            if (mAdapterService.getActiveDevices(BluetoothProfile.HEARING_AID).size() > 0) {
                HearingAidService.getHearingAidService().removeActiveDevice(false);
            }
            if (mLeAudioService == null) {
                mLeAudioService = LeAudioService.getLeAudioService();
            }
            mLeAudioService.setActiveDevice(device);
        }
        mCallbacks.onMediaControlRequest(req);

        return BluetoothGatt.GATT_SUCCESS;
    }

    public void setCallbacks(MediaControlServiceCallbacks callbacks) {
        mCallbacks = callbacks;
    }

    @VisibleForTesting
    protected void setServiceManagerForTesting(McpService manager) {
        mMcpService = manager;
    }

    @VisibleForTesting
    void setBluetoothGattServerForTesting(BluetoothGattServerProxy proxy) {
        mBluetoothGattServer = proxy;
    }

    @VisibleForTesting
    void setLeAudioServiceForTesting(LeAudioService leAudioService) {
        mLeAudioService = leAudioService;
    }

    private boolean initGattService(UUID serviceUuid) {
        mEventLogger.logd(DBG, TAG, "initGattService: uuid= " + serviceUuid);

        if (mBluetoothGattServer == null) {
            BluetoothManager manager = mContext.getSystemService(BluetoothManager.class);
            BluetoothGattServer server = manager.openGattServer(mContext, mServerCallback);
            if (server == null) {
                Log.e(TAG, "Failed to start BluetoothGattServer for MCP");
                //TODO: This now effectively makes MCP unusable, but fixes tests
                // Handle this error more gracefully, verify BluetoothInstrumentationTests
                // are passing after fix is applied
                return false;
            }
            mBluetoothGattServer = new BluetoothGattServerProxy(server, manager);
        }

        mGattService =
                new BluetoothGattService(serviceUuid, BluetoothGattService.SERVICE_TYPE_PRIMARY);

        for (Pair<UUID, CharacteristicData> entry : getUuidCharacteristicList()) {
            CharacteristicData desc = entry.second;
            UUID uuid = entry.first;
            if (VDBG) {
                Log.d(TAG, "Checking uuid: " + uuid);
            }
            if ((mFeatures & desc.featureFlag) != 0) {
                int notifyProp = (((mFeatures & desc.ntfFeatureFlag) != 0)
                        ? PROPERTY_NOTIFY
                        : 0);

                BluetoothGattCharacteristic myChar = new BluetoothGattCharacteristic(
                        uuid, desc.properties | notifyProp, desc.permissions);

                // Add CCC descriptor if notification is supported
                if ((myChar.getProperties() & PROPERTY_NOTIFY) != 0) {
                    BluetoothGattDescriptor cccDesc = new BluetoothGattDescriptor(UUID_CCCD,
                            BluetoothGattDescriptor.PERMISSION_READ_ENCRYPTED
                                    | BluetoothGattDescriptor.PERMISSION_WRITE_ENCRYPTED);
                    if (VDBG) {
                        Log.d(TAG, "Adding descriptor: " + cccDesc);
                    }
                    myChar.addDescriptor(cccDesc);
                }

                if (VDBG) {
                    Log.d(TAG, "Adding char: " + myChar);
                }
                mCharacteristics.put(desc.id, myChar);
                mGattService.addCharacteristic(myChar);
            }
        }
        if (VDBG) {
            Log.d(TAG, "Adding service: " + mGattService);
        }
        return mBluetoothGattServer.addService(mGattService);
    }

    private void removeUuidFromMetadata(ParcelUuid charUuid, BluetoothDevice device) {
        List<ParcelUuid> uuidList;
        byte[] gmcs_cccd = device.getMetadata(METADATA_GMCS_CCCD);

        if ((gmcs_cccd == null) || (gmcs_cccd.length == 0)) {
            uuidList = new ArrayList<ParcelUuid>();
        } else {
            uuidList = new ArrayList<>(Arrays.asList(Utils.byteArrayToUuid(gmcs_cccd)));

            if (!uuidList.contains(charUuid)) {
                Log.d(TAG, "Characteristic CCCD can't be removed (not cached): "
                        + charUuid.toString());
                return;
            }
        }

        uuidList.remove(charUuid);

        mEventLogger.logd(
                DBG,
                TAG,
                "removeUuidFromMetadata: device= " + device + ", char= " + charUuid.toString());
        if (!device.setMetadata(METADATA_GMCS_CCCD,
                Utils.uuidsToByteArray(uuidList.toArray(new ParcelUuid[0])))) {
            Log.e(TAG, "Can't set CCCD for GMCS characteristic UUID: " + charUuid.toString()
                    + ", (remove)");
        }
    }

    private void addUuidToMetadata(ParcelUuid charUuid, BluetoothDevice device) {
        List<ParcelUuid> uuidList;
        byte[] gmcs_cccd = device.getMetadata(METADATA_GMCS_CCCD);

        if ((gmcs_cccd == null) || (gmcs_cccd.length == 0)) {
            uuidList = new ArrayList<ParcelUuid>();
        } else {
            uuidList = new ArrayList<>(Arrays.asList(Utils.byteArrayToUuid(gmcs_cccd)));

            if (uuidList.contains(charUuid)) {
                Log.d(TAG, "Characteristic CCCD already added: " + charUuid.toString());
                return;
            }
        }

        uuidList.add(charUuid);

        mEventLogger.logd(
                DBG,
                TAG,
                "addUuidToMetadata: device= " + device + ", char= " + charUuid.toString());
        if (!device.setMetadata(METADATA_GMCS_CCCD,
                Utils.uuidsToByteArray(uuidList.toArray(new ParcelUuid[0])))) {
            Log.e(TAG, "Can't set CCCD for GMCS characteristic UUID: " + charUuid.toString()
                    + ", (add)");
        }
    }

    @VisibleForTesting
    void setCcc(BluetoothDevice device, UUID charUuid, int offset, byte[] value, boolean store) {
        Map<UUID, Short> characteristicCcc = mCccDescriptorValues.get(device.getAddress());
        if (characteristicCcc == null) {
            characteristicCcc = new HashMap<>();
            mCccDescriptorValues.put(device.getAddress(), characteristicCcc);
        }

        characteristicCcc.put(charUuid,
                ByteBuffer.wrap(value).order(ByteOrder.LITTLE_ENDIAN).getShort());

        if (!store) {
            return;
        }

        if (Arrays.equals(value, BluetoothGattDescriptor.ENABLE_NOTIFICATION_VALUE)) {
            mEventLogger.add("setCcc: device= " + device + ", notify= " + true);
            addUuidToMetadata(new ParcelUuid(charUuid), device);
        } else if (Arrays.equals(value, BluetoothGattDescriptor.DISABLE_NOTIFICATION_VALUE)) {
            mEventLogger.add("setCcc: device= " + device + ", notify= " + false);
            removeUuidFromMetadata(new ParcelUuid(charUuid), device);
        } else {
            Log.e(TAG, "Not handled CCC value: " + Arrays.toString(value));
        }
    }

    private byte[] getCccBytes(BluetoothDevice device, UUID charUuid) {
        Map<UUID, Short> characteristicCcc = mCccDescriptorValues.get(device.getAddress());
        if (characteristicCcc != null) {
            ByteBuffer bb = ByteBuffer.allocate(Short.BYTES).order(ByteOrder.LITTLE_ENDIAN);
            Short ccc = characteristicCcc.get(charUuid);
            if (ccc != null) {
                bb.putShort(characteristicCcc.get(charUuid));
                return bb.array();
            }
        }
        return BluetoothGattDescriptor.DISABLE_NOTIFICATION_VALUE;
    }

    @Override
    public void updatePlaybackState(MediaState state) {
        if (DBG) {
            Log.d(TAG, "updatePlaybackState");
        }

        if ((state.getValue() <= MediaState.STATE_MAX.getValue())
                && (state.getValue() >= MediaState.STATE_MIN.getValue())) {
            updateMediaStateChar(state.getValue());
        }
    }

    @VisibleForTesting
    int getMediaStateChar() {
        if (!isFeatureSupported(ServiceFeature.MEDIA_STATE)) return MediaState.INACTIVE.getValue();

        BluetoothGattCharacteristic stateChar =
                mCharacteristics.get(CharId.MEDIA_STATE);

        if (stateChar.getValue() != null) {
            return stateChar.getIntValue(BluetoothGattCharacteristic.FORMAT_UINT8, 0);
        }

        return MediaState.INACTIVE.getValue();
    }

    @VisibleForTesting
    void updateMediaStateChar(int state) {
        if (DBG) {
            Log.d(TAG, "updateMediaStateChar: state= " + MediaState.toString(state));
        }

        if (!isFeatureSupported(ServiceFeature.MEDIA_STATE)) return;

        mEventLogger.logd(DBG, TAG, "updateMediaStateChar: state= " + MediaState.toString(state));

        BluetoothGattCharacteristic stateChar =
                mCharacteristics.get(CharId.MEDIA_STATE);
        stateChar.setValue(state, BluetoothGattCharacteristic.FORMAT_UINT8, 0);
        notifyCharacteristic(stateChar, null);
    }

    private void updateObjectID(int objectIdField, long objectIdValue, boolean notify) {
        if (DBG) {
            Log.d(TAG, "updateObjectID");
        }
        int feature = ObjectIds.GetMatchingServiceFeature(objectIdField);

        if (!isFeatureSupported(feature)) return;

        mEventLogger.logd(
                DBG,
                TAG,
                "updateObjectIdChar: charId= "
                        + CharId.FromFeature(feature)
                        + ", objId= "
                        + objectIdValue);
        updateObjectIdChar(mCharacteristics.get(CharId.FromFeature(feature)),
                objectIdValue, null, notify);
    }

    @Override
    public void updateObjectID(int objectIdField, long objectIdValue) {
        updateObjectID(objectIdField, objectIdValue, true);
    }

    @Override
    public void setMediaControlRequestResult(Request request,
            Request.Results resultStatus) {
        if (DBG) {
            Log.d(TAG, "setMediaControlRequestResult");
        }

        if (getMediaStateChar() == MediaState.INACTIVE.getValue()) {
            resultStatus = Request.Results.MEDIA_PLAYER_INACTIVE;
        }

        ByteBuffer bb = ByteBuffer.allocate(2).order(ByteOrder.LITTLE_ENDIAN);
        bb.put((byte) request.getOpcode());
        bb.put((byte) resultStatus.getValue());

        BluetoothGattCharacteristic characteristic =
                mCharacteristics.get(CharId.MEDIA_CONTROL_POINT);
        characteristic.setValue(bb.array());
        notifyCharacteristic(characteristic, null);
    }

    @Override
    public void setSearchRequestResult(SearchRequest request,
            SearchRequest.Results resultStatus, long resultObjectId) {
        if (DBG) {
            Log.d(TAG, "setSearchRequestResult");
        }

        // TODO: There is no Object Trasfer Service implementation.
        BluetoothGattCharacteristic characteristic =
                mCharacteristics.get(CharId.SEARCH_CONTROL_POINT);
        characteristic.setValue(new byte[]{SEARCH_CONTROL_POINT_RESULT_FAILURE});
        notifyCharacteristic(characteristic, null);
    }

    @Override
    public void updatePlayerState(Map stateFields) {
        if (stateFields.isEmpty()) {
            return;
        }

        if (stateFields.containsKey(PlayerStateField.PLAYBACK_STATE)) {
            MediaState playbackState =
                    (MediaState) stateFields.get(PlayerStateField.PLAYBACK_STATE);
            if (DBG) {
                Log.d(TAG,
                        "updatePlayerState: playbackState= "
                                + stateFields.get(PlayerStateField.PLAYBACK_STATE));
            }

            if (playbackState == MediaState.INACTIVE) {
                setInitialCharacteristicValues();
            }
        }
        final boolean doNotifyValueChange = true;

        // Additional fields that may be requested by the service to complete the new state info
        List<PlayerStateField> reqFieldList = null;

        if (stateFields.containsKey(PlayerStateField.PLAYBACK_SPEED)) {
            updatePlaybackSpeedChar(
                    (float) stateFields.get(PlayerStateField.PLAYBACK_SPEED), doNotifyValueChange);
        }

        if (stateFields.containsKey(PlayerStateField.PLAYING_ORDER_SUPPORTED)) {
            updatePlayingOrderSupportedChar(
                    (Integer) stateFields.get(PlayerStateField.PLAYING_ORDER_SUPPORTED));
        }

        if (stateFields.containsKey(PlayerStateField.PLAYING_ORDER)) {
            updatePlayingOrderChar((PlayingOrder) stateFields.get(PlayerStateField.PLAYING_ORDER),
                    doNotifyValueChange);
        }

        if (stateFields.containsKey(PlayerStateField.TRACK_POSITION)) {
            updateTrackPositionChar(
                    (long) stateFields.get(PlayerStateField.TRACK_POSITION), doNotifyValueChange);
        }

        if (stateFields.containsKey(PlayerStateField.PLAYER_NAME)) {
            String name = (String) stateFields.get(PlayerStateField.PLAYER_NAME);
            if ((getPlayerNameChar() != null) && (name.compareTo(getPlayerNameChar()) != 0)) {
                updatePlayerNameChar(name, doNotifyValueChange);

                // Most likely the player has changed - request critical info fields
                reqFieldList = new ArrayList<>();
                reqFieldList.add(PlayerStateField.PLAYBACK_STATE);
                reqFieldList.add(PlayerStateField.TRACK_DURATION);

                if (isFeatureSupported(ServiceFeature.MEDIA_CONTROL_POINT_OPCODES_SUPPORTED)) {
                    reqFieldList.add(PlayerStateField.OPCODES_SUPPORTED);
                }
                if (isFeatureSupported(ServiceFeature.PLAYING_ORDER_SUPPORTED)) {
                    reqFieldList.add(PlayerStateField.PLAYING_ORDER_SUPPORTED);
                }
                if (isFeatureSupported(ServiceFeature.PLAYING_ORDER)) {
                    reqFieldList.add(PlayerStateField.PLAYING_ORDER);
                }
                if (isFeatureSupported(ServiceFeature.PLAYER_ICON_OBJ_ID)) {
                    reqFieldList.add(PlayerStateField.ICON_OBJ_ID);
                }
                if (isFeatureSupported(ServiceFeature.PLAYER_ICON_URL)) {
                    reqFieldList.add(PlayerStateField.ICON_URL);
                }
            }
        }

        if (stateFields.containsKey(PlayerStateField.ICON_URL)) {
            updatePlayerIconUrlChar((String) stateFields.get(PlayerStateField.ICON_URL));
        }

        if (stateFields.containsKey(PlayerStateField.ICON_OBJ_ID)) {
            updateIconObjIdChar((Long) stateFields.get(PlayerStateField.ICON_OBJ_ID));
        }

        if (stateFields.containsKey(PlayerStateField.OPCODES_SUPPORTED)) {
            updateSupportedOpcodesChar(
                    (Integer) stateFields.get(PlayerStateField.OPCODES_SUPPORTED),
                    doNotifyValueChange);
        }

        // Notify track change if any of these have changed
        boolean notifyTrackChange = false;
        if (stateFields.containsKey(PlayerStateField.TRACK_TITLE)) {
            String newTitle = (String) stateFields.get(PlayerStateField.TRACK_TITLE);

            if (getTrackTitleChar().compareTo(newTitle) != 0) {
                updateTrackTitleChar((String) stateFields.get(PlayerStateField.TRACK_TITLE),
                        doNotifyValueChange);
                notifyTrackChange = true;
            }
        }

        if (stateFields.containsKey(PlayerStateField.TRACK_DURATION)) {
            long newTrackDuration = (long) (stateFields.get(PlayerStateField.TRACK_DURATION));
            if (getTrackDurationChar() != newTrackDuration) {
                updateTrackDurationChar(newTrackDuration, doNotifyValueChange);
                notifyTrackChange = true;
            }
        }

        if (stateFields.containsKey(PlayerStateField.PLAYBACK_STATE)) {
            mCurrentMediaState =
                    (MediaState) stateFields.get(PlayerStateField.PLAYBACK_STATE);
        }

        int mediaState = getMediaStateChar();
        if (mediaState != mCurrentMediaState.getValue()) {
            updateMediaStateChar(mCurrentMediaState.getValue());
        }

        if (stateFields.containsKey(PlayerStateField.SEEKING_SPEED)) {
            int playbackState = getMediaStateChar();
            // Seeking speed should be 1.0f (char. value of 0) when not in seeking state.
            // [Ref. Media Control Service v1.0, sec. 3.9]
            if (playbackState == MediaState.SEEKING.getValue()) {
                updateSeekingSpeedChar((float) stateFields.get(PlayerStateField.SEEKING_SPEED),
                        doNotifyValueChange);
            } else {
                updateSeekingSpeedChar(1.0f, doNotifyValueChange);
            }
        }

        // Notify track change as the last step of all track change related characteristic changes.
        // [Ref. Media Control Service v1.0, sec. 3.4.1]
        if (notifyTrackChange) {
            if (isFeatureSupported(ServiceFeature.TRACK_CHANGED)) {
                BluetoothGattCharacteristic myChar =
                        mCharacteristics.get(CharId.TRACK_CHANGED);
                myChar.setValue(new byte[]{});
                notifyCharacteristic(myChar, null);
            }
        }

        if (reqFieldList != null) {
            // Don't ask for those that we just got.
            reqFieldList.removeAll(stateFields.keySet());

            if (!reqFieldList.isEmpty()) {
                mCallbacks.onPlayerStateRequest(
                        reqFieldList.stream().toArray(PlayerStateField[]::new));
            }
        }
    }

    @Override
    public int getContentControlId() {
        return mCcid;
    }

    @Override
    public void onDeviceAuthorizationSet(BluetoothDevice device) {
        int auth = getDeviceAuthorization(device);
        mEventLogger.logd(
                DBG,
                TAG,
                "onDeviceAuthorizationSet: device= "
                        + device
                        + ", authorization= "
                        + (auth == BluetoothDevice.ACCESS_ALLOWED
                                ? "ALLOWED"
                                : (auth == BluetoothDevice.ACCESS_REJECTED
                                        ? "REJECTED"
                                        : "UNKNOWN")));
        ProcessPendingGattOperations(device);
        for (BluetoothGattCharacteristic characteristic : mCharacteristics.values()) {
<<<<<<< HEAD
            notifyCharacteristic(device, characteristic);
=======
            // Notify only the updated characteristics
            if (characteristic.getValue() != null) {
                notifyCharacteristic(device, characteristic);
            }
>>>>>>> a5e8c6e4
        }
    }

    @Override
    public void destroy() {
        if (DBG) {
            Log.d(TAG, "Destroy");
        }

        if (mBluetoothGattServer == null) {
            return;
        }

        if (mBluetoothGattServer.removeService(mGattService)) {
            if (mCallbacks != null) {
                mCallbacks.onServiceInstanceUnregistered(ServiceStatus.OK);
            }
        }

        mBluetoothGattServer.close();
    }

    @VisibleForTesting
    void updatePlayingOrderChar(PlayingOrder order, boolean notify) {
        if (VDBG) {
            Log.d(TAG, "updatePlayingOrderChar: order= " + order);
        }
        if (!isFeatureSupported(ServiceFeature.PLAYING_ORDER)) return;

        BluetoothGattCharacteristic orderChar = mCharacteristics.get(CharId.PLAYING_ORDER);
        Integer playingOrder = null;

        if (orderChar.getValue() != null) {
            playingOrder = orderChar.getIntValue(BluetoothGattCharacteristic.FORMAT_UINT8, 0);
        }

        if ((playingOrder == null) || (playingOrder != order.getValue())) {
            orderChar.setValue(order.getValue(), BluetoothGattCharacteristic.FORMAT_UINT8, 0);
            if (notify && isFeatureSupported(ServiceFeature.PLAYING_ORDER_NOTIFY)) {
                notifyCharacteristic(orderChar, null);
            }
            mEventLogger.logd(DBG, TAG, "updatePlayingOrderChar: order= " + order);
<<<<<<< HEAD
=======
        }
    }

    private void notifyCharacteristic(
            @NonNull BluetoothDevice device, @NonNull BluetoothGattCharacteristic characteristic) {
        if (!mBluetoothGattServer.isDeviceConnected(device)) return;
        if (getDeviceAuthorization(device) != BluetoothDevice.ACCESS_ALLOWED) return;

        Map<UUID, Short> charCccMap = mCccDescriptorValues.get(device.getAddress());
        if (charCccMap == null) return;

        byte[] ccc = getCccBytes(device, characteristic.getUuid());
        if (VDBG) {
                Log.d(
                        TAG,
                        "notifyCharacteristic: char= "
                                + characteristic.getUuid().toString()
                                + " cccVal= "
                                + ByteBuffer.wrap(ccc).order(ByteOrder.LITTLE_ENDIAN).getShort());
>>>>>>> a5e8c6e4
        }
        if (!Arrays.equals(ccc, BluetoothGattDescriptor.ENABLE_NOTIFICATION_VALUE)) return;

        if (VDBG) Log.d(TAG, "notifyCharacteristic: sending notification");
        mBluetoothGattServer.notifyCharacteristicChanged(device, characteristic, false);
    }

    private void notifyCharacteristic(
<<<<<<< HEAD
            @NonNull BluetoothDevice device, @NonNull BluetoothGattCharacteristic characteristic) {
        if (!mBluetoothGattServer.isDeviceConnected(device)) return;
        if (getDeviceAuthorization(device) != BluetoothDevice.ACCESS_ALLOWED) return;

        Map<UUID, Short> charCccMap = mCccDescriptorValues.get(device.getAddress());
        if (charCccMap == null) return;

        byte[] ccc = getCccBytes(device, characteristic.getUuid());
        if (VDBG) {
                Log.d(
                        TAG,
                        "notifyCharacteristic: char= "
                                + characteristic.getUuid().toString()
                                + " cccVal= "
                                + ByteBuffer.wrap(ccc).order(ByteOrder.LITTLE_ENDIAN).getShort());
        }
        if (!Arrays.equals(ccc, BluetoothGattDescriptor.ENABLE_NOTIFICATION_VALUE)) return;

        if (VDBG) Log.d(TAG, "notifyCharacteristic: sending notification");
        mBluetoothGattServer.notifyCharacteristicChanged(device, characteristic, false);
    }

    private void notifyCharacteristic(
=======
>>>>>>> a5e8c6e4
            @NonNull BluetoothGattCharacteristic characteristic,
            @Nullable BluetoothDevice originDevice) {
        for (BluetoothDevice device : mBluetoothGattServer.getConnectedDevices()) {
            // Skip the origin device who changed the characteristic
            if (device.equals(originDevice)) {
                continue;
            }
            notifyCharacteristic(device, characteristic);
        }
    }

    private static int SpeedFloatToCharacteristicIntValue(float speed) {
        /* The spec. defined valid speed range is <0.25, 3.957> as float input, resulting in
         * <-128, 127> output integer range. */
        if (speed < 0) {
            speed = -speed;
        }
        if (speed < PLAY_SPEED_MIN) {
            speed = PLAY_SPEED_MIN;
        } else if (speed > PLAY_SPEED_MAX) {
            speed = PLAY_SPEED_MAX;
        }

        return new Float(64 * Math.log(speed) / Math.log(2)).intValue();
    }

    private static float CharacteristicSpeedIntValueToSpeedFloat(Integer speed) {
        return new Float(Math.pow(2, (speed.floatValue() / 64.0f)));
    }

    @VisibleForTesting
    Float getSeekingSpeedChar() {
        Float speed = null;

        if (isFeatureSupported(ServiceFeature.SEEKING_SPEED)) {
            BluetoothGattCharacteristic characteristic =
                    mCharacteristics.get(CharId.SEEKING_SPEED);
            if (characteristic.getValue() != null) {
                Integer intVal =
                        characteristic.getIntValue(BluetoothGattCharacteristic.FORMAT_SINT8, 0);
                speed = CharacteristicSpeedIntValueToSpeedFloat(intVal);
            }
        }

        return speed;
    }

    @VisibleForTesting
    void updateSeekingSpeedChar(float speed, boolean notify) {
        if (VDBG) {
            Log.d(TAG, "updateSeekingSpeedChar: speed= " + speed);
        }
        if (isFeatureSupported(ServiceFeature.SEEKING_SPEED)) {
            if ((getSeekingSpeedChar() == null) || (getSeekingSpeedChar() != speed)) {
                BluetoothGattCharacteristic characteristic =
                        mCharacteristics.get(CharId.SEEKING_SPEED);
                int intSpeed = SpeedFloatToCharacteristicIntValue(speed);
                characteristic.setValue(intSpeed, BluetoothGattCharacteristic.FORMAT_SINT8, 0);
                if (notify && isFeatureSupported(ServiceFeature.SEEKING_SPEED_NOTIFY)) {
                    notifyCharacteristic(characteristic, null);
                }
                mEventLogger.logd(
                        DBG,
                        TAG,
                        "updateSeekingSpeedChar: intSpeed=" + intSpeed + ", speed= " + speed);
            }
        }
    }

    @VisibleForTesting
    Float getPlaybackSpeedChar() {
        Float speed = null;

        if (!isFeatureSupported(ServiceFeature.PLAYBACK_SPEED)) return null;

        BluetoothGattCharacteristic characteristic = mCharacteristics.get(CharId.PLAYBACK_SPEED);
        if (characteristic.getValue() != null) {
            Integer intVal =
                    characteristic.getIntValue(BluetoothGattCharacteristic.FORMAT_SINT8, 0);
            speed = CharacteristicSpeedIntValueToSpeedFloat(intVal);
        }

        return speed;
    }

    @VisibleForTesting
    void updatePlaybackSpeedChar(float speed, boolean notify) {
        if (VDBG) {
            Log.d(TAG, "updatePlaybackSpeedChar: " + speed);
        }

        if (!isFeatureSupported(ServiceFeature.PLAYBACK_SPEED)) return;

        // Reject if no changes were made
        if ((getPlaybackSpeedChar() == null) || (getPlaybackSpeedChar() != speed)) {
            BluetoothGattCharacteristic characteristic =
                    mCharacteristics.get(CharId.PLAYBACK_SPEED);
            int intSpeed = SpeedFloatToCharacteristicIntValue(speed);
            characteristic.setValue(intSpeed, BluetoothGattCharacteristic.FORMAT_SINT8, 0);
            if (notify && isFeatureSupported(ServiceFeature.PLAYBACK_SPEED_NOTIFY)) {
                notifyCharacteristic(characteristic, null);
            }
            mEventLogger.logd(
                    DBG,
                    TAG,
                    "updatePlaybackSpeedChar: intSpeed=" + intSpeed + ", speed= " + speed);
        }
    }

    @VisibleForTesting
    void updateTrackPositionChar(long positionMs, boolean forceNotify) {
        if (VDBG) {
            Log.d(TAG, "updateTrackPositionChar: " + positionMs);
        }
        if (!isFeatureSupported(ServiceFeature.TRACK_POSITION)) return;

        final int position = (positionMs != TRACK_POSITION_UNAVAILABLE)
                ? new Long(millisecondsToMcsInterval(positionMs)).intValue()
                : INTERVAL_UNAVAILABLE;

        BluetoothGattCharacteristic characteristic =
                mCharacteristics.get(CharId.TRACK_POSITION);
        characteristic.setValue(position, BluetoothGattCharacteristic.FORMAT_SINT32, 0);

        if (isFeatureSupported(ServiceFeature.TRACK_POSITION_NOTIFY)) {
            // Position should be notified only while seeking (frequency is implementation
            // specific), on pause, or position change, but not during the playback.
            if ((getMediaStateChar() == MediaState.PAUSED.getValue())
                    || (getMediaStateChar() == MediaState.SEEKING.getValue())
                    || forceNotify) {
                notifyCharacteristic(characteristic, null);
            }
        }
        mEventLogger.logd(
                DBG,
                TAG,
                "updateTrackPositionChar: positionMs= " + positionMs + ", position= " + position);
    }

    private long getTrackDurationChar() {
        if (!isFeatureSupported(ServiceFeature.TRACK_DURATION)) return TRACK_DURATION_UNAVAILABLE;

        BluetoothGattCharacteristic characteristic = mCharacteristics.get(CharId.TRACK_DURATION);
        if (characteristic.getValue() != null) {
            int duration =
                    characteristic.getIntValue(BluetoothGattCharacteristic.FORMAT_SINT32, 0);
            return (duration != INTERVAL_UNAVAILABLE) ? mcsIntervalToMilliseconds(duration)
                    : TRACK_DURATION_UNAVAILABLE;
        }
        return TRACK_DURATION_UNAVAILABLE;
    }

    @VisibleForTesting
    void updateTrackDurationChar(long durationMs, boolean notify) {
        if (VDBG) {
            Log.d(TAG, "updateTrackDurationChar: " + durationMs);
        }
        if (isFeatureSupported(ServiceFeature.TRACK_DURATION)) {
            final int duration = (durationMs != TRACK_DURATION_UNAVAILABLE)
                    ? new Long(millisecondsToMcsInterval(durationMs)).intValue()
                    : INTERVAL_UNAVAILABLE;

            BluetoothGattCharacteristic characteristic =
                    mCharacteristics.get(CharId.TRACK_DURATION);
            characteristic.setValue(duration, BluetoothGattCharacteristic.FORMAT_SINT32, 0);
            if (notify && isFeatureSupported(ServiceFeature.TRACK_DURATION_NOTIFY)) {
                notifyCharacteristic(characteristic, null);
            }
            mEventLogger.logd(
                    DBG,
                    TAG,
                    "updateTrackDurationChar: durationMs= "
                            + durationMs
                            + ", duration= "
                            + duration);
        }
    }

    private String getTrackTitleChar() {
        if (isFeatureSupported(ServiceFeature.TRACK_TITLE)) {
            BluetoothGattCharacteristic characteristic =
                    mCharacteristics.get(CharId.TRACK_TITLE);
            if (characteristic.getValue() != null) {
                return characteristic.getStringValue(0);
            }
        }

        return "";
    }

    @VisibleForTesting
    void updateTrackTitleChar(String title, boolean notify) {
        if (VDBG) {
            Log.d(TAG, "updateTrackTitleChar: " + title);
        }
        if (isFeatureSupported(ServiceFeature.TRACK_TITLE)) {
            BluetoothGattCharacteristic characteristic =
                    mCharacteristics.get(CharId.TRACK_TITLE);
            characteristic.setValue(title);
            if (notify && isFeatureSupported(ServiceFeature.TRACK_TITLE_NOTIFY)) {
                notifyCharacteristic(characteristic, null);
            }
            mEventLogger.logd(DBG, TAG, "updateTrackTitleChar: title= '" + title + "'");
        }
    }

    @VisibleForTesting
    void updateSupportedOpcodesChar(int opcodes, boolean notify) {
        if (VDBG) {
            Log.d(
                    TAG,
                    "updateSupportedOpcodesChar: opcodes= "
                            + Request.SupportedOpcodes.toString(opcodes));
        }
        if (!isFeatureSupported(ServiceFeature.MEDIA_CONTROL_POINT_OPCODES_SUPPORTED)) return;

        BluetoothGattCharacteristic characteristic = mCharacteristics.get(
                CharId.MEDIA_CONTROL_POINT_OPCODES_SUPPORTED);
        // Do nothing if nothing has changed
        if (characteristic.getValue() != null
                && characteristic.getIntValue(BluetoothGattCharacteristic.FORMAT_UINT32, 0) == opcodes) {
            return;
        }

        characteristic.setValue(opcodes, BluetoothGattCharacteristic.FORMAT_UINT32, 0);
        if (notify
                && isFeatureSupported(
                ServiceFeature.MEDIA_CONTROL_POINT_OPCODES_SUPPORTED_NOTIFY)) {
            notifyCharacteristic(characteristic, null);
        }
        mEventLogger.logd(
                DBG,
                TAG,
                "updateSupportedOpcodesChar: opcodes= "
                        + Request.SupportedOpcodes.toString(opcodes));
    }

    @VisibleForTesting
    void updatePlayingOrderSupportedChar(int supportedOrder) {
        if (VDBG) {
            Log.d(TAG, "updatePlayingOrderSupportedChar: " + supportedOrder);
        }
        if (isFeatureSupported(ServiceFeature.PLAYING_ORDER_SUPPORTED)) {
            mCharacteristics.get(CharId.PLAYING_ORDER_SUPPORTED)
                    .setValue(supportedOrder, BluetoothGattCharacteristic.FORMAT_UINT16, 0);
            mEventLogger.logd(
                    DBG, TAG, "updatePlayingOrderSupportedChar: order= " + supportedOrder);
        }
    }

    private void updateIconObjIdChar(Long objId) {
        if (isFeatureSupported(ServiceFeature.PLAYER_ICON_OBJ_ID)) {
            mEventLogger.logd(
                    DBG,
                    TAG,
                    "updateObjectIdChar charId= "
                            + CharId.PLAYER_ICON_OBJ_ID
                            + ", objId= "
                            + objId);
            updateObjectIdChar(mCharacteristics.get(CharId.PLAYER_ICON_OBJ_ID), objId,
                    null, true);
        }
    }

    @VisibleForTesting
    public long byteArray2ObjId(byte[] buffer) {
        ByteBuffer bb = ByteBuffer.allocate(Long.BYTES).order(ByteOrder.LITTLE_ENDIAN);
        bb.put(buffer, 0, 6);
        // Move position to beginnng after putting data to buffer
        bb.position(0);
        return bb.getLong();
    }

    @VisibleForTesting
    public byte[] objId2ByteArray(long objId) {
        if (objId < 0) {
            return new byte[0];
        }

        ByteBuffer bb = ByteBuffer.allocate(6).order(ByteOrder.LITTLE_ENDIAN);
        bb.putInt((int) objId);
        bb.putShort((short) (objId >> Integer.SIZE));

        return bb.array();
    }

    private void updateObjectIdChar(BluetoothGattCharacteristic characteristic, long objId,
            BluetoothDevice originDevice, boolean notify) {
        characteristic.setValue(objId2ByteArray(objId));
        if ((characteristic.getProperties() & PROPERTY_NOTIFY) != 0) {
            // Notify all clients but not the originDevice
            if (notify) {
                notifyCharacteristic(characteristic, originDevice);
            }
        }
    }

    private void updatePlayerIconUrlChar(String url) {
        if (VDBG) {
            Log.d(TAG, "updatePlayerIconUrlChar: " + url);
        }
        if (isFeatureSupported(ServiceFeature.PLAYER_ICON_URL)) {
            mCharacteristics.get(CharId.PLAYER_ICON_URL).setValue(url);
            mEventLogger.logd(DBG, TAG, "updatePlayerIconUrlChar: " + url);
        }
    }

    private String getPlayerNameChar() {
        if (!isFeatureSupported(ServiceFeature.PLAYER_NAME)) return null;

        BluetoothGattCharacteristic characteristic = mCharacteristics.get(CharId.PLAYER_NAME);
        if (characteristic.getValue() != null) {
            return characteristic.getStringValue(0);
        }
        return null;
    }

    @VisibleForTesting
    void updatePlayerNameChar(String name, boolean notify) {
        if (VDBG) {
            Log.d(TAG, "updatePlayerNameChar: " + name);
        }

        if (!isFeatureSupported(ServiceFeature.PLAYER_NAME)) return;

        BluetoothGattCharacteristic characteristic =
                mCharacteristics.get(CharId.PLAYER_NAME);
        characteristic.setValue(name);
        mEventLogger.logd(DBG, TAG, "updatePlayerNameChar: name= '" + name + "'");
        if (notify && isFeatureSupported(ServiceFeature.PLAYER_NAME_NOTIFY)) {
            notifyCharacteristic(characteristic, null);
        }
    }

    private boolean isFeatureSupported(long featureBit) {
        if (DBG) {
            Log.w(TAG, "Feature " + ServiceFeature.toString(featureBit) + " support: "
                    + ((mFeatures & featureBit) != 0));
        }
        return (mFeatures & featureBit) != 0;
    }

    @VisibleForTesting
    boolean isOpcodeSupported(int opcode) {
        if (opcode < Request.Opcodes.PLAY || opcode > Request.Opcodes.GOTO_GROUP) {
            return false;
        }

        if (!isFeatureSupported(ServiceFeature.MEDIA_CONTROL_POINT_OPCODES_SUPPORTED)) {
            return false;
        }

        Integer opcodeSupportBit = Request.OpcodeToOpcodeSupport.get(opcode);
        if (opcodeSupportBit == null) return false;

        return (mCharacteristics.get(CharId.MEDIA_CONTROL_POINT_OPCODES_SUPPORTED)
                    .getIntValue(BluetoothGattCharacteristic.FORMAT_UINT32, 0)
                & opcodeSupportBit) == opcodeSupportBit;
    }

    private interface CharacteristicWriteHandler {
        void onCharacteristicWriteRequest(BluetoothDevice device, int requestId,
                BluetoothGattCharacteristic characteristic, boolean preparedWrite,
                boolean responseNeeded, int offset, byte[] value);
    }

    private static final class CharacteristicData {
        public final int id;
        public final int properties;
        public final int permissions;
        public final long featureFlag;
        public final long ntfFeatureFlag;

        private CharacteristicData(
                int id, long featureFlag, long ntfFeatureFlag, int properties, int permissions) {
            this.id = id;
            this.featureFlag = featureFlag;
            this.ntfFeatureFlag = ntfFeatureFlag;
            this.properties = properties;
            this.permissions = permissions;
        }
    }

    private final static class CharId {
        public static final int PLAYER_NAME =
                Long.numberOfTrailingZeros(ServiceFeature.PLAYER_NAME);
        public static final int PLAYER_ICON_OBJ_ID =
                Long.numberOfTrailingZeros(ServiceFeature.PLAYER_ICON_OBJ_ID);
        public static final int PLAYER_ICON_URL =
                Long.numberOfTrailingZeros(ServiceFeature.PLAYER_ICON_URL);
        public static final int TRACK_CHANGED =
                Long.numberOfTrailingZeros(ServiceFeature.TRACK_CHANGED);
        public static final int TRACK_TITLE =
                Long.numberOfTrailingZeros(ServiceFeature.TRACK_TITLE);
        public static final int TRACK_DURATION =
                Long.numberOfTrailingZeros(ServiceFeature.TRACK_DURATION);
        public static final int TRACK_POSITION =
                Long.numberOfTrailingZeros(ServiceFeature.TRACK_POSITION);
        public static final int PLAYBACK_SPEED =
                Long.numberOfTrailingZeros(ServiceFeature.PLAYBACK_SPEED);
        public static final int SEEKING_SPEED =
                Long.numberOfTrailingZeros(ServiceFeature.SEEKING_SPEED);
        public static final int CURRENT_TRACK_SEGMENT_OBJ_ID =
                Long.numberOfTrailingZeros(ServiceFeature.CURRENT_TRACK_SEGMENT_OBJ_ID);
        public static final int CURRENT_TRACK_OBJ_ID =
                Long.numberOfTrailingZeros(ServiceFeature.CURRENT_TRACK_OBJ_ID);
        public static final int NEXT_TRACK_OBJ_ID =
                Long.numberOfTrailingZeros(ServiceFeature.NEXT_TRACK_OBJ_ID);
        public static final int CURRENT_GROUP_OBJ_ID =
                Long.numberOfTrailingZeros(ServiceFeature.CURRENT_GROUP_OBJ_ID);
        public static final int PARENT_GROUP_OBJ_ID =
                Long.numberOfTrailingZeros(ServiceFeature.PARENT_GROUP_OBJ_ID);
        public static final int PLAYING_ORDER =
                Long.numberOfTrailingZeros(ServiceFeature.PLAYING_ORDER);
        public static final int PLAYING_ORDER_SUPPORTED =
                Long.numberOfTrailingZeros(ServiceFeature.PLAYING_ORDER_SUPPORTED);
        public static final int MEDIA_STATE =
                Long.numberOfTrailingZeros(ServiceFeature.MEDIA_STATE);
        public static final int MEDIA_CONTROL_POINT =
                Long.numberOfTrailingZeros(ServiceFeature.MEDIA_CONTROL_POINT);
        public static final int MEDIA_CONTROL_POINT_OPCODES_SUPPORTED =
                Long.numberOfTrailingZeros(ServiceFeature.MEDIA_CONTROL_POINT_OPCODES_SUPPORTED);
        public static final int SEARCH_RESULT_OBJ_ID =
                Long.numberOfTrailingZeros(ServiceFeature.SEARCH_RESULT_OBJ_ID);
        public static final int SEARCH_CONTROL_POINT =
                Long.numberOfTrailingZeros(ServiceFeature.SEARCH_CONTROL_POINT);
        public static final int CONTENT_CONTROL_ID =
                Long.numberOfTrailingZeros(ServiceFeature.CONTENT_CONTROL_ID);

        public static int FromFeature(long feature) {
            return Long.numberOfTrailingZeros(feature);
        }
    }

    private static final UUID UUID_CCCD = UUID.fromString("00002902-0000-1000-8000-00805f9b34fb");

    /* All characteristic attributes (UUIDs, properties, permissions and flags needed to enable
     * them) This is set according to the Media Control Service Specification.
     */
    private static List<Pair<UUID, CharacteristicData>> getUuidCharacteristicList() {
        List<Pair<UUID, CharacteristicData>> characteristics = new ArrayList<>();
        characteristics.add(new Pair<>(UUID_PLAYER_NAME,
                new CharacteristicData(CharId.PLAYER_NAME, ServiceFeature.PLAYER_NAME,
                        ServiceFeature.PLAYER_NAME_NOTIFY, PROPERTY_READ,
                        PERMISSION_READ_ENCRYPTED)));
        characteristics.add(new Pair<>(UUID_PLAYER_ICON_OBJ_ID,
                new CharacteristicData(CharId.PLAYER_ICON_OBJ_ID, ServiceFeature.PLAYER_ICON_OBJ_ID,
                        // Notifications unsupported
                        0, PROPERTY_READ, PERMISSION_READ_ENCRYPTED)));
        characteristics.add(new Pair<>(UUID_PLAYER_ICON_URL,
                new CharacteristicData(CharId.PLAYER_ICON_URL, ServiceFeature.PLAYER_ICON_URL,
                        // Notifications unsupported
                        0, PROPERTY_READ, PERMISSION_READ_ENCRYPTED)));
        characteristics.add(new Pair<>(UUID_TRACK_CHANGED,
                new CharacteristicData(CharId.TRACK_CHANGED, ServiceFeature.TRACK_CHANGED,
                        // Mandatory notification if char. exists.
                        ServiceFeature.TRACK_CHANGED, PROPERTY_NOTIFY, 0)));
        characteristics.add(new Pair<>(UUID_TRACK_TITLE,
                new CharacteristicData(CharId.TRACK_TITLE, ServiceFeature.TRACK_TITLE,
                        ServiceFeature.TRACK_TITLE_NOTIFY, PROPERTY_READ,
                        PERMISSION_READ_ENCRYPTED)));
        characteristics.add(new Pair<>(UUID_TRACK_DURATION,
                new CharacteristicData(CharId.TRACK_DURATION, ServiceFeature.TRACK_DURATION,
                        ServiceFeature.TRACK_DURATION_NOTIFY, PROPERTY_READ,
                        PERMISSION_READ_ENCRYPTED)));
        characteristics.add(new Pair<>(UUID_TRACK_POSITION,
                new CharacteristicData(CharId.TRACK_POSITION, ServiceFeature.TRACK_POSITION,
                        ServiceFeature.TRACK_POSITION_NOTIFY,
                        PROPERTY_READ | PROPERTY_WRITE | PROPERTY_WRITE_NO_RESPONSE,
                        PERMISSION_READ_ENCRYPTED | PERMISSION_WRITE_ENCRYPTED)));
        characteristics.add(new Pair<>(UUID_PLAYBACK_SPEED,
                new CharacteristicData(CharId.PLAYBACK_SPEED, ServiceFeature.PLAYBACK_SPEED,
                        ServiceFeature.PLAYBACK_SPEED_NOTIFY,
                        PROPERTY_READ | PROPERTY_WRITE | PROPERTY_WRITE_NO_RESPONSE,
                        PERMISSION_READ_ENCRYPTED | PERMISSION_WRITE_ENCRYPTED)));
        characteristics.add(new Pair<>(UUID_SEEKING_SPEED,
                new CharacteristicData(CharId.SEEKING_SPEED, ServiceFeature.SEEKING_SPEED,
                        ServiceFeature.SEEKING_SPEED_NOTIFY, PROPERTY_READ,
                        PERMISSION_READ_ENCRYPTED)));
        characteristics.add(new Pair<>(UUID_CURRENT_TRACK_SEGMENT_OBJ_ID,
                new CharacteristicData(CharId.CURRENT_TRACK_SEGMENT_OBJ_ID,
                        ServiceFeature.CURRENT_TRACK_SEGMENT_OBJ_ID,
                        // Notifications unsupported
                        0, PROPERTY_READ, PERMISSION_READ_ENCRYPTED)));
        characteristics.add(new Pair<>(UUID_CURRENT_TRACK_OBJ_ID,
                new CharacteristicData(CharId.CURRENT_TRACK_OBJ_ID,
                        ServiceFeature.CURRENT_TRACK_OBJ_ID,
                        ServiceFeature.CURRENT_TRACK_OBJ_ID_NOTIFY,
                        PROPERTY_READ | PROPERTY_WRITE | PROPERTY_WRITE_NO_RESPONSE,
                        PERMISSION_READ_ENCRYPTED | PERMISSION_WRITE_ENCRYPTED)));
        characteristics.add(new Pair<>(UUID_NEXT_TRACK_OBJ_ID,
                new CharacteristicData(CharId.NEXT_TRACK_OBJ_ID, ServiceFeature.NEXT_TRACK_OBJ_ID,
                        ServiceFeature.NEXT_TRACK_OBJ_ID_NOTIFY,
                        PROPERTY_READ | PROPERTY_WRITE | PROPERTY_WRITE_NO_RESPONSE,
                        PERMISSION_READ_ENCRYPTED | PERMISSION_WRITE_ENCRYPTED)));
        characteristics.add(new Pair<>(UUID_CURRENT_GROUP_OBJ_ID,
                new CharacteristicData(CharId.CURRENT_GROUP_OBJ_ID,
                        ServiceFeature.CURRENT_GROUP_OBJ_ID,
                        ServiceFeature.CURRENT_GROUP_OBJ_ID_NOTIFY,
                        PROPERTY_READ | PROPERTY_WRITE | PROPERTY_WRITE_NO_RESPONSE,
                        PERMISSION_READ_ENCRYPTED | PERMISSION_WRITE_ENCRYPTED)));
        characteristics.add(new Pair<>(UUID_PARENT_GROUP_OBJ_ID,
                new CharacteristicData(CharId.PARENT_GROUP_OBJ_ID,
                        ServiceFeature.PARENT_GROUP_OBJ_ID,
                        ServiceFeature.PARENT_GROUP_OBJ_ID_NOTIFY, PROPERTY_READ,
                        PERMISSION_READ_ENCRYPTED)));
        characteristics.add(new Pair<>(UUID_PLAYING_ORDER,
                new CharacteristicData(CharId.PLAYING_ORDER, ServiceFeature.PLAYING_ORDER,
                        ServiceFeature.PLAYING_ORDER_NOTIFY,
                        PROPERTY_READ | PROPERTY_WRITE | PROPERTY_WRITE_NO_RESPONSE,
                        PERMISSION_READ_ENCRYPTED | PERMISSION_WRITE_ENCRYPTED)));
        characteristics.add(new Pair<>(UUID_PLAYING_ORDER_SUPPORTED,
                new CharacteristicData(CharId.PLAYING_ORDER_SUPPORTED,
                        ServiceFeature.PLAYING_ORDER_SUPPORTED,
                        // Notifications unsupported
                        0, PROPERTY_READ, PERMISSION_READ_ENCRYPTED)));
        characteristics.add(new Pair<>(UUID_MEDIA_STATE,
                new CharacteristicData(CharId.MEDIA_STATE, ServiceFeature.MEDIA_STATE,
                        // Mandatory notification if char. exists.
                        ServiceFeature.MEDIA_STATE, PROPERTY_READ | PROPERTY_NOTIFY,
                        PERMISSION_READ_ENCRYPTED)));
        characteristics.add(new Pair<>(UUID_MEDIA_CONTROL_POINT,
                new CharacteristicData(CharId.MEDIA_CONTROL_POINT,
                        ServiceFeature.MEDIA_CONTROL_POINT,
                        // Mandatory notification if char. exists.
                        ServiceFeature.MEDIA_CONTROL_POINT,
                        PROPERTY_WRITE | PROPERTY_WRITE_NO_RESPONSE | PROPERTY_NOTIFY,
                        PERMISSION_WRITE_ENCRYPTED)));
        characteristics.add(new Pair<>(UUID_MEDIA_CONTROL_POINT_OPCODES_SUPPORTED,
                new CharacteristicData(CharId.MEDIA_CONTROL_POINT_OPCODES_SUPPORTED,
                        ServiceFeature.MEDIA_CONTROL_POINT_OPCODES_SUPPORTED,
                        ServiceFeature.MEDIA_CONTROL_POINT_OPCODES_SUPPORTED_NOTIFY, PROPERTY_READ,
                        PERMISSION_READ_ENCRYPTED)));
        characteristics.add(new Pair<>(UUID_SEARCH_RESULT_OBJ_ID,
                new CharacteristicData(CharId.SEARCH_RESULT_OBJ_ID,
                        ServiceFeature.SEARCH_RESULT_OBJ_ID,
                        // Mandatory notification if char. exists.
                        ServiceFeature.SEARCH_RESULT_OBJ_ID, PROPERTY_READ | PROPERTY_NOTIFY,
                        PERMISSION_READ_ENCRYPTED)));
        characteristics.add(new Pair<>(UUID_SEARCH_CONTROL_POINT,
                new CharacteristicData(CharId.SEARCH_CONTROL_POINT,
                        ServiceFeature.SEARCH_CONTROL_POINT,
                        // Mandatory notification if char. exists.
                        ServiceFeature.SEARCH_CONTROL_POINT,
                        PROPERTY_WRITE | PROPERTY_WRITE_NO_RESPONSE | PROPERTY_NOTIFY,
                        PERMISSION_WRITE_ENCRYPTED)));
        characteristics.add(new Pair<>(UUID_CONTENT_CONTROL_ID,
                new CharacteristicData(CharId.CONTENT_CONTROL_ID, ServiceFeature.CONTENT_CONTROL_ID,
                        // Notifications unsupported
                        0, PROPERTY_READ, PERMISSION_READ_ENCRYPTED)));
        return characteristics;
    }

    public void dump(StringBuilder sb) {
        sb.append("\tMediaControlService instance current state:");
        sb.append("\n\t\tCcid = " + mCcid);
        sb.append("\n\t\tFeatures:" + ServiceFeature.featuresToString(mFeatures, "\n\t\t\t"));

        BluetoothGattCharacteristic characteristic =
                mCharacteristics.get(CharId.PLAYER_NAME);
        if (characteristic == null) {
            sb.append("\n\t\tPlayer name: <No Player>");
        } else {
            sb.append("\n\t\tPlayer name: " + characteristic.getStringValue(0));
        }

        sb.append("\n\t\tCurrentPlaybackState = " + mCurrentMediaState);
        for (Map.Entry<String, Map<UUID, Short>> deviceEntry : mCccDescriptorValues.entrySet()) {
            sb.append("\n\t\tCCC states for device: " + "xx:xx:xx:xx:"
                    + deviceEntry.getKey().substring(12));
            for (Map.Entry<UUID, Short> entry : deviceEntry.getValue().entrySet()) {
                sb.append("\n\t\t\tCharacteristic: " + mcsUuidToString(entry.getKey()) + ", value: "
                        + Utils.cccIntToStr(entry.getValue()));
            }
        }

        sb.append("\n\n");
        mEventLogger.dump(sb);
    }
}<|MERGE_RESOLUTION|>--- conflicted
+++ resolved
@@ -1673,14 +1673,10 @@
                                         : "UNKNOWN")));
         ProcessPendingGattOperations(device);
         for (BluetoothGattCharacteristic characteristic : mCharacteristics.values()) {
-<<<<<<< HEAD
-            notifyCharacteristic(device, characteristic);
-=======
             // Notify only the updated characteristics
             if (characteristic.getValue() != null) {
                 notifyCharacteristic(device, characteristic);
             }
->>>>>>> a5e8c6e4
         }
     }
 
@@ -1723,8 +1719,6 @@
                 notifyCharacteristic(orderChar, null);
             }
             mEventLogger.logd(DBG, TAG, "updatePlayingOrderChar: order= " + order);
-<<<<<<< HEAD
-=======
         }
     }
 
@@ -1744,7 +1738,6 @@
                                 + characteristic.getUuid().toString()
                                 + " cccVal= "
                                 + ByteBuffer.wrap(ccc).order(ByteOrder.LITTLE_ENDIAN).getShort());
->>>>>>> a5e8c6e4
         }
         if (!Arrays.equals(ccc, BluetoothGattDescriptor.ENABLE_NOTIFICATION_VALUE)) return;
 
@@ -1753,32 +1746,6 @@
     }
 
     private void notifyCharacteristic(
-<<<<<<< HEAD
-            @NonNull BluetoothDevice device, @NonNull BluetoothGattCharacteristic characteristic) {
-        if (!mBluetoothGattServer.isDeviceConnected(device)) return;
-        if (getDeviceAuthorization(device) != BluetoothDevice.ACCESS_ALLOWED) return;
-
-        Map<UUID, Short> charCccMap = mCccDescriptorValues.get(device.getAddress());
-        if (charCccMap == null) return;
-
-        byte[] ccc = getCccBytes(device, characteristic.getUuid());
-        if (VDBG) {
-                Log.d(
-                        TAG,
-                        "notifyCharacteristic: char= "
-                                + characteristic.getUuid().toString()
-                                + " cccVal= "
-                                + ByteBuffer.wrap(ccc).order(ByteOrder.LITTLE_ENDIAN).getShort());
-        }
-        if (!Arrays.equals(ccc, BluetoothGattDescriptor.ENABLE_NOTIFICATION_VALUE)) return;
-
-        if (VDBG) Log.d(TAG, "notifyCharacteristic: sending notification");
-        mBluetoothGattServer.notifyCharacteristicChanged(device, characteristic, false);
-    }
-
-    private void notifyCharacteristic(
-=======
->>>>>>> a5e8c6e4
             @NonNull BluetoothGattCharacteristic characteristic,
             @Nullable BluetoothDevice originDevice) {
         for (BluetoothDevice device : mBluetoothGattServer.getConnectedDevices()) {
