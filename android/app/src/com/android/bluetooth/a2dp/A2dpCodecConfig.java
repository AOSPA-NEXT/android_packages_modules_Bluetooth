--- conflicted
+++ resolved
@@ -117,16 +117,9 @@
                 " currentCodecConfig.getCodecSpecific4(): " + currentCodecConfig.
                                                                         getCodecSpecific4());
         if (prioritizedCodecType == currentCodecConfig.getCodecType()
-<<<<<<< HEAD
                 && (prioritizedCodecType == newCodecConfig.getCodecType()
                 && (currentCodecConfig.similarCodecFeedingParameters(newCodecConfig)
                 && currentCodecConfig.sameCodecSpecificParameters(newCodecConfig)))) {
-=======
-                && (prioritizedCodecType != newCodecConfig.getCodecType()
-                        || (currentCodecConfig.similarCodecFeedingParameters(newCodecConfig)
-                                && currentCodecConfig.sameCodecSpecificParameters(
-                                        newCodecConfig)))) {
->>>>>>> 9396273f
             // Same codec with same parameters, no need to send this request to native.
             Log.w(TAG, "setCodecConfigPreference: codec not changed.");
             return;
@@ -293,7 +286,6 @@
         }
 
         BluetoothCodecConfig codecConfig;
-<<<<<<< HEAD
         BluetoothCodecConfig[] codecConfigArray =
                 new BluetoothCodecConfig[BluetoothCodecConfig.SOURCE_CODEC_TYPE_MAX];
         int codecCount = 0;
@@ -332,45 +324,6 @@
                 .setCodecPriority(mA2dpSourceCodecPriorityAptxAdaptive)
                 .build();
         codecConfigArray[codecCount++] = codecConfig;
-=======
-        BluetoothCodecConfig[] codecConfigArray = new BluetoothCodecConfig[6];
-        codecConfig =
-                new BluetoothCodecConfig.Builder()
-                        .setCodecType(BluetoothCodecConfig.SOURCE_CODEC_TYPE_SBC)
-                        .setCodecPriority(mA2dpSourceCodecPrioritySbc)
-                        .build();
-        codecConfigArray[0] = codecConfig;
-        codecConfig =
-                new BluetoothCodecConfig.Builder()
-                        .setCodecType(BluetoothCodecConfig.SOURCE_CODEC_TYPE_AAC)
-                        .setCodecPriority(mA2dpSourceCodecPriorityAac)
-                        .build();
-        codecConfigArray[1] = codecConfig;
-        codecConfig =
-                new BluetoothCodecConfig.Builder()
-                        .setCodecType(BluetoothCodecConfig.SOURCE_CODEC_TYPE_APTX)
-                        .setCodecPriority(mA2dpSourceCodecPriorityAptx)
-                        .build();
-        codecConfigArray[2] = codecConfig;
-        codecConfig =
-                new BluetoothCodecConfig.Builder()
-                        .setCodecType(BluetoothCodecConfig.SOURCE_CODEC_TYPE_APTX_HD)
-                        .setCodecPriority(mA2dpSourceCodecPriorityAptxHd)
-                        .build();
-        codecConfigArray[3] = codecConfig;
-        codecConfig =
-                new BluetoothCodecConfig.Builder()
-                        .setCodecType(BluetoothCodecConfig.SOURCE_CODEC_TYPE_LDAC)
-                        .setCodecPriority(mA2dpSourceCodecPriorityLdac)
-                        .build();
-        codecConfigArray[4] = codecConfig;
-        codecConfig =
-                new BluetoothCodecConfig.Builder()
-                        .setCodecType(BluetoothCodecConfig.SOURCE_CODEC_TYPE_OPUS)
-                        .setCodecPriority(mA2dpSourceCodecPriorityOpus)
-                        .build();
-        codecConfigArray[5] = codecConfig;
->>>>>>> 9396273f
 
         return codecConfigArray;
     }
