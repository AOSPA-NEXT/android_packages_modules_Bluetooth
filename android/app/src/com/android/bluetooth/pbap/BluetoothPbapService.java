/*
 * Copyright (c) 2008-2009, Motorola, Inc.
 *
 * All rights reserved.
 *
 * Redistribution and use in source and binary forms, with or without
 * modification, are permitted provided that the following conditions are met:
 *
 * - Redistributions of source code must retain the above copyright notice,
 * this list of conditions and the following disclaimer.
 *
 * - Redistributions in binary form must reproduce the above copyright notice,
 * this list of conditions and the following disclaimer in the documentation
 * and/or other materials provided with the distribution.
 *
 * - Neither the name of the Motorola, Inc. nor the names of its contributors
 * may be used to endorse or promote products derived from this software
 * without specific prior written permission.
 *
 * THIS SOFTWARE IS PROVIDED BY THE COPYRIGHT HOLDERS AND CONTRIBUTORS "AS IS"
 * AND ANY EXPRESS OR IMPLIED WARRANTIES, INCLUDING, BUT NOT LIMITED TO, THE
 * IMPLIED WARRANTIES OF MERCHANTABILITY AND FITNESS FOR A PARTICULAR PURPOSE
 * ARE DISCLAIMED. IN NO EVENT SHALL THE COPYRIGHT HOLDER OR CONTRIBUTORS BE
 * LIABLE FOR ANY DIRECT, INDIRECT, INCIDENTAL, SPECIAL, EXEMPLARY, OR
 * CONSEQUENTIAL DAMAGES (INCLUDING, BUT NOT LIMITED TO, PROCUREMENT OF
 * SUBSTITUTE GOODS OR SERVICES; LOSS OF USE, DATA, OR PROFITS; OR BUSINESS
 * INTERRUPTION) HOWEVER CAUSED AND ON ANY THEORY OF LIABILITY, WHETHER IN
 * CONTRACT, STRICT LIABILITY, OR TORT (INCLUDING NEGLIGENCE OR OTHERWISE)
 * ARISING IN ANY WAY OUT OF THE USE OF THIS SOFTWARE, EVEN IF ADVISED OF THE
 * POSSIBILITY OF SUCH DAMAGE.
 */

package com.android.bluetooth.pbap;

import static android.Manifest.permission.BLUETOOTH_CONNECT;

import android.bluetooth.BluetoothAdapter;
import android.bluetooth.BluetoothDevice;
import android.bluetooth.BluetoothProfile;
import android.bluetooth.BluetoothSocket;
import android.bluetooth.IBluetoothPbap;
import android.content.BroadcastReceiver;
import android.content.Context;
import android.content.Intent;
import android.content.IntentFilter;
import android.database.ContentObserver;
import android.database.sqlite.SQLiteException;
import android.os.Handler;
import android.os.HandlerThread;
import android.os.Looper;
import android.os.Message;
import android.os.PowerManager;
import android.os.UserManager;
import android.telephony.TelephonyManager;
import android.util.Log;

import com.android.bluetooth.IObexConnectionHandler;
import com.android.bluetooth.ObexServerSockets;
import com.android.bluetooth.R;
import com.android.bluetooth.Utils;
import com.android.bluetooth.btservice.AdapterService;
import com.android.bluetooth.btservice.ProfileService;
import com.android.bluetooth.btservice.storage.DatabaseManager;
import com.android.bluetooth.sdp.SdpManager;
import com.android.bluetooth.util.DevicePolicyUtils;
import com.android.internal.annotations.VisibleForTesting;

import java.util.ArrayList;
import java.util.HashMap;
import java.util.List;
import java.util.Objects;

public class BluetoothPbapService extends ProfileService implements IObexConnectionHandler {
    private static final String TAG = "BluetoothPbapService";

    /**
     * To enable PBAP DEBUG/VERBOSE logging - run below cmd in adb shell, and
     * restart com.android.bluetooth process. only enable DEBUG log:
     * "setprop log.tag.BluetoothPbapService DEBUG"; enable both VERBOSE and
     * DEBUG log: "setprop log.tag.BluetoothPbapService VERBOSE"
     */

    public static final boolean DEBUG = true;

    public static final boolean VERBOSE = false;

    /**
     * Intent indicating incoming obex authentication request which is from
     * PCE(Carkit)
     */
    static final String AUTH_CHALL_ACTION = "com.android.bluetooth.pbap.authchall";

    /**
     * Intent indicating obex session key input complete by user which is sent
     * from BluetoothPbapActivity
     */
    static final String AUTH_RESPONSE_ACTION = "com.android.bluetooth.pbap.authresponse";

    /**
     * Intent indicating user canceled obex authentication session key input
     * which is sent from BluetoothPbapActivity
     */
    static final String AUTH_CANCELLED_ACTION = "com.android.bluetooth.pbap.authcancelled";

    /**
     * Intent indicating timeout for user confirmation, which is sent to
     * BluetoothPbapActivity
     */
    static final String USER_CONFIRM_TIMEOUT_ACTION =
            "com.android.bluetooth.pbap.userconfirmtimeout";

    /**
     * Intent Extra name indicating session key which is sent from
     * BluetoothPbapActivity
     */
    static final String EXTRA_SESSION_KEY = "com.android.bluetooth.pbap.sessionkey";
    static final String EXTRA_DEVICE = "com.android.bluetooth.pbap.device";
    static final String THIS_PACKAGE_NAME = "com.android.bluetooth";

    static final int MSG_ACQUIRE_WAKE_LOCK = 5004;
    static final int MSG_RELEASE_WAKE_LOCK = 5005;
    static final int MSG_STATE_MACHINE_DONE = 5006;

<<<<<<< HEAD
    private static final String BLUETOOTH_ADMIN_PERM = android.Manifest.permission.BLUETOOTH_ADMIN;

=======
>>>>>>> 99635443
    static final int START_LISTENER = 1;
    static final int USER_TIMEOUT = 2;
    static final int SHUTDOWN = 3;
    static final int LOAD_CONTACTS = 4;
    static final int CONTACTS_LOADED = 5;
    static final int CHECK_SECONDARY_VERSION_COUNTER = 6;
    static final int ROLLOVER_COUNTERS = 7;
    static final int GET_LOCAL_TELEPHONY_DETAILS = 8;

    static final int USER_CONFIRM_TIMEOUT_VALUE = 30000;
    static final int RELEASE_WAKE_LOCK_DELAY = 10000;

    private PowerManager.WakeLock mWakeLock;

    private static String sLocalPhoneNum;
    private static String sLocalPhoneName;

    private ObexServerSockets mServerSockets = null;
    private DatabaseManager mDatabaseManager;

    private static final int SDP_PBAP_SERVER_VERSION = 0x0102;
    // PBAP v1.2.3, Sec. 7.1.2: local phonebook and favorites
    private static final int SDP_PBAP_SUPPORTED_REPOSITORIES = 0x0009;
    private static final int SDP_PBAP_SUPPORTED_FEATURES = 0x021F;

    /* PBAP will use Bluetooth notification ID from 1000000 (included) to 2000000 (excluded).
       The notification ID should be unique in Bluetooth package. */
    private static final int PBAP_NOTIFICATION_ID_START = 1000000;
    private static final int PBAP_NOTIFICATION_ID_END = 2000000;

    private int mSdpHandle = -1;

    protected Context mContext;

    private PbapHandler mSessionStatusHandler;
    private HandlerThread mHandlerThread;
    private final HashMap<BluetoothDevice, PbapStateMachine> mPbapStateMachineMap = new HashMap<>();
    private volatile int mNextNotificationId = PBAP_NOTIFICATION_ID_START;

    // package and class name to which we send intent to check phone book access permission
    private static final String ACCESS_AUTHORITY_PACKAGE = "com.android.settings";
    private static final String ACCESS_AUTHORITY_CLASS =
            "com.android.settings.bluetooth.BluetoothPermissionRequest";

    private Thread mThreadLoadContacts;
    private boolean mContactsLoaded = false;

    private Thread mThreadUpdateSecVersionCounter;

    private static BluetoothPbapService sBluetoothPbapService;

    private class BluetoothPbapContentObserver extends ContentObserver {
        BluetoothPbapContentObserver() {
            super(new Handler());
        }

        @Override
        public void onChange(boolean selfChange) {
            Log.d(TAG, " onChange on contact uri ");
            sendUpdateRequest();
        }
    }

    private void sendUpdateRequest() {
        if (mContactsLoaded) {
            if (!mSessionStatusHandler.hasMessages(CHECK_SECONDARY_VERSION_COUNTER)) {
                mSessionStatusHandler.sendMessage(
                        mSessionStatusHandler.obtainMessage(CHECK_SECONDARY_VERSION_COUNTER));
            }
        }
    }

    private BluetoothPbapContentObserver mContactChangeObserver;

    private void parseIntent(final Intent intent) {
        String action = intent.getAction();
        if (DEBUG) {
            Log.d(TAG, "action: " + action);
        }
        if (BluetoothDevice.ACTION_CONNECTION_ACCESS_REPLY.equals(action)) {
            int requestType = intent.getIntExtra(BluetoothDevice.EXTRA_ACCESS_REQUEST_TYPE,
                    BluetoothDevice.REQUEST_TYPE_PHONEBOOK_ACCESS);
            if (requestType != BluetoothDevice.REQUEST_TYPE_PHONEBOOK_ACCESS) {
                return;
            }

            BluetoothDevice device = intent.getParcelableExtra(BluetoothDevice.EXTRA_DEVICE);
            synchronized (mPbapStateMachineMap) {
                PbapStateMachine sm = mPbapStateMachineMap.get(device);
                if (sm == null) {
                    Log.w(TAG, "device not connected! device=" + device);
                    return;
                }
                mSessionStatusHandler.removeMessages(USER_TIMEOUT, sm);
                int access = intent.getIntExtra(BluetoothDevice.EXTRA_CONNECTION_ACCESS_RESULT,
                        BluetoothDevice.CONNECTION_ACCESS_NO);
                boolean savePreference = intent.getBooleanExtra(
                        BluetoothDevice.EXTRA_ALWAYS_ALLOWED, false);

                if (access == BluetoothDevice.CONNECTION_ACCESS_YES) {
                    if (savePreference) {
                        device.setPhonebookAccessPermission(BluetoothDevice.ACCESS_ALLOWED);
                        if (VERBOSE) {
                            Log.v(TAG, "setPhonebookAccessPermission(ACCESS_ALLOWED)");
                        }
                    }
                    sm.sendMessage(PbapStateMachine.AUTHORIZED);
                } else {
                    if (savePreference) {
                        device.setPhonebookAccessPermission(BluetoothDevice.ACCESS_REJECTED);
                        if (VERBOSE) {
                            Log.v(TAG, "setPhonebookAccessPermission(ACCESS_REJECTED)");
                        }
                    }
                    sm.sendMessage(PbapStateMachine.REJECTED);
                }
            }
        } else if (AUTH_RESPONSE_ACTION.equals(action)) {
            String sessionKey = intent.getStringExtra(EXTRA_SESSION_KEY);
            BluetoothDevice device = intent.getParcelableExtra(EXTRA_DEVICE);
            synchronized (mPbapStateMachineMap) {
                PbapStateMachine sm = mPbapStateMachineMap.get(device);
                if (sm == null) {
                    return;
                }
                Message msg = sm.obtainMessage(PbapStateMachine.AUTH_KEY_INPUT, sessionKey);
                sm.sendMessage(msg);
            }
        } else if (AUTH_CANCELLED_ACTION.equals(action)) {
            BluetoothDevice device = intent.getParcelableExtra(EXTRA_DEVICE);
            synchronized (mPbapStateMachineMap) {
                PbapStateMachine sm = mPbapStateMachineMap.get(device);
                if (sm == null) {
                    return;
                }
                sm.sendMessage(PbapStateMachine.AUTH_CANCELLED);
            }
        } else {
            Log.w(TAG, "Unhandled intent action: " + action);
        }
    }

    private BroadcastReceiver mPbapReceiver = new BroadcastReceiver() {
        @Override
        public void onReceive(Context context, Intent intent) {
            parseIntent(intent);
        }
    };

    private void closeService() {
        if (VERBOSE) {
            Log.v(TAG, "Pbap Service closeService");
        }

        BluetoothPbapUtils.savePbapParams(this);

        if (mWakeLock != null) {
            mWakeLock.release();
            mWakeLock = null;
        }

        cleanUpServerSocket();

        if (mSessionStatusHandler != null) {
            mSessionStatusHandler.removeCallbacksAndMessages(null);
        }
    }

    private void cleanUpServerSocket() {
        // Step 1, 2: clean up active server session and connection socket
        synchronized (mPbapStateMachineMap) {
            for (PbapStateMachine stateMachine : mPbapStateMachineMap.values()) {
                stateMachine.sendMessage(PbapStateMachine.DISCONNECT);
            }
        }
        // Step 3: clean up SDP record
        cleanUpSdpRecord();
        // Step 4: clean up existing server sockets
        if (mServerSockets != null) {
            mServerSockets.shutdown(false);
            mServerSockets = null;
        }
    }

    private void createSdpRecord() {
        if (mSdpHandle > -1) {
            Log.w(TAG, "createSdpRecord, SDP record already created");
        }
        mSdpHandle = SdpManager.getDefaultManager()
                .createPbapPseRecord("OBEX Phonebook Access Server",
                        mServerSockets.getRfcommChannel(), mServerSockets.getL2capPsm(),
                        SDP_PBAP_SERVER_VERSION, SDP_PBAP_SUPPORTED_REPOSITORIES,
                        SDP_PBAP_SUPPORTED_FEATURES);
        if (DEBUG) {
            Log.d(TAG, "created Sdp record, mSdpHandle=" + mSdpHandle);
        }
    }

    private void cleanUpSdpRecord() {
        if (mSdpHandle < 0) {
            Log.w(TAG, "cleanUpSdpRecord, SDP record never created");
            return;
        }
        int sdpHandle = mSdpHandle;
        mSdpHandle = -1;
        SdpManager sdpManager = SdpManager.getDefaultManager();
        if (DEBUG) {
            Log.d(TAG, "cleanUpSdpRecord, mSdpHandle=" + sdpHandle);
        }
        if (sdpManager == null) {
            Log.e(TAG, "sdpManager is null");
        } else if (!sdpManager.removeSdpRecord(sdpHandle)) {
            Log.w(TAG, "cleanUpSdpRecord, removeSdpRecord failed, sdpHandle=" + sdpHandle);
        }
    }

    private class PbapHandler extends Handler {
        private PbapHandler(Looper looper) {
            super(looper);
        }

        @Override
        public void handleMessage(Message msg) {
            if (VERBOSE) {
                Log.v(TAG, "Handler(): got msg=" + msg.what);
            }

            switch (msg.what) {
                case START_LISTENER:
                    mServerSockets = ObexServerSockets.create(BluetoothPbapService.this);
                    if (mServerSockets == null) {
                        Log.w(TAG, "ObexServerSockets.create() returned null");
                        break;
                    }
                    createSdpRecord();
                    // fetch Pbap Params to check if significant change has happened to Database
                    BluetoothPbapUtils.fetchPbapParams(mContext);
                    break;
                case USER_TIMEOUT:
                    Intent intent = new Intent(BluetoothDevice.ACTION_CONNECTION_ACCESS_CANCEL);
                    intent.setPackage(getString(R.string.pairing_ui_package));
                    PbapStateMachine stateMachine = (PbapStateMachine) msg.obj;
                    intent.putExtra(BluetoothDevice.EXTRA_DEVICE, stateMachine.getRemoteDevice());
                    intent.putExtra(BluetoothDevice.EXTRA_ACCESS_REQUEST_TYPE,
                            BluetoothDevice.REQUEST_TYPE_PHONEBOOK_ACCESS);
                    sendBroadcast(intent, BLUETOOTH_CONNECT);
                    stateMachine.sendMessage(PbapStateMachine.REJECTED);
                    break;
                case MSG_ACQUIRE_WAKE_LOCK:
                    if (mWakeLock == null) {
                        PowerManager pm = (PowerManager) getSystemService(Context.POWER_SERVICE);
                        mWakeLock = pm.newWakeLock(PowerManager.PARTIAL_WAKE_LOCK,
                                "StartingObexPbapTransaction");
                        mWakeLock.setReferenceCounted(false);
                        mWakeLock.acquire();
                        Log.w(TAG, "Acquire Wake Lock");
                    }
                    mSessionStatusHandler.removeMessages(MSG_RELEASE_WAKE_LOCK);
                    mSessionStatusHandler.sendMessageDelayed(
                            mSessionStatusHandler.obtainMessage(MSG_RELEASE_WAKE_LOCK),
                            RELEASE_WAKE_LOCK_DELAY);
                    break;
                case MSG_RELEASE_WAKE_LOCK:
                    if (mWakeLock != null) {
                        mWakeLock.release();
                        mWakeLock = null;
                    }
                    break;
                case SHUTDOWN:
                    closeService();
                    break;
                case LOAD_CONTACTS:
                    loadAllContacts();
                    break;
                case CONTACTS_LOADED:
                    mContactsLoaded = true;
                    break;
                case CHECK_SECONDARY_VERSION_COUNTER:
                    updateSecondaryVersion();
                    break;
                case ROLLOVER_COUNTERS:
                    BluetoothPbapUtils.rolloverCounters();
                    break;
                case MSG_STATE_MACHINE_DONE:
                    PbapStateMachine sm = (PbapStateMachine) msg.obj;
                    BluetoothDevice remoteDevice = sm.getRemoteDevice();
                    sm.quitNow();
                    synchronized (mPbapStateMachineMap) {
                        mPbapStateMachineMap.remove(remoteDevice);
                    }
                    break;
                case GET_LOCAL_TELEPHONY_DETAILS:
                    getLocalTelephonyDetails();
                default:
                    break;
            }
        }
    }

    /**
     * Get the current connection state of PBAP with the passed in device
     *
     * @param device is the device whose connection state to PBAP we are trying to get
     * @return current connection state, one of {@link BluetoothProfile#STATE_DISCONNECTED},
     * {@link BluetoothProfile#STATE_CONNECTING}, {@link BluetoothProfile#STATE_CONNECTED}, or
     * {@link BluetoothProfile#STATE_DISCONNECTING}
     */
    public int getConnectionState(BluetoothDevice device) {
        enforceCallingOrSelfPermission(
                BLUETOOTH_PRIVILEGED, "Need BLUETOOTH_PRIVILEGED permission");
        if (mPbapStateMachineMap == null) {
            return BluetoothProfile.STATE_DISCONNECTED;
        }

        synchronized (mPbapStateMachineMap) {
            PbapStateMachine sm = mPbapStateMachineMap.get(device);
            if (sm == null) {
                return BluetoothProfile.STATE_DISCONNECTED;
            }
            return sm.getConnectionState();
        }
    }

    List<BluetoothDevice> getConnectedDevices() {
        if (!Utils.checkConnectPermissionForPreflight(this)) {
            return new ArrayList<>(0);
        }
        if (mPbapStateMachineMap == null) {
            return new ArrayList<>();
        }
        synchronized (mPbapStateMachineMap) {
            return new ArrayList<>(mPbapStateMachineMap.keySet());
        }
    }

    List<BluetoothDevice> getDevicesMatchingConnectionStates(int[] states) {
        if (!Utils.checkConnectPermissionForPreflight(this)) {
            return new ArrayList<>(0);
        }
        List<BluetoothDevice> devices = new ArrayList<>();
        if (mPbapStateMachineMap == null || states == null) {
            return devices;
        }
        synchronized (mPbapStateMachineMap) {
            for (int state : states) {
                for (BluetoothDevice device : mPbapStateMachineMap.keySet()) {
                    if (state == mPbapStateMachineMap.get(device).getConnectionState()) {
                        devices.add(device);
                    }
                }
            }
        }
        return devices;
    }

    /**
     * Set connection policy of the profile and tries to disconnect it if connectionPolicy is
     * {@link BluetoothProfile#CONNECTION_POLICY_FORBIDDEN}
     *
     * <p> The device should already be paired.
     * Connection policy can be one of:
     * {@link BluetoothProfile#CONNECTION_POLICY_ALLOWED},
     * {@link BluetoothProfile#CONNECTION_POLICY_FORBIDDEN},
     * {@link BluetoothProfile#CONNECTION_POLICY_UNKNOWN}
     *
     * @param device Paired bluetooth device
     * @param connectionPolicy is the connection policy to set to for this profile
     * @return true if connectionPolicy is set, false on error
     */
    public boolean setConnectionPolicy(BluetoothDevice device, int connectionPolicy) {
        enforceCallingOrSelfPermission(
                BLUETOOTH_PRIVILEGED, "Need BLUETOOTH_PRIVILEGED permission");
        if (DEBUG) {
            Log.d(TAG, "Saved connectionPolicy " + device + " = " + connectionPolicy);
        }

        if (!mDatabaseManager.setProfileConnectionPolicy(device, BluetoothProfile.PBAP,
                  connectionPolicy)) {
            return false;
        }
        if (connectionPolicy == BluetoothProfile.CONNECTION_POLICY_FORBIDDEN) {
            disconnect(device);
        }
        return true;
    }

    /**
     * Get the connection policy of the profile.
     *
     * <p> The connection policy can be any of:
     * {@link BluetoothProfile#CONNECTION_POLICY_ALLOWED},
     * {@link BluetoothProfile#CONNECTION_POLICY_FORBIDDEN},
     * {@link BluetoothProfile#CONNECTION_POLICY_UNKNOWN}
     *
     * @param device Bluetooth device
     * @return connection policy of the device
     * @hide
     */
    public int getConnectionPolicy(BluetoothDevice device) {
        if (device == null) {
            throw new IllegalArgumentException("Null device");
        }
        if (!Utils.checkConnectPermissionForPreflight(this)) {
            return BluetoothProfile.CONNECTION_POLICY_UNKNOWN;
        }
        return mDatabaseManager
                .getProfileConnectionPolicy(device, BluetoothProfile.PBAP);
    }

    /**
     * Disconnects pbap server profile with device
     * @param device is the remote bluetooth device
     */
    public void disconnect(BluetoothDevice device) {
        if (!Utils.checkConnectPermissionForPreflight(this)) {
            return;
        }
        synchronized (mPbapStateMachineMap) {
            PbapStateMachine sm = mPbapStateMachineMap.get(device);
            if (sm != null) {
                sm.sendMessage(PbapStateMachine.DISCONNECT);
            }
        }
    }

    static String getLocalPhoneNum() {
        return sLocalPhoneNum;
    }

    static String getLocalPhoneName() {
        return sLocalPhoneName;
    }

    @Override
    protected IProfileServiceBinder initBinder() {
        return new PbapBinder(this);
    }

    @Override
    protected boolean start() {
        if (VERBOSE) {
            Log.v(TAG, "start()");
        }
        mDatabaseManager = Objects.requireNonNull(AdapterService.getAdapterService().getDatabase(),
            "DatabaseManager cannot be null when PbapService starts");

        mContext = this;
        mContactsLoaded = false;
        mHandlerThread = new HandlerThread("PbapHandlerThread");
        mHandlerThread.start();
        mSessionStatusHandler = new PbapHandler(mHandlerThread.getLooper());
        IntentFilter filter = new IntentFilter();
        filter.addAction(BluetoothDevice.ACTION_CONNECTION_ACCESS_REPLY);
        filter.addAction(AUTH_RESPONSE_ACTION);
        filter.addAction(AUTH_CANCELLED_ACTION);
        BluetoothPbapConfig.init(this);
        registerReceiver(mPbapReceiver, filter);
        try {
            mContactChangeObserver = new BluetoothPbapContentObserver();
            getContentResolver().registerContentObserver(
                    DevicePolicyUtils.getEnterprisePhoneUri(this), false,
                    mContactChangeObserver);
        } catch (SQLiteException e) {
            Log.e(TAG, "SQLite exception: " + e);
        } catch (IllegalStateException e) {
            Log.e(TAG, "Illegal state exception, content observer is already registered");
        }

        setBluetoothPbapService(this);

        mSessionStatusHandler.sendMessage(
                mSessionStatusHandler.obtainMessage(GET_LOCAL_TELEPHONY_DETAILS));
        mSessionStatusHandler.sendMessage(mSessionStatusHandler.obtainMessage(LOAD_CONTACTS));
        mSessionStatusHandler.sendMessage(mSessionStatusHandler.obtainMessage(START_LISTENER));
        return true;
    }

    @Override
    protected boolean stop() {
        if (VERBOSE) {
            Log.v(TAG, "stop()");
        }
        setBluetoothPbapService(null);
        if (mSessionStatusHandler != null) {
            mSessionStatusHandler.obtainMessage(SHUTDOWN).sendToTarget();
        }
        if (mHandlerThread != null) {
            mHandlerThread.quitSafely();
        }
        mContactsLoaded = false;
        if (mContactChangeObserver == null) {
            Log.i(TAG, "Avoid unregister when receiver it is not registered");
            return true;
        }
        unregisterReceiver(mPbapReceiver);
        getContentResolver().unregisterContentObserver(mContactChangeObserver);
        mContactChangeObserver = null;
        return true;
    }

    /**
     * Get the current instance of {@link BluetoothPbapService}
     *
     * @return current instance of {@link BluetoothPbapService}
     */
    @VisibleForTesting
    public static synchronized BluetoothPbapService getBluetoothPbapService() {
        if (sBluetoothPbapService == null) {
            Log.w(TAG, "getBluetoothPbapService(): service is null");
            return null;
        }
        if (!sBluetoothPbapService.isAvailable()) {
            Log.w(TAG, "getBluetoothPbapService(): service is not available");
            return null;
        }
        return sBluetoothPbapService;
    }

    private static synchronized void setBluetoothPbapService(BluetoothPbapService instance) {
        if (DEBUG) {
            Log.d(TAG, "setBluetoothPbapService(): set to: " + instance);
        }
        sBluetoothPbapService = instance;
    }

    @Override
    protected void setCurrentUser(int userId) {
        Log.i(TAG, "setCurrentUser(" + userId + ")");
        UserManager userManager = (UserManager) getSystemService(Context.USER_SERVICE);
        if (userManager.isUserUnlocked(userId)) {
            setUserUnlocked(userId);
        }
    }

    @Override
    protected void setUserUnlocked(int userId) {
        Log.i(TAG, "setUserUnlocked(" + userId + ")");
        sendUpdateRequest();
    }

    private static class PbapBinder extends IBluetoothPbap.Stub implements IProfileServiceBinder {
        private BluetoothPbapService mService;

        private BluetoothPbapService getService() {
            if (!Utils.checkCaller()) {
                Log.w(TAG, "not allowed for non-active user");
                return null;
            }
            if (mService != null && mService.isAvailable()) {
                return mService;
            }
            return null;
        }

        PbapBinder(BluetoothPbapService service) {
            if (VERBOSE) {
                Log.v(TAG, "PbapBinder()");
            }
            mService = service;
        }

        @Override
        public void cleanup() {
            mService = null;
        }

        @Override
        public List<BluetoothDevice> getConnectedDevices() {
            if (DEBUG) {
                Log.d(TAG, "getConnectedDevices");
            }
            BluetoothPbapService service = getService();
            if (service == null) {
                return new ArrayList<>(0);
            }
            return service.getConnectedDevices();
        }

        @Override
        public List<BluetoothDevice> getDevicesMatchingConnectionStates(int[] states) {
            if (DEBUG) {
                Log.d(TAG, "getDevicesMatchingConnectionStates");
            }
            BluetoothPbapService service = getService();
            if (service == null) {
                return new ArrayList<>(0);
            }
            return service.getDevicesMatchingConnectionStates(states);
        }

        @Override
        public int getConnectionState(BluetoothDevice device) {
            if (DEBUG) {
                Log.d(TAG, "getConnectionState: " + device);
            }
            BluetoothPbapService service = getService();
            if (service == null) {
                return BluetoothAdapter.STATE_DISCONNECTED;
            }
            return service.getConnectionState(device);
        }

        @Override
        public boolean setConnectionPolicy(BluetoothDevice device, int connectionPolicy) {
            if (DEBUG) {
                Log.d(TAG, "setConnectionPolicy for device: " + device + ", policy:"
                        + connectionPolicy);
            }
            BluetoothPbapService service = getService();
            if (service == null) {
                return false;
            }
            return service.setConnectionPolicy(device, connectionPolicy);
        }

        @Override
        public void disconnect(BluetoothDevice device) {
            if (DEBUG) {
                Log.d(TAG, "disconnect");
            }
            BluetoothPbapService service = getService();
            if (service == null) {
                return;
            }
            service.disconnect(device);
        }
    }

    @Override
    public boolean onConnect(BluetoothDevice remoteDevice, BluetoothSocket socket) {
        if (remoteDevice == null || socket == null) {
            Log.e(TAG, "onConnect(): Unexpected null. remoteDevice=" + remoteDevice
                    + " socket=" + socket);
            return false;
        }

        PbapStateMachine sm = PbapStateMachine.make(this, mHandlerThread.getLooper(), remoteDevice,
                socket,  this, mSessionStatusHandler, mNextNotificationId);
        mNextNotificationId++;
        if (mNextNotificationId == PBAP_NOTIFICATION_ID_END) {
            mNextNotificationId = PBAP_NOTIFICATION_ID_START;
        }
        synchronized (mPbapStateMachineMap) {
            mPbapStateMachineMap.put(remoteDevice, sm);
        }
        sm.sendMessage(PbapStateMachine.REQUEST_PERMISSION);
        return true;
    }

    /**
     * Get the phonebook access permission for the device; if unknown, ask the user.
     * Send the result to the state machine.
     * @param stateMachine PbapStateMachine which sends the request
     */
    @VisibleForTesting(visibility = VisibleForTesting.Visibility.PACKAGE)
    public void checkOrGetPhonebookPermission(PbapStateMachine stateMachine) {
        BluetoothDevice device = stateMachine.getRemoteDevice();
        int permission = device.getPhonebookAccessPermission();
        if (DEBUG) {
            Log.d(TAG, "getPhonebookAccessPermission() = " + permission);
        }

        if (permission == BluetoothDevice.ACCESS_ALLOWED) {
            setConnectionPolicy(device, BluetoothProfile.CONNECTION_POLICY_ALLOWED);
            stateMachine.sendMessage(PbapStateMachine.AUTHORIZED);
        } else if (permission == BluetoothDevice.ACCESS_REJECTED) {
            stateMachine.sendMessage(PbapStateMachine.REJECTED);
        } else { // permission == BluetoothDevice.ACCESS_UNKNOWN
            Intent intent = new Intent(BluetoothDevice.ACTION_CONNECTION_ACCESS_REQUEST);
            intent.setClassName(BluetoothPbapService.ACCESS_AUTHORITY_PACKAGE,
                    BluetoothPbapService.ACCESS_AUTHORITY_CLASS);
            intent.putExtra(BluetoothDevice.EXTRA_ACCESS_REQUEST_TYPE,
                    BluetoothDevice.REQUEST_TYPE_PHONEBOOK_ACCESS);
            intent.putExtra(BluetoothDevice.EXTRA_DEVICE, device);
            intent.putExtra(BluetoothDevice.EXTRA_PACKAGE_NAME, this.getPackageName());
            this.sendOrderedBroadcast(intent, BLUETOOTH_CONNECT);
            if (VERBOSE) {
                Log.v(TAG, "waiting for authorization for connection from: " + device);
            }
            /* In case car kit time out and try to use HFP for phonebook
             * access, while UI still there waiting for user to confirm */
            Message msg = mSessionStatusHandler.obtainMessage(BluetoothPbapService.USER_TIMEOUT,
                    stateMachine);
            mSessionStatusHandler.sendMessageDelayed(msg, USER_CONFIRM_TIMEOUT_VALUE);
            /* We will continue the process when we receive
             * BluetoothDevice.ACTION_CONNECTION_ACCESS_REPLY from Settings app. */
        }
    }

    /**
     * Called when an unrecoverable error occurred in an accept thread.
     * Close down the server socket, and restart.
     */
    @Override
    public synchronized void onAcceptFailed() {
        Log.w(TAG, "PBAP server socket accept thread failed. Restarting the server socket");

        if (mWakeLock != null) {
            mWakeLock.release();
            mWakeLock = null;
        }

        cleanUpServerSocket();

        if (mSessionStatusHandler != null) {
            mSessionStatusHandler.removeCallbacksAndMessages(null);
        }

        synchronized (mPbapStateMachineMap) {
            mPbapStateMachineMap.clear();
        }

        mSessionStatusHandler.sendMessage(mSessionStatusHandler.obtainMessage(START_LISTENER));
    }

    private void loadAllContacts() {
        if (mThreadLoadContacts == null) {
            Runnable r = new Runnable() {
                @Override
                public void run() {
                    BluetoothPbapUtils.loadAllContacts(mContext,
                            mSessionStatusHandler);
                    mThreadLoadContacts = null;
                }
            };
            mThreadLoadContacts = new Thread(r);
            mThreadLoadContacts.start();
        }
    }

    private void updateSecondaryVersion() {
        if (mThreadUpdateSecVersionCounter == null) {
            Runnable r = new Runnable() {
                @Override
                public void run() {
                    BluetoothPbapUtils.updateSecondaryVersionCounter(mContext,
                            mSessionStatusHandler);
                    mThreadUpdateSecVersionCounter = null;
                }
            };
            mThreadUpdateSecVersionCounter = new Thread(r);
            mThreadUpdateSecVersionCounter.start();
        }
    }

    private void getLocalTelephonyDetails() {
        TelephonyManager tm = (TelephonyManager) getSystemService(Context.TELEPHONY_SERVICE);
        if (tm != null) {
            sLocalPhoneNum = tm.getLine1Number();
            sLocalPhoneName = this.getString(R.string.localPhoneName);
        }
        if (VERBOSE)
            Log.v(TAG, "Local Phone Details- Number:" + sLocalPhoneNum
                    + ", Name:" + sLocalPhoneName);
    }
}<|MERGE_RESOLUTION|>--- conflicted
+++ resolved
@@ -121,11 +121,6 @@
     static final int MSG_RELEASE_WAKE_LOCK = 5005;
     static final int MSG_STATE_MACHINE_DONE = 5006;
 
-<<<<<<< HEAD
-    private static final String BLUETOOTH_ADMIN_PERM = android.Manifest.permission.BLUETOOTH_ADMIN;
-
-=======
->>>>>>> 99635443
     static final int START_LISTENER = 1;
     static final int USER_TIMEOUT = 2;
     static final int SHUTDOWN = 3;
