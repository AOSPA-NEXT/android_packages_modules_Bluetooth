--- conflicted
+++ resolved
@@ -1926,17 +1926,11 @@
     }
 
     private void processAtCind(BluetoothDevice device) {
-<<<<<<< HEAD
-        int call, callSetup, service, signal;
-        final HeadsetPhoneState phoneState = mSystemInterface.getHeadsetPhoneState();
-        logi("processAtCind");
-=======
+        int call, callSetup;
         logi("processAtCind: for device=" + device);
         final HeadsetPhoneState phoneState = mSystemInterface.getHeadsetPhoneState();
-        int call, callSetup;
         int service = phoneState.getCindService(), signal = phoneState.getCindSignal();
 
->>>>>>> 28a0cbbd
         /* Handsfree carkits expect that +CIND is properly responded to
          Hence we ensure that a proper response is sent
          for the virtual call too.*/
@@ -1949,26 +1943,6 @@
             callSetup = phoneState.getNumHeldCall();
         }
 
-<<<<<<< HEAD
-         if(((!mHeadsetService.isVirtualCallStarted()) &&
-            (phoneState.getNumActiveCall() > 0) || (phoneState.getNumHeldCall() > 0) ||
-             phoneState.getCallState() == HeadsetHalConstants.CALL_STATE_ALERTING ||
-             phoneState.getCallState() == HeadsetHalConstants.CALL_STATE_DIALING ||
-             phoneState.getCallState() == HeadsetHalConstants.CALL_STATE_INCOMING) &&
-            (phoneState.getCindService() == HeadsetHalConstants.NETWORK_STATE_NOT_AVAILABLE)) {
-             logi("processAtCind: If regular call is in process/active/held while RD connection " +
-                   "during BT-ON, update service availablity and signal strength");
-             service = HeadsetHalConstants.NETWORK_STATE_AVAILABLE;
-             signal = 3;
-         } else {
-             service = phoneState.getCindService();
-             signal = phoneState.getCindSignal();
-        }
-
-        mNativeInterface.cindResponse(device, service, call, callSetup,
-        phoneState.getCallState(), signal, phoneState.getCindRoam(),
-        phoneState.getCindBatteryCharge());
-=======
         if (Flags.pretendNetworkService()) {
             logd("processAtCind: pretendNetworkService enabled");
             boolean isCallOngoing =
@@ -1991,16 +1965,10 @@
                 signal = phoneState.getCindSignal();
             }
         }
-        mNativeInterface.cindResponse(
-                device,
-                service,
-                call,
-                callSetup,
-                phoneState.getCallState(),
-                signal,
-                phoneState.getCindRoam(),
-                phoneState.getCindBatteryCharge());
->>>>>>> 28a0cbbd
+
+        mNativeInterface.cindResponse(device, service, call, callSetup,
+        phoneState.getCallState(), signal, phoneState.getCindRoam(),
+        phoneState.getCindBatteryCharge());
     }
 
     @RequiresPermission(android.Manifest.permission.MODIFY_PHONE_STATE)
