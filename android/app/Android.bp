// Bluetooth is in it's own namespace to allow it to be replaced with an
// alternate implementation.
soong_namespace {
}

// MAP API module

package {
    default_applicable_licenses: ["packages_apps_Bluetooth_license"],
}

// Added automatically by a large-scale-change that took the approach of
// 'apply every license found to every target'. While this makes sure we respect
// every license restriction, it may not be entirely correct.
//
// e.g. GPL in an MIT project might only apply to the contrib/ directory.
//
// Please consider splitting the single license below into multiple licenses,
// taking care not to lose any license_kind information, and overriding the
// default license using the 'licenses: [...]' property on targets as needed.
//
// For unused files, consider creating a 'fileGroup' with "//visibility:private"
// to attach the license to, and including a comment whether the files may be
// used in the current project.
// See: http://go/android-license-faq
license {
    name: "packages_apps_Bluetooth_license",
    visibility: [":__subpackages__"],
    license_kinds: [
        "SPDX-license-identifier-Apache-2.0",
        "SPDX-license-identifier-BSD",
    ],
    // large-scale-change unable to identify any license_text files
}

java_library {
    name: "bluetooth.mapsapi",

    srcs: ["lib/mapapi/**/*.java"],
}

java_library {
    name: "mmslib",

    srcs: [":framework-mms-shared-srcs"],
    libs: ["unsupportedappusage"],
}

// Bluetooth JNI

cc_library_shared {
    name: "libbluetooth_jni",
    defaults: ["fluoride_full_defaults"],
    srcs: ["jni/**/*.cpp"],
    header_libs: [
        "jni_headers",
        "libbluetooth_headers",
    ],
    include_dirs: [
        "packages/modules/Bluetooth/system/types",
        "packages/modules/Bluetooth/system/gd",
    ],
    static_libs: [
        "libbluetooth-types",
        "libbluetooth",
        "libc++fs",
    ],
    sanitize: {
        scs: true,
    },
}

cc_library {
    name: "libbluetooth-core",
    defaults: ["fluoride_basic_defaults"],
    header_libs: [
        "jni_headers",
        "libbluetooth_headers",
    ],
    include_dirs: [
        "packages/modules/Bluetooth/system/types",
    ],
    whole_static_libs: [
        "libbte",
        "libbt-bta-core",
        "libbt-common",
        "libbtdevice",
        "libbtif-core",
        "libbt-hci",
        "libbt-stack-core",
        "libbt-utils",
        "libbtcore",
        "libosi",
        "lib-bt-packets",
        "lib-bt-packets-base",

        "libbluetooth-types",
        "libc++fs",
    ],
    cflags: [
        /* we export all classes, so change default visibility, instead of having EXPORT_SYMBOL on each class*/
        "-fvisibility=default",
        "-Wall",
        "-Werror",
        "-Wextra",
        "-Wno-unused-parameter",
    ],
    sanitize: {
        scs: true,
    },
    apex_available: [
        "com.android.btservices",
    ],
    host_supported: true,
    min_sdk_version: "Tiramisu",
}

// Bluetooth APK

android_app {
    name: "Bluetooth",
    defaults: ["bluetooth-module-sdk-version-defaults"],

    srcs: [
        "src/**/*.java",
        ":statslog-bluetooth-java-gen",
    ],
    aaptflags: [ "--custom-package", "com.android.bluetooth" ],
    certificate: ":com.android.bluetooth.certificate",

    jni_libs: ["libbluetooth_jni"],
    libs: [
<<<<<<< HEAD
        "services.net",
=======
        "framework-bluetooth-pre-jarjar",
        "framework-statsd.stubs.module_lib",
        "framework-tethering.stubs.module_lib",
        "framework-configinfrastructure",
        "framework-connectivity.stubs.module_lib",
        "framework-mediaprovider",
        "unsupportedappusage",
        "framework-annotations-lib",
        "error_prone_annotations",
>>>>>>> 8b7f1fae
    ],
    min_sdk_version: "current",
    platform_apis: true,
    static_libs: [
        "android.hardware.radio-V1.0-java",
        "androidx.core_core",
        "androidx.legacy_legacy-support-v4",
        "androidx.lifecycle_lifecycle-livedata",
        "androidx.room_room-runtime",
        "bluetooth.mapsapi",
        "bluetooth-protos-lite",
        "com.android.vcard",
        "com.android.obex",
        "guava",
        "libprotobuf-java-lite",
        "mmslib",
        "modules-utils-backgroundthread",
        "modules-utils-bytesmatcher",
        "modules-utils-synchronous-result-receiver",
        "modules-utils-statemachine",
        "sap-api-java-static",
        "services.net",
        "bluetooth-proto-enums-java-gen",
    ],

    plugins: [
        "androidx.room_room-compiler-plugin",
    ],

    // Add in path to Bluetooth directory because local path does not exist
    javacflags: ["-Aroom.schemaLocation=packages/modules/Bluetooth/android/app/tests/unit/src/com/android/bluetooth/btservice/storage/schemas"],

    optimize: {
        enabled: true,
        shrink: true,
        optimize: false,
        proguard_flags_files: ["proguard.flags"],
    },
    required: [
        "android.hardware.bluetooth@1.0",
        "android.hardware.bluetooth@1.1",
        "android.hardware.bluetooth.audio@2.0",
        "android.hardware.bluetooth.audio@2.1",
        "android.hardware.bluetooth.audio-V2-ndk",
    ],
    apex_available: [
        "//apex_available:platform",
        "com.android.btservices",
    ],
    errorprone: {
        javacflags: [
            // "-Xep:AndroidFrameworkRequiresPermission:ERROR",
            "-Xep:AlmostJavadoc:ERROR",
        ],
    },
}

android_app_certificate {
    name: "com.android.bluetooth.certificate",
    certificate: "certs/com.android.bluetooth"
}<|MERGE_RESOLUTION|>--- conflicted
+++ resolved
@@ -130,19 +130,8 @@
 
     jni_libs: ["libbluetooth_jni"],
     libs: [
-<<<<<<< HEAD
         "services.net",
-=======
-        "framework-bluetooth-pre-jarjar",
-        "framework-statsd.stubs.module_lib",
-        "framework-tethering.stubs.module_lib",
         "framework-configinfrastructure",
-        "framework-connectivity.stubs.module_lib",
-        "framework-mediaprovider",
-        "unsupportedappusage",
-        "framework-annotations-lib",
-        "error_prone_annotations",
->>>>>>> 8b7f1fae
     ],
     min_sdk_version: "current",
     platform_apis: true,
