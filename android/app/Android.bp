--- conflicted
+++ resolved
@@ -139,57 +139,6 @@
     sanitize: {
         scs: true,
     },
-<<<<<<< HEAD
-=======
-    apex_available: [
-        "com.android.btservices",
-    ],
-    min_sdk_version: "Tiramisu",
-}
-
-cc_library {
-    name: "libbluetooth-core",
-    defaults: ["fluoride_defaults"],
-    header_libs: [
-        "jni_headers",
-        "libbluetooth_headers",
-    ],
-    include_dirs: [
-        "packages/modules/Bluetooth/system/types",
-    ],
-    static_libs: [
-        "lib-bt-packets",
-        "lib-bt-packets-base",
-        "libbt-bta-core",
-        "libbt-common",
-        "libbt-hci",
-        "libbt-stack-core",
-        "libbtcore",
-        "libbtdevice",
-        "libbte",
-        "libbtif-core",
-        "libosi",
-
-        "libbluetooth-types",
-        "libc++fs",
-    ],
-    cflags: [
-        /* we export all classes, so change default visibility, instead of having EXPORT_SYMBOL on each class*/
-        "-Wall",
-        "-Werror",
-        "-Wextra",
-        "-Wno-unused-parameter",
-        "-fvisibility=default",
-    ],
-    sanitize: {
-        scs: true,
-    },
-    apex_available: [
-        "com.android.btservices",
-    ],
-    host_supported: true,
-    min_sdk_version: "Tiramisu",
->>>>>>> 0e4aa000
 }
 
 // Bluetooth APK
