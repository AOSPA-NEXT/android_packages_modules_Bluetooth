// Bluetooth is in it's own namespace to allow it to be replaced with an
// alternate implementation.
soong_namespace {
}

// MAP API module

package {
    default_applicable_licenses: ["packages_apps_Bluetooth_license"],
}

// Added automatically by a large-scale-change that took the approach of
// 'apply every license found to every target'. While this makes sure we respect
// every license restriction, it may not be entirely correct.
//
// e.g. GPL in an MIT project might only apply to the contrib/ directory.
//
// Please consider splitting the single license below into multiple licenses,
// taking care not to lose any license_kind information, and overriding the
// default license using the 'licenses: [...]' property on targets as needed.
//
// For unused files, consider creating a 'fileGroup' with "//visibility:private"
// to attach the license to, and including a comment whether the files may be
// used in the current project.
// See: http://go/android-license-faq
license {
    name: "packages_apps_Bluetooth_license",
    visibility: [":__subpackages__"],
    license_kinds: [
        "SPDX-license-identifier-Apache-2.0",
        "SPDX-license-identifier-BSD",
    ],
    // large-scale-change unable to identify any license_text files
}

java_library {
    name: "bluetooth.mapsapi",

    srcs: ["lib/mapapi/**/*.java"],
}

java_library {
    name: "mmslib",

    srcs: [":framework-mms-shared-srcs"],
    libs: ["unsupportedappusage"],
}

// Bluetooth JNI

cc_library_shared {
    name: "libbluetooth_jni",
    defaults: ["fluoride_defaults"],
    srcs: ["jni/**/*.cpp"],
    version_script: "libbluetooth_jni.map",
    header_libs: [
        "jni_headers",
        "libbluetooth_headers",
    ],
    include_dirs: [
        "packages/modules/Bluetooth/system",
        "packages/modules/Bluetooth/system/gd",
        "packages/modules/Bluetooth/system/types",
    ],
    // libbluetooth_jni is the jni lib included in the btservices apex.
    // As this library is inside an APEX the shared_libs that does not
    // expose stubs are copied inside it. As a result using those as
    // shared libraries is less interesting as they are not shared, so we link
    // them statically to allow the linker to perform more optimisation.
    //
    // The only exception to this is libcrypto because the shared version
    // is required to maintain FIPS compliance.
    stl: "libc++_static",
    static_libs: [
        "android.hardware.audio.common-V2-ndk",
        "android.hardware.audio.common@5.0",
        "android.hardware.bluetooth.audio-V3-ndk",
        "android.hardware.bluetooth.audio@2.0",
        "android.hardware.bluetooth.audio@2.1",
        "android.hardware.bluetooth@1.0",
        "android.hardware.bluetooth@1.1",
        "android.hardware.common-V2-ndk",
        "android.hardware.common.fmq-V1-ndk",
        "android.media.audio.common.types-V2-ndk",
        "android.system.suspend-V1-ndk",
        "android.system.suspend.control-V1-ndk",
        "avrcp-target-service",
        "lib-bt-packets-avrcp",
        "lib-bt-packets-base",
        "libFraunhoferAAC",
        "libaudio-a2dp-hw-utils",
        "libbase",
        "libbluetooth",
        "libbluetooth-dumpsys",
        "libbluetooth-types",
        "libbluetooth_core_rs",
        "libbluetooth_core_rs_bridge",
        "libbluetooth_gd",
        "libbt-audio-hal-interface",
        "libbt-bta",
        "libbt-bta-core",
        "libbt-common",
        "libbt-hci",
        "libbt-sbc-decoder",
        "libbt-sbc-encoder",
        "libbt-stack",
        "libbt-stack-core",
        "libbt_shim_bridge",
        "libbtcore",
        "libbtdevice",
        "libbte",
        "libbtif",
        "libbtif-core",
        "libc++fs",
        "libchrome",
        "libcutils",
        "libevent",
        "libflatbuffers-cpp",
        "libfmq",
        "libg722codec",
        "libhidlbase",
        "liblc3",
        "libmodpb64",
        "libopus",
        "libosi",
        "libprotobuf-cpp-lite",
        "libstatslog_bt",
        "libudrv-uipc",
        "libutils",
    ],
    shared_libs: [
        "libaaudio",
        "libbinder_ndk",
        "libcrypto",
        "liblog",
        "libnativehelper",
        "libstatssocket",
        "libvndksupport",
    ],
    sanitize: {
        scs: true,
    },
}

// Bluetooth APK

android_app {
    name: "Bluetooth",
    defaults: ["bluetooth-module-sdk-version-defaults"],

    srcs: [
        ":statslog-bluetooth-java-gen",
        ":statslog-bt-restricted-java-gen",
        "proto/keystore.proto",
        "src/**/*.java",
    ],
    proto: {
        type: "lite",
    },
    aaptflags: [
        "--custom-package",
        "com.android.bluetooth",
    ],
    certificate: ":com.android.bluetooth.certificate",

    jni_libs: ["libbluetooth_jni"],
    privapp_allowlist: ":privapp_allowlist_com.android.bluetooth.xml",
    libs: [
        "services.net",
        "app-compat-annotations",
        "framework-configinfrastructure",
<<<<<<< HEAD
=======
        "framework-connectivity.stubs.module_lib",
        "framework-location.stubs.module_lib",
        "framework-mediaprovider",
        "framework-statsd.stubs.module_lib",
        "framework-tethering.stubs.module_lib",
        "unsupportedappusage",
>>>>>>> dac4c0cf
    ],
    min_sdk_version: "current",
    platform_apis: true,
    static_libs: [
        "BluetoothApiShims",
        "android.hardware.radio-V1.0-java",
        "android.hardware.radio.sap-V1-java",
        "androidx.core_core",
        "androidx.lifecycle_lifecycle-livedata",
        "androidx.media_media",
        "androidx.room_room-runtime",
        "bluetooth-proto-enums-java-gen",
        "bluetooth-protos-lite",
        "bluetooth.change-ids",
        "bluetooth.mapsapi",
        "com.android.obex",
        "com.android.vcard",
        "guava",
        "libprotobuf-java-lite",
        "mmslib",
        "modules-utils-backgroundthread",
        "modules-utils-bytesmatcher",
        "modules-utils-statemachine",
        "services.net",
        "modules-utils-synchronous-result-receiver",
        "sap-api-java-static",
    ],

    plugins: [
        "androidx.room_room-compiler-plugin",
    ],

    // Add in path to Bluetooth directory because local path does not exist
    javacflags: ["-Aroom.schemaLocation=packages/modules/Bluetooth/android/app/tests/unit/src/com/android/bluetooth/btservice/storage/schemas"],

    lint: {
        error_checks: [
            "ExtraText",
            "MissingClass",
            "NewApi",
            "ObsoleteSdkInt",
            "Recycle",
            "RtlHardcoded",
            "UseSparseArrays",
            "UseValueOf",
        ],
        strict_updatability_linting: true,
    },

    optimize: {
        enabled: true,
        shrink: true,
        optimize: false,
        // TODO(b/289285719): Revisit after resolving mocking issues in testing.
        proguard_compatibility: true,
        proguard_flags_files: ["proguard.flags"],
    },
    apex_available: [
        "//apex_available:platform",
        "com.android.btservices",
    ],
    errorprone: {
        javacflags: [
            // "-Xep:AndroidFrameworkRequiresPermission:ERROR",
            "-Xep:AlmostJavadoc:ERROR",
        ],
    },
}

java_library {
    name: "bluetooth.change-ids",
    srcs: [
        "src/com/android/bluetooth/ChangeIds.java",
    ],
    libs: [
        "app-compat-annotations",
    ],
    apex_available: [
        "com.android.btservices",
    ],
    min_sdk_version: "Tiramisu",
    sdk_version: "module_current",

}

//platform_compat_config {
//    name: "bluetoothapk-platform-compat-config",
//    src: ":bluetooth.change-ids",
//}

genrule {
    name: "statslog-bt-restricted-java-gen",
    tools: ["stats-log-api-gen"],
    cmd: "$(location stats-log-api-gen) --java $(out) --module bt_restricted" +
        " --javaPackage com.android.bluetooth --javaClass BtRestrictedStatsLog" +
        " --minApiLevel 34",
    out: ["com/android/bluetooth/BtRestrictedStatsLog.java"],
}

android_app_certificate {
    name: "com.android.bluetooth.certificate",
    certificate: "certs/com.android.bluetooth",
}<|MERGE_RESOLUTION|>--- conflicted
+++ resolved
@@ -169,15 +169,7 @@
         "services.net",
         "app-compat-annotations",
         "framework-configinfrastructure",
-<<<<<<< HEAD
-=======
-        "framework-connectivity.stubs.module_lib",
         "framework-location.stubs.module_lib",
-        "framework-mediaprovider",
-        "framework-statsd.stubs.module_lib",
-        "framework-tethering.stubs.module_lib",
-        "unsupportedappusage",
->>>>>>> dac4c0cf
     ],
     min_sdk_version: "current",
     platform_apis: true,
