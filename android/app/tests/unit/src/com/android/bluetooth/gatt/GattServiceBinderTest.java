/*
 * Copyright 2022 The Android Open Source Project
 *
 * Licensed under the Apache License, Version 2.0 (the "License");
 * you may not use this file except in compliance with the License.
 * You may obtain a copy of the License at
 *
 *      http://www.apache.org/licenses/LICENSE-2.0
 *
 * Unless required by applicable law or agreed to in writing, software
 * distributed under the License is distributed on an "AS IS" BASIS,
 * WITHOUT WARRANTIES OR CONDITIONS OF ANY KIND, either express or implied.
 * See the License for the specific language governing permissions and
 * limitations under the License.
 */

package com.android.bluetooth.gatt;

import static org.mockito.Mockito.mock;
import static org.mockito.Mockito.verify;
import static org.mockito.Mockito.when;

import android.app.PendingIntent;
import android.bluetooth.BluetoothAdapter;
import android.bluetooth.BluetoothDevice;
import android.bluetooth.BluetoothGattService;
import android.bluetooth.BluetoothProfile;
import android.bluetooth.IBluetoothGattCallback;
import android.bluetooth.IBluetoothGattServerCallback;
import android.bluetooth.le.AdvertiseData;
import android.bluetooth.le.AdvertisingSetParameters;
import android.bluetooth.le.IAdvertisingSetCallback;
import android.bluetooth.le.IPeriodicAdvertisingCallback;
import android.bluetooth.le.IScannerCallback;
import android.bluetooth.le.PeriodicAdvertisingParameters;
import android.bluetooth.le.ScanFilter;
import android.bluetooth.le.ScanResult;
import android.bluetooth.le.ScanSettings;
import android.content.AttributionSource;
import android.content.Context;
import android.content.Intent;
import android.os.ParcelUuid;
import android.os.WorkSource;

import androidx.test.InstrumentationRegistry;
import androidx.test.filters.SmallTest;
import androidx.test.runner.AndroidJUnit4;

import com.android.bluetooth.x.com.android.modules.utils.SynchronousResultReceiver;

import org.junit.Before;
import org.junit.Test;
import org.junit.runner.RunWith;
import org.mockito.Mock;
import org.mockito.MockitoAnnotations;

import java.util.ArrayList;
import java.util.List;
import java.util.UUID;

@SmallTest
@RunWith(AndroidJUnit4.class)
public class GattServiceBinderTest {

    private static final String REMOTE_DEVICE_ADDRESS = "00:00:00:00:00:00";

    @Mock
    private GattService mService;

    private Context mContext;
    private BluetoothDevice mDevice;
    private PendingIntent mPendingIntent;
    private AttributionSource mAttributionSource;

    private GattService.BluetoothGattBinder mBinder;

    @Before
    public void setUp() throws Exception {
        mContext = InstrumentationRegistry.getTargetContext();
        Intent intent = new Intent();
        mPendingIntent = PendingIntent.getBroadcast(mContext, 0, intent,
                PendingIntent.FLAG_IMMUTABLE);
        MockitoAnnotations.initMocks(this);
        when(mService.isAvailable()).thenReturn(true);
        mBinder = new GattService.BluetoothGattBinder(mService);
        mAttributionSource = new AttributionSource.Builder(1).build();
        mDevice = BluetoothAdapter.getDefaultAdapter().getRemoteDevice(REMOTE_DEVICE_ADDRESS);
    }

    @Test
    public void getDevicesMatchingConnectionStates() {
        int[] states = new int[] {BluetoothProfile.STATE_CONNECTED};

        mBinder.getDevicesMatchingConnectionStates(states, mAttributionSource,
                SynchronousResultReceiver.get());

        verify(mService).getDevicesMatchingConnectionStates(states, mAttributionSource);
    }

    @Test
    public void registerClient() {
        UUID uuid = UUID.randomUUID();
        IBluetoothGattCallback callback = mock(IBluetoothGattCallback.class);
        boolean eattSupport = true;

        mBinder.registerClient(new ParcelUuid(uuid), callback, eattSupport, mAttributionSource,
                SynchronousResultReceiver.get());

        verify(mService).registerClient(uuid, callback, eattSupport, mAttributionSource);
    }

    @Test
    public void unregisterClient() {
        int clientIf = 3;

        mBinder.unregisterClient(clientIf, mAttributionSource, SynchronousResultReceiver.get());

        verify(mService).unregisterClient(clientIf, mAttributionSource);
    }

    @Test
    public void registerScanner() throws Exception {
        IScannerCallback callback = mock(IScannerCallback.class);
        WorkSource workSource = mock(WorkSource.class);

        mBinder.registerScanner(callback, workSource, mAttributionSource,
                SynchronousResultReceiver.get());

        verify(mService).registerScanner(callback, workSource, mAttributionSource);
    }

    @Test
    public void unregisterScanner() {
        int scannerId = 3;

        mBinder.unregisterScanner(scannerId, mAttributionSource, SynchronousResultReceiver.get());

        verify(mService).unregisterScanner(scannerId, mAttributionSource);
    }

    @Test
    public void startScan() throws Exception {
        int scannerId = 1;
        ScanSettings settings = new ScanSettings.Builder().build();
        List<ScanFilter> filters = new ArrayList<>();

        mBinder.startScan(scannerId, settings, filters, mAttributionSource,
                SynchronousResultReceiver.get());

        verify(mService).startScan(scannerId, settings, filters, mAttributionSource);
    }

    @Test
    public void startScanForIntent() throws Exception {
        ScanSettings settings = new ScanSettings.Builder().build();
        List<ScanFilter> filters = new ArrayList<>();

        mBinder.startScanForIntent(mPendingIntent, settings, filters, mAttributionSource,
                SynchronousResultReceiver.get());

        verify(mService).registerPiAndStartScan(mPendingIntent, settings, filters,
                mAttributionSource);
    }

    @Test
    public void stopScanForIntent() throws Exception {
        mBinder.stopScanForIntent(mPendingIntent, mAttributionSource,
                SynchronousResultReceiver.get());

        verify(mService).stopScan(mPendingIntent, mAttributionSource);
    }

    @Test
    public void stopScan() throws Exception {
        int scannerId = 3;

        mBinder.stopScan(scannerId, mAttributionSource, SynchronousResultReceiver.get());

        verify(mService).stopScan(scannerId, mAttributionSource);
    }

    @Test
    public void flushPendingBatchResults() throws Exception {
        int scannerId = 3;

        mBinder.flushPendingBatchResults(scannerId, mAttributionSource,
                SynchronousResultReceiver.get());

        verify(mService).flushPendingBatchResults(scannerId, mAttributionSource);
    }

    @Test
    public void clientConnect() throws Exception {
        int clientIf = 1;
        String address = REMOTE_DEVICE_ADDRESS;
        int addressType = BluetoothDevice.ADDRESS_TYPE_RANDOM;
        boolean isDirect = true;
        int transport = 2;
        boolean opportunistic = true;
        int phy = 3;

        mBinder.clientConnect(clientIf, address, addressType, isDirect, transport, opportunistic,
                phy, mAttributionSource, SynchronousResultReceiver.get());

        verify(mService).clientConnect(clientIf, address, addressType, isDirect, transport,
                opportunistic, phy, mAttributionSource);
    }

    @Test
    public void clientDisconnect() throws Exception {
        int clientIf = 1;
        String address = REMOTE_DEVICE_ADDRESS;

        mBinder.clientDisconnect(clientIf, address, mAttributionSource,
                SynchronousResultReceiver.get());

        verify(mService).clientDisconnect(clientIf, address, mAttributionSource);
    }

    @Test
    public void clientSetPreferredPhy() throws Exception {
        int clientIf = 1;
        String address = REMOTE_DEVICE_ADDRESS;
        int txPhy = 2;
        int rxPhy = 1;
        int phyOptions = 3;

        mBinder.clientSetPreferredPhy(clientIf, address, txPhy, rxPhy, phyOptions,
                mAttributionSource, SynchronousResultReceiver.get());

        verify(mService).clientSetPreferredPhy(clientIf, address, txPhy, rxPhy, phyOptions,
                mAttributionSource);
    }

    @Test
    public void clientReadPhy() throws Exception {
        int clientIf = 1;
        String address = REMOTE_DEVICE_ADDRESS;

        mBinder.clientReadPhy(clientIf, address, mAttributionSource,
                SynchronousResultReceiver.get());

        verify(mService).clientReadPhy(clientIf, address, mAttributionSource);
    }

    @Test
    public void refreshDevice() throws Exception {
        int clientIf = 1;
        String address = REMOTE_DEVICE_ADDRESS;

        mBinder.refreshDevice(clientIf, address, mAttributionSource,
                SynchronousResultReceiver.get());

        verify(mService).refreshDevice(clientIf, address, mAttributionSource);
    }

    @Test
    public void discoverServices() throws Exception {
        int clientIf = 1;
        String address = REMOTE_DEVICE_ADDRESS;

        mBinder.discoverServices(clientIf, address, mAttributionSource,
                SynchronousResultReceiver.get());

        verify(mService).discoverServices(clientIf, address, mAttributionSource);
    }

    @Test
    public void discoverServiceByUuid() throws Exception {
        int clientIf = 1;
        String address = REMOTE_DEVICE_ADDRESS;
        UUID uuid = UUID.randomUUID();

        mBinder.discoverServiceByUuid(clientIf, address, new ParcelUuid(uuid), mAttributionSource,
                SynchronousResultReceiver.get());

        verify(mService).discoverServiceByUuid(clientIf, address, uuid, mAttributionSource);
    }

    @Test
    public void readCharacteristic() throws Exception {
        int clientIf = 1;
        String address = REMOTE_DEVICE_ADDRESS;
        int handle = 2;
        int authReq = 3;

        mBinder.readCharacteristic(clientIf, address, handle, authReq, mAttributionSource,
                SynchronousResultReceiver.get());

        verify(mService).readCharacteristic(clientIf, address, handle, authReq, mAttributionSource);
    }

    @Test
    public void readUsingCharacteristicUuid() throws Exception {
        int clientIf = 1;
        String address = REMOTE_DEVICE_ADDRESS;
        UUID uuid = UUID.randomUUID();
        int startHandle = 2;
        int endHandle = 3;
        int authReq = 4;

        mBinder.readUsingCharacteristicUuid(clientIf, address, new ParcelUuid(uuid),
                startHandle, endHandle, authReq, mAttributionSource,
                SynchronousResultReceiver.get());

        verify(mService).readUsingCharacteristicUuid(clientIf, address, uuid, startHandle,
                endHandle, authReq, mAttributionSource);
    }

    @Test
    public void writeCharacteristic() throws Exception {
        int clientIf = 1;
        String address = REMOTE_DEVICE_ADDRESS;
        int handle = 2;
        int writeType = 3;
        int authReq = 4;
        byte[] value = new byte[] {5, 6};

        mBinder.writeCharacteristic(clientIf, address, handle, writeType, authReq,
                value, mAttributionSource, SynchronousResultReceiver.get());

        verify(mService).writeCharacteristic(clientIf, address, handle, writeType, authReq, value,
                mAttributionSource);
    }

    @Test
    public void readDescriptor() throws Exception {
        int clientIf = 1;
        String address = REMOTE_DEVICE_ADDRESS;
        int handle = 2;
        int authReq = 3;

        mBinder.readDescriptor(clientIf, address, handle, authReq, mAttributionSource,
                SynchronousResultReceiver.get());

        verify(mService).readDescriptor(clientIf, address, handle, authReq, mAttributionSource);
    }

    @Test
    public void writeDescriptor() throws Exception {
        int clientIf = 1;
        String address = REMOTE_DEVICE_ADDRESS;
        int handle = 2;
        int authReq = 3;
        byte[] value = new byte[] {4, 5};

        mBinder.writeDescriptor(clientIf, address, handle, authReq, value,
                mAttributionSource, SynchronousResultReceiver.get());

        verify(mService).writeDescriptor(clientIf, address, handle, authReq, value,
                mAttributionSource);
    }

    @Test
    public void beginReliableWrite() throws Exception {
        int clientIf = 1;
        String address = REMOTE_DEVICE_ADDRESS;

        mBinder.beginReliableWrite(clientIf, address, mAttributionSource,
                SynchronousResultReceiver.get());

        verify(mService).beginReliableWrite(clientIf, address, mAttributionSource);
    }

    @Test
    public void endReliableWrite() throws Exception {
        int clientIf = 1;
        String address = REMOTE_DEVICE_ADDRESS;
        boolean execute = true;

        mBinder.endReliableWrite(clientIf, address, execute, mAttributionSource,
                SynchronousResultReceiver.get());

        verify(mService).endReliableWrite(clientIf, address, execute, mAttributionSource);
    }

    @Test
    public void registerForNotification() throws Exception {
        int clientIf = 1;
        String address = REMOTE_DEVICE_ADDRESS;
        int handle = 2;
        boolean enable = true;

        mBinder.registerForNotification(clientIf, address, handle, enable,
                mAttributionSource, SynchronousResultReceiver.get());

        verify(mService).registerForNotification(clientIf, address, handle, enable,
                mAttributionSource);
    }

    @Test
    public void readRemoteRssi() throws Exception {
        int clientIf = 1;
        String address = REMOTE_DEVICE_ADDRESS;

        mBinder.readRemoteRssi(clientIf, address, mAttributionSource,
                SynchronousResultReceiver.get());

        verify(mService).readRemoteRssi(clientIf, address, mAttributionSource);
    }

    @Test
    public void configureMTU() throws Exception {
        int clientIf = 1;
        String address = REMOTE_DEVICE_ADDRESS;
        int mtu = 2;

        mBinder.configureMTU(clientIf, address, mtu, mAttributionSource,
                SynchronousResultReceiver.get());

        verify(mService).configureMTU(clientIf, address, mtu, mAttributionSource);
    }

    @Test
    public void connectionParameterUpdate() throws Exception {
        int clientIf = 1;
        String address = REMOTE_DEVICE_ADDRESS;
        int connectionPriority = 2;

        mBinder.connectionParameterUpdate(clientIf, address, connectionPriority,
                mAttributionSource, SynchronousResultReceiver.get());

        verify(mService).connectionParameterUpdate(clientIf, address, connectionPriority,
                mAttributionSource);
    }

    @Test
    public void leConnectionUpdate() throws Exception {
        int clientIf = 1;
        String address = REMOTE_DEVICE_ADDRESS;
        int minConnectionInterval = 3;
        int maxConnectionInterval = 4;
        int peripheralLatency = 5;
        int supervisionTimeout = 6;
        int minConnectionEventLen = 7;
        int maxConnectionEventLen = 8;

        mBinder.leConnectionUpdate(clientIf, address, minConnectionInterval, maxConnectionInterval,
                peripheralLatency, supervisionTimeout, minConnectionEventLen,
                maxConnectionEventLen, mAttributionSource, SynchronousResultReceiver.get());

        verify(mService).leConnectionUpdate(
                clientIf, address, minConnectionInterval, maxConnectionInterval,
                peripheralLatency, supervisionTimeout, minConnectionEventLen,
                maxConnectionEventLen, mAttributionSource);
    }

    @Test
    public void registerServer() {
        UUID uuid = UUID.randomUUID();
        IBluetoothGattServerCallback callback = mock(IBluetoothGattServerCallback.class);
        boolean eattSupport = true;

        mBinder.registerServer(new ParcelUuid(uuid), callback, eattSupport, mAttributionSource,
                SynchronousResultReceiver.get());

        verify(mService).registerServer(uuid, callback, eattSupport, mAttributionSource);
    }

    @Test
    public void unregisterServer() {
        int serverIf = 3;

        mBinder.unregisterServer(serverIf, mAttributionSource, SynchronousResultReceiver.get());

        verify(mService).unregisterServer(serverIf, mAttributionSource);
    }

    @Test
    public void serverConnect() {
        int serverIf = 1;
        String address = REMOTE_DEVICE_ADDRESS;
        boolean isDirect = true;
        int transport = 2;

        mBinder.serverConnect(serverIf, address, isDirect, transport, mAttributionSource,
                SynchronousResultReceiver.get());

        verify(mService).serverConnect(serverIf, address, isDirect, transport, mAttributionSource);
    }

    @Test
    public void serverDisconnect() {
        int serverIf = 1;
        String address = REMOTE_DEVICE_ADDRESS;

        mBinder.serverDisconnect(serverIf, address, mAttributionSource,
                SynchronousResultReceiver.get());

        verify(mService).serverDisconnect(serverIf, address, mAttributionSource);
    }

    @Test
    public void serverSetPreferredPhy() throws Exception {
        int serverIf = 1;
        String address = REMOTE_DEVICE_ADDRESS;
        int txPhy = 2;
        int rxPhy = 1;
        int phyOptions = 3;

        mBinder.serverSetPreferredPhy(serverIf, address, txPhy, rxPhy, phyOptions,
                mAttributionSource, SynchronousResultReceiver.get());

        verify(mService).serverSetPreferredPhy(serverIf, address, txPhy, rxPhy, phyOptions,
                mAttributionSource);
    }

    @Test
    public void serverReadPhy() throws Exception {
        int serverIf = 1;
        String address = REMOTE_DEVICE_ADDRESS;

        mBinder.serverReadPhy(serverIf, address, mAttributionSource,
                SynchronousResultReceiver.get());

        verify(mService).serverReadPhy(serverIf, address, mAttributionSource);
    }

    @Test
    public void addService() {
        int serverIf = 1;
        BluetoothGattService svc = mock(BluetoothGattService.class);

        mBinder.addService(serverIf, svc, mAttributionSource,
                SynchronousResultReceiver.get());

        verify(mService).addService(serverIf, svc, mAttributionSource);
    }

    @Test
    public void removeService() {
        int serverIf = 1;
        int handle = 2;

        mBinder.removeService(serverIf, handle, mAttributionSource,
                SynchronousResultReceiver.get());

        verify(mService).removeService(serverIf, handle, mAttributionSource);
    }

    @Test
    public void clearServices() {
        int serverIf = 1;

        mBinder.clearServices(serverIf, mAttributionSource, SynchronousResultReceiver.get());

        verify(mService).clearServices(serverIf, mAttributionSource);
    }

    @Test
    public void sendResponse() throws Exception {
        int serverIf = 1;
        String address = REMOTE_DEVICE_ADDRESS;
        int requestId = 2;
        int status = 3;
        int offset = 4;
        byte[] value = new byte[] {5, 6};

        mBinder.sendResponse(serverIf, address, requestId, status, offset, value,
                mAttributionSource, SynchronousResultReceiver.get());

        verify(mService).sendResponse(serverIf, address, requestId, status, offset, value,
                mAttributionSource);
    }

    @Test
    public void sendNotification() throws Exception {
        int serverIf = 1;
        String address = REMOTE_DEVICE_ADDRESS;
        int handle = 2;
        boolean confirm = true;
        byte[] value = new byte[] {5, 6};

        mBinder.sendNotification(serverIf, address, handle, confirm, value,
                mAttributionSource, SynchronousResultReceiver.get());

        verify(mService).sendNotification(serverIf, address, handle, confirm, value,
                mAttributionSource);
    }

    @Test
    public void startAdvertisingSet() throws Exception {
        AdvertisingSetParameters parameters = new AdvertisingSetParameters.Builder().build();
        AdvertiseData advertiseData = new AdvertiseData.Builder().build();
        AdvertiseData scanResponse = new AdvertiseData.Builder().build();
        PeriodicAdvertisingParameters periodicParameters =
                new PeriodicAdvertisingParameters.Builder().build();
        AdvertiseData periodicData = new AdvertiseData.Builder().build();
        int duration = 1;
        int maxExtAdvEvents = 2;
        int serverIf = 3;
        IAdvertisingSetCallback callback = mock(IAdvertisingSetCallback.class);

        mBinder.startAdvertisingSet(parameters, advertiseData, scanResponse, periodicParameters,
                periodicData, duration, maxExtAdvEvents, serverIf, callback,
                mAttributionSource, SynchronousResultReceiver.get());

        verify(mService).startAdvertisingSet(parameters, advertiseData, scanResponse,
                periodicParameters, periodicData, duration, maxExtAdvEvents,
                serverIf, callback, mAttributionSource);
    }

    @Test
    public void stopAdvertisingSet() throws Exception {
        IAdvertisingSetCallback callback = mock(IAdvertisingSetCallback.class);

        mBinder.stopAdvertisingSet(callback, mAttributionSource, SynchronousResultReceiver.get());

        verify(mService).stopAdvertisingSet(callback, mAttributionSource);
    }

    @Test
    public void getOwnAddress() throws Exception {
        int advertiserId = 1;

        mBinder.getOwnAddress(advertiserId, mAttributionSource, SynchronousResultReceiver.get());

        verify(mService).getOwnAddress(advertiserId, mAttributionSource);
    }

    @Test
    public void enableAdvertisingSet() throws Exception {
        int advertiserId = 1;
        boolean enable = true;
        int duration = 3;
        int maxExtAdvEvents = 4;

        mBinder.enableAdvertisingSet(advertiserId, enable, duration, maxExtAdvEvents,
                mAttributionSource, SynchronousResultReceiver.get());

        verify(mService).enableAdvertisingSet(advertiserId, enable, duration, maxExtAdvEvents,
                mAttributionSource);
    }

    @Test
    public void setAdvertisingData() throws Exception {
        int advertiserId = 1;
        AdvertiseData data = new AdvertiseData.Builder().build();

        mBinder.setAdvertisingData(advertiserId, data,
                mAttributionSource, SynchronousResultReceiver.get());

        verify(mService).setAdvertisingData(advertiserId, data, mAttributionSource);
    }

    @Test
    public void setScanResponseData() throws Exception {
        int advertiserId = 1;
        AdvertiseData data = new AdvertiseData.Builder().build();

        mBinder.setScanResponseData(advertiserId, data,
                mAttributionSource, SynchronousResultReceiver.get());

        verify(mService).setScanResponseData(advertiserId, data, mAttributionSource);
    }

    @Test
    public void setAdvertisingParameters() throws Exception {
        int advertiserId = 1;
        AdvertisingSetParameters parameters = new AdvertisingSetParameters.Builder().build();

        mBinder.setAdvertisingParameters(advertiserId, parameters,
                mAttributionSource, SynchronousResultReceiver.get());

        verify(mService).setAdvertisingParameters(advertiserId, parameters, mAttributionSource);
    }

    @Test
    public void setPeriodicAdvertisingParameters() throws Exception {
        int advertiserId = 1;
        PeriodicAdvertisingParameters parameters =
                new PeriodicAdvertisingParameters.Builder().build();

        mBinder.setPeriodicAdvertisingParameters(advertiserId, parameters,
                mAttributionSource, SynchronousResultReceiver.get());

        verify(mService).setPeriodicAdvertisingParameters(advertiserId, parameters,
                mAttributionSource);
    }

    @Test
    public void setPeriodicAdvertisingData() throws Exception {
        int advertiserId = 1;
        AdvertiseData data = new AdvertiseData.Builder().build();

        mBinder.setPeriodicAdvertisingData(advertiserId, data,
                mAttributionSource, SynchronousResultReceiver.get());

        verify(mService).setPeriodicAdvertisingData(advertiserId, data, mAttributionSource);
    }

    @Test
    public void setPeriodicAdvertisingEnable() throws Exception {
        int advertiserId = 1;
        boolean enable = true;

        mBinder.setPeriodicAdvertisingEnable(advertiserId, enable,
                mAttributionSource, SynchronousResultReceiver.get());

        verify(mService).setPeriodicAdvertisingEnable(advertiserId, enable, mAttributionSource);
    }

    @Test
    public void registerSync() throws Exception {
        ScanResult scanResult = new ScanResult(mDevice, 1, 2, 3, 4, 5, 6, 7, null, 8);
        int skip = 1;
        int timeout = 2;
        IPeriodicAdvertisingCallback callback = mock(IPeriodicAdvertisingCallback.class);

        mBinder.registerSync(scanResult, skip, timeout, callback,
                mAttributionSource, SynchronousResultReceiver.get());

        verify(mService).registerSync(scanResult, skip, timeout, callback, mAttributionSource);
    }

    @Test
    public void transferSync() throws Exception {
        int serviceData = 1;
        int syncHandle = 2;

        mBinder.transferSync(mDevice, serviceData, syncHandle,
                mAttributionSource, SynchronousResultReceiver.get());

        verify(mService).transferSync(mDevice, serviceData, syncHandle, mAttributionSource);
    }

    @Test
    public void transferSetInfo() throws Exception {
        int serviceData = 1;
        int advHandle = 2;
        IPeriodicAdvertisingCallback callback = mock(IPeriodicAdvertisingCallback.class);

        mBinder.transferSetInfo(mDevice, serviceData, advHandle, callback,
                mAttributionSource, SynchronousResultReceiver.get());

        verify(mService).transferSetInfo(mDevice, serviceData, advHandle, callback,
                mAttributionSource);
    }

    @Test
    public void unregisterSync() throws Exception {
        IPeriodicAdvertisingCallback callback = mock(IPeriodicAdvertisingCallback.class);

        mBinder.unregisterSync(callback, mAttributionSource, SynchronousResultReceiver.get());

        verify(mService).unregisterSync(callback, mAttributionSource);
    }

    @Test
    public void disconnectAll() throws Exception {
        IPeriodicAdvertisingCallback callback = mock(IPeriodicAdvertisingCallback.class);

        mBinder.disconnectAll(mAttributionSource, SynchronousResultReceiver.get());

        verify(mService).disconnectAll(mAttributionSource);
    }

    @Test
<<<<<<< HEAD
    public void unregAll() throws Exception {
        mBinder.unregAll(mAttributionSource, SynchronousResultReceiver.get());

        verify(mService).unregAll(mAttributionSource);
    }

    @Test
=======
>>>>>>> 0e4aa000
    public void numHwTrackFiltersAvailable() throws Exception {
        mBinder.numHwTrackFiltersAvailable(mAttributionSource, SynchronousResultReceiver.get());

        verify(mService).numHwTrackFiltersAvailable(mAttributionSource);
    }

    @Test
    public void cleanUp_doesNotCrash() {
        mBinder.cleanup();
    }
}<|MERGE_RESOLUTION|>--- conflicted
+++ resolved
@@ -756,16 +756,6 @@
     }
 
     @Test
-<<<<<<< HEAD
-    public void unregAll() throws Exception {
-        mBinder.unregAll(mAttributionSource, SynchronousResultReceiver.get());
-
-        verify(mService).unregAll(mAttributionSource);
-    }
-
-    @Test
-=======
->>>>>>> 0e4aa000
     public void numHwTrackFiltersAvailable() throws Exception {
         mBinder.numHwTrackFiltersAvailable(mAttributionSource, SynchronousResultReceiver.get());
 
