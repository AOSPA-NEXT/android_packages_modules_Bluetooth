/*
 * Copyright 2017 The Android Open Source Project
 *
 * Licensed under the Apache License, Version 2.0 (the "License");
 * you may not use this file except in compliance with the License.
 * You may obtain a copy of the License at
 *
 *      http://www.apache.org/licenses/LICENSE-2.0
 *
 * Unless required by applicable law or agreed to in writing, software
 * distributed under the License is distributed on an "AS IS" BASIS,
 * WITHOUT WARRANTIES OR CONDITIONS OF ANY KIND, either express or implied.
 * See the License for the specific language governing permissions and
 * limitations under the License.
 */

package com.android.bluetooth.btservice;

import static android.bluetooth.BluetoothAdapter.STATE_OFF;

import static com.google.common.truth.Truth.assertThat;

import static org.mockito.ArgumentMatchers.any;
import static org.mockito.Mockito.*;

import android.app.AlarmManager;
import android.app.AppOpsManager;
import android.app.admin.DevicePolicyManager;
import android.bluetooth.BluetoothAdapter;
import android.bluetooth.BluetoothDevice;
import android.bluetooth.BluetoothManager;
import android.bluetooth.IBluetoothCallback;
import android.companion.CompanionDeviceManager;
import android.content.Context;
import android.content.pm.ApplicationInfo;
import android.content.pm.PackageManager;
import android.content.pm.PermissionInfo;
import android.content.res.Resources;
import android.media.AudioManager;
import android.os.BatteryStatsManager;
import android.os.Binder;
import android.os.Bundle;
import android.os.Handler;
import android.os.PowerManager;
import android.os.Process;
import android.os.UserHandle;
import android.os.UserManager;
import android.os.test.TestLooper;
import android.permission.PermissionCheckerManager;
import android.permission.PermissionManager;
import android.provider.Settings;
import android.test.mock.MockContentProvider;
import android.test.mock.MockContentResolver;
import android.util.Log;

import androidx.test.InstrumentationRegistry;
import androidx.test.filters.MediumTest;
import androidx.test.runner.AndroidJUnit4;

import com.android.bluetooth.TestUtils;
import com.android.bluetooth.Utils;
import com.android.internal.app.IBatteryStats;

import org.junit.After;
import org.junit.Before;
import org.junit.BeforeClass;
import org.junit.Ignore;
import org.junit.Test;
import org.junit.runner.RunWith;
import org.mockito.Mock;
import org.mockito.MockitoAnnotations;

import java.util.HashMap;
import java.util.List;

@MediumTest
@RunWith(AndroidJUnit4.class)
public class AdapterServiceFactoryResetTest {
    private static final String TAG = AdapterServiceFactoryResetTest.class.getSimpleName();

    private AdapterService mAdapterService;

    private @Mock Context mMockContext;
    private @Mock ApplicationInfo mMockApplicationInfo;
    private @Mock Resources mMockResources;
    private @Mock ProfileService mMockGattService;
    private @Mock ProfileService mMockService;
    private @Mock ProfileService mMockService2;
    private @Mock IBluetoothCallback mIBluetoothCallback;
    private @Mock Binder mBinder;
    private @Mock android.app.Application mApplication;
    private @Mock MetricsLogger mMockMetricsLogger;

    // Mocked SystemService
    private @Mock AlarmManager mMockAlarmManager;
    private @Mock AppOpsManager mMockAppOpsManager;
    private @Mock AudioManager mMockAudioManager;
    private @Mock DevicePolicyManager mMockDevicePolicyManager;
    private @Mock UserManager mMockUserManager;

    // SystemService that are not mocked
    private BluetoothManager mBluetoothManager;
    private CompanionDeviceManager mCompanionDeviceManager;
    private PowerManager mPowerManager;
    private PermissionCheckerManager mPermissionCheckerManager;
    private PermissionManager mPermissionManager;
    // BatteryStatsManager is final and cannot be mocked with regular mockito, so just mock the
    // underlying binder calls.
    final BatteryStatsManager mBatteryStatsManager =
            new BatteryStatsManager(mock(IBatteryStats.class));

    private static final int CONTEXT_SWITCH_MS = 100;
    private static final int PROFILE_SERVICE_TOGGLE_TIME_MS = 200;
    private static final int GATT_START_TIME_MS = 1000;
    private static final int ONE_SECOND_MS = 1000;
    private static final int NATIVE_INIT_MS = 8000;

    private PackageManager mMockPackageManager;
    private MockContentResolver mMockContentResolver;
    private HashMap<String, HashMap<String, String>> mAdapterConfig;
    private int mForegroundUserId;
    private TestLooper mLooper;

    @BeforeClass
    public static void setupClass() {
        AdapterServiceTest.setupClass();
    }

    <T> void mockGetSystemService(String serviceName, Class<T> serviceClass, T mockService) {
        when(mMockContext.getSystemService(eq(serviceName))).thenReturn(mockService);
        when(mMockContext.getSystemServiceName(eq(serviceClass))).thenReturn(serviceName);
    }

    @Before
    public void setUp() throws PackageManager.NameNotFoundException {
        Log.e(TAG, "setUp()");
        MockitoAnnotations.initMocks(this);

        mLooper = new TestLooper();
        Handler handler = new Handler(mLooper.getLooper());

        // Post the creation of AdapterService since it rely on Looper.myLooper()
        handler.post(() -> mAdapterService = new AdapterService(mLooper.getLooper()));
        assertThat(mLooper.dispatchAll()).isEqualTo(1);
        assertThat(mAdapterService).isNotNull();

        mMockPackageManager = mock(PackageManager.class);
        when(mMockPackageManager.getPermissionInfo(any(), anyInt()))
                .thenReturn(new PermissionInfo());

        mMockContentResolver = new MockContentResolver(InstrumentationRegistry.getTargetContext());
        mMockContentResolver.addProvider(Settings.AUTHORITY, new MockContentProvider() {
            @Override
            public Bundle call(String method, String request, Bundle args) {
                return Bundle.EMPTY;
            }
        });

        mPowerManager = InstrumentationRegistry.getTargetContext()
                .getSystemService(PowerManager.class);
        mPermissionCheckerManager = InstrumentationRegistry.getTargetContext()
                .getSystemService(PermissionCheckerManager.class);

        mPermissionManager = InstrumentationRegistry.getTargetContext()
                .getSystemService(PermissionManager.class);

        mBluetoothManager = InstrumentationRegistry.getTargetContext()
                .getSystemService(BluetoothManager.class);

        mCompanionDeviceManager =
                InstrumentationRegistry.getTargetContext()
                        .getSystemService(CompanionDeviceManager.class);

        when(mMockContext.getCacheDir())
                .thenReturn(InstrumentationRegistry.getTargetContext().getCacheDir());
        when(mMockContext.getApplicationInfo()).thenReturn(mMockApplicationInfo);
        when(mMockContext.getContentResolver()).thenReturn(mMockContentResolver);
        when(mMockContext.getApplicationContext()).thenReturn(mMockContext);
        when(mMockContext.createContextAsUser(UserHandle.SYSTEM, /* flags= */ 0)).thenReturn(
                mMockContext);
        when(mMockContext.getResources()).thenReturn(mMockResources);
        when(mMockContext.getUserId()).thenReturn(Process.BLUETOOTH_UID);
        when(mMockContext.getPackageManager()).thenReturn(mMockPackageManager);

        mockGetSystemService(Context.ALARM_SERVICE, AlarmManager.class, mMockAlarmManager);
        mockGetSystemService(Context.APP_OPS_SERVICE, AppOpsManager.class, mMockAppOpsManager);
        mockGetSystemService(Context.AUDIO_SERVICE, AudioManager.class, mMockAudioManager);
        mockGetSystemService(
                Context.DEVICE_POLICY_SERVICE, DevicePolicyManager.class, mMockDevicePolicyManager);
        mockGetSystemService(Context.USER_SERVICE, UserManager.class, mMockUserManager);

        mockGetSystemService(
                Context.BATTERY_STATS_SERVICE, BatteryStatsManager.class, mBatteryStatsManager);
        mockGetSystemService(Context.BLUETOOTH_SERVICE, BluetoothManager.class, mBluetoothManager);
        mockGetSystemService(
                Context.COMPANION_DEVICE_SERVICE,
                CompanionDeviceManager.class,
                mCompanionDeviceManager);
        mockGetSystemService(
                Context.PERMISSION_CHECKER_SERVICE,
                PermissionCheckerManager.class,
                mPermissionCheckerManager);
        mockGetSystemService(
                Context.PERMISSION_SERVICE, PermissionManager.class, mPermissionManager);
        mockGetSystemService(Context.POWER_SERVICE, PowerManager.class, mPowerManager);

        when(mMockContext.getSharedPreferences(anyString(), anyInt()))
                .thenReturn(
                        InstrumentationRegistry.getTargetContext()
                                .getSharedPreferences(
                                        "AdapterServiceTestPrefs", Context.MODE_PRIVATE));

        doAnswer(invocation -> {
            Object[] args = invocation.getArguments();
            return InstrumentationRegistry.getTargetContext().getDatabasePath((String) args[0]);
        }).when(mMockContext).getDatabasePath(anyString());

        // Sets the foreground user id to match that of the tests (restored in tearDown)
        mForegroundUserId = Utils.getForegroundUserId();
        int callingUid = Binder.getCallingUid();
        UserHandle callingUser = UserHandle.getUserHandleForUid(callingUid);
        Utils.setForegroundUserId(callingUser.getIdentifier());

        when(mMockDevicePolicyManager.isCommonCriteriaModeEnabled(any())).thenReturn(false);

        when(mIBluetoothCallback.asBinder()).thenReturn(mBinder);

        doReturn(Process.BLUETOOTH_UID).when(mMockPackageManager)
                .getPackageUidAsUser(any(), anyInt(), anyInt());

        when(mMockGattService.getName()).thenReturn("GattService");
        when(mMockService.getName()).thenReturn("Service1");
        when(mMockService2.getName()).thenReturn("Service2");

        when(mMockMetricsLogger.init(any())).thenReturn(true);
        when(mMockMetricsLogger.close()).thenReturn(true);

        AdapterServiceTest.configureEnabledProfiles();
        Config.init(mMockContext);

        mAdapterService.setMetricsLogger(mMockMetricsLogger);

        // Attach a context to the service for permission checks.
        mAdapterService.attach(mMockContext, null, null, null, mApplication, null);
        mAdapterService.onCreate();

        mLooper.dispatchAll();

        mAdapterConfig = TestUtils.readAdapterConfig();
        assertThat(mAdapterConfig).isNotNull();
    }

    @After
    public void tearDown() {
        Log.e(TAG, "tearDown()");

        // Enable the stack to re-create the config. Next tests rely on it.
        doEnable(0, false);

        // Restores the foregroundUserId to the ID prior to the test setup
        Utils.setForegroundUserId(mForegroundUserId);

        mAdapterService.cleanup();
    }

<<<<<<< HEAD
    @AfterClass
    public static void tearDownOnce() {
        AsyncTask.setDefaultExecutor(AsyncTask.SERIAL_EXECUTOR);
    }

    private void verifyStateChange(int prevState, int currState, int callNumber, int timeoutMs) {
        try {
            verify(mIBluetoothCallback, timeout(timeoutMs).times(callNumber))
                .onBluetoothStateChange(prevState, currState);
        } catch (RemoteException e) {
            // the mocked onBluetoothStateChange doesn't throw RemoteException
        }
    }

    private void doEnable(int invocationNumber, boolean onlyGatt) {
        Log.e(TAG, "doEnable() start");
        Assert.assertFalse(mAdapterService.getState() == BluetoothAdapter.STATE_ON);

        int startServiceCalls;
        startServiceCalls = 2 * (onlyGatt ? 1 : 3); // Start and stop GATT + 2

        mAdapterService.enable(false);

        verifyStateChange(BluetoothAdapter.STATE_OFF, BluetoothAdapter.STATE_BLE_TURNING_ON,
                invocationNumber + 1, CONTEXT_SWITCH_MS);

        // Start GATT
        verify(mMockContext, timeout(GATT_START_TIME_MS).times(
                startServiceCalls * invocationNumber + 1)).startService(any());
        mAdapterService.addProfile(mMockGattService);
        mAdapterService.onProfileServiceStateChanged(mMockGattService, BluetoothAdapter.STATE_ON);

        verifyStateChange(BluetoothAdapter.STATE_BLE_TURNING_ON, BluetoothAdapter.STATE_BLE_ON,
                invocationNumber + 1, NATIVE_INIT_MS);

        mServiceBinder.startBrEdr(mAttributionSource);

        verifyStateChange(BluetoothAdapter.STATE_BLE_ON, BluetoothAdapter.STATE_TURNING_ON,
                invocationNumber + 1, CONTEXT_SWITCH_MS);

        if (!onlyGatt) {
            // Start Mock PBAP and PAN services
            verify(mMockContext, timeout(ONE_SECOND_MS).times(
                    startServiceCalls * invocationNumber + 3)).startService(any());

            mAdapterService.addProfile(mMockService);
            mAdapterService.addProfile(mMockService2);
            mAdapterService.onProfileServiceStateChanged(mMockService, BluetoothAdapter.STATE_ON);
            mAdapterService.onProfileServiceStateChanged(mMockService2, BluetoothAdapter.STATE_ON);
        }

        verifyStateChange(BluetoothAdapter.STATE_TURNING_ON, BluetoothAdapter.STATE_ON,
                invocationNumber + 1, PROFILE_SERVICE_TOGGLE_TIME_MS);

        verify(mMockContext, timeout(CONTEXT_SWITCH_MS).times(2 * invocationNumber + 2))
                .sendBroadcast(any(), eq(BLUETOOTH_SCAN),
                        any(Bundle.class));
        final int scanMode = mServiceBinder.getScanMode(mAttributionSource);
        Assert.assertTrue(scanMode == BluetoothAdapter.SCAN_MODE_CONNECTABLE
                || scanMode == BluetoothAdapter.SCAN_MODE_CONNECTABLE_DISCOVERABLE);
        Assert.assertTrue(mAdapterService.getState() == BluetoothAdapter.STATE_ON);

        Log.e(TAG, "doEnable() complete success");
=======
    void doEnable() {
        AdapterServiceTest.doEnable(
                mLooper,
                mMockGattService,
                mAdapterService,
                mMockContext,
                false,
                List.of(mMockService, mMockService2));
>>>>>>> b84479b8
    }

    /**
     * Test: Verify that obfuscated Bluetooth address changes after factory reset
     *
     * There are 4 types of factory reset that we are talking about:
     * 1. Factory reset all user data from Settings -> Will restart phone
     * 2. Factory reset WiFi and Bluetooth from Settings -> Will only restart WiFi and BT
     * 3. Call BluetoothAdapter.factoryReset() -> Will disable Bluetooth and reset config in
     * memory and disk
     * 4. Call AdapterService.factoryReset() -> Will only reset config in memory
     *
     * We can only use No. 4 here
     */
    @Ignore("AdapterService.factoryReset() does not reload config into memory and hence old salt"
            + " is still used until next time Bluetooth library is initialized. However Bluetooth"
            + " cannot be used until Bluetooth process restart any way. Thus it is almost"
            + " guaranteed that user has to re-enable Bluetooth and hence re-generate new salt"
            + " after factory reset")
    @Test
    public void testObfuscateBluetoothAddress_FactoryReset() {
        assertThat(mAdapterService.getState()).isEqualTo(STATE_OFF);
        BluetoothDevice device = TestUtils.getTestDevice(BluetoothAdapter.getDefaultAdapter(), 0);
        byte[] obfuscatedAddress1 = mAdapterService.obfuscateAddress(device);
        assertThat(obfuscatedAddress1).isNotEmpty();
        assertThat(AdapterServiceTest.isByteArrayAllZero(obfuscatedAddress1)).isFalse();
        mAdapterService.factoryReset();
        byte[] obfuscatedAddress2 = mAdapterService.obfuscateAddress(device);
<<<<<<< HEAD
        Assert.assertTrue(obfuscatedAddress2.length > 0);
        Assert.assertFalse(AdapterServiceTest.isByteArrayAllZero(obfuscatedAddress2));
        Assert.assertFalse(Arrays.equals(obfuscatedAddress2,
                obfuscatedAddress1));
        doEnable(0, false);
=======
        assertThat(obfuscatedAddress2).isNotEmpty();
        assertThat(AdapterServiceTest.isByteArrayAllZero(obfuscatedAddress2)).isFalse();
        assertThat(obfuscatedAddress2).isNotEqualTo(obfuscatedAddress1);
        doEnable();
>>>>>>> b84479b8
        byte[] obfuscatedAddress3 = mAdapterService.obfuscateAddress(device);
        assertThat(obfuscatedAddress3).isNotEmpty();
        assertThat(AdapterServiceTest.isByteArrayAllZero(obfuscatedAddress3)).isFalse();
        assertThat(obfuscatedAddress3).isEqualTo(obfuscatedAddress2);
        mAdapterService.factoryReset();
        byte[] obfuscatedAddress4 = mAdapterService.obfuscateAddress(device);
        assertThat(obfuscatedAddress4).isNotEmpty();
        assertThat(AdapterServiceTest.isByteArrayAllZero(obfuscatedAddress4)).isFalse();
        assertThat(obfuscatedAddress4).isNotEqualTo(obfuscatedAddress3);
    }

    /**
     * Test: Verify that obfuscated Bluetooth address changes after factory reset and reloading
     * native layer
     */
    @Test
    public void testObfuscateBluetoothAddress_FactoryResetAndReloadNativeLayer()
            throws PackageManager.NameNotFoundException {
        byte[] metricsSalt1 = AdapterServiceTest.getMetricsSalt(mAdapterConfig);
        assertThat(metricsSalt1).isNotNull();
        assertThat(mAdapterService.getState()).isEqualTo(STATE_OFF);
        BluetoothDevice device = TestUtils.getTestDevice(BluetoothAdapter.getDefaultAdapter(), 0);
        byte[] obfuscatedAddress1 = mAdapterService.obfuscateAddress(device);
        assertThat(obfuscatedAddress1).isNotEmpty();
        assertThat(AdapterServiceTest.isByteArrayAllZero(obfuscatedAddress1)).isFalse();
        assertThat(AdapterServiceTest.obfuscateInJava(metricsSalt1, device))
                .isEqualTo(obfuscatedAddress1);
        mAdapterService.factoryReset();
        tearDown();
        setUp();
        // Cannot verify metrics salt since it is not written to disk until native cleanup
        byte[] obfuscatedAddress2 = mAdapterService.obfuscateAddress(device);
        assertThat(obfuscatedAddress2).isNotEmpty();
        assertThat(AdapterServiceTest.isByteArrayAllZero(obfuscatedAddress2)).isFalse();
        assertThat(obfuscatedAddress2).isNotEqualTo(obfuscatedAddress1);
    }
}<|MERGE_RESOLUTION|>--- conflicted
+++ resolved
@@ -263,71 +263,6 @@
         mAdapterService.cleanup();
     }
 
-<<<<<<< HEAD
-    @AfterClass
-    public static void tearDownOnce() {
-        AsyncTask.setDefaultExecutor(AsyncTask.SERIAL_EXECUTOR);
-    }
-
-    private void verifyStateChange(int prevState, int currState, int callNumber, int timeoutMs) {
-        try {
-            verify(mIBluetoothCallback, timeout(timeoutMs).times(callNumber))
-                .onBluetoothStateChange(prevState, currState);
-        } catch (RemoteException e) {
-            // the mocked onBluetoothStateChange doesn't throw RemoteException
-        }
-    }
-
-    private void doEnable(int invocationNumber, boolean onlyGatt) {
-        Log.e(TAG, "doEnable() start");
-        Assert.assertFalse(mAdapterService.getState() == BluetoothAdapter.STATE_ON);
-
-        int startServiceCalls;
-        startServiceCalls = 2 * (onlyGatt ? 1 : 3); // Start and stop GATT + 2
-
-        mAdapterService.enable(false);
-
-        verifyStateChange(BluetoothAdapter.STATE_OFF, BluetoothAdapter.STATE_BLE_TURNING_ON,
-                invocationNumber + 1, CONTEXT_SWITCH_MS);
-
-        // Start GATT
-        verify(mMockContext, timeout(GATT_START_TIME_MS).times(
-                startServiceCalls * invocationNumber + 1)).startService(any());
-        mAdapterService.addProfile(mMockGattService);
-        mAdapterService.onProfileServiceStateChanged(mMockGattService, BluetoothAdapter.STATE_ON);
-
-        verifyStateChange(BluetoothAdapter.STATE_BLE_TURNING_ON, BluetoothAdapter.STATE_BLE_ON,
-                invocationNumber + 1, NATIVE_INIT_MS);
-
-        mServiceBinder.startBrEdr(mAttributionSource);
-
-        verifyStateChange(BluetoothAdapter.STATE_BLE_ON, BluetoothAdapter.STATE_TURNING_ON,
-                invocationNumber + 1, CONTEXT_SWITCH_MS);
-
-        if (!onlyGatt) {
-            // Start Mock PBAP and PAN services
-            verify(mMockContext, timeout(ONE_SECOND_MS).times(
-                    startServiceCalls * invocationNumber + 3)).startService(any());
-
-            mAdapterService.addProfile(mMockService);
-            mAdapterService.addProfile(mMockService2);
-            mAdapterService.onProfileServiceStateChanged(mMockService, BluetoothAdapter.STATE_ON);
-            mAdapterService.onProfileServiceStateChanged(mMockService2, BluetoothAdapter.STATE_ON);
-        }
-
-        verifyStateChange(BluetoothAdapter.STATE_TURNING_ON, BluetoothAdapter.STATE_ON,
-                invocationNumber + 1, PROFILE_SERVICE_TOGGLE_TIME_MS);
-
-        verify(mMockContext, timeout(CONTEXT_SWITCH_MS).times(2 * invocationNumber + 2))
-                .sendBroadcast(any(), eq(BLUETOOTH_SCAN),
-                        any(Bundle.class));
-        final int scanMode = mServiceBinder.getScanMode(mAttributionSource);
-        Assert.assertTrue(scanMode == BluetoothAdapter.SCAN_MODE_CONNECTABLE
-                || scanMode == BluetoothAdapter.SCAN_MODE_CONNECTABLE_DISCOVERABLE);
-        Assert.assertTrue(mAdapterService.getState() == BluetoothAdapter.STATE_ON);
-
-        Log.e(TAG, "doEnable() complete success");
-=======
     void doEnable() {
         AdapterServiceTest.doEnable(
                 mLooper,
@@ -336,7 +271,6 @@
                 mMockContext,
                 false,
                 List.of(mMockService, mMockService2));
->>>>>>> b84479b8
     }
 
     /**
@@ -365,18 +299,10 @@
         assertThat(AdapterServiceTest.isByteArrayAllZero(obfuscatedAddress1)).isFalse();
         mAdapterService.factoryReset();
         byte[] obfuscatedAddress2 = mAdapterService.obfuscateAddress(device);
-<<<<<<< HEAD
-        Assert.assertTrue(obfuscatedAddress2.length > 0);
-        Assert.assertFalse(AdapterServiceTest.isByteArrayAllZero(obfuscatedAddress2));
-        Assert.assertFalse(Arrays.equals(obfuscatedAddress2,
-                obfuscatedAddress1));
-        doEnable(0, false);
-=======
         assertThat(obfuscatedAddress2).isNotEmpty();
         assertThat(AdapterServiceTest.isByteArrayAllZero(obfuscatedAddress2)).isFalse();
         assertThat(obfuscatedAddress2).isNotEqualTo(obfuscatedAddress1);
         doEnable();
->>>>>>> b84479b8
         byte[] obfuscatedAddress3 = mAdapterService.obfuscateAddress(device);
         assertThat(obfuscatedAddress3).isNotEmpty();
         assertThat(AdapterServiceTest.isByteArrayAllZero(obfuscatedAddress3)).isFalse();
