--- conflicted
+++ resolved
@@ -369,11 +369,7 @@
      */
     @Test
     public void testCleanUpWithNoSubscriptions() {
-<<<<<<< HEAD
-        when(mMockSubscription.getSubscriptionType())
-=======
         when(mMockSubscriptionManager.getActiveSubscriptionInfoList())
->>>>>>> ebc40bab
                 .thenReturn(null);
 
         MapClientContent.clearAllContent(mMockContext);
