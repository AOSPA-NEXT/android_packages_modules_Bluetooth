--- conflicted
+++ resolved
@@ -2163,6 +2163,32 @@
   send_event_(bluetooth::hci::LeReadResolvingListSizeCompleteBuilder::Create(
       kNumCommandPackets, ErrorCode::SUCCESS,
       properties_.le_resolving_list_size));
+}
+
+void DualModeController::LeReadPeerResolvableAddress(CommandView command) {
+  auto command_view = bluetooth::hci::LeReadPeerResolvableAddressView::Create(
+      bluetooth::hci::LeSecurityCommandView::Create(command));
+  ASSERT(command_view.IsValid());
+  Address peer_resolvable_address;
+  ErrorCode status = link_layer_controller_.LeReadPeerResolvableAddress(
+      command_view.GetPeerIdentityAddressType(),
+      command_view.GetPeerIdentityAddress(), &peer_resolvable_address);
+  send_event_(
+      bluetooth::hci::LeReadPeerResolvableAddressCompleteBuilder::Create(
+          kNumCommandPackets, status, peer_resolvable_address));
+}
+
+void DualModeController::LeReadLocalResolvableAddress(CommandView command) {
+  auto command_view = bluetooth::hci::LeReadLocalResolvableAddressView::Create(
+      bluetooth::hci::LeSecurityCommandView::Create(command));
+  ASSERT(command_view.IsValid());
+  Address local_resolvable_address;
+  ErrorCode status = link_layer_controller_.LeReadLocalResolvableAddress(
+      command_view.GetPeerIdentityAddressType(),
+      command_view.GetPeerIdentityAddress(), &local_resolvable_address);
+  send_event_(
+      bluetooth::hci::LeReadLocalResolvableAddressCompleteBuilder::Create(
+          kNumCommandPackets, status, local_resolvable_address));
 }
 
 void DualModeController::LeReadMaximumDataLength(CommandView command) {
@@ -3445,8 +3471,8 @@
          OpCodeIndex::LE_REMOVE_ADVERTISING_SET},
         {OpCode::LE_CLEAR_ADVERTISING_SETS,
          OpCodeIndex::LE_CLEAR_ADVERTISING_SETS},
-        {OpCode::LE_SET_PERIODIC_ADVERTISING_PARAM,
-         OpCodeIndex::LE_SET_PERIODIC_ADVERTISING_PARAM},
+        {OpCode::LE_SET_PERIODIC_ADVERTISING_PARAMETERS,
+         OpCodeIndex::LE_SET_PERIODIC_ADVERTISING_PARAMETERS},
         {OpCode::LE_SET_PERIODIC_ADVERTISING_DATA,
          OpCodeIndex::LE_SET_PERIODIC_ADVERTISING_DATA},
         {OpCode::LE_SET_PERIODIC_ADVERTISING_ENABLE,
@@ -3463,14 +3489,14 @@
          OpCodeIndex::LE_PERIODIC_ADVERTISING_CREATE_SYNC_CANCEL},
         {OpCode::LE_PERIODIC_ADVERTISING_TERMINATE_SYNC,
          OpCodeIndex::LE_PERIODIC_ADVERTISING_TERMINATE_SYNC},
-        {OpCode::LE_ADD_DEVICE_TO_PERIODIC_ADVERTISING_LIST,
-         OpCodeIndex::LE_ADD_DEVICE_TO_PERIODIC_ADVERTISING_LIST},
-        {OpCode::LE_REMOVE_DEVICE_FROM_PERIODIC_ADVERTISING_LIST,
-         OpCodeIndex::LE_REMOVE_DEVICE_FROM_PERIODIC_ADVERTISING_LIST},
-        {OpCode::LE_CLEAR_PERIODIC_ADVERTISING_LIST,
-         OpCodeIndex::LE_CLEAR_PERIODIC_ADVERTISING_LIST},
-        {OpCode::LE_READ_PERIODIC_ADVERTISING_LIST_SIZE,
-         OpCodeIndex::LE_READ_PERIODIC_ADVERTISING_LIST_SIZE},
+        {OpCode::LE_ADD_DEVICE_TO_PERIODIC_ADVERTISER_LIST,
+         OpCodeIndex::LE_ADD_DEVICE_TO_PERIODIC_ADVERTISER_LIST},
+        {OpCode::LE_REMOVE_DEVICE_FROM_PERIODIC_ADVERTISER_LIST,
+         OpCodeIndex::LE_REMOVE_DEVICE_FROM_PERIODIC_ADVERTISER_LIST},
+        {OpCode::LE_CLEAR_PERIODIC_ADVERTISER_LIST,
+         OpCodeIndex::LE_CLEAR_PERIODIC_ADVERTISER_LIST},
+        {OpCode::LE_READ_PERIODIC_ADVERTISER_LIST_SIZE,
+         OpCodeIndex::LE_READ_PERIODIC_ADVERTISER_LIST_SIZE},
         {OpCode::LE_READ_TRANSMIT_POWER, OpCodeIndex::LE_READ_TRANSMIT_POWER},
         {OpCode::LE_READ_RF_PATH_COMPENSATION_POWER,
          OpCodeIndex::LE_READ_RF_PATH_COMPENSATION_POWER},
@@ -3942,10 +3968,10 @@
          &DualModeController::LeClearResolvingList},
         {OpCode::LE_READ_RESOLVING_LIST_SIZE,
          &DualModeController::LeReadResolvingListSize},
-        //{OpCode::LE_READ_PEER_RESOLVABLE_ADDRESS,
-        //&DualModeController::LeReadPeerResolvableAddress},
-        //{OpCode::LE_READ_LOCAL_RESOLVABLE_ADDRESS,
-        //&DualModeController::LeReadLocalResolvableAddress},
+        {OpCode::LE_READ_PEER_RESOLVABLE_ADDRESS,
+         &DualModeController::LeReadPeerResolvableAddress},
+        {OpCode::LE_READ_LOCAL_RESOLVABLE_ADDRESS,
+         &DualModeController::LeReadLocalResolvableAddress},
         {OpCode::LE_SET_ADDRESS_RESOLUTION_ENABLE,
          &DualModeController::LeSetAddressResolutionEnable},
         {OpCode::LE_SET_RESOLVABLE_PRIVATE_ADDRESS_TIMEOUT,
@@ -3976,21 +4002,12 @@
          &DualModeController::LeRemoveAdvertisingSet},
         {OpCode::LE_CLEAR_ADVERTISING_SETS,
          &DualModeController::LeClearAdvertisingSets},
-<<<<<<< HEAD
-        //{OpCode::LE_SET_PERIODIC_ADVERTISING_PARAM,
-        //&DualModeController::LeSetPeriodicAdvertisingParam},
-        //{OpCode::LE_SET_PERIODIC_ADVERTISING_DATA,
-        //&DualModeController::LeSetPeriodicAdvertisingData},
-        //{OpCode::LE_SET_PERIODIC_ADVERTISING_ENABLE,
-        //&DualModeController::LeSetPeriodicAdvertisingEnable},
-=======
         {OpCode::LE_SET_PERIODIC_ADVERTISING_PARAMETERS,
          &DualModeController::LeSetPeriodicAdvertisingParameters},
         {OpCode::LE_SET_PERIODIC_ADVERTISING_DATA,
          &DualModeController::LeSetPeriodicAdvertisingData},
         {OpCode::LE_SET_PERIODIC_ADVERTISING_ENABLE,
          &DualModeController::LeSetPeriodicAdvertisingEnable},
->>>>>>> 58bbc0ce
         {OpCode::LE_SET_EXTENDED_SCAN_PARAMETERS,
          &DualModeController::LeSetExtendedScanParameters},
         {OpCode::LE_SET_EXTENDED_SCAN_ENABLE,
@@ -4003,14 +4020,14 @@
         //&DualModeController::LePeriodicAdvertisingCreateSyncCancel},
         //{OpCode::LE_PERIODIC_ADVERTISING_TERMINATE_SYNC,
         //&DualModeController::LePeriodicAdvertisingTerminateSync},
-        //{OpCode::LE_ADD_DEVICE_TO_PERIODIC_ADVERTISING_LIST,
-        //&DualModeController::LeAddDeviceToPeriodicAdvertisingList},
-        //{OpCode::LE_REMOVE_DEVICE_FROM_PERIODIC_ADVERTISING_LIST,
-        //&DualModeController::LeRemoveDeviceFromPeriodicAdvertisingList},
-        //{OpCode::LE_CLEAR_PERIODIC_ADVERTISING_LIST,
-        //&DualModeController::LeClearPeriodicAdvertisingList},
-        //{OpCode::LE_READ_PERIODIC_ADVERTISING_LIST_SIZE,
-        //&DualModeController::LeReadPeriodicAdvertisingListSize},
+        //{OpCode::LE_ADD_DEVICE_TO_PERIODIC_ADVERTISER_LIST,
+        //&DualModeController::LeAddDeviceToPeriodicAdvertiserList},
+        //{OpCode::LE_REMOVE_DEVICE_FROM_PERIODIC_ADVERTISER_LIST,
+        //&DualModeController::LeRemoveDeviceFromPeriodicAdvertiserList},
+        //{OpCode::LE_CLEAR_PERIODIC_ADVERTISER_LIST,
+        //&DualModeController::LeClearPeriodicAdvertiserList},
+        //{OpCode::LE_READ_PERIODIC_ADVERTISER_LIST_SIZE,
+        //&DualModeController::LeReadPeriodicAdvertiserListSize},
         //{OpCode::LE_READ_TRANSMIT_POWER,
         //&DualModeController::LeReadTransmitPower},
         //{OpCode::LE_READ_RF_PATH_COMPENSATION_POWER,
