/*
 * Copyright 2017 The Android Open Source Project
 *
 * Licensed under the Apache License, Version 2.0 (the "License");
 * you may not use this file except in compliance with the License.
 * You may obtain a copy of the License at
 *
 *      http://www.apache.org/licenses/LICENSE-2.0
 *
 * Unless required by applicable law or agreed to in writing, software
 * distributed under the License is distributed on an "AS IS" BASIS,
 * WITHOUT WARRANTIES OR CONDITIONS OF ANY KIND, either express or implied.
 * See the License for the specific language governing permissions and
 * limitations under the License.
 */

#include "link_layer_controller.h"

#include <hci/hci_packets.h>
#ifdef ROOTCANAL_LMP
#include <lmp.h>
#endif /* ROOTCANAL_LMP */

#include "crypto_toolbox/crypto_toolbox.h"
#include "os/log.h"
#include "packet/raw_builder.h"

using std::vector;
using namespace std::chrono;
using bluetooth::hci::Address;
using bluetooth::hci::AddressType;
using bluetooth::hci::AddressWithType;
using bluetooth::hci::EventCode;
using bluetooth::hci::LLFeaturesBits;
using bluetooth::hci::SubeventCode;

using namespace model::packets;
using model::packets::PacketType;
using namespace std::literals;

namespace rootcanal {

constexpr uint16_t kNumCommandPackets = 0x01;

constexpr milliseconds kNoDelayMs(0);

// TODO: Model Rssi?
static uint8_t GetRssi() {
  static uint8_t rssi = 0;
  rssi += 5;
  if (rssi > 128) {
    rssi = rssi % 7;
  }
  return -(rssi);
}

const Address& LinkLayerController::GetAddress() const { return address_; }

bool LinkLayerController::IsEventUnmasked(EventCode event) const {
  uint64_t bit = UINT64_C(1) << (static_cast<uint8_t>(event) - 1);
  return (event_mask_ & bit) != 0;
}

bool LinkLayerController::IsLeEventUnmasked(SubeventCode subevent) const {
  uint64_t bit = UINT64_C(1) << (static_cast<uint8_t>(subevent) - 1);
  return IsEventUnmasked(EventCode::LE_META_EVENT) &&
         (le_event_mask_ & bit) != 0;
}

ErrorCode LinkLayerController::LeSetRandomAddress(Address random_address) {
  // If the Host issues this command when any of advertising (created using
  // legacy advertising commands), scanning, or initiating are enabled,
  // the Controller shall return the error code Command Disallowed (0x0C).
  if (advertisers_[0].IsEnabled()) {
    return ErrorCode::COMMAND_DISALLOWED;
  }

  random_address_ = random_address;
  return ErrorCode::SUCCESS;
}

ErrorCode LinkLayerController::LeSetHostFeature(uint8_t bit_number,
                                                uint8_t bit_value) {
  if (bit_number >= 64 || bit_value > 1) {
    return ErrorCode::INVALID_HCI_COMMAND_PARAMETERS;
  }

  // If Bit_Value is set to 0x01 and Bit_Number specifies a feature bit that
  // requires support of a feature that the Controller does not support,
  // the Controller shall return the error code Unsupported Feature or
  // Parameter Value (0x11).
  // TODO

  // If the Host issues this command while the Controller has a connection to
  // another device, the Controller shall return the error code
  // Command Disallowed (0x0C).
  if (HasAclConnection()) {
    return ErrorCode::COMMAND_DISALLOWED;
  }

  uint64_t bit_mask = UINT64_C(1) << bit_number;
  if (bit_mask ==
      static_cast<uint64_t>(
          LLFeaturesBits::CONNECTED_ISOCHRONOUS_STREAM_HOST_SUPPORT)) {
    connected_isochronous_stream_host_support_ = bit_value != 0;
  } else if (bit_mask ==
             static_cast<uint64_t>(
                 LLFeaturesBits::CONNECTION_SUBRATING_HOST_SUPPORT)) {
    connection_subrating_host_support_ = bit_value != 0;
  }
  // If Bit_Number specifies a feature bit that is not controlled by the Host,
  // the Controller shall return the error code Unsupported Feature or
  // Parameter Value (0x11).
  else {
    return ErrorCode::UNSUPPORTED_FEATURE_OR_PARAMETER_VALUE;
  }

  if (bit_value != 0) {
    le_host_supported_features_ |= bit_mask;
  } else {
    le_host_supported_features_ &= ~bit_mask;
  }

  return ErrorCode::SUCCESS;
}

void LinkLayerController::SetSecureSimplePairingSupport(bool enable) {
  uint64_t bit = 0x1;
  secure_simple_pairing_host_support_ = enable;
  if (enable) {
    host_supported_features_ |= bit;
  } else {
    host_supported_features_ &= ~bit;
  }
}

void LinkLayerController::SetLeHostSupport(bool enable) {
  uint64_t bit = 0x2;
  le_host_support_ = enable;
  if (enable) {
    host_supported_features_ |= bit;
  } else {
    host_supported_features_ &= ~bit;
  }
}

void LinkLayerController::SetSecureConnectionsSupport(bool enable) {
  uint64_t bit = 0x8;
  secure_connections_host_support_ = enable;
  if (enable) {
    host_supported_features_ |= bit;
  } else {
    host_supported_features_ &= ~bit;
  }
}

void LinkLayerController::SetName(std::vector<uint8_t> const& name) {
  name_.fill(0);
  for (size_t i = 0; i < 248 && i < name.size(); i++) {
    name_[i] = name[i];
  }
}

void LinkLayerController::SetLeAdvertisingParameters(
    uint16_t interval_min, uint16_t interval_max, uint8_t ad_type,
    uint8_t own_address_type, uint8_t peer_address_type, Address peer_address,
    uint8_t channel_map, uint8_t filter_policy) {
  le_advertisement_type_ = ad_type;
  le_advertising_interval_min_ = interval_min;
  le_advertising_interval_max_ = interval_max;
  le_advertising_own_address_type_ = own_address_type;
  le_advertising_peer_address_type_ = peer_address_type;
  le_advertising_peer_address_ = peer_address;
  le_advertising_channel_map_ = channel_map;
  le_advertising_filter_policy_ = filter_policy;
}

void LinkLayerController::SendLeLinkLayerPacketWithRssi(
    Address source, Address dest, uint8_t rssi,
    std::unique_ptr<model::packets::LinkLayerPacketBuilder> packet) {
  std::shared_ptr<model::packets::RssiWrapperBuilder> shared_packet =
      model::packets::RssiWrapperBuilder::Create(source, dest, rssi,
                                                 std::move(packet));
  ScheduleTask(kNoDelayMs, [this, shared_packet]() {
    send_to_remote_(shared_packet, Phy::Type::LOW_ENERGY);
  });
}

#ifdef ROOTCANAL_LMP
<<<<<<< HEAD
LinkLayerController::LinkLayerController(const DeviceProperties& properties)
    : properties_(properties), lm_(nullptr, link_manager_destroy) {
  auto ops = (struct LinkManagerOps){
=======
LinkLayerController::LinkLayerController(const Address& address,
                                         const ControllerProperties& properties)
    : address_(address),
      properties_(properties),
      lm_(nullptr, link_manager_destroy) {
  ops_ = {
>>>>>>> ca3f514a
      .user_pointer = this,
      .get_handle =
          [](void* user, const uint8_t(*address)[6]) {
            auto controller = static_cast<LinkLayerController*>(user);

            return controller->connections_.GetHandleOnlyAddress(
                Address(*address));
          },

      .get_address =
          [](void* user, uint16_t handle, uint8_t(*result)[6]) {
            auto controller = static_cast<LinkLayerController*>(user);

            auto address =
                controller->connections_.GetAddress(handle).GetAddress();
            std::copy(address.data(), address.data() + 6,
                      reinterpret_cast<uint8_t*>(result));
          },

      .extended_features =
          [](void* user, uint8_t features_page) {
            auto controller = static_cast<LinkLayerController*>(user);
<<<<<<< HEAD

            return controller->properties_.GetExtendedFeatures(features_page);
=======
            return controller->GetLmpFeatures(features_page);
>>>>>>> ca3f514a
          },

      .send_hci_event =
          [](void* user, const uint8_t* data, uintptr_t len) {
            auto controller = static_cast<LinkLayerController*>(user);

            auto event_code = static_cast<EventCode>(data[0]);
            auto payload = std::make_unique<bluetooth::packet::RawBuilder>(
                std::vector(data + 2, data + len));

            controller->send_event_(bluetooth::hci::EventBuilder::Create(
                event_code, std::move(payload)));
          },

      .send_lmp_packet =
          [](void* user, const uint8_t(*to)[6], const uint8_t* data,
             uintptr_t len) {
            auto controller = static_cast<LinkLayerController*>(user);

            auto payload = std::make_unique<bluetooth::packet::RawBuilder>(
                std::vector(data, data + len));

<<<<<<< HEAD
            Address source = controller->properties_.GetAddress();
=======
            Address source = controller->GetAddress();
>>>>>>> ca3f514a
            Address dest(*to);

            controller->SendLinkLayerPacket(model::packets::LmpBuilder::Create(
                source, dest, std::move(payload)));
          }};

<<<<<<< HEAD
  lm_.reset(link_manager_create(ops));
}
#else
LinkLayerController::LinkLayerController(const DeviceProperties& properties)
    : properties_(properties) {}
=======
  lm_.reset(link_manager_create(ops_));
}
#else
LinkLayerController::LinkLayerController(const Address& address,
                                         const ControllerProperties& properties)
    : address_(address), properties_(properties) {}
>>>>>>> ca3f514a
#endif

void LinkLayerController::SendLeLinkLayerPacket(
    std::unique_ptr<model::packets::LinkLayerPacketBuilder> packet) {
  std::shared_ptr<model::packets::LinkLayerPacketBuilder> shared_packet =
      std::move(packet);
  ScheduleTask(kNoDelayMs, [this, shared_packet]() {
    send_to_remote_(shared_packet, Phy::Type::LOW_ENERGY);
  });
}

void LinkLayerController::SendLinkLayerPacket(
    std::unique_ptr<model::packets::LinkLayerPacketBuilder> packet) {
  std::shared_ptr<model::packets::LinkLayerPacketBuilder> shared_packet =
      std::move(packet);
  ScheduleTask(kNoDelayMs, [this, shared_packet]() {
    send_to_remote_(shared_packet, Phy::Type::BR_EDR);
  });
}

ErrorCode LinkLayerController::SendLeCommandToRemoteByAddress(
    OpCode opcode, const Address& remote, const Address& local) {
  switch (opcode) {
    case (OpCode::LE_READ_REMOTE_FEATURES):
      SendLeLinkLayerPacket(
          model::packets::LeReadRemoteFeaturesBuilder::Create(local, remote));
      break;
    default:
      LOG_INFO("Dropping unhandled command 0x%04x",
               static_cast<uint16_t>(opcode));
      return ErrorCode::UNKNOWN_HCI_COMMAND;
  }

  return ErrorCode::SUCCESS;
}

ErrorCode LinkLayerController::SendCommandToRemoteByAddress(
    OpCode opcode, bluetooth::packet::PacketView<true> args,
    const Address& remote) {
  Address local_address = GetAddress();

  switch (opcode) {
    case (OpCode::REMOTE_NAME_REQUEST):
      // LMP features get requested with remote name requests.
      SendLinkLayerPacket(model::packets::ReadRemoteLmpFeaturesBuilder::Create(
          local_address, remote));
      SendLinkLayerPacket(model::packets::RemoteNameRequestBuilder::Create(
          local_address, remote));
      break;
    case (OpCode::READ_REMOTE_SUPPORTED_FEATURES):
      SendLinkLayerPacket(
          model::packets::ReadRemoteSupportedFeaturesBuilder::Create(
              local_address, remote));
      break;
    case (OpCode::READ_REMOTE_EXTENDED_FEATURES): {
      uint8_t page_number =
          (args.begin() + 2).extract<uint8_t>();  // skip the handle
      SendLinkLayerPacket(
          model::packets::ReadRemoteExtendedFeaturesBuilder::Create(
              local_address, remote, page_number));
    } break;
    case (OpCode::READ_REMOTE_VERSION_INFORMATION):
      SendLinkLayerPacket(
          model::packets::ReadRemoteVersionInformationBuilder::Create(
              local_address, remote));
      break;
    case (OpCode::READ_CLOCK_OFFSET):
      SendLinkLayerPacket(model::packets::ReadClockOffsetBuilder::Create(
          local_address, remote));
      break;
    default:
      LOG_INFO("Dropping unhandled command 0x%04x",
               static_cast<uint16_t>(opcode));
      return ErrorCode::UNKNOWN_HCI_COMMAND;
  }

  return ErrorCode::SUCCESS;
}

ErrorCode LinkLayerController::SendCommandToRemoteByHandle(
    OpCode opcode, bluetooth::packet::PacketView<true> args, uint16_t handle) {
  if (!connections_.HasHandle(handle)) {
    return ErrorCode::UNKNOWN_CONNECTION;
  }

  switch (opcode) {
    case (OpCode::LE_READ_REMOTE_FEATURES):
      return SendLeCommandToRemoteByAddress(
          opcode, connections_.GetAddress(handle).GetAddress(),
          connections_.GetOwnAddress(handle).GetAddress());
    default:
      return SendCommandToRemoteByAddress(
          opcode, args, connections_.GetAddress(handle).GetAddress());
  }
}

ErrorCode LinkLayerController::SendAclToRemote(
    bluetooth::hci::AclView acl_packet) {
  uint16_t handle = acl_packet.GetHandle();
  if (!connections_.HasHandle(handle)) {
    return ErrorCode::UNKNOWN_CONNECTION;
  }

  AddressWithType my_address = connections_.GetOwnAddress(handle);
  AddressWithType destination = connections_.GetAddress(handle);
  Phy::Type phy = connections_.GetPhyType(handle);

  ScheduleTask(kNoDelayMs, [this, handle]() {
    std::vector<bluetooth::hci::CompletedPackets> completed_packets;
    bluetooth::hci::CompletedPackets cp;
    cp.connection_handle_ = handle;
    cp.host_num_of_completed_packets_ = kNumCommandPackets;
    completed_packets.push_back(cp);
    send_event_(bluetooth::hci::NumberOfCompletedPacketsBuilder::Create(
        completed_packets));
  });

  auto acl_payload = acl_packet.GetPayload();

  std::unique_ptr<bluetooth::packet::RawBuilder> raw_builder_ptr =
      std::make_unique<bluetooth::packet::RawBuilder>();
  std::vector<uint8_t> payload_bytes(acl_payload.begin(), acl_payload.end());

  uint16_t first_two_bytes =
      static_cast<uint16_t>(acl_packet.GetHandle()) +
      (static_cast<uint16_t>(acl_packet.GetPacketBoundaryFlag()) << 12) +
      (static_cast<uint16_t>(acl_packet.GetBroadcastFlag()) << 14);
  raw_builder_ptr->AddOctets2(first_two_bytes);
  raw_builder_ptr->AddOctets2(static_cast<uint16_t>(payload_bytes.size()));
  raw_builder_ptr->AddOctets(payload_bytes);

  auto acl = model::packets::AclBuilder::Create(my_address.GetAddress(),
                                                destination.GetAddress(),
                                                std::move(raw_builder_ptr));

  switch (phy) {
    case Phy::Type::BR_EDR:
      SendLinkLayerPacket(std::move(acl));
      break;
    case Phy::Type::LOW_ENERGY:
      SendLeLinkLayerPacket(std::move(acl));
      break;
  }
  return ErrorCode::SUCCESS;
}

ErrorCode LinkLayerController::SendScoToRemote(
    bluetooth::hci::ScoView sco_packet) {
  uint16_t handle = sco_packet.GetHandle();
  if (!connections_.HasScoHandle(handle)) {
    return ErrorCode::UNKNOWN_CONNECTION;
  }

  // TODO: SCO flow control
  Address source = GetAddress();
  Address destination = connections_.GetScoAddress(handle);

  auto sco_data = sco_packet.GetData();
  std::vector<uint8_t> sco_data_bytes(sco_data.begin(), sco_data.end());

  SendLinkLayerPacket(model::packets::ScoBuilder::Create(
      source, destination,
      std::make_unique<bluetooth::packet::RawBuilder>(sco_data_bytes)));
  return ErrorCode::SUCCESS;
}

void LinkLayerController::IncomingPacket(
    model::packets::LinkLayerPacketView incoming) {
  ASSERT(incoming.IsValid());
  if (incoming.GetType() == PacketType::RSSI_WRAPPER) {
    auto rssi_wrapper = model::packets::RssiWrapperView::Create(incoming);
    ASSERT(rssi_wrapper.IsValid());
    auto wrapped =
        model::packets::LinkLayerPacketView::Create(rssi_wrapper.GetPayload());
    IncomingPacketWithRssi(wrapped, rssi_wrapper.GetRssi());
  } else {
    IncomingPacketWithRssi(incoming, GetRssi());
  }
}

void LinkLayerController::IncomingPacketWithRssi(
    model::packets::LinkLayerPacketView incoming, uint8_t rssi) {
  ASSERT(incoming.IsValid());
  auto destination_address = incoming.GetDestinationAddress();

  // Match broadcasts
  bool address_matches = (destination_address == Address::kEmpty);

  // Match addresses from device properties
  if (destination_address == GetAddress() ||
      destination_address == random_address_) {
    address_matches = true;
  }

  // Check current connection address
  if (destination_address == le_connecting_rpa_) {
    address_matches = true;
  }

  // Check advertising addresses
  for (const auto& advertiser : advertisers_) {
    if (advertiser.IsEnabled() &&
        advertiser.GetAddress().GetAddress() == destination_address) {
      address_matches = true;
    }
  }

  // Check connection addresses
  auto source_address = incoming.GetSourceAddress();
  auto handle = connections_.GetHandleOnlyAddress(source_address);
  if (handle != kReservedHandle) {
    if (connections_.GetOwnAddress(handle).GetAddress() ==
        destination_address) {
      address_matches = true;

      // Update link timeout for valid ACL connections
      connections_.ResetLinkTimer(handle);
    }
  }

  // Drop packets not addressed to me
  if (!address_matches) {
    LOG_INFO("Dropping packet not addressed to me %s->%s",
             source_address.ToString().c_str(),
             destination_address.ToString().c_str());
    return;
  }

  switch (incoming.GetType()) {
    case model::packets::PacketType::ACL:
      IncomingAclPacket(incoming);
      break;
    case model::packets::PacketType::SCO:
      IncomingScoPacket(incoming);
      break;
    case model::packets::PacketType::DISCONNECT:
      IncomingDisconnectPacket(incoming);
      break;
#ifdef ROOTCANAL_LMP
    case model::packets::PacketType::LMP:
      IncomingLmpPacket(incoming);
      break;
#else
    case model::packets::PacketType::ENCRYPT_CONNECTION:
      IncomingEncryptConnection(incoming);
      break;
    case model::packets::PacketType::ENCRYPT_CONNECTION_RESPONSE:
      IncomingEncryptConnectionResponse(incoming);
      break;
    case model::packets::PacketType::IO_CAPABILITY_REQUEST:
      IncomingIoCapabilityRequestPacket(incoming);
      break;
    case model::packets::PacketType::IO_CAPABILITY_RESPONSE:
      IncomingIoCapabilityResponsePacket(incoming);
      break;
    case model::packets::PacketType::IO_CAPABILITY_NEGATIVE_RESPONSE:
      IncomingIoCapabilityNegativeResponsePacket(incoming);
      break;
    case PacketType::KEYPRESS_NOTIFICATION:
      IncomingKeypressNotificationPacket(incoming);
      break;
    case (model::packets::PacketType::PASSKEY):
      IncomingPasskeyPacket(incoming);
      break;
    case (model::packets::PacketType::PASSKEY_FAILED):
      IncomingPasskeyFailedPacket(incoming);
      break;
    case (model::packets::PacketType::PIN_REQUEST):
      IncomingPinRequestPacket(incoming);
      break;
    case (model::packets::PacketType::PIN_RESPONSE):
      IncomingPinResponsePacket(incoming);
      break;
#endif /* ROOTCANAL_LMP */
    case model::packets::PacketType::INQUIRY:
<<<<<<< HEAD
      if (inquiry_scans_enabled_) {
=======
      if (inquiry_scan_enable_) {
>>>>>>> ca3f514a
        IncomingInquiryPacket(incoming, rssi);
      }
      break;
    case model::packets::PacketType::INQUIRY_RESPONSE:
      IncomingInquiryResponsePacket(incoming);
      break;
    case PacketType::ISO:
      IncomingIsoPacket(incoming);
      break;
    case PacketType::ISO_CONNECTION_REQUEST:
      IncomingIsoConnectionRequestPacket(incoming);
      break;
    case PacketType::ISO_CONNECTION_RESPONSE:
      IncomingIsoConnectionResponsePacket(incoming);
      break;
    case model::packets::PacketType::LE_ADVERTISEMENT:
      if (le_scan_enable_ != bluetooth::hci::OpCode::NONE || le_connect_) {
        IncomingLeAdvertisementPacket(incoming, rssi);
      }
      break;
    case model::packets::PacketType::LE_CONNECT:
      IncomingLeConnectPacket(incoming);
      break;
    case model::packets::PacketType::LE_CONNECT_COMPLETE:
      IncomingLeConnectCompletePacket(incoming);
      break;
    case model::packets::PacketType::LE_CONNECTION_PARAMETER_REQUEST:
      IncomingLeConnectionParameterRequest(incoming);
      break;
    case model::packets::PacketType::LE_CONNECTION_PARAMETER_UPDATE:
      IncomingLeConnectionParameterUpdate(incoming);
      break;
    case model::packets::PacketType::LE_ENCRYPT_CONNECTION:
      IncomingLeEncryptConnection(incoming);
      break;
    case model::packets::PacketType::LE_ENCRYPT_CONNECTION_RESPONSE:
      IncomingLeEncryptConnectionResponse(incoming);
      break;
    case (model::packets::PacketType::LE_READ_REMOTE_FEATURES):
      IncomingLeReadRemoteFeatures(incoming);
      break;
    case (model::packets::PacketType::LE_READ_REMOTE_FEATURES_RESPONSE):
      IncomingLeReadRemoteFeaturesResponse(incoming);
      break;
    case model::packets::PacketType::LE_SCAN:
      // TODO: Check Advertising flags and see if we are scannable.
      IncomingLeScanPacket(incoming);
      break;
    case model::packets::PacketType::LE_SCAN_RESPONSE:
      if (le_scan_enable_ != bluetooth::hci::OpCode::NONE &&
          le_scan_type_ == 1) {
        IncomingLeScanResponsePacket(incoming, rssi);
      }
      break;
    case model::packets::PacketType::PAGE:
      if (page_scan_enable_) {
        IncomingPagePacket(incoming);
      }
      break;
    case model::packets::PacketType::PAGE_RESPONSE:
      IncomingPageResponsePacket(incoming);
      break;
    case model::packets::PacketType::PAGE_REJECT:
      IncomingPageRejectPacket(incoming);
      break;
    case (model::packets::PacketType::REMOTE_NAME_REQUEST):
      IncomingRemoteNameRequest(incoming);
      break;
    case (model::packets::PacketType::REMOTE_NAME_REQUEST_RESPONSE):
      IncomingRemoteNameRequestResponse(incoming);
      break;
    case (model::packets::PacketType::READ_REMOTE_SUPPORTED_FEATURES):
      IncomingReadRemoteSupportedFeatures(incoming);
      break;
    case (model::packets::PacketType::READ_REMOTE_SUPPORTED_FEATURES_RESPONSE):
      IncomingReadRemoteSupportedFeaturesResponse(incoming);
      break;
    case (model::packets::PacketType::READ_REMOTE_LMP_FEATURES):
      IncomingReadRemoteLmpFeatures(incoming);
      break;
    case (model::packets::PacketType::READ_REMOTE_LMP_FEATURES_RESPONSE):
      IncomingReadRemoteLmpFeaturesResponse(incoming);
      break;
    case (model::packets::PacketType::READ_REMOTE_EXTENDED_FEATURES):
      IncomingReadRemoteExtendedFeatures(incoming);
      break;
    case (model::packets::PacketType::READ_REMOTE_EXTENDED_FEATURES_RESPONSE):
      IncomingReadRemoteExtendedFeaturesResponse(incoming);
      break;
    case (model::packets::PacketType::READ_REMOTE_VERSION_INFORMATION):
      IncomingReadRemoteVersion(incoming);
      break;
    case (model::packets::PacketType::READ_REMOTE_VERSION_INFORMATION_RESPONSE):
      IncomingReadRemoteVersionResponse(incoming);
      break;
    case (model::packets::PacketType::READ_CLOCK_OFFSET):
      IncomingReadClockOffset(incoming);
      break;
    case (model::packets::PacketType::READ_CLOCK_OFFSET_RESPONSE):
      IncomingReadClockOffsetResponse(incoming);
      break;
    case (model::packets::PacketType::RSSI_WRAPPER):
      LOG_ERROR("Dropping double-wrapped RSSI packet");
      break;
    case model::packets::PacketType::SCO_CONNECTION_REQUEST:
      IncomingScoConnectionRequest(incoming);
      break;
    case model::packets::PacketType::SCO_CONNECTION_RESPONSE:
      IncomingScoConnectionResponse(incoming);
      break;
    case model::packets::PacketType::SCO_DISCONNECT:
      IncomingScoDisconnect(incoming);
      break;
<<<<<<< HEAD
=======
    case model::packets::PacketType::PING_REQUEST:
      IncomingPingRequest(incoming);
      break;
    case model::packets::PacketType::PING_RESPONSE:
      // ping responses require no action
      break;
>>>>>>> ca3f514a
    default:
      LOG_WARN("Dropping unhandled packet of type %s",
               model::packets::PacketTypeText(incoming.GetType()).c_str());
  }
}

void LinkLayerController::IncomingAclPacket(
    model::packets::LinkLayerPacketView incoming) {
  auto acl = model::packets::AclView::Create(incoming);
  ASSERT(acl.IsValid());
  auto payload = acl.GetPayload();
  std::shared_ptr<std::vector<uint8_t>> payload_bytes =
      std::make_shared<std::vector<uint8_t>>(payload.begin(), payload.end());

  LOG_INFO("Acl Packet [%d] %s -> %s", static_cast<int>(payload_bytes->size()),
           incoming.GetSourceAddress().ToString().c_str(),
           incoming.GetDestinationAddress().ToString().c_str());

  bluetooth::hci::PacketView<bluetooth::hci::kLittleEndian> raw_packet(
      payload_bytes);
  auto acl_view = bluetooth::hci::AclView::Create(raw_packet);
  ASSERT(acl_view.IsValid());

  uint16_t local_handle =
      connections_.GetHandleOnlyAddress(incoming.GetSourceAddress());

  std::vector<uint8_t> payload_data(acl_view.GetPayload().begin(),
                                    acl_view.GetPayload().end());
  uint16_t acl_buffer_size = properties_.acl_data_packet_length;
  int num_packets =
      (payload_data.size() + acl_buffer_size - 1) / acl_buffer_size;

  auto pb_flag_controller_to_host = acl_view.GetPacketBoundaryFlag();
  if (pb_flag_controller_to_host ==
      bluetooth::hci::PacketBoundaryFlag::FIRST_NON_AUTOMATICALLY_FLUSHABLE) {
    pb_flag_controller_to_host =
        bluetooth::hci::PacketBoundaryFlag::FIRST_AUTOMATICALLY_FLUSHABLE;
  }
  for (int i = 0; i < num_packets; i++) {
    size_t start_index = acl_buffer_size * i;
    size_t end_index =
        std::min(start_index + acl_buffer_size, payload_data.size());
    std::vector<uint8_t> fragment(&payload_data[start_index],
                                  &payload_data[end_index]);
    std::unique_ptr<bluetooth::packet::RawBuilder> raw_builder_ptr =
        std::make_unique<bluetooth::packet::RawBuilder>(fragment);
    auto acl_packet = bluetooth::hci::AclBuilder::Create(
        local_handle, pb_flag_controller_to_host, acl_view.GetBroadcastFlag(),
        std::move(raw_builder_ptr));
    pb_flag_controller_to_host =
        bluetooth::hci::PacketBoundaryFlag::CONTINUING_FRAGMENT;

    send_acl_(std::move(acl_packet));
  }
}

void LinkLayerController::IncomingScoPacket(
    model::packets::LinkLayerPacketView incoming) {
  Address source = incoming.GetSourceAddress();
  uint16_t sco_handle = connections_.GetScoHandle(source);
  if (!connections_.HasScoHandle(sco_handle)) {
    LOG_INFO("Spurious SCO packet from %s", source.ToString().c_str());
    return;
  }

  auto sco = model::packets::ScoView::Create(incoming);
  ASSERT(sco.IsValid());
  auto sco_data = sco.GetPayload();
  std::vector<uint8_t> sco_data_bytes(sco_data.begin(), sco_data.end());

  LOG_INFO("Sco Packet [%d] %s -> %s", static_cast<int>(sco_data_bytes.size()),
           incoming.GetSourceAddress().ToString().c_str(),
           incoming.GetDestinationAddress().ToString().c_str());

  send_sco_(bluetooth::hci::ScoBuilder::Create(
      sco_handle, bluetooth::hci::PacketStatusFlag::CORRECTLY_RECEIVED,
      sco_data_bytes));
}

void LinkLayerController::IncomingRemoteNameRequest(
    model::packets::LinkLayerPacketView packet) {
  auto view = model::packets::RemoteNameRequestView::Create(packet);
  ASSERT(view.IsValid());

  SendLinkLayerPacket(model::packets::RemoteNameRequestResponseBuilder::Create(
      packet.GetDestinationAddress(), packet.GetSourceAddress(), name_));
}

void LinkLayerController::IncomingRemoteNameRequestResponse(
    model::packets::LinkLayerPacketView packet) {
  auto view = model::packets::RemoteNameRequestResponseView::Create(packet);
  ASSERT(view.IsValid());

  if (IsEventUnmasked(EventCode::REMOTE_NAME_REQUEST_COMPLETE)) {
    send_event_(bluetooth::hci::RemoteNameRequestCompleteBuilder::Create(
        ErrorCode::SUCCESS, packet.GetSourceAddress(), view.GetName()));
  }
}

void LinkLayerController::IncomingReadRemoteLmpFeatures(
    model::packets::LinkLayerPacketView packet) {
  SendLinkLayerPacket(
      model::packets::ReadRemoteLmpFeaturesResponseBuilder::Create(
          packet.GetDestinationAddress(), packet.GetSourceAddress(),
          host_supported_features_));
}

void LinkLayerController::IncomingReadRemoteLmpFeaturesResponse(
    model::packets::LinkLayerPacketView packet) {
  auto view = model::packets::ReadRemoteLmpFeaturesResponseView::Create(packet);
  ASSERT(view.IsValid());
  if (IsEventUnmasked(EventCode::REMOTE_HOST_SUPPORTED_FEATURES_NOTIFICATION)) {
    send_event_(
        bluetooth::hci::RemoteHostSupportedFeaturesNotificationBuilder::Create(
            packet.GetSourceAddress(), view.GetFeatures()));
  }
}

void LinkLayerController::IncomingReadRemoteSupportedFeatures(
    model::packets::LinkLayerPacketView packet) {
  SendLinkLayerPacket(
      model::packets::ReadRemoteSupportedFeaturesResponseBuilder::Create(
          packet.GetDestinationAddress(), packet.GetSourceAddress(),
          properties_.lmp_features[0]));
}

void LinkLayerController::IncomingReadRemoteSupportedFeaturesResponse(
    model::packets::LinkLayerPacketView packet) {
  auto view =
      model::packets::ReadRemoteSupportedFeaturesResponseView::Create(packet);
  ASSERT(view.IsValid());
  Address source = packet.GetSourceAddress();
  uint16_t handle = connections_.GetHandleOnlyAddress(source);
  if (handle == kReservedHandle) {
    LOG_INFO("Discarding response from a disconnected device %s",
             source.ToString().c_str());
    return;
  }
  if (IsEventUnmasked(EventCode::READ_REMOTE_SUPPORTED_FEATURES_COMPLETE)) {
    send_event_(
        bluetooth::hci::ReadRemoteSupportedFeaturesCompleteBuilder::Create(
            ErrorCode::SUCCESS, handle, view.GetFeatures()));
  }
}

void LinkLayerController::IncomingReadRemoteExtendedFeatures(
    model::packets::LinkLayerPacketView packet) {
  auto view = model::packets::ReadRemoteExtendedFeaturesView::Create(packet);
  ASSERT(view.IsValid());
  uint8_t page_number = view.GetPageNumber();
  uint8_t error_code = static_cast<uint8_t>(ErrorCode::SUCCESS);
  if (page_number >= properties_.lmp_features.size()) {
    error_code = static_cast<uint8_t>(ErrorCode::INVALID_LMP_OR_LL_PARAMETERS);
  }
  SendLinkLayerPacket(
      model::packets::ReadRemoteExtendedFeaturesResponseBuilder::Create(
          packet.GetDestinationAddress(), packet.GetSourceAddress(), error_code,
          page_number, GetMaxLmpFeaturesPageNumber(),
          GetLmpFeatures(page_number)));
}

void LinkLayerController::IncomingReadRemoteExtendedFeaturesResponse(
    model::packets::LinkLayerPacketView packet) {
  auto view =
      model::packets::ReadRemoteExtendedFeaturesResponseView::Create(packet);
  ASSERT(view.IsValid());
  Address source = packet.GetSourceAddress();
  uint16_t handle = connections_.GetHandleOnlyAddress(source);
  if (handle == kReservedHandle) {
    LOG_INFO("Discarding response from a disconnected device %s",
             source.ToString().c_str());
    return;
  }
  if (IsEventUnmasked(EventCode::READ_REMOTE_EXTENDED_FEATURES_COMPLETE)) {
    send_event_(
        bluetooth::hci::ReadRemoteExtendedFeaturesCompleteBuilder::Create(
            static_cast<ErrorCode>(view.GetStatus()), handle,
            view.GetPageNumber(), view.GetMaxPageNumber(), view.GetFeatures()));
  }
}

void LinkLayerController::IncomingReadRemoteVersion(
    model::packets::LinkLayerPacketView packet) {
  SendLinkLayerPacket(
      model::packets::ReadRemoteVersionInformationResponseBuilder::Create(
          packet.GetDestinationAddress(), packet.GetSourceAddress(),
          static_cast<uint8_t>(properties_.lmp_version),
          static_cast<uint16_t>(properties_.lmp_subversion),
          properties_.company_identifier));
}

void LinkLayerController::IncomingReadRemoteVersionResponse(
    model::packets::LinkLayerPacketView packet) {
  auto view =
      model::packets::ReadRemoteVersionInformationResponseView::Create(packet);
  ASSERT(view.IsValid());
  Address source = packet.GetSourceAddress();
  uint16_t handle = connections_.GetHandleOnlyAddress(source);
  if (handle == kReservedHandle) {
    LOG_INFO("Discarding response from a disconnected device %s",
             source.ToString().c_str());
    return;
  }
  if (IsEventUnmasked(EventCode::READ_REMOTE_VERSION_INFORMATION_COMPLETE)) {
    send_event_(
        bluetooth::hci::ReadRemoteVersionInformationCompleteBuilder::Create(
            ErrorCode::SUCCESS, handle, view.GetLmpVersion(),
            view.GetManufacturerName(), view.GetLmpSubversion()));
  }
}

void LinkLayerController::IncomingReadClockOffset(
    model::packets::LinkLayerPacketView packet) {
  SendLinkLayerPacket(model::packets::ReadClockOffsetResponseBuilder::Create(
      packet.GetDestinationAddress(), packet.GetSourceAddress(),
      GetClockOffset()));
}

void LinkLayerController::IncomingReadClockOffsetResponse(
    model::packets::LinkLayerPacketView packet) {
  auto view = model::packets::ReadClockOffsetResponseView::Create(packet);
  ASSERT(view.IsValid());
  Address source = packet.GetSourceAddress();
  uint16_t handle = connections_.GetHandleOnlyAddress(source);
  if (handle == kReservedHandle) {
    LOG_INFO("Discarding response from a disconnected device %s",
             source.ToString().c_str());
    return;
  }
  if (IsEventUnmasked(EventCode::READ_CLOCK_OFFSET_COMPLETE)) {
    send_event_(bluetooth::hci::ReadClockOffsetCompleteBuilder::Create(
        ErrorCode::SUCCESS, handle, view.GetOffset()));
  }
}

void LinkLayerController::IncomingDisconnectPacket(
    model::packets::LinkLayerPacketView incoming) {
  LOG_INFO("Disconnect Packet");
  auto disconnect = model::packets::DisconnectView::Create(incoming);
  ASSERT(disconnect.IsValid());

  Address peer = incoming.GetSourceAddress();
  uint16_t handle = connections_.GetHandleOnlyAddress(peer);
  if (handle == kReservedHandle) {
    LOG_INFO("Discarding disconnect from a disconnected device %s",
             peer.ToString().c_str());
    return;
  }
#ifdef ROOTCANAL_LMP
  auto is_br_edr = connections_.GetPhyType(handle) == Phy::Type::BR_EDR;
#endif
  ASSERT_LOG(connections_.Disconnect(handle),
             "GetHandle() returned invalid handle %hx", handle);

  uint8_t reason = disconnect.GetReason();
<<<<<<< HEAD
  SendDisconnectionCompleteEvent(handle, reason);
=======
  SendDisconnectionCompleteEvent(handle, ErrorCode(reason));
>>>>>>> ca3f514a
#ifdef ROOTCANAL_LMP
  if (is_br_edr) {
    ASSERT(link_manager_remove_link(
        lm_.get(), reinterpret_cast<uint8_t(*)[6]>(peer.data())));
  }
#endif
}

#ifndef ROOTCANAL_LMP
void LinkLayerController::IncomingEncryptConnection(
    model::packets::LinkLayerPacketView incoming) {
  LOG_INFO("IncomingEncryptConnection");

  // TODO: Check keys
  Address peer = incoming.GetSourceAddress();
  uint16_t handle = connections_.GetHandleOnlyAddress(peer);
  if (handle == kReservedHandle) {
    LOG_INFO("Unknown connection @%s", peer.ToString().c_str());
    return;
  }
  if (IsEventUnmasked(EventCode::ENCRYPTION_CHANGE)) {
    send_event_(bluetooth::hci::EncryptionChangeBuilder::Create(
        ErrorCode::SUCCESS, handle, bluetooth::hci::EncryptionEnabled::ON));
  }

  uint16_t count = security_manager_.ReadKey(peer);
  if (count == 0) {
    LOG_ERROR("NO KEY HERE for %s", peer.ToString().c_str());
    return;
  }
  auto array = security_manager_.GetKey(peer);
  std::vector<uint8_t> key_vec{array.begin(), array.end()};
  SendLinkLayerPacket(model::packets::EncryptConnectionResponseBuilder::Create(
      GetAddress(), peer, key_vec));
}

void LinkLayerController::IncomingEncryptConnectionResponse(
    model::packets::LinkLayerPacketView incoming) {
  LOG_INFO("IncomingEncryptConnectionResponse");
  // TODO: Check keys
  uint16_t handle =
      connections_.GetHandleOnlyAddress(incoming.GetSourceAddress());
  if (handle == kReservedHandle) {
    LOG_INFO("Unknown connection @%s",
             incoming.GetSourceAddress().ToString().c_str());
    return;
  }
  if (IsEventUnmasked(EventCode::ENCRYPTION_CHANGE)) {
    send_event_(bluetooth::hci::EncryptionChangeBuilder::Create(
        ErrorCode::SUCCESS, handle, bluetooth::hci::EncryptionEnabled::ON));
  }
}
#endif /* !ROOTCANAL_LMP */

void LinkLayerController::IncomingInquiryPacket(
    model::packets::LinkLayerPacketView incoming, uint8_t rssi) {
  auto inquiry = model::packets::InquiryView::Create(incoming);
  ASSERT(inquiry.IsValid());

  Address peer = incoming.GetSourceAddress();

  switch (inquiry.GetInquiryType()) {
    case (model::packets::InquiryType::STANDARD): {
      SendLinkLayerPacket(model::packets::InquiryResponseBuilder::Create(
          GetAddress(), peer, static_cast<uint8_t>(GetPageScanRepetitionMode()),
          class_of_device_, GetClockOffset()));
    } break;
    case (model::packets::InquiryType::RSSI): {
      SendLinkLayerPacket(
          model::packets::InquiryResponseWithRssiBuilder::Create(
              GetAddress(), peer,
              static_cast<uint8_t>(GetPageScanRepetitionMode()),
              class_of_device_, GetClockOffset(), rssi));
    } break;
    case (model::packets::InquiryType::EXTENDED): {
      SendLinkLayerPacket(
          model::packets::ExtendedInquiryResponseBuilder::Create(
              GetAddress(), peer,
              static_cast<uint8_t>(GetPageScanRepetitionMode()),
              class_of_device_, GetClockOffset(), rssi,
              extended_inquiry_data_));

    } break;
    default:
      LOG_WARN("Unhandled Incoming Inquiry of type %d",
               static_cast<int>(inquiry.GetType()));
      return;
  }
  // TODO: Send an Inquiry Response Notification Event 7.7.74
}

void LinkLayerController::IncomingInquiryResponsePacket(
    model::packets::LinkLayerPacketView incoming) {
  auto basic_inquiry_response =
      model::packets::BasicInquiryResponseView::Create(incoming);
  ASSERT(basic_inquiry_response.IsValid());
  std::vector<uint8_t> eir;

  switch (basic_inquiry_response.GetInquiryType()) {
    case (model::packets::InquiryType::STANDARD): {
      // TODO: Support multiple inquiries in the same packet.
      auto inquiry_response =
          model::packets::InquiryResponseView::Create(basic_inquiry_response);
      ASSERT(inquiry_response.IsValid());

      auto page_scan_repetition_mode =
          (bluetooth::hci::PageScanRepetitionMode)
              inquiry_response.GetPageScanRepetitionMode();

      std::vector<bluetooth::hci::InquiryResponse> responses;
      responses.emplace_back();
      responses.back().bd_addr_ = inquiry_response.GetSourceAddress();
      responses.back().page_scan_repetition_mode_ = page_scan_repetition_mode;
      responses.back().class_of_device_ = inquiry_response.GetClassOfDevice();
      responses.back().clock_offset_ = inquiry_response.GetClockOffset();
      if (IsEventUnmasked(EventCode::INQUIRY_RESULT)) {
        send_event_(bluetooth::hci::InquiryResultBuilder::Create(responses));
      }
    } break;

    case (model::packets::InquiryType::RSSI): {
      auto inquiry_response =
          model::packets::InquiryResponseWithRssiView::Create(
              basic_inquiry_response);
      ASSERT(inquiry_response.IsValid());

      auto page_scan_repetition_mode =
          (bluetooth::hci::PageScanRepetitionMode)
              inquiry_response.GetPageScanRepetitionMode();

      std::vector<bluetooth::hci::InquiryResponseWithRssi> responses;
      responses.emplace_back();
      responses.back().address_ = inquiry_response.GetSourceAddress();
      responses.back().page_scan_repetition_mode_ = page_scan_repetition_mode;
      responses.back().class_of_device_ = inquiry_response.GetClassOfDevice();
      responses.back().clock_offset_ = inquiry_response.GetClockOffset();
      responses.back().rssi_ = inquiry_response.GetRssi();
      if (IsEventUnmasked(EventCode::INQUIRY_RESULT_WITH_RSSI)) {
        send_event_(
            bluetooth::hci::InquiryResultWithRssiBuilder::Create(responses));
      }
    } break;

    case (model::packets::InquiryType::EXTENDED): {
      auto inquiry_response =
          model::packets::ExtendedInquiryResponseView::Create(
              basic_inquiry_response);
      ASSERT(inquiry_response.IsValid());

      std::unique_ptr<bluetooth::packet::RawBuilder> raw_builder_ptr =
          std::make_unique<bluetooth::packet::RawBuilder>();
      raw_builder_ptr->AddOctets1(kNumCommandPackets);
      raw_builder_ptr->AddAddress(inquiry_response.GetSourceAddress());
      raw_builder_ptr->AddOctets1(inquiry_response.GetPageScanRepetitionMode());
      raw_builder_ptr->AddOctets1(0x00);  // _reserved_
      auto class_of_device = inquiry_response.GetClassOfDevice();
      for (unsigned int i = 0; i < class_of_device.kLength; i++) {
        raw_builder_ptr->AddOctets1(class_of_device.cod[i]);
      }
      raw_builder_ptr->AddOctets2(inquiry_response.GetClockOffset());
      raw_builder_ptr->AddOctets1(inquiry_response.GetRssi());
      raw_builder_ptr->AddOctets(inquiry_response.GetExtendedData());

      if (IsEventUnmasked(EventCode::EXTENDED_INQUIRY_RESULT)) {
        send_event_(bluetooth::hci::EventBuilder::Create(
            bluetooth::hci::EventCode::EXTENDED_INQUIRY_RESULT,
            std::move(raw_builder_ptr)));
      }
    } break;
    default:
      LOG_WARN("Unhandled Incoming Inquiry Response of type %d",
               static_cast<int>(basic_inquiry_response.GetInquiryType()));
  }
}

#ifndef ROOTCANAL_LMP
void LinkLayerController::IncomingIoCapabilityRequestPacket(
    model::packets::LinkLayerPacketView incoming) {
  Address peer = incoming.GetSourceAddress();
  uint16_t handle = connections_.GetHandle(AddressWithType(
      peer, bluetooth::hci::AddressType::PUBLIC_DEVICE_ADDRESS));
  if (handle == kReservedHandle) {
    LOG_INFO("Device not connected %s", peer.ToString().c_str());
    return;
  }

  if (!secure_simple_pairing_host_support_) {
    LOG_WARN("Trying PIN pairing for %s",
             incoming.GetDestinationAddress().ToString().c_str());
    SendLinkLayerPacket(
        model::packets::IoCapabilityNegativeResponseBuilder::Create(
            incoming.GetDestinationAddress(), incoming.GetSourceAddress(),
            static_cast<uint8_t>(
                ErrorCode::UNSUPPORTED_REMOTE_OR_LMP_FEATURE)));
    if (!security_manager_.AuthenticationInProgress()) {
      security_manager_.AuthenticationRequest(incoming.GetSourceAddress(),
                                              handle, false);
    }
    security_manager_.SetPinRequested(peer);
    if (IsEventUnmasked(EventCode::PIN_CODE_REQUEST)) {
      send_event_(bluetooth::hci::PinCodeRequestBuilder::Create(
          incoming.GetSourceAddress()));
    }
    return;
  }

  auto request = model::packets::IoCapabilityRequestView::Create(incoming);
  ASSERT(request.IsValid());

  uint8_t io_capability = request.GetIoCapability();
  uint8_t oob_data_present = request.GetOobDataPresent();
  uint8_t authentication_requirements = request.GetAuthenticationRequirements();

  if (IsEventUnmasked(EventCode::IO_CAPABILITY_RESPONSE)) {
    send_event_(bluetooth::hci::IoCapabilityResponseBuilder::Create(
        peer, static_cast<bluetooth::hci::IoCapability>(io_capability),
        static_cast<bluetooth::hci::OobDataPresent>(oob_data_present),
        static_cast<bluetooth::hci::AuthenticationRequirements>(
            authentication_requirements)));
  }

  bool pairing_started = security_manager_.AuthenticationInProgress();
  if (!pairing_started) {
    security_manager_.AuthenticationRequest(peer, handle, false);
    StartSimplePairing(peer);
  }

  security_manager_.SetPeerIoCapability(peer, io_capability, oob_data_present,
                                        authentication_requirements);
  if (pairing_started) {
    PairingType pairing_type = security_manager_.GetSimplePairingType();
    if (pairing_type != PairingType::INVALID) {
      ScheduleTask(kNoDelayMs, [this, peer, pairing_type]() {
        AuthenticateRemoteStage1(peer, pairing_type);
      });
    } else {
      LOG_INFO("Security Manager returned INVALID");
    }
  }
}

void LinkLayerController::IncomingIoCapabilityResponsePacket(
    model::packets::LinkLayerPacketView incoming) {
  auto response = model::packets::IoCapabilityResponseView::Create(incoming);
  ASSERT(response.IsValid());
  if (!secure_simple_pairing_host_support_) {
    LOG_WARN("Only simple pairing mode is implemented");
    SendLinkLayerPacket(
        model::packets::IoCapabilityNegativeResponseBuilder::Create(
            incoming.GetDestinationAddress(), incoming.GetSourceAddress(),
            static_cast<uint8_t>(
                ErrorCode::UNSUPPORTED_REMOTE_OR_LMP_FEATURE)));
    return;
  }

  Address peer = incoming.GetSourceAddress();
  uint8_t io_capability = response.GetIoCapability();
  uint8_t oob_data_present = response.GetOobDataPresent();
  uint8_t authentication_requirements =
      response.GetAuthenticationRequirements();

  security_manager_.SetPeerIoCapability(peer, io_capability, oob_data_present,
                                        authentication_requirements);

  if (IsEventUnmasked(EventCode::IO_CAPABILITY_RESPONSE)) {
    send_event_(bluetooth::hci::IoCapabilityResponseBuilder::Create(
        peer, static_cast<bluetooth::hci::IoCapability>(io_capability),
        static_cast<bluetooth::hci::OobDataPresent>(oob_data_present),
        static_cast<bluetooth::hci::AuthenticationRequirements>(
            authentication_requirements)));
  }

  PairingType pairing_type = security_manager_.GetSimplePairingType();
  if (pairing_type != PairingType::INVALID) {
    ScheduleTask(kNoDelayMs, [this, peer, pairing_type]() {
      AuthenticateRemoteStage1(peer, pairing_type);
    });
  } else {
    LOG_INFO("Security Manager returned INVALID");
  }
}

void LinkLayerController::IncomingIoCapabilityNegativeResponsePacket(
    model::packets::LinkLayerPacketView incoming) {
  Address peer = incoming.GetSourceAddress();

  ASSERT(security_manager_.GetAuthenticationAddress() == peer);

  security_manager_.InvalidateIoCapabilities();
  LOG_INFO("%s doesn't support SSP, try PIN",
           incoming.GetSourceAddress().ToString().c_str());
  security_manager_.SetPinRequested(peer);
  if (IsEventUnmasked(EventCode::PIN_CODE_REQUEST)) {
    send_event_(bluetooth::hci::PinCodeRequestBuilder::Create(
        incoming.GetSourceAddress()));
  }
}
#endif /* !ROOTCANAL_LMP */

void LinkLayerController::IncomingIsoPacket(LinkLayerPacketView incoming) {
  auto iso = IsoDataPacketView::Create(incoming);
  ASSERT(iso.IsValid());

  uint16_t cis_handle = iso.GetHandle();
  if (!connections_.HasCisHandle(cis_handle)) {
    LOG_INFO("Dropping ISO packet to unknown handle 0x%hx", cis_handle);
    return;
  }
  if (!connections_.HasConnectedCis(cis_handle)) {
    LOG_INFO("Dropping ISO packet to a disconnected handle 0x%hx", cis_handle);
    return;
  }

  auto sc = iso.GetSc();
  switch (sc) {
    case StartContinuation::START: {
      auto iso_start = IsoStartView::Create(iso);
      ASSERT(iso_start.IsValid());
      if (iso.GetCmplt() == Complete::COMPLETE) {
        send_iso_(bluetooth::hci::IsoWithoutTimestampBuilder::Create(
            cis_handle, bluetooth::hci::IsoPacketBoundaryFlag::COMPLETE_SDU,
            0 /* seq num */, bluetooth::hci::IsoPacketStatusFlag::VALID,
            std::make_unique<bluetooth::packet::RawBuilder>(
                std::vector<uint8_t>(iso_start.GetPayload().begin(),
                                     iso_start.GetPayload().end()))));
      } else {
        send_iso_(bluetooth::hci::IsoWithoutTimestampBuilder::Create(
            cis_handle, bluetooth::hci::IsoPacketBoundaryFlag::FIRST_FRAGMENT,
            0 /* seq num */, bluetooth::hci::IsoPacketStatusFlag::VALID,
            std::make_unique<bluetooth::packet::RawBuilder>(
                std::vector<uint8_t>(iso_start.GetPayload().begin(),
                                     iso_start.GetPayload().end()))));
      }
    } break;
    case StartContinuation::CONTINUATION: {
      auto continuation = IsoContinuationView::Create(iso);
      ASSERT(continuation.IsValid());
      if (iso.GetCmplt() == Complete::COMPLETE) {
        send_iso_(bluetooth::hci::IsoWithoutTimestampBuilder::Create(
            cis_handle, bluetooth::hci::IsoPacketBoundaryFlag::LAST_FRAGMENT,
            0 /* seq num */, bluetooth::hci::IsoPacketStatusFlag::VALID,
            std::make_unique<bluetooth::packet::RawBuilder>(
                std::vector<uint8_t>(continuation.GetPayload().begin(),
                                     continuation.GetPayload().end()))));
      } else {
        send_iso_(bluetooth::hci::IsoWithoutTimestampBuilder::Create(
            cis_handle,
            bluetooth::hci::IsoPacketBoundaryFlag::CONTINUATION_FRAGMENT,
            0 /* seq num */, bluetooth::hci::IsoPacketStatusFlag::VALID,
            std::make_unique<bluetooth::packet::RawBuilder>(
                std::vector<uint8_t>(continuation.GetPayload().begin(),
                                     continuation.GetPayload().end()))));
      }
    } break;
  }
}

void LinkLayerController::HandleIso(bluetooth::hci::IsoView iso) {
  auto cis_handle = iso.GetConnectionHandle();
  if (!connections_.HasCisHandle(cis_handle)) {
    LOG_INFO("Dropping ISO packet to unknown handle 0x%hx", cis_handle);
    return;
  }
  if (!connections_.HasConnectedCis(cis_handle)) {
    LOG_INFO("Dropping ISO packet to disconnected handle 0x%hx", cis_handle);
    return;
  }

  auto acl_handle = connections_.GetAclHandleForCisHandle(cis_handle);
  uint16_t remote_handle =
      connections_.GetRemoteCisHandleForCisHandle(cis_handle);
  model::packets::StartContinuation start_flag =
      model::packets::StartContinuation::START;
  model::packets::Complete complete_flag = model::packets::Complete::COMPLETE;
  switch (iso.GetPbFlag()) {
    case bluetooth::hci::IsoPacketBoundaryFlag::COMPLETE_SDU:
      start_flag = model::packets::StartContinuation::START;
      complete_flag = model::packets::Complete::COMPLETE;
      break;
    case bluetooth::hci::IsoPacketBoundaryFlag::CONTINUATION_FRAGMENT:
      start_flag = model::packets::StartContinuation::CONTINUATION;
      complete_flag = model::packets::Complete::INCOMPLETE;
      break;
    case bluetooth::hci::IsoPacketBoundaryFlag::FIRST_FRAGMENT:
      start_flag = model::packets::StartContinuation::START;
      complete_flag = model::packets::Complete::INCOMPLETE;
      break;
    case bluetooth::hci::IsoPacketBoundaryFlag::LAST_FRAGMENT:
      start_flag = model::packets::StartContinuation::CONTINUATION;
      complete_flag = model::packets::Complete::INCOMPLETE;
      break;
  }
  if (start_flag == model::packets::StartContinuation::START) {
    if (iso.GetTsFlag() == bluetooth::hci::TimeStampFlag::PRESENT) {
      auto timestamped = bluetooth::hci::IsoWithTimestampView::Create(iso);
      ASSERT(timestamped.IsValid());
      uint32_t timestamp = timestamped.GetTimeStamp();
      std::unique_ptr<bluetooth::packet::RawBuilder> payload =
          std::make_unique<bluetooth::packet::RawBuilder>();
      for (const auto it : timestamped.GetPayload()) {
        payload->AddOctets1(it);
      }

      SendLeLinkLayerPacket(model::packets::IsoStartBuilder::Create(
          connections_.GetOwnAddress(acl_handle).GetAddress(),
          connections_.GetAddress(acl_handle).GetAddress(), remote_handle,
          complete_flag, timestamp, std::move(payload)));
    } else {
      auto pkt = bluetooth::hci::IsoWithoutTimestampView::Create(iso);
      ASSERT(pkt.IsValid());

      auto payload =
          std::make_unique<bluetooth::packet::RawBuilder>(std::vector<uint8_t>(
              pkt.GetPayload().begin(), pkt.GetPayload().end()));

      SendLeLinkLayerPacket(model::packets::IsoStartBuilder::Create(
          connections_.GetOwnAddress(acl_handle).GetAddress(),
          connections_.GetAddress(acl_handle).GetAddress(), remote_handle,
          complete_flag, 0, std::move(payload)));
    }
  } else {
    auto pkt = bluetooth::hci::IsoWithoutTimestampView::Create(iso);
    ASSERT(pkt.IsValid());
    std::unique_ptr<bluetooth::packet::RawBuilder> payload =
        std::make_unique<bluetooth::packet::RawBuilder>(std::vector<uint8_t>(
            pkt.GetPayload().begin(), pkt.GetPayload().end()));
    SendLeLinkLayerPacket(model::packets::IsoContinuationBuilder::Create(
        connections_.GetOwnAddress(acl_handle).GetAddress(),
        connections_.GetAddress(acl_handle).GetAddress(), remote_handle,
        complete_flag, std::move(payload)));
  }
}

void LinkLayerController::IncomingIsoConnectionRequestPacket(
    LinkLayerPacketView incoming) {
  auto req = IsoConnectionRequestView::Create(incoming);
  ASSERT(req.IsValid());
  std::vector<bluetooth::hci::CisParametersConfig> stream_configs;
  bluetooth::hci::CisParametersConfig stream_config;

  stream_config.max_sdu_m_to_s_ = req.GetMaxSduMToS();
  stream_config.max_sdu_s_to_m_ = req.GetMaxSduSToM();

  stream_configs.push_back(stream_config);

  uint8_t group_id = req.GetCigId();

  /* CIG should be created by the local host before use */
  bluetooth::hci::CreateCisConfig config;
  config.cis_connection_handle_ = req.GetRequesterCisHandle();

  config.acl_connection_handle_ =
      connections_.GetHandleOnlyAddress(incoming.GetSourceAddress());
  connections_.CreatePendingCis(config);
  connections_.SetRemoteCisHandle(config.cis_connection_handle_,
                                  req.GetRequesterCisHandle());
  if (IsEventUnmasked(EventCode::LE_META_EVENT)) {
    send_event_(bluetooth::hci::LeCisRequestBuilder::Create(
        config.acl_connection_handle_, config.cis_connection_handle_, group_id,
        req.GetId()));
  }
}

void LinkLayerController::IncomingIsoConnectionResponsePacket(
    LinkLayerPacketView incoming) {
  auto response = IsoConnectionResponseView::Create(incoming);
  ASSERT(response.IsValid());

  bluetooth::hci::CreateCisConfig config;
  config.acl_connection_handle_ = response.GetRequesterAclHandle();
  config.cis_connection_handle_ = response.GetRequesterCisHandle();
  if (!connections_.HasPendingCisConnection(config.cis_connection_handle_)) {
    LOG_INFO("Ignoring connection response with unknown CIS handle 0x%04hx",
             config.cis_connection_handle_);
    return;
  }
  ErrorCode status = static_cast<ErrorCode>(response.GetStatus());
  if (status != ErrorCode::SUCCESS) {
    if (IsEventUnmasked(EventCode::LE_META_EVENT)) {
      send_event_(bluetooth::hci::LeCisEstablishedBuilder::Create(
          status, config.cis_connection_handle_, 0, 0, 0, 0,
          bluetooth::hci::SecondaryPhyType::NO_PACKETS,
          bluetooth::hci::SecondaryPhyType::NO_PACKETS, 0, 0, 0, 0, 0, 0, 0,
          0));
    }
    return;
  }
  connections_.SetRemoteCisHandle(config.cis_connection_handle_,
                                  response.GetResponderCisHandle());
  connections_.ConnectCis(config.cis_connection_handle_);
  auto stream_parameters =
      connections_.GetStreamParameters(config.cis_connection_handle_);
  auto group_parameters =
      connections_.GetGroupParameters(stream_parameters.group_id);
  // TODO: Which of these are important enough to fake?
  uint32_t cig_sync_delay = 0x100;
  uint32_t cis_sync_delay = 0x200;
  uint32_t latency_m_to_s = group_parameters.max_transport_latency_m_to_s;
  uint32_t latency_s_to_m = group_parameters.max_transport_latency_s_to_m;
  uint8_t nse = 1;
  uint8_t bn_m_to_s = 0;
  uint8_t bn_s_to_m = 0;
  uint8_t ft_m_to_s = 0;
  uint8_t ft_s_to_m = 0;
  uint8_t max_pdu_m_to_s = 0x40;
  uint8_t max_pdu_s_to_m = 0x40;
  uint16_t iso_interval = 0x100;
  if (IsEventUnmasked(EventCode::LE_META_EVENT)) {
    send_event_(bluetooth::hci::LeCisEstablishedBuilder::Create(
        status, config.cis_connection_handle_, cig_sync_delay, cis_sync_delay,
        latency_m_to_s, latency_s_to_m,
        bluetooth::hci::SecondaryPhyType::NO_PACKETS,
        bluetooth::hci::SecondaryPhyType::NO_PACKETS, nse, bn_m_to_s, bn_s_to_m,
        ft_m_to_s, ft_s_to_m, max_pdu_m_to_s, max_pdu_s_to_m, iso_interval));
  }
}

#ifndef ROOTCANAL_LMP
void LinkLayerController::IncomingKeypressNotificationPacket(
    model::packets::LinkLayerPacketView incoming) {
  auto keypress = model::packets::KeypressNotificationView::Create(incoming);
  ASSERT(keypress.IsValid());
  auto notification_type = keypress.GetNotificationType();
  if (notification_type >
      model::packets::PasskeyNotificationType::ENTRY_COMPLETED) {
    LOG_WARN("Dropping unknown notification type %d",
             static_cast<int>(notification_type));
    return;
  }
  if (IsEventUnmasked(EventCode::KEYPRESS_NOTIFICATION)) {
    send_event_(bluetooth::hci::KeypressNotificationBuilder::Create(
        incoming.GetSourceAddress(),
        static_cast<bluetooth::hci::KeypressNotificationType>(
            notification_type)));
  }
}
#endif /* !ROOTCANAL_LMP */

static bool rpa_matches_irk(
    Address rpa, std::array<uint8_t, LinkLayerController::kIrkSize> irk) {
  // 1.3.2.3 Private device address resolution
  uint8_t hash[3] = {rpa.address[0], rpa.address[1], rpa.address[2]};
  uint8_t prand[3] = {rpa.address[3], rpa.address[4], rpa.address[5]};

  // generate X = E irk(R0, R1, R2) and R is random address 3 LSO
  auto x = bluetooth::crypto_toolbox::aes_128(irk, &prand[0], 3);

  // If the hashes match, this is the IRK
  return (memcmp(x.data(), &hash[0], 3) == 0);
}

static Address generate_rpa(
    std::array<uint8_t, LinkLayerController::kIrkSize> irk) {
  // most significant bit, bit7, bit6 is 01 to be resolvable random
  // Bits of the random part of prand shall not be all 1 or all 0
  std::array<uint8_t, 3> prand;
  prand[0] = std::rand();
  prand[1] = std::rand();
  prand[2] = std::rand();

  constexpr uint8_t BLE_RESOLVE_ADDR_MSB = 0x40;
  prand[2] &= ~0xC0;  // BLE Address mask
  if ((prand[0] == 0x00 && prand[1] == 0x00 && prand[2] == 0x00) ||
      (prand[0] == 0xFF && prand[1] == 0xFF && prand[2] == 0x3F)) {
    prand[0] = (uint8_t)(std::rand() % 0xFE + 1);
  }
  prand[2] |= BLE_RESOLVE_ADDR_MSB;

  Address rpa;
  rpa.address[3] = prand[0];
  rpa.address[4] = prand[1];
  rpa.address[5] = prand[2];

  /* encrypt with IRK */
  bluetooth::crypto_toolbox::Octet16 p =
      bluetooth::crypto_toolbox::aes_128(irk, prand.data(), 3);

  /* set hash to be LSB of rpAddress */
  rpa.address[0] = p[0];
  rpa.address[1] = p[1];
  rpa.address[2] = p[2];
  LOG_INFO("RPA %s", rpa.ToString().c_str());
  return rpa;
}

void LinkLayerController::IncomingLeAdvertisementPacket(
    model::packets::LinkLayerPacketView incoming, uint8_t rssi) {
  // TODO: Handle multiple advertisements per packet.

  Address address = incoming.GetSourceAddress();
  auto advertisement = model::packets::LeAdvertisementView::Create(incoming);
  ASSERT(advertisement.IsValid());
  auto address_type = advertisement.GetAddressType();
  auto adv_type = advertisement.GetAdvertisementType();

  if (le_scan_enable_ == bluetooth::hci::OpCode::LE_SET_SCAN_ENABLE) {
    vector<uint8_t> ad = advertisement.GetData();

    std::unique_ptr<bluetooth::packet::RawBuilder> raw_builder_ptr =
        std::make_unique<bluetooth::packet::RawBuilder>();
    raw_builder_ptr->AddOctets1(
        static_cast<uint8_t>(bluetooth::hci::SubeventCode::ADVERTISING_REPORT));
    raw_builder_ptr->AddOctets1(0x01);  // num reports
    raw_builder_ptr->AddOctets1(static_cast<uint8_t>(adv_type));
    raw_builder_ptr->AddOctets1(static_cast<uint8_t>(address_type));
    raw_builder_ptr->AddAddress(address);
    raw_builder_ptr->AddOctets1(ad.size());
    raw_builder_ptr->AddOctets(ad);
    raw_builder_ptr->AddOctets1(rssi);
    if (IsEventUnmasked(EventCode::LE_META_EVENT)) {
      send_event_(bluetooth::hci::EventBuilder::Create(
          bluetooth::hci::EventCode::LE_META_EVENT,
          std::move(raw_builder_ptr)));
    }
  }

  if (le_scan_enable_ == bluetooth::hci::OpCode::LE_SET_EXTENDED_SCAN_ENABLE) {
    vector<uint8_t> ad = advertisement.GetData();

    std::unique_ptr<bluetooth::packet::RawBuilder> raw_builder_ptr =
        std::make_unique<bluetooth::packet::RawBuilder>();
    raw_builder_ptr->AddOctets1(static_cast<uint8_t>(
        bluetooth::hci::SubeventCode::EXTENDED_ADVERTISING_REPORT));
    raw_builder_ptr->AddOctets1(0x01);  // num reports
    switch (adv_type) {
      case model::packets::AdvertisementType::ADV_IND:
        raw_builder_ptr->AddOctets1(0x13);
        break;
      case model::packets::AdvertisementType::ADV_DIRECT_IND:
        raw_builder_ptr->AddOctets1(0x15);
        break;
      case model::packets::AdvertisementType::ADV_SCAN_IND:
        raw_builder_ptr->AddOctets1(0x12);
        break;
      case model::packets::AdvertisementType::ADV_NONCONN_IND:
        raw_builder_ptr->AddOctets1(0x10);
        break;
      case model::packets::AdvertisementType::SCAN_RESPONSE:
        raw_builder_ptr->AddOctets1(0x1b);  // 0x1a for ADV_SCAN_IND scan
        return;
    }
    raw_builder_ptr->AddOctets1(0x00);  // Reserved
    raw_builder_ptr->AddOctets1(static_cast<uint8_t>(address_type));
    raw_builder_ptr->AddAddress(address);
    raw_builder_ptr->AddOctets1(1);     // Primary_PHY
    raw_builder_ptr->AddOctets1(0);     // Secondary_PHY
    raw_builder_ptr->AddOctets1(0xFF);  // Advertising_SID - not provided
    raw_builder_ptr->AddOctets1(0x7F);  // Tx_Power - Not available
    raw_builder_ptr->AddOctets1(rssi);
    raw_builder_ptr->AddOctets2(0);  // Periodic_Advertising_Interval - None
    raw_builder_ptr->AddOctets1(0);  // Direct_Address_Type - PUBLIC
    raw_builder_ptr->AddAddress(Address::kEmpty);  // Direct_Address
    raw_builder_ptr->AddOctets1(ad.size());
    raw_builder_ptr->AddOctets(ad);
    if (IsEventUnmasked(EventCode::LE_META_EVENT)) {
      send_event_(bluetooth::hci::EventBuilder::Create(
          bluetooth::hci::EventCode::LE_META_EVENT,
          std::move(raw_builder_ptr)));
    }
  }

  // Active scanning
  if (le_scan_enable_ != bluetooth::hci::OpCode::NONE && le_scan_type_ == 1) {
    SendLeLinkLayerPacket(
        model::packets::LeScanBuilder::Create(random_address_, address));
  }

  if (!le_connect_ || le_pending_connect_) {
    return;
  }
  if (!(adv_type == model::packets::AdvertisementType::ADV_IND ||
        adv_type == model::packets::AdvertisementType::ADV_DIRECT_IND)) {
    return;
  }
  Address resolved_address = Address::kEmpty;
  AddressType resolved_address_type = AddressType::PUBLIC_DEVICE_ADDRESS;
  bool resolved = false;
  Address rpa;
  if (le_resolving_list_enabled_) {
    for (const auto& entry : le_resolving_list_) {
      if (rpa_matches_irk(address, entry.peer_irk)) {
        LOG_INFO("Matched against IRK for %s",
                 entry.address.ToString().c_str());
        resolved = true;
        resolved_address = entry.address;
        resolved_address_type = entry.address_type;
        rpa = generate_rpa(entry.local_irk);
      }
    }
  }

  // Connect
  if ((le_peer_address_ == address &&
       le_peer_address_type_ == static_cast<uint8_t>(address_type)) ||
      (LeFilterAcceptListContainsDevice(
          address, static_cast<AddressType>(address_type))) ||
      (resolved && LeFilterAcceptListContainsDevice(resolved_address,
                                                    resolved_address_type))) {
    Address own_address;
    auto own_address_type =
        static_cast<bluetooth::hci::OwnAddressType>(le_address_type_);
    switch (own_address_type) {
      case bluetooth::hci::OwnAddressType::PUBLIC_DEVICE_ADDRESS:
        own_address = GetAddress();
        break;
      case bluetooth::hci::OwnAddressType::RANDOM_DEVICE_ADDRESS:
        own_address = random_address_;
        break;
      case bluetooth::hci::OwnAddressType::RESOLVABLE_OR_PUBLIC_ADDRESS:
        if (resolved) {
          own_address = rpa;
          le_connecting_rpa_ = rpa;
        } else {
          own_address = GetAddress();
        }
        break;
      case bluetooth::hci::OwnAddressType::RESOLVABLE_OR_RANDOM_ADDRESS:
        if (resolved) {
          own_address = rpa;
          le_connecting_rpa_ = rpa;
        } else {
          own_address = random_address_;
        }
        break;
    }
    LOG_INFO("Connecting to %s (type %hhx) own_address %s (type %hhx)",
             incoming.GetSourceAddress().ToString().c_str(), address_type,
             own_address.ToString().c_str(), le_address_type_);
    le_pending_connect_ = true;
    le_scan_enable_ = bluetooth::hci::OpCode::NONE;

    if (!connections_.CreatePendingLeConnection(
            AddressWithType(
                incoming.GetSourceAddress(),
                static_cast<bluetooth::hci::AddressType>(address_type)),
            AddressWithType(resolved_address, resolved_address_type),
            AddressWithType(
                own_address,
                static_cast<bluetooth::hci::AddressType>(own_address_type)))) {
      LOG_WARN(
          "CreatePendingLeConnection failed for connection to %s (type %hhx)",
          incoming.GetSourceAddress().ToString().c_str(), address_type);
    }
    SendLeLinkLayerPacket(model::packets::LeConnectBuilder::Create(
        own_address, incoming.GetSourceAddress(), le_connection_interval_min_,
        le_connection_interval_max_, le_connection_latency_,
        le_connection_supervision_timeout_,
        static_cast<uint8_t>(le_address_type_)));
  }
}

void LinkLayerController::IncomingScoConnectionRequest(
    model::packets::LinkLayerPacketView incoming) {
  Address address = incoming.GetSourceAddress();
  auto request = model::packets::ScoConnectionRequestView::Create(incoming);
  ASSERT(request.IsValid());

  LOG_INFO("Received eSCO connection request from %s",
           address.ToString().c_str());

  // Automatically reject if connection request was already sent
  // from the current device.
  if (connections_.HasPendingScoConnection(address)) {
    LOG_INFO(
        "Rejecting eSCO connection request from %s, "
        "an eSCO connection already exist with this device",
        address.ToString().c_str());

    SendLinkLayerPacket(model::packets::ScoConnectionResponseBuilder::Create(
        GetAddress(), address,
        (uint8_t)ErrorCode::SYNCHRONOUS_CONNECTION_LIMIT_EXCEEDED, 0, 0, 0, 0,
        0, 0));
    return;
  }

  // Create local connection context.
  ScoConnectionParameters connection_parameters = {
      request.GetTransmitBandwidth(),    request.GetReceiveBandwidth(),
      request.GetMaxLatency(),           request.GetVoiceSetting(),
      request.GetRetransmissionEffort(), request.GetPacketType()};

  bool extended = connection_parameters.IsExtended();
  connections_.CreateScoConnection(
      address, connection_parameters,
      extended ? ScoState::SCO_STATE_SENT_ESCO_CONNECTION_REQUEST
               : ScoState::SCO_STATE_SENT_SCO_CONNECTION_REQUEST);

  // Send connection request event and wait for Accept or Reject command.
  send_event_(bluetooth::hci::ConnectionRequestBuilder::Create(
      address, ClassOfDevice(),
      extended ? bluetooth::hci::ConnectionRequestLinkType::ESCO
               : bluetooth::hci::ConnectionRequestLinkType::SCO));
}

void LinkLayerController::IncomingScoConnectionResponse(
    model::packets::LinkLayerPacketView incoming) {
  Address address = incoming.GetSourceAddress();
  auto response = model::packets::ScoConnectionResponseView::Create(incoming);
  ASSERT(response.IsValid());
  auto status = ErrorCode(response.GetStatus());
  bool is_legacy = connections_.IsLegacyScoConnection(address);

  LOG_INFO("Received eSCO connection response with status 0x%02x from %s",
           static_cast<unsigned>(status),
           incoming.GetSourceAddress().ToString().c_str());

  if (status == ErrorCode::SUCCESS) {
    bool extended = response.GetExtended();
    ScoLinkParameters link_parameters = {
        response.GetTransmissionInterval(),
        response.GetRetransmissionWindow(),
        response.GetRxPacketLength(),
        response.GetTxPacketLength(),
        response.GetAirMode(),
        extended,
    };
    connections_.AcceptPendingScoConnection(address, link_parameters);
    if (is_legacy) {
      send_event_(bluetooth::hci::ConnectionCompleteBuilder::Create(
          ErrorCode::SUCCESS, connections_.GetScoHandle(address), address,
          bluetooth::hci::LinkType::SCO, bluetooth::hci::Enable::DISABLED));
    } else {
      send_event_(bluetooth::hci::SynchronousConnectionCompleteBuilder::Create(
          ErrorCode::SUCCESS, connections_.GetScoHandle(address), address,
          extended ? bluetooth::hci::ScoLinkType::ESCO
                   : bluetooth::hci::ScoLinkType::SCO,
          extended ? response.GetTransmissionInterval() : 0,
          extended ? response.GetRetransmissionWindow() : 0,
          extended ? response.GetRxPacketLength() : 0,
          extended ? response.GetTxPacketLength() : 0,
          bluetooth::hci::ScoAirMode(response.GetAirMode())));
    }
  } else {
    connections_.CancelPendingScoConnection(address);
    if (is_legacy) {
      send_event_(bluetooth::hci::ConnectionCompleteBuilder::Create(
          status, 0, address, bluetooth::hci::LinkType::SCO,
          bluetooth::hci::Enable::DISABLED));
    } else {
      ScoConnectionParameters connection_parameters =
          connections_.GetScoConnectionParameters(address);
      send_event_(bluetooth::hci::SynchronousConnectionCompleteBuilder::Create(
          status, 0, address,
          connection_parameters.IsExtended() ? bluetooth::hci::ScoLinkType::ESCO
                                             : bluetooth::hci::ScoLinkType::SCO,
          0, 0, 0, 0, bluetooth::hci::ScoAirMode::TRANSPARENT));
    }
  }
}

void LinkLayerController::IncomingScoDisconnect(
    model::packets::LinkLayerPacketView incoming) {
  Address address = incoming.GetSourceAddress();
  auto request = model::packets::ScoDisconnectView::Create(incoming);
  ASSERT(request.IsValid());
  auto reason = request.GetReason();
  uint16_t handle = connections_.GetScoHandle(address);

  LOG_INFO(
      "Received eSCO disconnection request with"
      " reason 0x%02x from %s",
      static_cast<unsigned>(reason),
      incoming.GetSourceAddress().ToString().c_str());

  if (handle != kReservedHandle) {
    connections_.Disconnect(handle);
    SendDisconnectionCompleteEvent(handle, ErrorCode(reason));
  }
}

#ifdef ROOTCANAL_LMP
void LinkLayerController::IncomingLmpPacket(
    model::packets::LinkLayerPacketView incoming) {
  Address address = incoming.GetSourceAddress();
  auto request = model::packets::LmpView::Create(incoming);
  ASSERT(request.IsValid());
  auto payload = request.GetPayload();
  auto packet = std::vector(payload.begin(), payload.end());

  ASSERT(link_manager_ingest_lmp(
      lm_.get(), reinterpret_cast<uint8_t(*)[6]>(address.data()), packet.data(),
      packet.size()));
}
#endif /* ROOTCANAL_LMP */

uint16_t LinkLayerController::HandleLeConnection(
    AddressWithType address, AddressWithType own_address, uint8_t role,
    uint16_t connection_interval, uint16_t connection_latency,
    uint16_t supervision_timeout,
    bool send_le_channel_selection_algorithm_event) {
  // Note: the HCI_LE_Connection_Complete event is not sent if the
  // HCI_LE_Enhanced_Connection_Complete event (see Section 7.7.65.10) is
  // unmasked.

  uint16_t handle = connections_.CreateLeConnection(address, own_address);
  if (handle == kReservedHandle) {
    LOG_WARN("No pending connection for connection from %s",
             address.ToString().c_str());
    return kReservedHandle;
  }

  if (IsLeEventUnmasked(SubeventCode::ENHANCED_CONNECTION_COMPLETE)) {
    AddressWithType peer_resolved_address =
        connections_.GetResolvedAddress(handle);
    Address peer_resolvable_private_address;
    Address connection_address = address.GetAddress();
    AddressType peer_address_type = address.GetAddressType();
    if (peer_resolved_address != AddressWithType()) {
      peer_resolvable_private_address = address.GetAddress();
      if (peer_resolved_address.GetAddressType() ==
          AddressType::PUBLIC_DEVICE_ADDRESS) {
        peer_address_type = AddressType::PUBLIC_IDENTITY_ADDRESS;
      } else if (peer_resolved_address.GetAddressType() ==
                 AddressType::RANDOM_DEVICE_ADDRESS) {
        peer_address_type = AddressType::RANDOM_IDENTITY_ADDRESS;
      } else {
        LOG_WARN("Unhandled resolved address type %s -> %s",
                 address.ToString().c_str(),
                 peer_resolved_address.ToString().c_str());
      }
      connection_address = peer_resolved_address.GetAddress();
    }
    Address local_resolved_address = own_address.GetAddress();
    if (local_resolved_address == GetAddress() ||
        local_resolved_address == random_address_) {
      local_resolved_address = Address::kEmpty;
    }

    send_event_(bluetooth::hci::LeEnhancedConnectionCompleteBuilder::Create(
        ErrorCode::SUCCESS, handle, static_cast<bluetooth::hci::Role>(role),
        peer_address_type, connection_address, local_resolved_address,
        peer_resolvable_private_address, connection_interval,
        connection_latency, supervision_timeout,
        static_cast<bluetooth::hci::ClockAccuracy>(0x00)));
  } else if (IsLeEventUnmasked(SubeventCode::CONNECTION_COMPLETE)) {
    send_event_(bluetooth::hci::LeConnectionCompleteBuilder::Create(
        ErrorCode::SUCCESS, handle, static_cast<bluetooth::hci::Role>(role),
        address.GetAddressType(), address.GetAddress(), connection_interval,
        connection_latency, supervision_timeout,
        static_cast<bluetooth::hci::ClockAccuracy>(0x00)));
  }

  // Note: the HCI_LE_Connection_Complete event is immediately followed by
  // an HCI_LE_Channel_Selection_Algorithm event if the connection is created
  // using the LE_Extended_Create_Connection command (see Section 7.7.8.66).
  if (send_le_channel_selection_algorithm_event &&
<<<<<<< HEAD
      properties_.IsUnmasked(EventCode::LE_META_EVENT) &&
      properties_.GetLeEventSupported(
          SubeventCode::CHANNEL_SELECTION_ALGORITHM)) {
=======
      IsLeEventUnmasked(SubeventCode::CHANNEL_SELECTION_ALGORITHM)) {
>>>>>>> ca3f514a
    // The selection channel algorithm probably will have no impact
    // on emulation.
    send_event_(bluetooth::hci::LeChannelSelectionAlgorithmBuilder::Create(
        handle, bluetooth::hci::ChannelSelectionAlgorithm::ALGORITHM_1));
  }

  if (own_address.GetAddress() == le_connecting_rpa_) {
    le_connecting_rpa_ = Address::kEmpty;
  }
  return handle;
}

void LinkLayerController::IncomingLeConnectPacket(
    model::packets::LinkLayerPacketView incoming) {
  auto connect = model::packets::LeConnectView::Create(incoming);
  ASSERT(connect.IsValid());
  uint16_t connection_interval = (connect.GetLeConnectionIntervalMax() +
                                  connect.GetLeConnectionIntervalMin()) /
                                 2;
  bluetooth::hci::AddressWithType my_address{};
  bool matched_advertiser = false;
  size_t set = 0;
  for (size_t i = 0; i < advertisers_.size(); i++) {
    AddressWithType advertiser_address = advertisers_[i].GetAddress();
    if (incoming.GetDestinationAddress() == advertiser_address.GetAddress()) {
      my_address = advertiser_address;
      matched_advertiser = true;
      set = i;
    }
  }

  if (!matched_advertiser) {
    LOG_INFO("Dropping unmatched connection request to %s",
             incoming.GetSourceAddress().ToString().c_str());
    return;
  }

  if (!advertisers_[set].IsConnectable()) {
    LOG_INFO(
        "Rejecting connection request from %s to non-connectable advertiser",
        incoming.GetSourceAddress().ToString().c_str());
    return;
  }

  // TODO: Implement for Directed Advertisements
  AddressWithType peer_resolved_address;

  if (!connections_.CreatePendingLeConnection(
          AddressWithType(incoming.GetSourceAddress(),
                          static_cast<bluetooth::hci::AddressType>(
                              connect.GetAddressType())),
          peer_resolved_address, my_address)) {
    LOG_WARN(
        "CreatePendingLeConnection failed for connection from %s (type "
        "%hhx)",
        incoming.GetSourceAddress().ToString().c_str(),
        connect.GetAddressType());
    return;
  }
  uint16_t handle = HandleLeConnection(
      AddressWithType(
          incoming.GetSourceAddress(),
          static_cast<bluetooth::hci::AddressType>(connect.GetAddressType())),
      my_address, static_cast<uint8_t>(bluetooth::hci::Role::PERIPHERAL),
      connection_interval, connect.GetLeConnectionLatency(),
      connect.GetLeConnectionSupervisionTimeout(), false);

  SendLeLinkLayerPacket(model::packets::LeConnectCompleteBuilder::Create(
      incoming.GetDestinationAddress(), incoming.GetSourceAddress(),
      connection_interval, connect.GetLeConnectionLatency(),
      connect.GetLeConnectionSupervisionTimeout(),
      static_cast<uint8_t>(my_address.GetAddressType())));

  advertisers_[set].Disable();

  if (advertisers_[set].IsExtended()) {
    uint8_t num_advertisements = advertisers_[set].GetNumAdvertisingEvents();
    if (IsLeEventUnmasked(SubeventCode::ADVERTISING_SET_TERMINATED)) {
      send_event_(bluetooth::hci::LeAdvertisingSetTerminatedBuilder::Create(
          ErrorCode::SUCCESS, set, handle, num_advertisements));
    }
  }
}

void LinkLayerController::IncomingLeConnectCompletePacket(
    model::packets::LinkLayerPacketView incoming) {
  auto complete = model::packets::LeConnectCompleteView::Create(incoming);
  ASSERT(complete.IsValid());
  HandleLeConnection(
      AddressWithType(
          incoming.GetSourceAddress(),
          static_cast<bluetooth::hci::AddressType>(complete.GetAddressType())),
      AddressWithType(
          incoming.GetDestinationAddress(),
          static_cast<bluetooth::hci::AddressType>(le_address_type_)),
      static_cast<uint8_t>(bluetooth::hci::Role::CENTRAL),
      complete.GetLeConnectionInterval(), complete.GetLeConnectionLatency(),
      complete.GetLeConnectionSupervisionTimeout(), le_extended_connect_);
  le_connect_ = false;
  le_extended_connect_ = false;
  le_pending_connect_ = false;
}

void LinkLayerController::IncomingLeConnectionParameterRequest(
    model::packets::LinkLayerPacketView incoming) {
  auto request =
      model::packets::LeConnectionParameterRequestView::Create(incoming);
  ASSERT(request.IsValid());
  Address peer = incoming.GetSourceAddress();
  uint16_t handle = connections_.GetHandleOnlyAddress(peer);
  if (handle == kReservedHandle) {
    LOG_INFO("@%s: Unknown connection @%s",
             incoming.GetDestinationAddress().ToString().c_str(),
             peer.ToString().c_str());
    return;
  }
  if (IsLeEventUnmasked(SubeventCode::CONNECTION_UPDATE_COMPLETE)) {
    send_event_(
        bluetooth::hci::LeRemoteConnectionParameterRequestBuilder::Create(
            handle, request.GetIntervalMin(), request.GetIntervalMax(),
            request.GetLatency(), request.GetTimeout()));
  }
}

void LinkLayerController::IncomingLeConnectionParameterUpdate(
    model::packets::LinkLayerPacketView incoming) {
  auto update =
      model::packets::LeConnectionParameterUpdateView::Create(incoming);
  ASSERT(update.IsValid());
  Address peer = incoming.GetSourceAddress();
  uint16_t handle = connections_.GetHandleOnlyAddress(peer);
  if (handle == kReservedHandle) {
    LOG_INFO("@%s: Unknown connection @%s",
             incoming.GetDestinationAddress().ToString().c_str(),
             peer.ToString().c_str());
    return;
  }
  if (IsLeEventUnmasked(SubeventCode::CONNECTION_UPDATE_COMPLETE)) {
    send_event_(bluetooth::hci::LeConnectionUpdateCompleteBuilder::Create(
        static_cast<ErrorCode>(update.GetStatus()), handle,
        update.GetInterval(), update.GetLatency(), update.GetTimeout()));
  }
}

void LinkLayerController::IncomingLeEncryptConnection(
    model::packets::LinkLayerPacketView incoming) {
  LOG_INFO("IncomingLeEncryptConnection");

  Address peer = incoming.GetSourceAddress();
  uint16_t handle = connections_.GetHandleOnlyAddress(peer);
  if (handle == kReservedHandle) {
    LOG_INFO("@%s: Unknown connection @%s",
             incoming.GetDestinationAddress().ToString().c_str(),
             peer.ToString().c_str());
    return;
  }
  auto le_encrypt = model::packets::LeEncryptConnectionView::Create(incoming);
  ASSERT(le_encrypt.IsValid());

  // TODO: Save keys to check

  if (IsEventUnmasked(EventCode::LE_META_EVENT)) {
    send_event_(bluetooth::hci::LeLongTermKeyRequestBuilder::Create(
        handle, le_encrypt.GetRand(), le_encrypt.GetEdiv()));
  }
}

void LinkLayerController::IncomingLeEncryptConnectionResponse(
    model::packets::LinkLayerPacketView incoming) {
  LOG_INFO("IncomingLeEncryptConnectionResponse");
  // TODO: Check keys
  uint16_t handle =
      connections_.GetHandleOnlyAddress(incoming.GetSourceAddress());
  if (handle == kReservedHandle) {
    LOG_INFO("@%s: Unknown connection @%s",
             incoming.GetDestinationAddress().ToString().c_str(),
             incoming.GetSourceAddress().ToString().c_str());
    return;
  }
  ErrorCode status = ErrorCode::SUCCESS;
  auto response =
      model::packets::LeEncryptConnectionResponseView::Create(incoming);
  ASSERT(response.IsValid());

  // Zero LTK is a rejection
  if (response.GetLtk() == std::array<uint8_t, 16>()) {
    status = ErrorCode::AUTHENTICATION_FAILURE;
  }

  if (connections_.IsEncrypted(handle)) {
    if (IsEventUnmasked(EventCode::ENCRYPTION_KEY_REFRESH_COMPLETE)) {
      send_event_(bluetooth::hci::EncryptionKeyRefreshCompleteBuilder::Create(
          status, handle));
    }
  } else {
    connections_.Encrypt(handle);
    if (IsEventUnmasked(EventCode::ENCRYPTION_CHANGE)) {
      send_event_(bluetooth::hci::EncryptionChangeBuilder::Create(
          status, handle, bluetooth::hci::EncryptionEnabled::ON));
    }
  }
}

void LinkLayerController::IncomingLeReadRemoteFeatures(
    model::packets::LinkLayerPacketView incoming) {
  uint16_t handle =
      connections_.GetHandleOnlyAddress(incoming.GetSourceAddress());
  ErrorCode status = ErrorCode::SUCCESS;
  if (handle == kReservedHandle) {
    LOG_WARN("@%s: Unknown connection @%s",
             incoming.GetDestinationAddress().ToString().c_str(),
             incoming.GetSourceAddress().ToString().c_str());
  }
  SendLeLinkLayerPacket(
      model::packets::LeReadRemoteFeaturesResponseBuilder::Create(
          incoming.GetDestinationAddress(), incoming.GetSourceAddress(),
          GetLeSupportedFeatures(), static_cast<uint8_t>(status)));
}

void LinkLayerController::IncomingLeReadRemoteFeaturesResponse(
    model::packets::LinkLayerPacketView incoming) {
  uint16_t handle =
      connections_.GetHandleOnlyAddress(incoming.GetSourceAddress());
  ErrorCode status = ErrorCode::SUCCESS;
  auto response =
      model::packets::LeReadRemoteFeaturesResponseView::Create(incoming);
  ASSERT(response.IsValid());
  if (handle == kReservedHandle) {
    LOG_INFO("@%s: Unknown connection @%s",
             incoming.GetDestinationAddress().ToString().c_str(),
             incoming.GetSourceAddress().ToString().c_str());
    status = ErrorCode::UNKNOWN_CONNECTION;
  } else {
    status = static_cast<ErrorCode>(response.GetStatus());
  }
  if (IsEventUnmasked(EventCode::LE_META_EVENT)) {
    send_event_(bluetooth::hci::LeReadRemoteFeaturesCompleteBuilder::Create(
        status, handle, response.GetFeatures()));
  }
}

void LinkLayerController::IncomingLeScanPacket(
    model::packets::LinkLayerPacketView incoming) {
  for (auto& advertiser : advertisers_) {
    auto to_send = advertiser.GetScanResponse(incoming.GetDestinationAddress(),
                                              incoming.GetSourceAddress());
    if (to_send != nullptr) {
      SendLeLinkLayerPacket(std::move(to_send));
    }
  }
}

void LinkLayerController::IncomingLeScanResponsePacket(
    model::packets::LinkLayerPacketView incoming, uint8_t rssi) {
  auto scan_response = model::packets::LeScanResponseView::Create(incoming);
  ASSERT(scan_response.IsValid());
  vector<uint8_t> ad = scan_response.GetData();
  auto adv_type = scan_response.GetAdvertisementType();
  auto address_type = scan_response.GetAddressType();
  if (le_scan_enable_ == bluetooth::hci::OpCode::LE_SET_SCAN_ENABLE) {
    if (adv_type != model::packets::AdvertisementType::SCAN_RESPONSE) {
      return;
    }
    bluetooth::hci::LeAdvertisingResponseRaw report;
    report.event_type_ = bluetooth::hci::AdvertisingEventType::SCAN_RESPONSE;
    report.address_ = incoming.GetSourceAddress();
    report.address_type_ =
        static_cast<bluetooth::hci::AddressType>(address_type);
    report.advertising_data_ = scan_response.GetData();
    report.rssi_ = rssi;

    if (IsLeEventUnmasked(SubeventCode::ADVERTISING_REPORT)) {
      send_event_(
          bluetooth::hci::LeAdvertisingReportRawBuilder::Create({report}));
    }
  }

  if (le_scan_enable_ == bluetooth::hci::OpCode::LE_SET_EXTENDED_SCAN_ENABLE &&
      IsLeEventUnmasked(SubeventCode::EXTENDED_ADVERTISING_REPORT)) {
    bluetooth::hci::LeExtendedAdvertisingResponseRaw report{};
    report.address_ = incoming.GetSourceAddress();
    report.address_type_ =
        static_cast<bluetooth::hci::DirectAdvertisingAddressType>(address_type);
    report.legacy_ = true;
    report.scannable_ = true;
    report.connectable_ = true;  // TODO: false if ADV_SCAN_IND
    report.scan_response_ = true;
    report.primary_phy_ = bluetooth::hci::PrimaryPhyType::LE_1M;
    report.advertising_sid_ = 0xFF;
    report.tx_power_ = 0x7F;
    report.advertising_data_ = ad;
    report.rssi_ = rssi;
    send_event_(bluetooth::hci::LeExtendedAdvertisingReportRawBuilder::Create(
        {report}));
  }
}

#ifndef ROOTCANAL_LMP
void LinkLayerController::IncomingPasskeyPacket(
    model::packets::LinkLayerPacketView incoming) {
  auto passkey = model::packets::PasskeyView::Create(incoming);
  ASSERT(passkey.IsValid());
  SaveKeyAndAuthenticate('P', incoming.GetSourceAddress());
}

void LinkLayerController::IncomingPasskeyFailedPacket(
    model::packets::LinkLayerPacketView incoming) {
  auto failed = model::packets::PasskeyFailedView::Create(incoming);
  ASSERT(failed.IsValid());
  auto current_peer = incoming.GetSourceAddress();
  security_manager_.AuthenticationRequestFinished();
  ScheduleTask(kNoDelayMs, [this, current_peer]() {
    if (IsEventUnmasked(EventCode::SIMPLE_PAIRING_COMPLETE)) {
      send_event_(bluetooth::hci::SimplePairingCompleteBuilder::Create(
          ErrorCode::AUTHENTICATION_FAILURE, current_peer));
    }
  });
}

void LinkLayerController::IncomingPinRequestPacket(
    model::packets::LinkLayerPacketView incoming) {
  auto request = model::packets::PinRequestView::Create(incoming);
  ASSERT(request.IsValid());
  auto peer = incoming.GetSourceAddress();
  auto handle = connections_.GetHandle(AddressWithType(
      peer, bluetooth::hci::AddressType::PUBLIC_DEVICE_ADDRESS));
  if (handle == kReservedHandle) {
    LOG_INFO("Dropping %s request (no connection)", peer.ToString().c_str());
    auto wrong_pin = request.GetPinCode();
    wrong_pin[0] = wrong_pin[0]++;
    SendLinkLayerPacket(model::packets::PinResponseBuilder::Create(
        GetAddress(), peer, wrong_pin));
    return;
  }
  if (security_manager_.AuthenticationInProgress()) {
    auto current_peer = security_manager_.GetAuthenticationAddress();
    if (current_peer != peer) {
      LOG_INFO("Dropping %s request (%s in progress)", peer.ToString().c_str(),
               current_peer.ToString().c_str());
      auto wrong_pin = request.GetPinCode();
      wrong_pin[0] = wrong_pin[0]++;
      SendLinkLayerPacket(model::packets::PinResponseBuilder::Create(
          GetAddress(), peer, wrong_pin));
      return;
    }
  } else {
    LOG_INFO("Incoming authentication request %s", peer.ToString().c_str());
    security_manager_.AuthenticationRequest(peer, handle, false);
  }
  auto current_peer = security_manager_.GetAuthenticationAddress();
  security_manager_.SetRemotePin(peer, request.GetPinCode());
  if (security_manager_.GetPinRequested(peer)) {
    if (security_manager_.GetLocalPinResponseReceived(peer)) {
      SendLinkLayerPacket(model::packets::PinResponseBuilder::Create(
          GetAddress(), peer, request.GetPinCode()));
      if (security_manager_.PinCompare()) {
        LOG_INFO("Authenticating %s", peer.ToString().c_str());
        SaveKeyAndAuthenticate('L', peer);  // Legacy
      } else {
        security_manager_.AuthenticationRequestFinished();
        ScheduleTask(kNoDelayMs, [this, peer]() {
          if (IsEventUnmasked(EventCode::SIMPLE_PAIRING_COMPLETE)) {
            send_event_(bluetooth::hci::SimplePairingCompleteBuilder::Create(
                ErrorCode::AUTHENTICATION_FAILURE, peer));
          }
        });
      }
    }
  } else {
    LOG_INFO("PIN pairing %s", GetAddress().ToString().c_str());
    ScheduleTask(kNoDelayMs, [this, peer]() {
      security_manager_.SetPinRequested(peer);
      if (IsEventUnmasked(EventCode::PIN_CODE_REQUEST)) {
        send_event_(bluetooth::hci::PinCodeRequestBuilder::Create(peer));
      }
    });
  }
}

void LinkLayerController::IncomingPinResponsePacket(
    model::packets::LinkLayerPacketView incoming) {
  auto request = model::packets::PinResponseView::Create(incoming);
  ASSERT(request.IsValid());
  auto peer = incoming.GetSourceAddress();
  auto handle = connections_.GetHandle(AddressWithType(
      peer, bluetooth::hci::AddressType::PUBLIC_DEVICE_ADDRESS));
  if (handle == kReservedHandle) {
    LOG_INFO("Dropping %s request (no connection)", peer.ToString().c_str());
    return;
  }
  if (security_manager_.AuthenticationInProgress()) {
    auto current_peer = security_manager_.GetAuthenticationAddress();
    if (current_peer != peer) {
      LOG_INFO("Dropping %s request (%s in progress)", peer.ToString().c_str(),
               current_peer.ToString().c_str());
      return;
    }
  } else {
    LOG_INFO("Dropping response without authentication request %s",
             peer.ToString().c_str());
    return;
  }
  auto current_peer = security_manager_.GetAuthenticationAddress();
  security_manager_.SetRemotePin(peer, request.GetPinCode());
  if (security_manager_.GetPinRequested(peer)) {
    if (security_manager_.GetLocalPinResponseReceived(peer)) {
      SendLinkLayerPacket(model::packets::PinResponseBuilder::Create(
          GetAddress(), peer, request.GetPinCode()));
      if (security_manager_.PinCompare()) {
        LOG_INFO("Authenticating %s", peer.ToString().c_str());
        SaveKeyAndAuthenticate('L', peer);  // Legacy
      } else {
        security_manager_.AuthenticationRequestFinished();
        ScheduleTask(kNoDelayMs, [this, peer]() {
          if (IsEventUnmasked(EventCode::SIMPLE_PAIRING_COMPLETE)) {
            send_event_(bluetooth::hci::SimplePairingCompleteBuilder::Create(
                ErrorCode::AUTHENTICATION_FAILURE, peer));
          }
        });
      }
    }
  } else {
    LOG_INFO("PIN pairing %s", GetAddress().ToString().c_str());
    ScheduleTask(kNoDelayMs, [this, peer]() {
      security_manager_.SetPinRequested(peer);
      if (IsEventUnmasked(EventCode::PIN_CODE_REQUEST)) {
        send_event_(bluetooth::hci::PinCodeRequestBuilder::Create(peer));
      }
    });
  }
}
#endif /* !ROOTCANAL_LMP */

void LinkLayerController::IncomingPagePacket(
    model::packets::LinkLayerPacketView incoming) {
  auto page = model::packets::PageView::Create(incoming);
  ASSERT(page.IsValid());
  LOG_INFO("from %s", incoming.GetSourceAddress().ToString().c_str());

  if (!connections_.CreatePendingConnection(
          incoming.GetSourceAddress(),
          authentication_enable_ == AuthenticationEnable::REQUIRED)) {
    // Send a response to indicate that we're busy, or drop the packet?
    LOG_WARN("Failed to create a pending connection for %s",
             incoming.GetSourceAddress().ToString().c_str());
  }

  bluetooth::hci::Address source_address{};
  bluetooth::hci::Address::FromString(page.GetSourceAddress().ToString(),
                                      source_address);

  if (IsEventUnmasked(EventCode::CONNECTION_REQUEST)) {
    send_event_(bluetooth::hci::ConnectionRequestBuilder::Create(
        source_address, page.GetClassOfDevice(),
        bluetooth::hci::ConnectionRequestLinkType::ACL));
  }
}

void LinkLayerController::IncomingPageRejectPacket(
    model::packets::LinkLayerPacketView incoming) {
  LOG_INFO("%s", incoming.GetSourceAddress().ToString().c_str());
  auto reject = model::packets::PageRejectView::Create(incoming);
  ASSERT(reject.IsValid());
  LOG_INFO("Sending CreateConnectionComplete");
  if (IsEventUnmasked(EventCode::CONNECTION_COMPLETE)) {
    send_event_(bluetooth::hci::ConnectionCompleteBuilder::Create(
        static_cast<ErrorCode>(reject.GetReason()), 0x0eff,
        incoming.GetSourceAddress(), bluetooth::hci::LinkType::ACL,
        bluetooth::hci::Enable::DISABLED));
  }
}

void LinkLayerController::IncomingPageResponsePacket(
    model::packets::LinkLayerPacketView incoming) {
  Address peer = incoming.GetSourceAddress();
  LOG_INFO("%s", peer.ToString().c_str());
#ifndef ROOTCANAL_LMP
  bool awaiting_authentication = connections_.AuthenticatePendingConnection();
#endif /* !ROOTCANAL_LMP */
  uint16_t handle =
      connections_.CreateConnection(peer, incoming.GetDestinationAddress());
  if (handle == kReservedHandle) {
    LOG_WARN("No free handles");
    return;
  }
#ifdef ROOTCANAL_LMP
  ASSERT(link_manager_add_link(
      lm_.get(), reinterpret_cast<const uint8_t(*)[6]>(peer.data())));
#endif /* ROOTCANAL_LMP */

<<<<<<< HEAD
  if (properties_.IsUnmasked(EventCode::CONNECTION_COMPLETE)) {
=======
  CheckExpiringConnection(handle);

  if (IsEventUnmasked(EventCode::CONNECTION_COMPLETE)) {
>>>>>>> ca3f514a
    send_event_(bluetooth::hci::ConnectionCompleteBuilder::Create(
        ErrorCode::SUCCESS, handle, incoming.GetSourceAddress(),
        bluetooth::hci::LinkType::ACL, bluetooth::hci::Enable::DISABLED));
  }

#ifndef ROOTCANAL_LMP
  if (awaiting_authentication) {
    ScheduleTask(kNoDelayMs, [this, peer, handle]() {
      HandleAuthenticationRequest(peer, handle);
    });
  }
#endif /* !ROOTCANAL_LMP */
}

void LinkLayerController::TimerTick() {
  if (inquiry_timer_task_id_ != kInvalidTaskId) Inquiry();
  LeAdvertising();
#ifdef ROOTCANAL_LMP
  link_manager_tick(lm_.get());
#endif /* ROOTCANAL_LMP */
}

void LinkLayerController::Close() {
  for (auto handle : connections_.GetAclHandles()) {
    Disconnect(handle, ErrorCode::CONNECTION_TIMEOUT);
  }
}

void LinkLayerController::LeAdvertising() {
  steady_clock::time_point now = steady_clock::now();
  for (auto& advertiser : advertisers_) {
    auto event = advertiser.GetEvent(now);
    if (event != nullptr) {
      send_event_(std::move(event));
    }

    auto advertisement = advertiser.GetAdvertisement(now);
    if (advertisement != nullptr) {
      SendLeLinkLayerPacket(std::move(advertisement));
    }
  }
}

void LinkLayerController::RegisterEventChannel(
    const std::function<void(std::shared_ptr<bluetooth::hci::EventBuilder>)>&
        callback) {
  send_event_ = callback;
}

void LinkLayerController::RegisterAclChannel(
    const std::function<void(std::shared_ptr<bluetooth::hci::AclBuilder>)>&
        callback) {
  send_acl_ = callback;
}

void LinkLayerController::RegisterScoChannel(
    const std::function<void(std::shared_ptr<bluetooth::hci::ScoBuilder>)>&
        callback) {
  send_sco_ = callback;
}

void LinkLayerController::RegisterIsoChannel(
    const std::function<void(std::shared_ptr<bluetooth::hci::IsoBuilder>)>&
        callback) {
  send_iso_ = callback;
}

void LinkLayerController::RegisterRemoteChannel(
    const std::function<void(
        std::shared_ptr<model::packets::LinkLayerPacketBuilder>, Phy::Type)>&
        callback) {
  send_to_remote_ = callback;
}

void LinkLayerController::RegisterTaskScheduler(
    std::function<AsyncTaskId(milliseconds, const TaskCallback&)>
        event_scheduler) {
  schedule_task_ = event_scheduler;
}

AsyncTaskId LinkLayerController::ScheduleTask(milliseconds delay_ms,
                                              const TaskCallback& callback) {
  if (schedule_task_) {
    return schedule_task_(delay_ms, callback);
  } else if (delay_ms == milliseconds::zero()) {
    callback();
    return 0;
  } else {
    LOG_ERROR("Unable to schedule task on delay");
    return 0;
  }
}

void LinkLayerController::RegisterPeriodicTaskScheduler(
    std::function<AsyncTaskId(milliseconds, milliseconds, const TaskCallback&)>
        periodic_event_scheduler) {
  schedule_periodic_task_ = periodic_event_scheduler;
}

void LinkLayerController::CancelScheduledTask(AsyncTaskId task_id) {
  if (schedule_task_ && cancel_task_) {
    cancel_task_(task_id);
  }
}

void LinkLayerController::RegisterTaskCancel(
    std::function<void(AsyncTaskId)> task_cancel) {
  cancel_task_ = task_cancel;
}

#ifdef ROOTCANAL_LMP
void LinkLayerController::ForwardToLm(bluetooth::hci::CommandView command) {
  auto packet = std::vector(command.begin(), command.end());
  ASSERT(link_manager_ingest_hci(lm_.get(), packet.data(), packet.size()));
}
#else
void LinkLayerController::StartSimplePairing(const Address& address) {
  // IO Capability Exchange (See the Diagram in the Spec)
  if (IsEventUnmasked(EventCode::IO_CAPABILITY_REQUEST)) {
    send_event_(bluetooth::hci::IoCapabilityRequestBuilder::Create(address));
  }

  // Get a Key, then authenticate
  // PublicKeyExchange(address);
  // AuthenticateRemoteStage1(address);
  // AuthenticateRemoteStage2(address);
}

void LinkLayerController::AuthenticateRemoteStage1(const Address& peer,
                                                   PairingType pairing_type) {
  ASSERT(security_manager_.GetAuthenticationAddress() == peer);
  // TODO: Public key exchange first?
  switch (pairing_type) {
    case PairingType::AUTO_CONFIRMATION:
      if (IsEventUnmasked(EventCode::USER_CONFIRMATION_REQUEST)) {
        send_event_(bluetooth::hci::UserConfirmationRequestBuilder::Create(
            peer, 123456));
      }
      break;
    case PairingType::CONFIRM_Y_N:
      if (IsEventUnmasked(EventCode::USER_CONFIRMATION_REQUEST)) {
        send_event_(bluetooth::hci::UserConfirmationRequestBuilder::Create(
            peer, 123456));
      }
      break;
    case PairingType::DISPLAY_PIN:
      if (IsEventUnmasked(EventCode::USER_PASSKEY_NOTIFICATION)) {
        send_event_(bluetooth::hci::UserPasskeyNotificationBuilder::Create(
            peer, 123456));
      }
      break;
    case PairingType::DISPLAY_AND_CONFIRM:
      if (IsEventUnmasked(EventCode::USER_CONFIRMATION_REQUEST)) {
        send_event_(bluetooth::hci::UserConfirmationRequestBuilder::Create(
            peer, 123456));
      }
      break;
    case PairingType::INPUT_PIN:
      if (IsEventUnmasked(EventCode::USER_PASSKEY_REQUEST)) {
        send_event_(bluetooth::hci::UserPasskeyRequestBuilder::Create(peer));
      }
      break;
    case PairingType::OUT_OF_BAND:
      LOG_INFO("Oob data request for %s", peer.ToString().c_str());
      if (IsEventUnmasked(EventCode::REMOTE_OOB_DATA_REQUEST)) {
        send_event_(bluetooth::hci::RemoteOobDataRequestBuilder::Create(peer));
      }
      break;
    case PairingType::PEER_HAS_OUT_OF_BAND:
      LOG_INFO("Trusting that %s has OOB data", peer.ToString().c_str());
      SaveKeyAndAuthenticate('P', peer);
      break;
    default:
      LOG_ALWAYS_FATAL("Invalid PairingType %d",
                       static_cast<int>(pairing_type));
  }
}

void LinkLayerController::AuthenticateRemoteStage2(const Address& peer) {
  uint16_t handle = security_manager_.GetAuthenticationHandle();
  ASSERT(security_manager_.GetAuthenticationAddress() == peer);
  // Check key in security_manager_ ?
  if (security_manager_.IsInitiator()) {
    if (IsEventUnmasked(EventCode::AUTHENTICATION_COMPLETE)) {
      send_event_(bluetooth::hci::AuthenticationCompleteBuilder::Create(
          ErrorCode::SUCCESS, handle));
    }
  }
}

ErrorCode LinkLayerController::LinkKeyRequestReply(
    const Address& peer, const std::array<uint8_t, 16>& key) {
  security_manager_.WriteKey(peer, key);
  security_manager_.AuthenticationRequestFinished();

  ScheduleTask(kNoDelayMs, [this, peer]() { AuthenticateRemoteStage2(peer); });

  return ErrorCode::SUCCESS;
}

ErrorCode LinkLayerController::LinkKeyRequestNegativeReply(
    const Address& address) {
  security_manager_.DeleteKey(address);
  // Simple pairing to get a key
  uint16_t handle = connections_.GetHandleOnlyAddress(address);
  if (handle == kReservedHandle) {
    LOG_INFO("Device not connected %s", address.ToString().c_str());
    return ErrorCode::UNKNOWN_CONNECTION;
  }

  if (secure_simple_pairing_host_support_) {
    if (!security_manager_.AuthenticationInProgress()) {
      security_manager_.AuthenticationRequest(address, handle, false);
    }

    ScheduleTask(kNoDelayMs,
                 [this, address]() { StartSimplePairing(address); });
  } else {
    LOG_INFO("PIN pairing %s", GetAddress().ToString().c_str());
    ScheduleTask(kNoDelayMs, [this, address]() {
      security_manager_.SetPinRequested(address);
      if (IsEventUnmasked(EventCode::PIN_CODE_REQUEST)) {
        send_event_(bluetooth::hci::PinCodeRequestBuilder::Create(address));
      }
    });
  }
  return ErrorCode::SUCCESS;
}

ErrorCode LinkLayerController::IoCapabilityRequestReply(
    const Address& peer, uint8_t io_capability, uint8_t oob_data_present_flag,
    uint8_t authentication_requirements) {
  security_manager_.SetLocalIoCapability(
      peer, io_capability, oob_data_present_flag, authentication_requirements);

  PairingType pairing_type = security_manager_.GetSimplePairingType();

  if (pairing_type != PairingType::INVALID) {
    ScheduleTask(kNoDelayMs, [this, peer, pairing_type]() {
      AuthenticateRemoteStage1(peer, pairing_type);
    });
    SendLinkLayerPacket(model::packets::IoCapabilityResponseBuilder::Create(
        GetAddress(), peer, io_capability, oob_data_present_flag,
        authentication_requirements));
  } else {
    LOG_INFO("Requesting remote capability");

    SendLinkLayerPacket(model::packets::IoCapabilityRequestBuilder::Create(
        GetAddress(), peer, io_capability, oob_data_present_flag,
        authentication_requirements));
  }

  return ErrorCode::SUCCESS;
}

ErrorCode LinkLayerController::IoCapabilityRequestNegativeReply(
    const Address& peer, ErrorCode reason) {
  if (security_manager_.GetAuthenticationAddress() != peer) {
    return ErrorCode::AUTHENTICATION_FAILURE;
  }

  security_manager_.InvalidateIoCapabilities();

  SendLinkLayerPacket(
      model::packets::IoCapabilityNegativeResponseBuilder::Create(
          GetAddress(), peer, static_cast<uint8_t>(reason)));

  return ErrorCode::SUCCESS;
}

void LinkLayerController::SaveKeyAndAuthenticate(uint8_t key_type,
                                                 const Address& peer) {
  std::array<uint8_t, 16> key_vec{'k',
                                  'e',
                                  'y',
                                  ' ',
                                  key_type,
                                  5,
                                  6,
                                  7,
                                  8,
                                  9,
                                  10,
                                  11,
                                  12,
                                  13,
                                  static_cast<uint8_t>(key_id_ >> 8u),
                                  static_cast<uint8_t>(key_id_)};
  key_id_ += 1;
  security_manager_.WriteKey(peer, key_vec);

  security_manager_.AuthenticationRequestFinished();

  if (key_type == 'L') {
    // Legacy
    ScheduleTask(kNoDelayMs, [this, peer, key_vec]() {
      if (IsEventUnmasked(EventCode::LINK_KEY_NOTIFICATION)) {
        send_event_(bluetooth::hci::LinkKeyNotificationBuilder::Create(
            peer, key_vec, bluetooth::hci::KeyType::AUTHENTICATED_P192));
      }
    });
  } else {
    ScheduleTask(kNoDelayMs, [this, peer]() {
      if (IsEventUnmasked(EventCode::SIMPLE_PAIRING_COMPLETE)) {
        send_event_(bluetooth::hci::SimplePairingCompleteBuilder::Create(
            ErrorCode::SUCCESS, peer));
      }
    });

    ScheduleTask(kNoDelayMs, [this, peer, key_vec]() {
      if (IsEventUnmasked(EventCode::LINK_KEY_NOTIFICATION)) {
        send_event_(bluetooth::hci::LinkKeyNotificationBuilder::Create(
            peer, key_vec, bluetooth::hci::KeyType::AUTHENTICATED_P256));
      }
    });
  }

  ScheduleTask(kNoDelayMs, [this, peer]() { AuthenticateRemoteStage2(peer); });
}

ErrorCode LinkLayerController::PinCodeRequestReply(const Address& peer,
                                                   std::vector<uint8_t> pin) {
  LOG_INFO("%s", GetAddress().ToString().c_str());
  auto current_peer = security_manager_.GetAuthenticationAddress();
  if (peer != current_peer) {
    LOG_INFO("%s: %s != %s", GetAddress().ToString().c_str(),
             peer.ToString().c_str(), current_peer.ToString().c_str());
    security_manager_.AuthenticationRequestFinished();
    ScheduleTask(kNoDelayMs, [this, current_peer]() {
      if (IsEventUnmasked(EventCode::SIMPLE_PAIRING_COMPLETE)) {
        send_event_(bluetooth::hci::SimplePairingCompleteBuilder::Create(
            ErrorCode::AUTHENTICATION_FAILURE, current_peer));
      }
    });
    return ErrorCode::UNKNOWN_CONNECTION;
  }
  if (!security_manager_.GetPinRequested(peer)) {
    LOG_INFO("No Pin Requested for %s", peer.ToString().c_str());
    return ErrorCode::COMMAND_DISALLOWED;
  }
  security_manager_.SetLocalPin(peer, pin);
  if (security_manager_.GetRemotePinResponseReceived(peer)) {
    if (security_manager_.PinCompare()) {
      LOG_INFO("Authenticating %s", peer.ToString().c_str());
      SaveKeyAndAuthenticate('L', peer);  // Legacy
    } else {
      security_manager_.AuthenticationRequestFinished();
      ScheduleTask(kNoDelayMs, [this, peer]() {
        if (IsEventUnmasked(EventCode::SIMPLE_PAIRING_COMPLETE)) {
          send_event_(bluetooth::hci::SimplePairingCompleteBuilder::Create(
              ErrorCode::AUTHENTICATION_FAILURE, peer));
        }
      });
    }
  } else {
    SendLinkLayerPacket(
        model::packets::PinRequestBuilder::Create(GetAddress(), peer, pin));
  }
  return ErrorCode::SUCCESS;
}

ErrorCode LinkLayerController::PinCodeRequestNegativeReply(
    const Address& peer) {
  auto current_peer = security_manager_.GetAuthenticationAddress();
  security_manager_.AuthenticationRequestFinished();
  ScheduleTask(kNoDelayMs, [this, current_peer]() {
    if (IsEventUnmasked(EventCode::SIMPLE_PAIRING_COMPLETE)) {
      send_event_(bluetooth::hci::SimplePairingCompleteBuilder::Create(
          ErrorCode::AUTHENTICATION_FAILURE, current_peer));
    }
  });
  if (peer != current_peer) {
    return ErrorCode::UNKNOWN_CONNECTION;
  }
  if (!security_manager_.GetPinRequested(peer)) {
    LOG_INFO("No Pin Requested for %s", peer.ToString().c_str());
    return ErrorCode::COMMAND_DISALLOWED;
  }
  return ErrorCode::SUCCESS;
}

ErrorCode LinkLayerController::UserConfirmationRequestReply(
    const Address& peer) {
  if (security_manager_.GetAuthenticationAddress() != peer) {
    return ErrorCode::AUTHENTICATION_FAILURE;
  }
  SaveKeyAndAuthenticate('U', peer);
  return ErrorCode::SUCCESS;
}

ErrorCode LinkLayerController::UserConfirmationRequestNegativeReply(
    const Address& peer) {
  auto current_peer = security_manager_.GetAuthenticationAddress();
  security_manager_.AuthenticationRequestFinished();
  ScheduleTask(kNoDelayMs, [this, current_peer]() {
    if (IsEventUnmasked(EventCode::SIMPLE_PAIRING_COMPLETE)) {
      send_event_(bluetooth::hci::SimplePairingCompleteBuilder::Create(
          ErrorCode::AUTHENTICATION_FAILURE, current_peer));
    }
  });
  if (peer != current_peer) {
    return ErrorCode::UNKNOWN_CONNECTION;
  }
  return ErrorCode::SUCCESS;
}

ErrorCode LinkLayerController::UserPasskeyRequestReply(const Address& peer,
                                                       uint32_t numeric_value) {
  if (security_manager_.GetAuthenticationAddress() != peer) {
    return ErrorCode::AUTHENTICATION_FAILURE;
  }
  SendLinkLayerPacket(model::packets::PasskeyBuilder::Create(GetAddress(), peer,
                                                             numeric_value));
  SaveKeyAndAuthenticate('P', peer);

  return ErrorCode::SUCCESS;
}

ErrorCode LinkLayerController::UserPasskeyRequestNegativeReply(
    const Address& peer) {
  auto current_peer = security_manager_.GetAuthenticationAddress();
  security_manager_.AuthenticationRequestFinished();
  ScheduleTask(kNoDelayMs, [this, current_peer]() {
    if (IsEventUnmasked(EventCode::SIMPLE_PAIRING_COMPLETE)) {
      send_event_(bluetooth::hci::SimplePairingCompleteBuilder::Create(
          ErrorCode::AUTHENTICATION_FAILURE, current_peer));
    }
  });
  if (peer != current_peer) {
    return ErrorCode::UNKNOWN_CONNECTION;
  }
  return ErrorCode::SUCCESS;
}

ErrorCode LinkLayerController::RemoteOobDataRequestReply(
    const Address& peer, const std::array<uint8_t, 16>& c,
    const std::array<uint8_t, 16>& r) {
  if (security_manager_.GetAuthenticationAddress() != peer) {
    return ErrorCode::AUTHENTICATION_FAILURE;
  }
  LOG_INFO("TODO:Do something with the OOB data c=%d r=%d", c[0], r[0]);
  SaveKeyAndAuthenticate('o', peer);

  return ErrorCode::SUCCESS;
}

ErrorCode LinkLayerController::RemoteOobDataRequestNegativeReply(
    const Address& peer) {
  auto current_peer = security_manager_.GetAuthenticationAddress();
  security_manager_.AuthenticationRequestFinished();
  ScheduleTask(kNoDelayMs, [this, current_peer]() {
    if (IsEventUnmasked(EventCode::SIMPLE_PAIRING_COMPLETE)) {
      send_event_(bluetooth::hci::SimplePairingCompleteBuilder::Create(
          ErrorCode::AUTHENTICATION_FAILURE, current_peer));
    }
  });
  if (peer != current_peer) {
    return ErrorCode::UNKNOWN_CONNECTION;
  }
  return ErrorCode::SUCCESS;
}

ErrorCode LinkLayerController::RemoteOobExtendedDataRequestReply(
    const Address& peer, const std::array<uint8_t, 16>& c192,
    const std::array<uint8_t, 16>& r192, const std::array<uint8_t, 16>& c256,
    const std::array<uint8_t, 16>& r256) {
  if (security_manager_.GetAuthenticationAddress() != peer) {
    return ErrorCode::AUTHENTICATION_FAILURE;
  }
  LOG_INFO(
      "TODO:Do something with the OOB data c192=%d r192=%d c256=%d r256=%d",
      c192[0], r192[0], c256[0], r256[0]);
  SaveKeyAndAuthenticate('O', peer);

  return ErrorCode::SUCCESS;
}

ErrorCode LinkLayerController::SendKeypressNotification(
    const Address& peer,
    bluetooth::hci::KeypressNotificationType notification_type) {
  if (notification_type >
      bluetooth::hci::KeypressNotificationType::ENTRY_COMPLETED) {
    return ErrorCode::INVALID_HCI_COMMAND_PARAMETERS;
  }

  SendLinkLayerPacket(model::packets::KeypressNotificationBuilder::Create(
      GetAddress(), peer,
      static_cast<model::packets::PasskeyNotificationType>(notification_type)));
  return ErrorCode::SUCCESS;
}

void LinkLayerController::HandleAuthenticationRequest(const Address& address,
                                                      uint16_t handle) {
  security_manager_.AuthenticationRequest(address, handle, true);
  if (IsEventUnmasked(EventCode::LINK_KEY_REQUEST)) {
    send_event_(bluetooth::hci::LinkKeyRequestBuilder::Create(address));
  }
}

ErrorCode LinkLayerController::AuthenticationRequested(uint16_t handle) {
  if (!connections_.HasHandle(handle)) {
    LOG_INFO("Authentication Requested for unknown handle %04x", handle);
    return ErrorCode::UNKNOWN_CONNECTION;
  }

  AddressWithType remote = connections_.GetAddress(handle);

  ScheduleTask(kNoDelayMs, [this, remote, handle]() {
    HandleAuthenticationRequest(remote.GetAddress(), handle);
  });

  return ErrorCode::SUCCESS;
}

void LinkLayerController::HandleSetConnectionEncryption(
    const Address& peer, uint16_t handle, uint8_t encryption_enable) {
  // TODO: Block ACL traffic or at least guard against it

  if (connections_.IsEncrypted(handle) && encryption_enable) {
    if (IsEventUnmasked(EventCode::ENCRYPTION_CHANGE)) {
      send_event_(bluetooth::hci::EncryptionChangeBuilder::Create(
          ErrorCode::SUCCESS, handle,
          static_cast<bluetooth::hci::EncryptionEnabled>(encryption_enable)));
    }
    return;
  }

  uint16_t count = security_manager_.ReadKey(peer);
  if (count == 0) {
    LOG_ERROR("NO KEY HERE for %s", peer.ToString().c_str());
    return;
  }
  auto array = security_manager_.GetKey(peer);
  std::vector<uint8_t> key_vec{array.begin(), array.end()};
  SendLinkLayerPacket(model::packets::EncryptConnectionBuilder::Create(
      GetAddress(), peer, key_vec));
}

ErrorCode LinkLayerController::SetConnectionEncryption(
    uint16_t handle, uint8_t encryption_enable) {
  if (!connections_.HasHandle(handle)) {
    LOG_INFO("Set Connection Encryption for unknown handle %04x", handle);
    return ErrorCode::UNKNOWN_CONNECTION;
  }

  if (connections_.IsEncrypted(handle) && !encryption_enable) {
    return ErrorCode::ENCRYPTION_MODE_NOT_ACCEPTABLE;
  }
  AddressWithType remote = connections_.GetAddress(handle);

  if (security_manager_.ReadKey(remote.GetAddress()) == 0) {
    return ErrorCode::PIN_OR_KEY_MISSING;
  }

  ScheduleTask(kNoDelayMs, [this, remote, handle, encryption_enable]() {
    HandleSetConnectionEncryption(remote.GetAddress(), handle,
                                  encryption_enable);
  });
  return ErrorCode::SUCCESS;
}
#endif /* ROOTCANAL_LMP */

ErrorCode LinkLayerController::AcceptConnectionRequest(const Address& bd_addr,
                                                       bool try_role_switch) {
  if (connections_.HasPendingConnection(bd_addr)) {
    LOG_INFO("Accepting connection request from %s",
             bd_addr.ToString().c_str());
    ScheduleTask(kNoDelayMs, [this, bd_addr, try_role_switch]() {
      LOG_INFO("Accepted connection from %s", bd_addr.ToString().c_str());
      MakePeripheralConnection(bd_addr, try_role_switch);
    });

    return ErrorCode::SUCCESS;
  }

  // The HCI command Accept Connection may be used to accept incoming SCO
  // connection requests.
  if (connections_.HasPendingScoConnection(bd_addr)) {
    ErrorCode status = ErrorCode::SUCCESS;
    uint16_t sco_handle = 0;
    ScoLinkParameters link_parameters = {};
    ScoConnectionParameters connection_parameters =
        connections_.GetScoConnectionParameters(bd_addr);

    if (!connections_.AcceptPendingScoConnection(bd_addr,
                                                 connection_parameters)) {
      connections_.CancelPendingScoConnection(bd_addr);
      status = ErrorCode::SCO_INTERVAL_REJECTED;  // TODO: proper status code
    } else {
      sco_handle = connections_.GetScoHandle(bd_addr);
      link_parameters = connections_.GetScoLinkParameters(bd_addr);
    }

    // Send eSCO connection response to peer.
    SendLinkLayerPacket(model::packets::ScoConnectionResponseBuilder::Create(
        GetAddress(), bd_addr, (uint8_t)status,
        link_parameters.transmission_interval,
        link_parameters.retransmission_window, link_parameters.rx_packet_length,
        link_parameters.tx_packet_length, link_parameters.air_mode,
        link_parameters.extended));

    // Schedule HCI Connection Complete event.
    ScheduleTask(kNoDelayMs, [this, status, sco_handle, bd_addr]() {
      send_event_(bluetooth::hci::ConnectionCompleteBuilder::Create(
          ErrorCode(status), sco_handle, bd_addr, bluetooth::hci::LinkType::SCO,
          bluetooth::hci::Enable::DISABLED));
    });

    return ErrorCode::SUCCESS;
  }

  LOG_INFO("No pending connection for %s", bd_addr.ToString().c_str());
  return ErrorCode::UNKNOWN_CONNECTION;
}

void LinkLayerController::MakePeripheralConnection(const Address& addr,
                                                   bool try_role_switch) {
  LOG_INFO("Sending page response to %s", addr.ToString().c_str());
  SendLinkLayerPacket(model::packets::PageResponseBuilder::Create(
      GetAddress(), addr, try_role_switch));

  uint16_t handle = connections_.CreateConnection(addr, GetAddress());
  if (handle == kReservedHandle) {
    LOG_INFO("CreateConnection failed");
    return;
  }
#ifdef ROOTCANAL_LMP
  ASSERT(link_manager_add_link(
      lm_.get(), reinterpret_cast<const uint8_t(*)[6]>(addr.data())));
#endif /* ROOTCANAL_LMP */

<<<<<<< HEAD
=======
  CheckExpiringConnection(handle);

>>>>>>> ca3f514a
  LOG_INFO("CreateConnection returned handle 0x%x", handle);
  if (IsEventUnmasked(EventCode::CONNECTION_COMPLETE)) {
    send_event_(bluetooth::hci::ConnectionCompleteBuilder::Create(
        ErrorCode::SUCCESS, handle, addr, bluetooth::hci::LinkType::ACL,
        bluetooth::hci::Enable::DISABLED));
  }
}

ErrorCode LinkLayerController::RejectConnectionRequest(const Address& addr,
                                                       uint8_t reason) {
  if (!connections_.HasPendingConnection(addr)) {
    LOG_INFO("No pending connection for %s", addr.ToString().c_str());
    return ErrorCode::UNKNOWN_CONNECTION;
  }

  ScheduleTask(kNoDelayMs, [this, addr, reason]() {
    RejectPeripheralConnection(addr, reason);
  });

  return ErrorCode::SUCCESS;
}

void LinkLayerController::RejectPeripheralConnection(const Address& addr,
                                                     uint8_t reason) {
  LOG_INFO("Sending page reject to %s (reason 0x%02hhx)",
           addr.ToString().c_str(), reason);
  SendLinkLayerPacket(
      model::packets::PageRejectBuilder::Create(GetAddress(), addr, reason));

  if (IsEventUnmasked(EventCode::CONNECTION_COMPLETE)) {
    send_event_(bluetooth::hci::ConnectionCompleteBuilder::Create(
        static_cast<ErrorCode>(reason), 0xeff, addr,
        bluetooth::hci::LinkType::ACL, bluetooth::hci::Enable::DISABLED));
  }
}

ErrorCode LinkLayerController::CreateConnection(const Address& addr, uint16_t,
                                                uint8_t, uint16_t,
                                                uint8_t allow_role_switch) {
  if (!connections_.CreatePendingConnection(
          addr, authentication_enable_ == AuthenticationEnable::REQUIRED)) {
    return ErrorCode::CONTROLLER_BUSY;
  }

  SendLinkLayerPacket(model::packets::PageBuilder::Create(
      GetAddress(), addr, class_of_device_, allow_role_switch));

  return ErrorCode::SUCCESS;
}

ErrorCode LinkLayerController::CreateConnectionCancel(const Address& addr) {
  if (!connections_.CancelPendingConnection(addr)) {
    return ErrorCode::UNKNOWN_CONNECTION;
  }
  return ErrorCode::SUCCESS;
}

void LinkLayerController::SendDisconnectionCompleteEvent(uint16_t handle,
                                                         ErrorCode reason) {
  if (IsEventUnmasked(EventCode::DISCONNECTION_COMPLETE)) {
    ScheduleTask(kNoDelayMs, [this, handle, reason]() {
      send_event_(bluetooth::hci::DisconnectionCompleteBuilder::Create(
          ErrorCode::SUCCESS, handle, reason));
    });
  }
}

ErrorCode LinkLayerController::Disconnect(uint16_t handle, ErrorCode reason) {
  if (connections_.HasScoHandle(handle)) {
    const Address remote = connections_.GetScoAddress(handle);
    LOG_INFO("Disconnecting eSCO connection with %s",
             remote.ToString().c_str());

    SendLinkLayerPacket(model::packets::ScoDisconnectBuilder::Create(
        GetAddress(), remote, static_cast<uint8_t>(reason)));

    connections_.Disconnect(handle);
    SendDisconnectionCompleteEvent(handle, reason);
    return ErrorCode::SUCCESS;
  }

  if (!connections_.HasHandle(handle)) {
    return ErrorCode::UNKNOWN_CONNECTION;
  }

  const AddressWithType remote = connections_.GetAddress(handle);
  auto is_br_edr = connections_.GetPhyType(handle) == Phy::Type::BR_EDR;

  if (is_br_edr) {
    LOG_INFO("Disconnecting ACL connection with %s", remote.ToString().c_str());

    uint16_t sco_handle = connections_.GetScoHandle(remote.GetAddress());
    if (sco_handle != kReservedHandle) {
      SendLinkLayerPacket(model::packets::ScoDisconnectBuilder::Create(
          GetAddress(), remote.GetAddress(), static_cast<uint8_t>(reason)));

      connections_.Disconnect(sco_handle);
      SendDisconnectionCompleteEvent(sco_handle, reason);
    }

    SendLinkLayerPacket(model::packets::DisconnectBuilder::Create(
        GetAddress(), remote.GetAddress(), static_cast<uint8_t>(reason)));
  } else {
    LOG_INFO("Disconnecting LE connection with %s", remote.ToString().c_str());

    SendLeLinkLayerPacket(model::packets::DisconnectBuilder::Create(
        connections_.GetOwnAddress(handle).GetAddress(), remote.GetAddress(),
        static_cast<uint8_t>(reason)));
  }

  connections_.Disconnect(handle);
<<<<<<< HEAD
  SendDisconnectionCompleteEvent(handle, reason);
=======
  SendDisconnectionCompleteEvent(handle, ErrorCode(reason));
>>>>>>> ca3f514a
#ifdef ROOTCANAL_LMP
  if (is_br_edr) {
    ASSERT(link_manager_remove_link(
        lm_.get(),
        reinterpret_cast<uint8_t(*)[6]>(remote.GetAddress().data())));
  }
#endif
  return ErrorCode::SUCCESS;
}

ErrorCode LinkLayerController::ChangeConnectionPacketType(uint16_t handle,
                                                          uint16_t types) {
  if (!connections_.HasHandle(handle)) {
    return ErrorCode::UNKNOWN_CONNECTION;
  }

  ScheduleTask(kNoDelayMs, [this, handle, types]() {
    if (IsEventUnmasked(EventCode::CONNECTION_PACKET_TYPE_CHANGED)) {
      send_event_(bluetooth::hci::ConnectionPacketTypeChangedBuilder::Create(
          ErrorCode::SUCCESS, handle, types));
    }
  });

  return ErrorCode::SUCCESS;
}

ErrorCode LinkLayerController::ChangeConnectionLinkKey(uint16_t handle) {
  if (!connections_.HasHandle(handle)) {
    return ErrorCode::UNKNOWN_CONNECTION;
  }

  // TODO: implement real logic
  return ErrorCode::COMMAND_DISALLOWED;
}

ErrorCode LinkLayerController::CentralLinkKey(uint8_t /* key_flag */) {
  // TODO: implement real logic
  return ErrorCode::COMMAND_DISALLOWED;
}

ErrorCode LinkLayerController::HoldMode(uint16_t handle,
                                        uint16_t hold_mode_max_interval,
                                        uint16_t hold_mode_min_interval) {
  if (!connections_.HasHandle(handle)) {
    return ErrorCode::UNKNOWN_CONNECTION;
  }

  if (hold_mode_max_interval < hold_mode_min_interval) {
    return ErrorCode::INVALID_HCI_COMMAND_PARAMETERS;
  }

  // TODO: implement real logic
  return ErrorCode::COMMAND_DISALLOWED;
}

ErrorCode LinkLayerController::SniffMode(uint16_t handle,
                                         uint16_t sniff_max_interval,
                                         uint16_t sniff_min_interval,
                                         uint16_t sniff_attempt,
                                         uint16_t sniff_timeout) {
  if (!connections_.HasHandle(handle)) {
    return ErrorCode::UNKNOWN_CONNECTION;
  }

  if (sniff_max_interval < sniff_min_interval || sniff_attempt < 0x0001 ||
      sniff_attempt > 0x7FFF || sniff_timeout > 0x7FFF) {
    return ErrorCode::INVALID_HCI_COMMAND_PARAMETERS;
  }

  // TODO: implement real logic
  return ErrorCode::COMMAND_DISALLOWED;
}

ErrorCode LinkLayerController::ExitSniffMode(uint16_t handle) {
  if (!connections_.HasHandle(handle)) {
    return ErrorCode::UNKNOWN_CONNECTION;
  }

  // TODO: implement real logic
  return ErrorCode::COMMAND_DISALLOWED;
}

ErrorCode LinkLayerController::QosSetup(uint16_t handle, uint8_t service_type,
                                        uint32_t /* token_rate */,
                                        uint32_t /* peak_bandwidth */,
                                        uint32_t /* latency */,
                                        uint32_t /* delay_variation */) {
  if (!connections_.HasHandle(handle)) {
    return ErrorCode::UNKNOWN_CONNECTION;
  }

  if (service_type > 0x02) {
    return ErrorCode::INVALID_HCI_COMMAND_PARAMETERS;
  }

  // TODO: implement real logic
  return ErrorCode::COMMAND_DISALLOWED;
}

ErrorCode LinkLayerController::RoleDiscovery(uint16_t handle,
                                             bluetooth::hci::Role* role) {
  if (!connections_.HasHandle(handle)) {
    return ErrorCode::UNKNOWN_CONNECTION;
  }
  *role = connections_.GetAclRole(handle);
  return ErrorCode::SUCCESS;
}

ErrorCode LinkLayerController::SwitchRole(Address addr,
                                          bluetooth::hci::Role role) {
  auto handle = connections_.GetHandleOnlyAddress(addr);
  if (handle == rootcanal::kReservedHandle) {
    return ErrorCode::UNKNOWN_CONNECTION;
  }
  connections_.SetAclRole(handle, role);
  ScheduleTask(kNoDelayMs, [this, addr, role]() {
    send_event_(bluetooth::hci::RoleChangeBuilder::Create(ErrorCode::SUCCESS,
                                                          addr, role));
  });
  return ErrorCode::SUCCESS;
}

ErrorCode LinkLayerController::ReadLinkPolicySettings(uint16_t handle,
                                                      uint16_t* settings) {
  if (!connections_.HasHandle(handle)) {
    return ErrorCode::UNKNOWN_CONNECTION;
  }
  *settings = connections_.GetAclLinkPolicySettings(handle);
  return ErrorCode::SUCCESS;
}

ErrorCode LinkLayerController::WriteLinkPolicySettings(uint16_t handle,
                                                       uint16_t settings) {
  if (!connections_.HasHandle(handle)) {
    return ErrorCode::UNKNOWN_CONNECTION;
  }
  if (settings > 7 /* Sniff + Hold + Role switch */) {
    return ErrorCode::INVALID_HCI_COMMAND_PARAMETERS;
  }
  connections_.SetAclLinkPolicySettings(handle, settings);
  return ErrorCode::SUCCESS;
}

ErrorCode LinkLayerController::WriteDefaultLinkPolicySettings(
    uint16_t settings) {
  if (settings > 7 /* Sniff + Hold + Role switch */) {
    return ErrorCode::INVALID_HCI_COMMAND_PARAMETERS;
  }
  default_link_policy_settings_ = settings;
  return ErrorCode::SUCCESS;
}

uint16_t LinkLayerController::ReadDefaultLinkPolicySettings() {
  return default_link_policy_settings_;
}

void LinkLayerController::ReadLocalOobData() {
  std::array<uint8_t, 16> c_array(
      {'c', ' ', 'a', 'r', 'r', 'a', 'y', ' ', '0', '0', '0', '0', '0', '0',
       static_cast<uint8_t>((oob_id_ % 0x10000) >> 8u),
       static_cast<uint8_t>(oob_id_ % 0x100)});

  std::array<uint8_t, 16> r_array(
      {'r', ' ', 'a', 'r', 'r', 'a', 'y', ' ', '0', '0', '0', '0', '0', '0',
       static_cast<uint8_t>((oob_id_ % 0x10000) >> 8u),
       static_cast<uint8_t>(oob_id_ % 0x100)});

  send_event_(bluetooth::hci::ReadLocalOobDataCompleteBuilder::Create(
      1, ErrorCode::SUCCESS, c_array, r_array));
  oob_id_ += 1;
}

void LinkLayerController::ReadLocalOobExtendedData() {
  std::array<uint8_t, 16> c_192_array(
      {'c', ' ', 'a', 'r', 'r', 'a', 'y', ' ', '1', '9', '2', '0', '0', '0',
       static_cast<uint8_t>((oob_id_ % 0x10000) >> 8u),
       static_cast<uint8_t>(oob_id_ % 0x100)});

  std::array<uint8_t, 16> r_192_array(
      {'r', ' ', 'a', 'r', 'r', 'a', 'y', ' ', '1', '9', '2', '0', '0', '0',
       static_cast<uint8_t>((oob_id_ % 0x10000) >> 8u),
       static_cast<uint8_t>(oob_id_ % 0x100)});

  std::array<uint8_t, 16> c_256_array(
      {'c', ' ', 'a', 'r', 'r', 'a', 'y', ' ', '2', '5', '6', '0', '0', '0',
       static_cast<uint8_t>((oob_id_ % 0x10000) >> 8u),
       static_cast<uint8_t>(oob_id_ % 0x100)});

  std::array<uint8_t, 16> r_256_array(
      {'r', ' ', 'a', 'r', 'r', 'a', 'y', ' ', '2', '5', '6', '0', '0', '0',
       static_cast<uint8_t>((oob_id_ % 0x10000) >> 8u),
       static_cast<uint8_t>(oob_id_ % 0x100)});

  send_event_(bluetooth::hci::ReadLocalOobExtendedDataCompleteBuilder::Create(
      1, ErrorCode::SUCCESS, c_192_array, r_192_array, c_256_array,
      r_256_array));
  oob_id_ += 1;
}

ErrorCode LinkLayerController::FlowSpecification(
    uint16_t handle, uint8_t flow_direction, uint8_t service_type,
    uint32_t /* token_rate */, uint32_t /* token_bucket_size */,
    uint32_t /* peak_bandwidth */, uint32_t /* access_latency */) {
  if (!connections_.HasHandle(handle)) {
    return ErrorCode::UNKNOWN_CONNECTION;
  }

  if (flow_direction > 0x01 || service_type > 0x02) {
    return ErrorCode::INVALID_HCI_COMMAND_PARAMETERS;
  }

  // TODO: implement real logic
  return ErrorCode::COMMAND_DISALLOWED;
}

ErrorCode LinkLayerController::WriteLinkSupervisionTimeout(uint16_t handle,
                                                           uint16_t) {
  if (!connections_.HasHandle(handle)) {
    return ErrorCode::UNKNOWN_CONNECTION;
  }
  return ErrorCode::SUCCESS;
}

ErrorCode LinkLayerController::SetLeExtendedAddress(uint8_t set,
                                                    Address address) {
  advertisers_[set].SetAddress(address);
  return ErrorCode::SUCCESS;
}

ErrorCode LinkLayerController::SetLeExtendedAdvertisingData(
    uint8_t set, const std::vector<uint8_t>& data) {
  advertisers_[set].SetData(data);
  return ErrorCode::SUCCESS;
}

ErrorCode LinkLayerController::SetLeExtendedScanResponseData(
    uint8_t set, const std::vector<uint8_t>& data) {
  advertisers_[set].SetScanResponse(data);
  return ErrorCode::SUCCESS;
}

ErrorCode LinkLayerController::SetLeExtendedAdvertisingParameters(
    uint8_t set, uint16_t interval_min, uint16_t interval_max,
    bluetooth::hci::LegacyAdvertisingEventProperties type,
    bluetooth::hci::OwnAddressType own_address_type,
    bluetooth::hci::PeerAddressType peer_address_type, Address peer,
    bluetooth::hci::AdvertisingFilterPolicy filter_policy, uint8_t tx_power) {
  model::packets::AdvertisementType ad_type;

  AddressWithType peer_address;
  switch (peer_address_type) {
    case bluetooth::hci::PeerAddressType::PUBLIC_DEVICE_OR_IDENTITY_ADDRESS:
      peer_address = AddressWithType(
          peer, bluetooth::hci::AddressType::PUBLIC_DEVICE_ADDRESS);
      break;
    case bluetooth::hci::PeerAddressType::RANDOM_DEVICE_OR_IDENTITY_ADDRESS:
      peer_address = AddressWithType(
          peer, bluetooth::hci::AddressType::RANDOM_DEVICE_ADDRESS);
      break;
  }

  AddressWithType directed_address{};
  switch (type) {
    case bluetooth::hci::LegacyAdvertisingEventProperties::ADV_IND:
      ad_type = model::packets::AdvertisementType::ADV_IND;
      break;
    case bluetooth::hci::LegacyAdvertisingEventProperties::ADV_NONCONN_IND:
      ad_type = model::packets::AdvertisementType::ADV_NONCONN_IND;
      break;
    case bluetooth::hci::LegacyAdvertisingEventProperties::ADV_SCAN_IND:
      ad_type = model::packets::AdvertisementType::ADV_SCAN_IND;
      break;
    case bluetooth::hci::LegacyAdvertisingEventProperties::ADV_DIRECT_IND_HIGH:
      ad_type = model::packets::AdvertisementType::ADV_DIRECT_IND;
      directed_address = peer_address;
      break;
    case bluetooth::hci::LegacyAdvertisingEventProperties::ADV_DIRECT_IND_LOW:
      ad_type = model::packets::AdvertisementType::SCAN_RESPONSE;
      directed_address = peer_address;
      break;
  }
  auto interval_ms =
      static_cast<int>((interval_max + interval_min) * 0.625 / 2);

  LOG_INFO("peer %s", peer.ToString().c_str());
  LOG_INFO("peer_address_type %s",
           bluetooth::hci::PeerAddressTypeText(peer_address_type).c_str());
  LOG_INFO("peer_address %s", peer_address.ToString().c_str());

  bluetooth::hci::LeScanningFilterPolicy scanning_filter_policy;
  switch (filter_policy) {
    case bluetooth::hci::AdvertisingFilterPolicy::ALL_DEVICES:
      scanning_filter_policy =
          bluetooth::hci::LeScanningFilterPolicy::ACCEPT_ALL;
      break;
    case bluetooth::hci::AdvertisingFilterPolicy::LISTED_SCAN:
      scanning_filter_policy =
          bluetooth::hci::LeScanningFilterPolicy::FILTER_ACCEPT_LIST_ONLY;
      break;
    case bluetooth::hci::AdvertisingFilterPolicy::LISTED_CONNECT:
      scanning_filter_policy =
          bluetooth::hci::LeScanningFilterPolicy::CHECK_INITIATORS_IDENTITY;
      break;
    case bluetooth::hci::AdvertisingFilterPolicy::LISTED_SCAN_AND_CONNECT:
      scanning_filter_policy = bluetooth::hci::LeScanningFilterPolicy::
          FILTER_ACCEPT_LIST_AND_INITIATORS_IDENTITY;
      break;
  }

  advertisers_[set].InitializeExtended(
      set, own_address_type,
      bluetooth::hci::AddressWithType(
          GetAddress(), bluetooth::hci::AddressType::PUBLIC_DEVICE_ADDRESS),
      directed_address, scanning_filter_policy, ad_type,
      std::chrono::milliseconds(interval_ms), tx_power,
      [this, own_address_type, peer_address]() {
        if (own_address_type ==
                bluetooth::hci::OwnAddressType::RESOLVABLE_OR_PUBLIC_ADDRESS ||
            own_address_type ==
                bluetooth::hci::OwnAddressType::RESOLVABLE_OR_RANDOM_ADDRESS) {
          for (const auto& entry : le_resolving_list_) {
            if (entry.address == peer_address.GetAddress() &&
                entry.address_type == peer_address.GetAddressType()) {
              return generate_rpa(entry.local_irk);
            }
          }
        }
        return bluetooth::hci::Address::kEmpty;
      });
  return ErrorCode::SUCCESS;
}

ErrorCode LinkLayerController::LeRemoveAdvertisingSet(uint8_t set) {
  if (set >= advertisers_.size()) {
    return ErrorCode::INVALID_HCI_COMMAND_PARAMETERS;
  }
  advertisers_[set].Disable();
  return ErrorCode::SUCCESS;
}

ErrorCode LinkLayerController::LeClearAdvertisingSets() {
  for (auto& advertiser : advertisers_) {
    if (advertiser.IsEnabled()) {
      return ErrorCode::COMMAND_DISALLOWED;
    }
  }
  for (auto& advertiser : advertisers_) {
    advertiser.Clear();
  }
  return ErrorCode::SUCCESS;
}

void LinkLayerController::LeConnectionUpdateComplete(
    uint16_t handle, uint16_t interval_min, uint16_t interval_max,
    uint16_t latency, uint16_t supervision_timeout) {
  ErrorCode status = ErrorCode::SUCCESS;
  if (!connections_.HasHandle(handle)) {
    status = ErrorCode::UNKNOWN_CONNECTION;
  }

  if (interval_min < 6 || interval_max > 0xC80 || interval_min > interval_max ||
      interval_max < interval_min || latency > 0x1F3 ||
      supervision_timeout < 0xA || supervision_timeout > 0xC80 ||
      // The Supervision_Timeout in milliseconds (*10) shall be larger than (1 +
      // Connection_Latency) * Connection_Interval_Max (* 5/4) * 2
      supervision_timeout <= ((((1 + latency) * interval_max * 10) / 4) / 10)) {
    status = ErrorCode::INVALID_HCI_COMMAND_PARAMETERS;
  }
  uint16_t interval = (interval_min + interval_max) / 2;

  SendLeLinkLayerPacket(LeConnectionParameterUpdateBuilder::Create(
      connections_.GetOwnAddress(handle).GetAddress(),
      connections_.GetAddress(handle).GetAddress(),
      static_cast<uint8_t>(ErrorCode::SUCCESS), interval, latency,
      supervision_timeout));

  if (IsLeEventUnmasked(SubeventCode::CONNECTION_UPDATE_COMPLETE)) {
    send_event_(bluetooth::hci::LeConnectionUpdateCompleteBuilder::Create(
        status, handle, interval, latency, supervision_timeout));
  }
}

ErrorCode LinkLayerController::LeConnectionUpdate(
    uint16_t handle, uint16_t interval_min, uint16_t interval_max,
    uint16_t latency, uint16_t supervision_timeout) {
  if (!connections_.HasHandle(handle)) {
    return ErrorCode::UNKNOWN_CONNECTION;
  }

  SendLeLinkLayerPacket(LeConnectionParameterRequestBuilder::Create(
      connections_.GetOwnAddress(handle).GetAddress(),
      connections_.GetAddress(handle).GetAddress(), interval_min, interval_max,
      latency, supervision_timeout));

  return ErrorCode::SUCCESS;
}

ErrorCode LinkLayerController::LeRemoteConnectionParameterRequestReply(
    uint16_t connection_handle, uint16_t interval_min, uint16_t interval_max,
    uint16_t timeout, uint16_t latency, uint16_t minimum_ce_length,
    uint16_t maximum_ce_length) {
  if (!connections_.HasHandle(connection_handle)) {
    return ErrorCode::UNKNOWN_CONNECTION;
  }

  if ((interval_min > interval_max) ||
      (minimum_ce_length > maximum_ce_length)) {
    return ErrorCode::INVALID_HCI_COMMAND_PARAMETERS;
  }

  ScheduleTask(kNoDelayMs, [this, connection_handle, interval_min, interval_max,
                            latency, timeout]() {
    LeConnectionUpdateComplete(connection_handle, interval_min, interval_max,
                               latency, timeout);
  });
  return ErrorCode::SUCCESS;
}

ErrorCode LinkLayerController::LeRemoteConnectionParameterRequestNegativeReply(
    uint16_t connection_handle, bluetooth::hci::ErrorCode reason) {
  if (!connections_.HasHandle(connection_handle)) {
    return ErrorCode::UNKNOWN_CONNECTION;
  }

  uint16_t interval = 0;
  uint16_t latency = 0;
  uint16_t timeout = 0;
  SendLeLinkLayerPacket(LeConnectionParameterUpdateBuilder::Create(
      connections_.GetOwnAddress(connection_handle).GetAddress(),
      connections_.GetAddress(connection_handle).GetAddress(),
      static_cast<uint8_t>(reason), interval, latency, timeout));
  return ErrorCode::SUCCESS;
}

ErrorCode LinkLayerController::LeFilterAcceptListClear() {
  if (FilterAcceptListBusy()) {
    return ErrorCode::COMMAND_DISALLOWED;
  }

  le_connect_list_.clear();
  return ErrorCode::SUCCESS;
}

ErrorCode LinkLayerController::LeSetAddressResolutionEnable(bool enable) {
  if (ResolvingListBusy()) {
    return ErrorCode::COMMAND_DISALLOWED;
  }

  le_resolving_list_enabled_ = enable;
  return ErrorCode::SUCCESS;
}

ErrorCode LinkLayerController::LeResolvingListClear() {
  if (ResolvingListBusy()) {
    return ErrorCode::COMMAND_DISALLOWED;
  }

  le_resolving_list_.clear();
  return ErrorCode::SUCCESS;
}

ErrorCode LinkLayerController::LeFilterAcceptListAddDevice(
    Address addr, AddressType addr_type) {
  if (FilterAcceptListBusy()) {
    return ErrorCode::COMMAND_DISALLOWED;
  }
  for (auto dev : le_connect_list_) {
    if (dev.address == addr && dev.address_type == addr_type) {
      return ErrorCode::SUCCESS;
    }
  }
  if (LeFilterAcceptListFull()) {
    return ErrorCode::MEMORY_CAPACITY_EXCEEDED;
  }
  le_connect_list_.emplace_back(ConnectListEntry{addr, addr_type});
  return ErrorCode::SUCCESS;
}

ErrorCode LinkLayerController::LeResolvingListAddDevice(
    Address addr, AddressType addr_type, std::array<uint8_t, kIrkSize> peerIrk,
    std::array<uint8_t, kIrkSize> localIrk) {
  if (ResolvingListBusy()) {
    return ErrorCode::COMMAND_DISALLOWED;
  }
  if (LeResolvingListFull()) {
    return ErrorCode::MEMORY_CAPACITY_EXCEEDED;
  }
  le_resolving_list_.emplace_back(
      ResolvingListEntry{addr, addr_type, peerIrk, localIrk});
  return ErrorCode::SUCCESS;
}

bool LinkLayerController::HasAclConnection() {
  return (connections_.GetAclHandles().size() > 0);
}

void LinkLayerController::LeSetPrivacyMode(AddressType address_type,
                                           Address addr, uint8_t mode) {
  // set mode for addr
  LOG_INFO("address type = %s ", AddressTypeText(address_type).c_str());
  LOG_INFO("address = %s ", addr.ToString().c_str());
  LOG_INFO("mode = %d ", mode);
}

void LinkLayerController::LeReadIsoTxSync(uint16_t /* handle */) {}

void LinkLayerController::LeSetCigParameters(
    uint8_t cig_id, uint32_t sdu_interval_m_to_s, uint32_t sdu_interval_s_to_m,
    bluetooth::hci::ClockAccuracy clock_accuracy,
    bluetooth::hci::Packing packing, bluetooth::hci::Enable framing,
    uint16_t max_transport_latency_m_to_s,
    uint16_t max_transport_latency_s_to_m,
    std::vector<bluetooth::hci::CisParametersConfig> cis_config) {
  if (IsEventUnmasked(EventCode::LE_META_EVENT)) {
    send_event_(connections_.SetCigParameters(
        cig_id, sdu_interval_m_to_s, sdu_interval_s_to_m, clock_accuracy,
        packing, framing, max_transport_latency_m_to_s,
        max_transport_latency_s_to_m, cis_config));
  }
}

ErrorCode LinkLayerController::LeCreateCis(
    std::vector<bluetooth::hci::CreateCisConfig> cis_config) {
  if (connections_.HasPendingCis()) {
    return ErrorCode::COMMAND_DISALLOWED;
  }
  for (auto& config : cis_config) {
    if (!connections_.HasHandle(config.acl_connection_handle_)) {
      LOG_INFO("Unknown ACL handle %04x", config.acl_connection_handle_);
      return ErrorCode::UNKNOWN_CONNECTION;
    }
    if (!connections_.HasCisHandle(config.cis_connection_handle_)) {
      LOG_INFO("Unknown CIS handle %04x", config.cis_connection_handle_);
      return ErrorCode::UNKNOWN_CONNECTION;
    }
  }
  for (auto& config : cis_config) {
    connections_.CreatePendingCis(config);
    auto own_address =
        connections_.GetOwnAddress(config.acl_connection_handle_);
    auto peer_address = connections_.GetAddress(config.acl_connection_handle_);
    StreamParameters stream_parameters =
        connections_.GetStreamParameters(config.cis_connection_handle_);
    GroupParameters group_parameters =
        connections_.GetGroupParameters(stream_parameters.group_id);

    SendLeLinkLayerPacket(model::packets::IsoConnectionRequestBuilder::Create(
        own_address.GetAddress(), peer_address.GetAddress(),
        stream_parameters.group_id, group_parameters.sdu_interval_m_to_s,
        group_parameters.sdu_interval_s_to_m, group_parameters.interleaved,
        group_parameters.framed, group_parameters.max_transport_latency_m_to_s,
        group_parameters.max_transport_latency_s_to_m,
        stream_parameters.stream_id, stream_parameters.max_sdu_m_to_s,
        stream_parameters.max_sdu_s_to_m, config.cis_connection_handle_,
        config.acl_connection_handle_));
  }
  return ErrorCode::SUCCESS;
}

ErrorCode LinkLayerController::LeRemoveCig(uint8_t cig_id) {
  return connections_.RemoveCig(cig_id);
}

ErrorCode LinkLayerController::LeAcceptCisRequest(uint16_t cis_handle) {
  if (!connections_.HasPendingCisConnection(cis_handle)) {
    return ErrorCode::UNKNOWN_CONNECTION;
  }
  auto acl_handle = connections_.GetPendingAclHandle(cis_handle);

  connections_.ConnectCis(cis_handle);

  SendLeLinkLayerPacket(model::packets::IsoConnectionResponseBuilder::Create(
      connections_.GetOwnAddress(acl_handle).GetAddress(),
      connections_.GetAddress(acl_handle).GetAddress(),
      static_cast<uint8_t>(ErrorCode::SUCCESS), cis_handle, acl_handle,
      connections_.GetRemoteCisHandleForCisHandle(cis_handle)));

  // Both sides have to send LeCisEstablished event

  uint32_t cig_sync_delay = 0x100;
  uint32_t cis_sync_delay = 0x200;
  uint32_t latency_m_to_s = 0x200;
  uint32_t latency_s_to_m = 0x200;
  uint8_t nse = 1;
  uint8_t bn_m_to_s = 0;
  uint8_t bn_s_to_m = 0;
  uint8_t ft_m_to_s = 0;
  uint8_t ft_s_to_m = 0;
  uint8_t max_pdu_m_to_s = 0x40;
  uint8_t max_pdu_s_to_m = 0x40;
  uint16_t iso_interval = 0x100;
  if (IsEventUnmasked(EventCode::LE_META_EVENT)) {
    send_event_(bluetooth::hci::LeCisEstablishedBuilder::Create(
        ErrorCode::SUCCESS, cis_handle, cig_sync_delay, cis_sync_delay,
        latency_m_to_s, latency_s_to_m,
        bluetooth::hci::SecondaryPhyType::NO_PACKETS,
        bluetooth::hci::SecondaryPhyType::NO_PACKETS, nse, bn_m_to_s, bn_s_to_m,
        ft_m_to_s, ft_s_to_m, max_pdu_m_to_s, max_pdu_s_to_m, iso_interval));
  }
  return ErrorCode::SUCCESS;
}

ErrorCode LinkLayerController::LeRejectCisRequest(uint16_t cis_handle,
                                                  ErrorCode reason) {
  if (!connections_.HasPendingCisConnection(cis_handle)) {
    return ErrorCode::UNKNOWN_CONNECTION;
  }
  auto acl_handle = connections_.GetPendingAclHandle(cis_handle);

  SendLeLinkLayerPacket(model::packets::IsoConnectionResponseBuilder::Create(
      connections_.GetOwnAddress(acl_handle).GetAddress(),
      connections_.GetAddress(acl_handle).GetAddress(),
      static_cast<uint8_t>(reason), acl_handle, cis_handle, kReservedHandle));
  connections_.RejectCis(cis_handle);
  return ErrorCode::SUCCESS;
}

ErrorCode LinkLayerController::LeCreateBig(
    uint8_t /* big_handle */, uint8_t /* advertising_handle */,
    uint8_t /* num_bis */, uint32_t /* sdu_interval */, uint16_t /* max_sdu */,
    uint16_t /* max_transport_latency */, uint8_t /* rtn */,
    bluetooth::hci::SecondaryPhyType /* phy */,
    bluetooth::hci::Packing /* packing */, bluetooth::hci::Enable /* framing */,
    bluetooth::hci::Enable /* encryption */,
    std::vector<uint16_t> /* broadcast_code */) {
  return ErrorCode::SUCCESS;
}

ErrorCode LinkLayerController::LeTerminateBig(uint8_t /* big_handle */,
                                              ErrorCode /* reason */) {
  return ErrorCode::SUCCESS;
}

ErrorCode LinkLayerController::LeBigCreateSync(
    uint8_t /* big_handle */, uint16_t /* sync_handle */,
    bluetooth::hci::Enable /* encryption */,
    std::vector<uint16_t> /* broadcast_code */, uint8_t /* mse */,
    uint16_t /* big_sync_timeout */, std::vector<uint8_t> /* bis */) {
  return ErrorCode::SUCCESS;
}

void LinkLayerController::LeBigTerminateSync(uint8_t /* big_handle */) {}

ErrorCode LinkLayerController::LeRequestPeerSca(uint16_t /* request_handle */) {
  return ErrorCode::SUCCESS;
}

void LinkLayerController::LeSetupIsoDataPath(
    uint16_t /* connection_handle */,
    bluetooth::hci::DataPathDirection /* data_path_direction */,
    uint8_t /* data_path_id */, uint64_t /* codec_id */,
    uint32_t /* controller_Delay */,
    std::vector<uint8_t> /* codec_configuration */) {}

void LinkLayerController::LeRemoveIsoDataPath(
    uint16_t /* connection_handle */,
    bluetooth::hci::RemoveDataPathDirection /* remove_data_path_direction */) {}

void LinkLayerController::HandleLeEnableEncryption(
    uint16_t handle, std::array<uint8_t, 8> rand, uint16_t ediv,
    std::array<uint8_t, 16> ltk) {
  // TODO: Check keys
  // TODO: Block ACL traffic or at least guard against it
  if (!connections_.HasHandle(handle)) {
    return;
  }
  SendLeLinkLayerPacket(model::packets::LeEncryptConnectionBuilder::Create(
      connections_.GetOwnAddress(handle).GetAddress(),
      connections_.GetAddress(handle).GetAddress(), rand, ediv, ltk));
}

ErrorCode LinkLayerController::LeEnableEncryption(uint16_t handle,
                                                  std::array<uint8_t, 8> rand,
                                                  uint16_t ediv,
                                                  std::array<uint8_t, 16> ltk) {
  if (!connections_.HasHandle(handle)) {
    LOG_INFO("Unknown handle %04x", handle);
    return ErrorCode::UNKNOWN_CONNECTION;
  }

  ScheduleTask(kNoDelayMs, [this, handle, rand, ediv, ltk]() {
    HandleLeEnableEncryption(handle, rand, ediv, ltk);
  });
  return ErrorCode::SUCCESS;
}

ErrorCode LinkLayerController::LeLongTermKeyRequestReply(
    uint16_t handle, std::array<uint8_t, 16> ltk) {
  if (!connections_.HasHandle(handle)) {
    LOG_INFO("Unknown handle %04x", handle);
    return ErrorCode::UNKNOWN_CONNECTION;
  }

  // TODO: Check keys
  if (connections_.IsEncrypted(handle)) {
    if (IsEventUnmasked(EventCode::ENCRYPTION_KEY_REFRESH_COMPLETE)) {
      send_event_(bluetooth::hci::EncryptionKeyRefreshCompleteBuilder::Create(
          ErrorCode::SUCCESS, handle));
    }
  } else {
    connections_.Encrypt(handle);
    if (IsEventUnmasked(EventCode::ENCRYPTION_CHANGE)) {
      send_event_(bluetooth::hci::EncryptionChangeBuilder::Create(
          ErrorCode::SUCCESS, handle, bluetooth::hci::EncryptionEnabled::ON));
    }
  }
  SendLeLinkLayerPacket(
      model::packets::LeEncryptConnectionResponseBuilder::Create(
          connections_.GetOwnAddress(handle).GetAddress(),
          connections_.GetAddress(handle).GetAddress(),
          std::array<uint8_t, 8>(), uint16_t(), ltk));

  return ErrorCode::SUCCESS;
}

ErrorCode LinkLayerController::LeLongTermKeyRequestNegativeReply(
    uint16_t handle) {
  if (!connections_.HasHandle(handle)) {
    LOG_INFO("Unknown handle %04x", handle);
    return ErrorCode::UNKNOWN_CONNECTION;
  }

  SendLeLinkLayerPacket(
      model::packets::LeEncryptConnectionResponseBuilder::Create(
          connections_.GetOwnAddress(handle).GetAddress(),
          connections_.GetAddress(handle).GetAddress(),
          std::array<uint8_t, 8>(), uint16_t(), std::array<uint8_t, 16>()));
  return ErrorCode::SUCCESS;
}

ErrorCode LinkLayerController::SetLeAdvertisingEnable(
    uint8_t le_advertising_enable) {
  if (!le_advertising_enable) {
    advertisers_[0].Disable();
    return ErrorCode::SUCCESS;
  }
  auto interval_ms =
      (le_advertising_interval_max_ + le_advertising_interval_min_) * 0.625 / 2;

  Address own_address = GetAddress();
  if (GetLeAdvertisingOwnAddressType() ==
          static_cast<uint8_t>(
              bluetooth::hci::AddressType::RANDOM_DEVICE_ADDRESS) ||
      GetLeAdvertisingOwnAddressType() ==
          static_cast<uint8_t>(
              bluetooth::hci::AddressType::RANDOM_IDENTITY_ADDRESS)) {
    if (random_address_ == Address::kEmpty) {
      return ErrorCode::INVALID_HCI_COMMAND_PARAMETERS;
    }
    own_address = random_address_;
  }
  auto own_address_with_type =
      AddressWithType(own_address, static_cast<bluetooth::hci::AddressType>(
                                       le_advertising_own_address_type_));

  auto interval = std::chrono::milliseconds(static_cast<uint64_t>(interval_ms));
  if (interval < std::chrono::milliseconds(20)) {
    return ErrorCode::INVALID_HCI_COMMAND_PARAMETERS;
  }
  advertisers_[0].Initialize(
      static_cast<bluetooth::hci::OwnAddressType>(
          GetLeAdvertisingOwnAddressType()),
      bluetooth::hci::AddressWithType(
          GetAddress(), bluetooth::hci::AddressType::PUBLIC_DEVICE_ADDRESS),
      bluetooth::hci::AddressWithType(GetLeAdvertisingPeerAddress(),
                                      static_cast<bluetooth::hci::AddressType>(
                                          le_advertising_peer_address_type_)),
      static_cast<bluetooth::hci::LeScanningFilterPolicy>(
          GetLeAdvertisingFilterPolicy()),
      static_cast<model::packets::AdvertisementType>(GetLeAdvertisementType()),
      GetLeAdvertisingData(), GetLeScanResponseData(), interval);
  advertisers_[0].Enable();
  return ErrorCode::SUCCESS;
}

void LinkLayerController::LeDisableAdvertisingSets() {
  for (auto& advertiser : advertisers_) {
    advertiser.Disable();
  }
}

uint8_t LinkLayerController::LeReadNumberOfSupportedAdvertisingSets() {
  return advertisers_.size();
}

ErrorCode LinkLayerController::SetLeExtendedAdvertisingEnable(
    bluetooth::hci::Enable enable,
    const std::vector<bluetooth::hci::EnabledSet>& enabled_sets) {
  for (const auto& set : enabled_sets) {
    if (set.advertising_handle_ > advertisers_.size()) {
      return ErrorCode::INVALID_HCI_COMMAND_PARAMETERS;
    }
  }
  for (const auto& set : enabled_sets) {
    auto handle = set.advertising_handle_;
    if (enable == bluetooth::hci::Enable::ENABLED) {
      advertisers_[handle].EnableExtended(10ms * set.duration_);
    } else {
      advertisers_[handle].Disable();
    }
  }
  return ErrorCode::SUCCESS;
}

bool LinkLayerController::ListBusy(uint16_t ignore) {
  (void)ignore;
  if (le_connect_) {
    LOG_INFO("le_connect_");
    if (!(ignore & ControllerProperties::kLeListIgnoreConnections)) {
      return true;
    }
  }
  if (le_scan_enable_ != bluetooth::hci::OpCode::NONE) {
    LOG_INFO("le_scan_enable");
    if (!(ignore & ControllerProperties::kLeListIgnoreScanEnable)) {
      return true;
    }
  }
  for (auto advertiser : advertisers_) {
    if (advertiser.IsEnabled()) {
      LOG_INFO("Advertising");
      if (!(ignore & ControllerProperties::kLeListIgnoreAdvertising)) {
        return true;
      }
    }
  }
  // TODO: Add HCI_LE_Periodic_Advertising_Create_Sync
  return false;
}

bool LinkLayerController::FilterAcceptListBusy() {
  return ListBusy(properties_.le_connect_list_ignore_reasons);
}

bool LinkLayerController::ResolvingListBusy() {
  return ListBusy(properties_.le_resolving_list_ignore_reasons);
}

ErrorCode LinkLayerController::LeFilterAcceptListRemoveDevice(
    Address addr, AddressType addr_type) {
  if (FilterAcceptListBusy()) {
    return ErrorCode::COMMAND_DISALLOWED;
  }
  for (size_t i = 0; i < le_connect_list_.size(); i++) {
    if (le_connect_list_[i].address == addr &&
        le_connect_list_[i].address_type == addr_type) {
      le_connect_list_.erase(le_connect_list_.begin() + i);
    }
  }
  return ErrorCode::SUCCESS;
}

ErrorCode LinkLayerController::LeResolvingListRemoveDevice(
    Address addr, AddressType addr_type) {
  if (ResolvingListBusy()) {
    return ErrorCode::COMMAND_DISALLOWED;
  }
  for (size_t i = 0; i < le_resolving_list_.size(); i++) {
    auto curr = le_resolving_list_[i];
    if (curr.address == addr && curr.address_type == addr_type) {
      le_resolving_list_.erase(le_resolving_list_.begin() + i);
    }
  }
  return ErrorCode::SUCCESS;
}

bool LinkLayerController::LeFilterAcceptListContainsDevice(
    Address addr, AddressType addr_type) {
  for (size_t i = 0; i < le_connect_list_.size(); i++) {
    if (le_connect_list_[i].address == addr &&
        le_connect_list_[i].address_type == addr_type) {
      return true;
    }
  }
  return false;
}

bool LinkLayerController::LeResolvingListContainsDevice(Address addr,
                                                        AddressType addr_type) {
  for (size_t i = 0; i < le_connect_list_.size(); i++) {
    auto curr = le_connect_list_[i];
    if (curr.address == addr && curr.address_type == addr_type) {
      return true;
    }
  }
  return false;
}

bool LinkLayerController::LeFilterAcceptListFull() {
  return le_connect_list_.size() >= properties_.le_filter_accept_list_size;
}

bool LinkLayerController::LeResolvingListFull() {
  return le_resolving_list_.size() >= properties_.le_resolving_list_size;
}

void LinkLayerController::Reset() {
  connections_ = AclConnectionHandler();
  le_connect_list_.clear();
  le_resolving_list_.clear();
  le_resolving_list_enabled_ = false;
  le_connecting_rpa_ = Address();
  LeDisableAdvertisingSets();
  le_scan_enable_ = bluetooth::hci::OpCode::NONE;
  le_connect_ = false;
  le_extended_connect_ = false;
  le_pending_connect_ = false;
  if (inquiry_timer_task_id_ != kInvalidTaskId) {
    CancelScheduledTask(inquiry_timer_task_id_);
    inquiry_timer_task_id_ = kInvalidTaskId;
  }
  last_inquiry_ = steady_clock::now();
  page_scan_enable_ = false;
  inquiry_scan_enable_ = false;
#ifdef ROOTCANAL_LMP
  lm_.reset(link_manager_create(ops_));
#endif
}

void LinkLayerController::StartInquiry(milliseconds timeout) {
  inquiry_timer_task_id_ = ScheduleTask(milliseconds(timeout), [this]() {
    LinkLayerController::InquiryTimeout();
  });
}

void LinkLayerController::InquiryCancel() {
  ASSERT(inquiry_timer_task_id_ != kInvalidTaskId);
  CancelScheduledTask(inquiry_timer_task_id_);
  inquiry_timer_task_id_ = kInvalidTaskId;
}

void LinkLayerController::InquiryTimeout() {
  if (inquiry_timer_task_id_ != kInvalidTaskId) {
    inquiry_timer_task_id_ = kInvalidTaskId;
    if (IsEventUnmasked(EventCode::INQUIRY_COMPLETE)) {
      send_event_(
          bluetooth::hci::InquiryCompleteBuilder::Create(ErrorCode::SUCCESS));
    }
  }
}

void LinkLayerController::SetInquiryMode(uint8_t mode) {
  inquiry_mode_ = static_cast<model::packets::InquiryType>(mode);
}

void LinkLayerController::SetInquiryLAP(uint64_t lap) { inquiry_lap_ = lap; }

void LinkLayerController::SetInquiryMaxResponses(uint8_t max) {
  inquiry_max_responses_ = max;
}

void LinkLayerController::Inquiry() {
  steady_clock::time_point now = steady_clock::now();
  if (duration_cast<milliseconds>(now - last_inquiry_) < milliseconds(2000)) {
    return;
  }

  SendLinkLayerPacket(model::packets::InquiryBuilder::Create(
      GetAddress(), Address::kEmpty, inquiry_mode_));
  last_inquiry_ = now;
}

void LinkLayerController::SetInquiryScanEnable(bool enable) {
  inquiry_scan_enable_ = enable;
}

void LinkLayerController::SetPageScanEnable(bool enable) {
  page_scan_enable_ = enable;
}

ErrorCode LinkLayerController::AddScoConnection(uint16_t connection_handle,
                                                uint16_t packet_type) {
  if (!connections_.HasHandle(connection_handle)) {
    return ErrorCode::UNKNOWN_CONNECTION;
  }

  Address bd_addr = connections_.GetAddress(connection_handle).GetAddress();
  if (connections_.HasPendingScoConnection(bd_addr)) {
    return ErrorCode::COMMAND_DISALLOWED;
  }

  LOG_INFO("Creating SCO connection with %s", bd_addr.ToString().c_str());

  // Save connection parameters.
  ScoConnectionParameters connection_parameters = {
      8000,
      8000,
      0xffff,
      0x60 /* 16bit CVSD */,
      (uint8_t)bluetooth::hci::RetransmissionEffort::NO_RETRANSMISSION,
      (uint16_t)((uint16_t)((packet_type >> 5) & 0x7u) |
                 (uint16_t)bluetooth::hci::SynchronousPacketTypeBits::
                     NO_2_EV3_ALLOWED |
                 (uint16_t)bluetooth::hci::SynchronousPacketTypeBits::
                     NO_3_EV3_ALLOWED |
                 (uint16_t)bluetooth::hci::SynchronousPacketTypeBits::
                     NO_2_EV5_ALLOWED |
                 (uint16_t)bluetooth::hci::SynchronousPacketTypeBits::
                     NO_3_EV5_ALLOWED)};
  connections_.CreateScoConnection(
      connections_.GetAddress(connection_handle).GetAddress(),
      connection_parameters, SCO_STATE_PENDING, true);

  // Send SCO connection request to peer.
  SendLinkLayerPacket(model::packets::ScoConnectionRequestBuilder::Create(
      GetAddress(), bd_addr, connection_parameters.transmit_bandwidth,
      connection_parameters.receive_bandwidth,
      connection_parameters.max_latency, connection_parameters.voice_setting,
      connection_parameters.retransmission_effort,
      connection_parameters.packet_type));
  return ErrorCode::SUCCESS;
}

ErrorCode LinkLayerController::SetupSynchronousConnection(
    uint16_t connection_handle, uint32_t transmit_bandwidth,
    uint32_t receive_bandwidth, uint16_t max_latency, uint16_t voice_setting,
    uint8_t retransmission_effort, uint16_t packet_types) {
  if (!connections_.HasHandle(connection_handle)) {
    return ErrorCode::UNKNOWN_CONNECTION;
  }

  Address bd_addr = connections_.GetAddress(connection_handle).GetAddress();
  if (connections_.HasPendingScoConnection(bd_addr)) {
    // This command may be used to modify an exising eSCO link.
    // Skip for now. TODO: should return an event
    // HCI_Synchronous_Connection_Changed on both sides.
    return ErrorCode::COMMAND_DISALLOWED;
  }

  LOG_INFO("Creating eSCO connection with %s", bd_addr.ToString().c_str());

  // Save connection parameters.
  ScoConnectionParameters connection_parameters = {
      transmit_bandwidth, receive_bandwidth,     max_latency,
      voice_setting,      retransmission_effort, packet_types};
  connections_.CreateScoConnection(
      connections_.GetAddress(connection_handle).GetAddress(),
      connection_parameters, SCO_STATE_PENDING);

  // Send eSCO connection request to peer.
  SendLinkLayerPacket(model::packets::ScoConnectionRequestBuilder::Create(
      GetAddress(), bd_addr, transmit_bandwidth, receive_bandwidth, max_latency,
      voice_setting, retransmission_effort, packet_types));
  return ErrorCode::SUCCESS;
}

ErrorCode LinkLayerController::AcceptSynchronousConnection(
    Address bd_addr, uint32_t transmit_bandwidth, uint32_t receive_bandwidth,
    uint16_t max_latency, uint16_t voice_setting, uint8_t retransmission_effort,
    uint16_t packet_types) {
  LOG_INFO("Accepting eSCO connection request from %s",
           bd_addr.ToString().c_str());

  if (!connections_.HasPendingScoConnection(bd_addr)) {
    LOG_INFO("No pending eSCO connection for %s", bd_addr.ToString().c_str());
    return ErrorCode::COMMAND_DISALLOWED;
  }

  ErrorCode status = ErrorCode::SUCCESS;
  uint16_t sco_handle = 0;
  ScoLinkParameters link_parameters = {};
  ScoConnectionParameters connection_parameters = {
      transmit_bandwidth, receive_bandwidth,     max_latency,
      voice_setting,      retransmission_effort, packet_types};

  if (!connections_.AcceptPendingScoConnection(bd_addr,
                                               connection_parameters)) {
    connections_.CancelPendingScoConnection(bd_addr);
    status = ErrorCode::STATUS_UNKNOWN;  // TODO: proper status code
  } else {
    sco_handle = connections_.GetScoHandle(bd_addr);
    link_parameters = connections_.GetScoLinkParameters(bd_addr);
  }

  // Send eSCO connection response to peer.
  SendLinkLayerPacket(model::packets::ScoConnectionResponseBuilder::Create(
      GetAddress(), bd_addr, (uint8_t)status,
      link_parameters.transmission_interval,
      link_parameters.retransmission_window, link_parameters.rx_packet_length,
      link_parameters.tx_packet_length, link_parameters.air_mode,
      link_parameters.extended));

  // Schedule HCI Synchronous Connection Complete event.
  ScheduleTask(kNoDelayMs, [this, status, sco_handle, bd_addr,
                            link_parameters]() {
    send_event_(bluetooth::hci::SynchronousConnectionCompleteBuilder::Create(
        ErrorCode(status), sco_handle, bd_addr,
        link_parameters.extended ? bluetooth::hci::ScoLinkType::ESCO
                                 : bluetooth::hci::ScoLinkType::SCO,
        link_parameters.extended ? link_parameters.transmission_interval : 0,
        link_parameters.extended ? link_parameters.retransmission_window : 0,
        link_parameters.extended ? link_parameters.rx_packet_length : 0,
        link_parameters.extended ? link_parameters.tx_packet_length : 0,
        bluetooth::hci::ScoAirMode(link_parameters.air_mode)));
  });

  return ErrorCode::SUCCESS;
}

ErrorCode LinkLayerController::RejectSynchronousConnection(Address bd_addr,
                                                           uint16_t reason) {
  LOG_INFO("Rejecting eSCO connection request from %s",
           bd_addr.ToString().c_str());

  if (reason == (uint8_t)ErrorCode::SUCCESS) {
    reason = (uint8_t)ErrorCode::REMOTE_USER_TERMINATED_CONNECTION;
  }
  if (!connections_.HasPendingScoConnection(bd_addr)) {
    return ErrorCode::COMMAND_DISALLOWED;
  }

  connections_.CancelPendingScoConnection(bd_addr);

  // Send eSCO connection response to peer.
  SendLinkLayerPacket(model::packets::ScoConnectionResponseBuilder::Create(
      GetAddress(), bd_addr, reason, 0, 0, 0, 0, 0, 0));

  // Schedule HCI Synchronous Connection Complete event.
  ScheduleTask(kNoDelayMs, [this, reason, bd_addr]() {
    send_event_(bluetooth::hci::SynchronousConnectionCompleteBuilder::Create(
        ErrorCode(reason), 0, bd_addr, bluetooth::hci::ScoLinkType::ESCO, 0, 0,
        0, 0, bluetooth::hci::ScoAirMode::TRANSPARENT));
  });

  return ErrorCode::SUCCESS;
}

void LinkLayerController::CheckExpiringConnection(uint16_t handle) {
  if (!connections_.HasHandle(handle)) {
    return;
  }

  if (connections_.HasLinkExpired(handle)) {
    Disconnect(handle, ErrorCode::CONNECTION_TIMEOUT);
    return;
  }

  if (connections_.IsLinkNearExpiring(handle)) {
    AddressWithType my_address = connections_.GetOwnAddress(handle);
    AddressWithType destination = connections_.GetAddress(handle);
    SendLinkLayerPacket(model::packets::PingRequestBuilder::Create(
        my_address.GetAddress(), destination.GetAddress()));
    ScheduleTask(std::chrono::duration_cast<milliseconds>(
                     connections_.TimeUntilLinkExpired(handle)),
                 [this, handle] { CheckExpiringConnection(handle); });
    return;
  }

  ScheduleTask(std::chrono::duration_cast<milliseconds>(
                   connections_.TimeUntilLinkNearExpiring(handle)),
               [this, handle] { CheckExpiringConnection(handle); });
}

void LinkLayerController::IncomingPingRequest(
    model::packets::LinkLayerPacketView packet) {
  auto view = model::packets::PingRequestView::Create(packet);
  ASSERT(view.IsValid());
  SendLinkLayerPacket(model::packets::PingResponseBuilder::Create(
      packet.GetDestinationAddress(), packet.GetSourceAddress()));
}

}  // namespace rootcanal<|MERGE_RESOLUTION|>--- conflicted
+++ resolved
@@ -187,18 +187,12 @@
 }
 
 #ifdef ROOTCANAL_LMP
-<<<<<<< HEAD
-LinkLayerController::LinkLayerController(const DeviceProperties& properties)
-    : properties_(properties), lm_(nullptr, link_manager_destroy) {
-  auto ops = (struct LinkManagerOps){
-=======
 LinkLayerController::LinkLayerController(const Address& address,
                                          const ControllerProperties& properties)
     : address_(address),
       properties_(properties),
       lm_(nullptr, link_manager_destroy) {
   ops_ = {
->>>>>>> ca3f514a
       .user_pointer = this,
       .get_handle =
           [](void* user, const uint8_t(*address)[6]) {
@@ -221,12 +215,7 @@
       .extended_features =
           [](void* user, uint8_t features_page) {
             auto controller = static_cast<LinkLayerController*>(user);
-<<<<<<< HEAD
-
-            return controller->properties_.GetExtendedFeatures(features_page);
-=======
             return controller->GetLmpFeatures(features_page);
->>>>>>> ca3f514a
           },
 
       .send_hci_event =
@@ -249,31 +238,19 @@
             auto payload = std::make_unique<bluetooth::packet::RawBuilder>(
                 std::vector(data, data + len));
 
-<<<<<<< HEAD
-            Address source = controller->properties_.GetAddress();
-=======
             Address source = controller->GetAddress();
->>>>>>> ca3f514a
             Address dest(*to);
 
             controller->SendLinkLayerPacket(model::packets::LmpBuilder::Create(
                 source, dest, std::move(payload)));
           }};
 
-<<<<<<< HEAD
-  lm_.reset(link_manager_create(ops));
-}
-#else
-LinkLayerController::LinkLayerController(const DeviceProperties& properties)
-    : properties_(properties) {}
-=======
   lm_.reset(link_manager_create(ops_));
 }
 #else
 LinkLayerController::LinkLayerController(const Address& address,
                                          const ControllerProperties& properties)
     : address_(address), properties_(properties) {}
->>>>>>> ca3f514a
 #endif
 
 void LinkLayerController::SendLeLinkLayerPacket(
@@ -549,11 +526,7 @@
       break;
 #endif /* ROOTCANAL_LMP */
     case model::packets::PacketType::INQUIRY:
-<<<<<<< HEAD
-      if (inquiry_scans_enabled_) {
-=======
       if (inquiry_scan_enable_) {
->>>>>>> ca3f514a
         IncomingInquiryPacket(incoming, rssi);
       }
       break;
@@ -667,15 +640,12 @@
     case model::packets::PacketType::SCO_DISCONNECT:
       IncomingScoDisconnect(incoming);
       break;
-<<<<<<< HEAD
-=======
     case model::packets::PacketType::PING_REQUEST:
       IncomingPingRequest(incoming);
       break;
     case model::packets::PacketType::PING_RESPONSE:
       // ping responses require no action
       break;
->>>>>>> ca3f514a
     default:
       LOG_WARN("Dropping unhandled packet of type %s",
                model::packets::PacketTypeText(incoming.GetType()).c_str());
@@ -931,11 +901,7 @@
              "GetHandle() returned invalid handle %hx", handle);
 
   uint8_t reason = disconnect.GetReason();
-<<<<<<< HEAD
-  SendDisconnectionCompleteEvent(handle, reason);
-=======
   SendDisconnectionCompleteEvent(handle, ErrorCode(reason));
->>>>>>> ca3f514a
 #ifdef ROOTCANAL_LMP
   if (is_br_edr) {
     ASSERT(link_manager_remove_link(
@@ -1882,13 +1848,7 @@
   // an HCI_LE_Channel_Selection_Algorithm event if the connection is created
   // using the LE_Extended_Create_Connection command (see Section 7.7.8.66).
   if (send_le_channel_selection_algorithm_event &&
-<<<<<<< HEAD
-      properties_.IsUnmasked(EventCode::LE_META_EVENT) &&
-      properties_.GetLeEventSupported(
-          SubeventCode::CHANNEL_SELECTION_ALGORITHM)) {
-=======
       IsLeEventUnmasked(SubeventCode::CHANNEL_SELECTION_ALGORITHM)) {
->>>>>>> ca3f514a
     // The selection channel algorithm probably will have no impact
     // on emulation.
     send_event_(bluetooth::hci::LeChannelSelectionAlgorithmBuilder::Create(
@@ -2379,13 +2339,9 @@
       lm_.get(), reinterpret_cast<const uint8_t(*)[6]>(peer.data())));
 #endif /* ROOTCANAL_LMP */
 
-<<<<<<< HEAD
-  if (properties_.IsUnmasked(EventCode::CONNECTION_COMPLETE)) {
-=======
   CheckExpiringConnection(handle);
 
   if (IsEventUnmasked(EventCode::CONNECTION_COMPLETE)) {
->>>>>>> ca3f514a
     send_event_(bluetooth::hci::ConnectionCompleteBuilder::Create(
         ErrorCode::SUCCESS, handle, incoming.GetSourceAddress(),
         bluetooth::hci::LinkType::ACL, bluetooth::hci::Enable::DISABLED));
@@ -3017,11 +2973,8 @@
       lm_.get(), reinterpret_cast<const uint8_t(*)[6]>(addr.data())));
 #endif /* ROOTCANAL_LMP */
 
-<<<<<<< HEAD
-=======
   CheckExpiringConnection(handle);
 
->>>>>>> ca3f514a
   LOG_INFO("CreateConnection returned handle 0x%x", handle);
   if (IsEventUnmasked(EventCode::CONNECTION_COMPLETE)) {
     send_event_(bluetooth::hci::ConnectionCompleteBuilder::Create(
@@ -3133,11 +3086,7 @@
   }
 
   connections_.Disconnect(handle);
-<<<<<<< HEAD
-  SendDisconnectionCompleteEvent(handle, reason);
-=======
   SendDisconnectionCompleteEvent(handle, ErrorCode(reason));
->>>>>>> ca3f514a
 #ifdef ROOTCANAL_LMP
   if (is_br_edr) {
     ASSERT(link_manager_remove_link(
