--- conflicted
+++ resolved
@@ -65,7 +65,9 @@
 # PTS AVRCP Test mode
 #PTS_AvrcpTest=true
 
-<<<<<<< HEAD
+# Start broadcast with unecryption mode
+#PTS_BroadcastUnencrypted=true
+
 # Enable LE  non-conn adv mode
 # valid value: true, false
 #PTS_EnableNonConnAdvMode=true
@@ -80,10 +82,6 @@
 # Enable Fresh LE pairing
 #PTS_EnableFreshPairing=true
 
-=======
-# Start broadcast with unecryption mode
-#PTS_BroadcastUnencrypted=true
->>>>>>> f3e39234
 
 # SMP Certification Failure Cases
 # Set any of the following SMP error values (from smp_api_types.h)
