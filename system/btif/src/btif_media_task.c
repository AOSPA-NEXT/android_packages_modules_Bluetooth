/******************************************************************************
 *
 *  Copyright (C) 2009-2012 Broadcom Corporation
 *
 *  Licensed under the Apache License, Version 2.0 (the "License");
 *  you may not use this file except in compliance with the License.
 *  You may obtain a copy of the License at:
 *
 *  http://www.apache.org/licenses/LICENSE-2.0
 *
 *  Unless required by applicable law or agreed to in writing, software
 *  distributed under the License is distributed on an "AS IS" BASIS,
 *  WITHOUT WARRANTIES OR CONDITIONS OF ANY KIND, either express or implied.
 *  See the License for the specific language governing permissions and
 *  limitations under the License.
 *
 ******************************************************************************/

/******************************************************************************
 **
 **  Name:          btif_media_task.c
 **
 **  Description:   This is the multimedia module for the BTIF system.  It
 **                 contains task implementations AV, HS and HF profiles
 **                 audio & video processing
 **
 ******************************************************************************/

#define LOG_TAG "bt_btif_media"

#include <assert.h>
#include <fcntl.h>
#include <pthread.h>
#include <stdint.h>
#include <stdio.h>
#include <string.h>
#include <sys/stat.h>
#include <sys/time.h>
#include <sys/types.h>
#include <unistd.h>

#include <hardware/bluetooth.h>

#include "a2d_api.h"
#include "a2d_int.h"
#include "a2d_sbc.h"
#include "audio_a2dp_hw.h"
#include "bt_target.h"
#include "bta_api.h"
#include "bta_av_api.h"
#include "bta_av_ci.h"
#include "bta_av_sbc.h"
#include "bta_sys.h"
#include "bta_sys_int.h"
#include "btif_av.h"
#include "btif_av_co.h"
#include "btif_media.h"
#include "btif_sm.h"
#include "btif_util.h"
#include "btu.h"
#include "bt_common.h"
#include "l2c_api.h"
#include "osi/include/alarm.h"
#include "osi/include/fixed_queue.h"
#include "osi/include/log.h"
#include "osi/include/metrics.h"
#include "osi/include/mutex.h"
#include "osi/include/thread.h"

#if (BTA_AV_INCLUDED == TRUE)
#include "sbc_encoder.h"
#endif

#if (BTA_AV_SINK_INCLUDED == TRUE)
#include "oi_codec_sbc.h"
#include "oi_status.h"
#endif

#ifdef USE_AUDIO_TRACK
#include "btif_avrcp_audio_track.h"
#endif

#if (BTA_AV_SINK_INCLUDED == TRUE)
OI_CODEC_SBC_DECODER_CONTEXT context;
OI_UINT32 contextData[CODEC_DATA_WORDS(2, SBC_CODEC_FAST_FILTER_BUFFERS)];
OI_INT16 pcmData[15*SBC_MAX_SAMPLES_PER_FRAME*SBC_MAX_CHANNELS];
#endif

/*****************************************************************************
 **  Constants
 *****************************************************************************/

#ifndef AUDIO_CHANNEL_OUT_MONO
#define AUDIO_CHANNEL_OUT_MONO 0x01
#endif

#ifndef AUDIO_CHANNEL_OUT_STEREO
#define AUDIO_CHANNEL_OUT_STEREO 0x03
#endif

/* BTIF media cmd event definition : BTIF_MEDIA_TASK_CMD */
enum
{
    BTIF_MEDIA_START_AA_TX = 1,
    BTIF_MEDIA_STOP_AA_TX,
    BTIF_MEDIA_AA_RX_RDY,
    BTIF_MEDIA_UIPC_RX_RDY,
    BTIF_MEDIA_SBC_ENC_INIT,
    BTIF_MEDIA_SBC_ENC_UPDATE,
    BTIF_MEDIA_SBC_DEC_INIT,
    BTIF_MEDIA_VIDEO_DEC_INIT,
    BTIF_MEDIA_FLUSH_AA_TX,
    BTIF_MEDIA_FLUSH_AA_RX,
    BTIF_MEDIA_AUDIO_FEEDING_INIT,
    BTIF_MEDIA_AUDIO_RECEIVING_INIT,
    BTIF_MEDIA_AUDIO_SINK_CFG_UPDATE,
    BTIF_MEDIA_AUDIO_SINK_CLEAR_TRACK,
    BTIF_MEDIA_AUDIO_SINK_SET_FOCUS_STATE
};

enum {
    MEDIA_TASK_STATE_OFF = 0,
    MEDIA_TASK_STATE_ON = 1,
    MEDIA_TASK_STATE_SHUTTING_DOWN = 2
};

/* Macro to multiply the media task tick */
#ifndef BTIF_MEDIA_NUM_TICK
#define BTIF_MEDIA_NUM_TICK      1
#endif

/* Media task tick in milliseconds, must be set to multiple of
   (1000/TICKS_PER_SEC) (10) */

#define BTIF_MEDIA_TIME_TICK                     (20 * BTIF_MEDIA_NUM_TICK)
#define A2DP_DATA_READ_POLL_MS    (BTIF_MEDIA_TIME_TICK / 2)
#define BTIF_SINK_MEDIA_TIME_TICK_MS             (20 * BTIF_MEDIA_NUM_TICK)


/* buffer pool */
#define BTIF_MEDIA_AA_BUF_SIZE  BT_DEFAULT_BUFFER_SIZE

/* offset */
#if (BTA_AV_CO_CP_SCMS_T == TRUE)
#define BTIF_MEDIA_AA_SBC_OFFSET (AVDT_MEDIA_OFFSET + BTA_AV_SBC_HDR_SIZE + 1)
#else
#define BTIF_MEDIA_AA_SBC_OFFSET (AVDT_MEDIA_OFFSET + BTA_AV_SBC_HDR_SIZE)
#endif

/* Define the bitrate step when trying to match bitpool value */
#ifndef BTIF_MEDIA_BITRATE_STEP
#define BTIF_MEDIA_BITRATE_STEP 5
#endif

/* Middle quality quality setting @ 44.1 khz */
#define DEFAULT_SBC_BITRATE 328

#ifndef BTIF_A2DP_NON_EDR_MAX_RATE
#define BTIF_A2DP_NON_EDR_MAX_RATE 229
#endif

#define USEC_PER_SEC 1000000L
#define TPUT_STATS_INTERVAL_US (3000*1000)

/*
 * CONGESTION COMPENSATION CTRL ::
 *
 * Thus setting controls how many buffers we will hold in media task
 * during temp link congestion. Together with the stack buffer queues
 * it controls much temporary a2dp link congestion we can
 * compensate for. It however also depends on the default run level of sinks
 * jitterbuffers. Depending on type of sink this would vary.
 * Ideally the (SRC) max tx buffer capacity should equal the sinks
 * jitterbuffer runlevel including any intermediate buffers on the way
 * towards the sinks codec.
 */

/* fixme -- define this in pcm time instead of buffer count */

/* The typical runlevel of the tx queue size is ~1 buffer
   but due to link flow control or thread preemption in lower
   layers we might need to temporarily buffer up data */

/* 18 frames is equivalent to 6.89*18*2.9 ~= 360 ms @ 44.1 khz, 20 ms mediatick */
#define MAX_OUTPUT_A2DP_FRAME_QUEUE_SZ 18

#ifndef MAX_PCM_FRAME_NUM_PER_TICK
#define MAX_PCM_FRAME_NUM_PER_TICK     14
#endif

/* In case of A2DP SINK, we will delay start by 5 AVDTP Packets*/
#define MAX_A2DP_DELAYED_START_FRAME_COUNT 5
#define PACKET_PLAYED_PER_TICK_48 8
#define PACKET_PLAYED_PER_TICK_44 7
#define PACKET_PLAYED_PER_TICK_32 5
#define PACKET_PLAYED_PER_TICK_16 3

typedef struct {
    // Counter for total updates
    size_t total_updates;

    // Last update timestamp (in us)
    uint64_t last_update_us;

    // Counter for overdue scheduling
    size_t overdue_scheduling_count;

    // Accumulated overdue scheduling deviations (in us)
    uint64_t total_overdue_scheduling_delta_us;

    // Max. overdue scheduling delta time (in us)
    uint64_t max_overdue_scheduling_delta_us;

    // Counter for premature scheduling
    size_t premature_scheduling_count;

    // Accumulated premature scheduling deviations (in us)
    uint64_t total_premature_scheduling_delta_us;

    // Max. premature scheduling delta time (in us)
    uint64_t max_premature_scheduling_delta_us;

    // Counter for exact scheduling
    size_t exact_scheduling_count;

    // Accumulated and counted scheduling time (in us)
    uint64_t total_scheduling_time_us;
} scheduling_stats_t;

typedef struct {
    uint64_t session_start_us;

    scheduling_stats_t tx_queue_enqueue_stats;
    scheduling_stats_t tx_queue_dequeue_stats;

    size_t tx_queue_total_frames;
    size_t tx_queue_max_frames;

    uint64_t tx_queue_total_queueing_time_us;
    uint64_t tx_queue_max_queueing_time_us;

    size_t tx_queue_total_readbuf_calls;
    uint64_t tx_queue_last_readbuf_us;

    size_t tx_queue_total_flushed_messages;
    uint64_t tx_queue_last_flushed_us;

    size_t tx_queue_total_dropped_messages;
    size_t tx_queue_dropouts;
    uint64_t tx_queue_last_dropouts_us;

    size_t media_read_total_underflow_bytes;
    size_t media_read_total_underflow_count;
    uint64_t media_read_last_underflow_us;

    size_t media_read_total_underrun_bytes;
    size_t media_read_total_underrun_count;
    uint64_t media_read_last_underrun_us;
} btif_media_stats_t;

typedef struct
{
    UINT16 num_frames_to_be_processed;
    UINT16 len;
    UINT16 offset;
    UINT16 layer_specific;
} tBT_SBC_HDR;

typedef struct
{
    UINT32 aa_frame_counter;
    INT32  aa_feed_counter;
    INT32  aa_feed_residue;
    UINT32 counter;
    UINT32 bytes_per_tick;  /* pcm bytes read each media task tick */
} tBTIF_AV_MEDIA_FEEDINGS_PCM_STATE;

typedef union
{
    tBTIF_AV_MEDIA_FEEDINGS_PCM_STATE pcm;
} tBTIF_AV_MEDIA_FEEDINGS_STATE;

typedef struct
{
#if (BTA_AV_INCLUDED == TRUE)
    fixed_queue_t *TxAaQ;
    fixed_queue_t *RxSbcQ;
    UINT16 TxAaMtuSize;
    UINT32 timestamp;
    UINT8 TxTranscoding;
    tBTIF_AV_FEEDING_MODE feeding_mode;
    tBTIF_AV_MEDIA_FEEDINGS media_feeding;
    tBTIF_AV_MEDIA_FEEDINGS_STATE media_feeding_state;
    SBC_ENC_PARAMS encoder;
    UINT8 busy_level;
    void* av_sm_hdl;
    UINT8 a2dp_cmd_pending; /* we can have max one command pending */
    BOOLEAN tx_flush; /* discards any outgoing data when true */
    BOOLEAN rx_flush; /* discards any incoming data when true */
    UINT8 peer_sep;
    BOOLEAN data_channel_open;
    UINT8   frames_to_process;

    UINT32  sample_rate;
    UINT8   channel_count;
#ifdef USE_AUDIO_TRACK
    btif_media_audio_focus_state rx_audio_focus_state;
    void *audio_track;
#endif
    alarm_t *media_alarm;
    alarm_t *decode_alarm;

    btif_media_stats_t stats;
#endif

} tBTIF_MEDIA_CB;

typedef struct {
    long long rx;
    long long rx_tot;
    long long tx;
    long long tx_tot;
    long long ts_prev_us;
} t_stat;

static UINT64 last_frame_us = 0;

static void btif_a2dp_data_cb(tUIPC_CH_ID ch_id, tUIPC_EVENT event);
static void btif_a2dp_ctrl_cb(tUIPC_CH_ID ch_id, tUIPC_EVENT event);
static void btif_a2dp_encoder_update(void);
#if (BTA_AV_SINK_INCLUDED == TRUE)
extern OI_STATUS OI_CODEC_SBC_DecodeFrame(OI_CODEC_SBC_DECODER_CONTEXT *context,
                                          const OI_BYTE **frameData,
                                          unsigned long *frameBytes,
                                          OI_INT16 *pcmData,
                                          unsigned long *pcmBytes);
extern OI_STATUS OI_CODEC_SBC_DecoderReset(OI_CODEC_SBC_DECODER_CONTEXT *context,
                                           unsigned long *decoderData,
                                           unsigned long decoderDataBytes,
                                           OI_UINT8 maxChannels,
                                           OI_UINT8 pcmStride,
                                           OI_BOOL enhanced);
#endif
static void btif_media_flush_q(fixed_queue_t *p_q);
static void btif_media_task_aa_handle_stop_decoding(void );
static void btif_media_task_aa_rx_flush(void);

static const char *dump_media_event(UINT16 event);
static void btif_media_thread_init(void *context);
static void btif_media_thread_cleanup(void *context);
static void btif_media_thread_handle_cmd(fixed_queue_t *queue, void *context);

/* Handle incoming media packets A2DP SINK streaming*/
#if (BTA_AV_SINK_INCLUDED == TRUE)
static void btif_media_task_handle_inc_media(tBT_SBC_HDR*p_msg);
#endif

#if (BTA_AV_INCLUDED == TRUE)
static void btif_media_send_aa_frame(uint64_t timestamp_us);
static void btif_media_task_feeding_state_reset(void);
static void btif_media_task_aa_start_tx(void);
static void btif_media_task_aa_stop_tx(void);
static void btif_media_task_enc_init(BT_HDR *p_msg);
static void btif_media_task_enc_update(BT_HDR *p_msg);
static void btif_media_task_audio_feeding_init(BT_HDR *p_msg);
static void btif_media_task_aa_tx_flush(BT_HDR *p_msg);
static void btif_media_aa_prep_2_send(UINT8 nb_frame, uint64_t timestamp_us);
#if (BTA_AV_SINK_INCLUDED == TRUE)
static void btif_media_task_aa_handle_decoder_reset(BT_HDR *p_msg);
static void btif_media_task_aa_handle_clear_track(void);
#endif
static void btif_media_task_aa_handle_start_decoding(void);
#endif
BOOLEAN btif_media_task_clear_track(void);

static void btif_media_task_aa_handle_timer(UNUSED_ATTR void *context);
static void btif_media_task_avk_handle_timer(UNUSED_ATTR void *context);
extern BOOLEAN btif_hf_is_call_idle();

static tBTIF_MEDIA_CB btif_media_cb;
static int media_task_running = MEDIA_TASK_STATE_OFF;

static fixed_queue_t *btif_media_cmd_msg_queue;
static thread_t *worker_thread;

/*****************************************************************************
 **  Misc helper functions
 *****************************************************************************/

static void update_scheduling_stats(scheduling_stats_t *stats,
                                    uint64_t now_us, uint64_t expected_delta)
{
    uint64_t last_us = stats->last_update_us;

    stats->total_updates++;
    stats->last_update_us = now_us;

    if (last_us == 0)
      return;           // First update: expected delta doesn't apply

    uint64_t deadline_us = last_us + expected_delta;
    if (deadline_us < now_us) {
        // Overdue scheduling
        uint64_t delta_us = now_us - deadline_us;
        // Ignore extreme outliers
        if (delta_us < 10 * expected_delta) {
            if (stats->max_overdue_scheduling_delta_us < delta_us)
                stats->max_overdue_scheduling_delta_us = delta_us;
            stats->total_overdue_scheduling_delta_us += delta_us;
            stats->overdue_scheduling_count++;
            stats->total_scheduling_time_us += now_us - last_us;
        }
    } else if (deadline_us > now_us) {
        // Premature scheduling
        uint64_t delta_us = deadline_us - now_us;
        // Ignore extreme outliers
        if (delta_us < 10 * expected_delta) {
            if (stats->max_premature_scheduling_delta_us < delta_us)
                stats->max_premature_scheduling_delta_us = delta_us;
            stats->total_premature_scheduling_delta_us += delta_us;
            stats->premature_scheduling_count++;
            stats->total_scheduling_time_us += now_us - last_us;
        }
    } else {
        // On-time scheduling
        stats->exact_scheduling_count++;
        stats->total_scheduling_time_us += now_us - last_us;
    }
}

static UINT64 time_now_us()
{
    struct timespec ts_now;
    clock_gettime(CLOCK_BOOTTIME, &ts_now);
    return ((UINT64)ts_now.tv_sec * USEC_PER_SEC) + ((UINT64)ts_now.tv_nsec / 1000);
}

static void log_tstamps_us(char *comment, uint64_t timestamp_us)
{
    static UINT64 prev_us = 0;
    const UINT64 now_us = timestamp_us;
    APPL_TRACE_DEBUG("[%s] ts %08llu, diff : %08llu, queue sz %d", comment, now_us, now_us - prev_us,
                fixed_queue_length(btif_media_cb.TxAaQ));
    prev_us = now_us;
}

UNUSED_ATTR static const char *dump_media_event(UINT16 event)
{
    switch(event)
    {
        CASE_RETURN_STR(BTIF_MEDIA_START_AA_TX)
        CASE_RETURN_STR(BTIF_MEDIA_STOP_AA_TX)
        CASE_RETURN_STR(BTIF_MEDIA_AA_RX_RDY)
        CASE_RETURN_STR(BTIF_MEDIA_UIPC_RX_RDY)
        CASE_RETURN_STR(BTIF_MEDIA_SBC_ENC_INIT)
        CASE_RETURN_STR(BTIF_MEDIA_SBC_ENC_UPDATE)
        CASE_RETURN_STR(BTIF_MEDIA_SBC_DEC_INIT)
        CASE_RETURN_STR(BTIF_MEDIA_VIDEO_DEC_INIT)
        CASE_RETURN_STR(BTIF_MEDIA_FLUSH_AA_TX)
        CASE_RETURN_STR(BTIF_MEDIA_FLUSH_AA_RX)
        CASE_RETURN_STR(BTIF_MEDIA_AUDIO_FEEDING_INIT)
        CASE_RETURN_STR(BTIF_MEDIA_AUDIO_RECEIVING_INIT)
        CASE_RETURN_STR(BTIF_MEDIA_AUDIO_SINK_CFG_UPDATE)
        CASE_RETURN_STR(BTIF_MEDIA_AUDIO_SINK_CLEAR_TRACK)
        CASE_RETURN_STR(BTIF_MEDIA_AUDIO_SINK_SET_FOCUS_STATE)

        default:
            return "UNKNOWN MEDIA EVENT";
    }
}

/*****************************************************************************
 **  A2DP CTRL PATH
 *****************************************************************************/

static const char* dump_a2dp_ctrl_event(UINT8 event)
{
    switch(event)
    {
        CASE_RETURN_STR(A2DP_CTRL_CMD_NONE)
        CASE_RETURN_STR(A2DP_CTRL_CMD_CHECK_READY)
        CASE_RETURN_STR(A2DP_CTRL_CMD_START)
        CASE_RETURN_STR(A2DP_CTRL_CMD_STOP)
        CASE_RETURN_STR(A2DP_CTRL_CMD_SUSPEND)
        CASE_RETURN_STR(A2DP_CTRL_CMD_OFFLOAD_START)

        default:
            return "UNKNOWN MSG ID";
    }
}

static void btif_audiopath_detached(void)
{
    APPL_TRACE_EVENT("## AUDIO PATH DETACHED ##");

    /*  send stop request only if we are actively streaming and haven't received
        a stop request. Potentially audioflinger detached abnormally */
    if (alarm_is_scheduled(btif_media_cb.media_alarm)) {
        /* post stop event and wait for audio path to stop */
        btif_dispatch_sm_event(BTIF_AV_STOP_STREAM_REQ_EVT, NULL, 0);
    }
}

static void a2dp_cmd_acknowledge(int status)
{
    UINT8 ack = status;

    APPL_TRACE_EVENT("## a2dp ack : %s, status %d ##",
          dump_a2dp_ctrl_event(btif_media_cb.a2dp_cmd_pending), status);

    /* sanity check */
    if (btif_media_cb.a2dp_cmd_pending == A2DP_CTRL_CMD_NONE)
    {
        APPL_TRACE_ERROR("warning : no command pending, ignore ack");
        return;
    }

    /* clear pending */
    btif_media_cb.a2dp_cmd_pending = A2DP_CTRL_CMD_NONE;

    /* acknowledge start request */
    UIPC_Send(UIPC_CH_ID_AV_CTRL, 0, &ack, 1);
}


static void btif_recv_ctrl_data(void)
{
    UINT8 cmd = 0;
    int n;
    n = UIPC_Read(UIPC_CH_ID_AV_CTRL, NULL, &cmd, 1);

    /* detach on ctrl channel means audioflinger process was terminated */
    if (n == 0)
    {
        APPL_TRACE_EVENT("CTRL CH DETACHED");
        UIPC_Close(UIPC_CH_ID_AV_CTRL);
        /* we can operate only on datachannel, if af client wants to
           do send additional commands the ctrl channel would be reestablished */
        //btif_audiopath_detached();
        return;
    }

    APPL_TRACE_DEBUG("a2dp-ctrl-cmd : %s", dump_a2dp_ctrl_event(cmd));

    btif_media_cb.a2dp_cmd_pending = cmd;

    switch(cmd)
    {
        case A2DP_CTRL_CMD_CHECK_READY:

            if (media_task_running == MEDIA_TASK_STATE_SHUTTING_DOWN)
            {
                a2dp_cmd_acknowledge(A2DP_CTRL_ACK_FAILURE);
                return;
            }

            /* check whether av is ready to setup a2dp datapath */
            if ((btif_av_stream_ready() == TRUE) || (btif_av_stream_started_ready() == TRUE))
            {
                a2dp_cmd_acknowledge(A2DP_CTRL_ACK_SUCCESS);
            }
            else
            {
                a2dp_cmd_acknowledge(A2DP_CTRL_ACK_FAILURE);
            }
            break;

        case A2DP_CTRL_CMD_START:
            /* Don't sent START request to stack while we are in call.
               Some headsets like the Sony MW600, don't allow AVDTP START
               in call and respond BAD_STATE. */
            if (!btif_hf_is_call_idle())
            {
                a2dp_cmd_acknowledge(A2DP_CTRL_ACK_INCALL_FAILURE);
                break;
            }

            if (alarm_is_scheduled(btif_media_cb.media_alarm))
            {
                APPL_TRACE_WARNING("%s Unexpected HAL start."
                   "Stream already in started state", __func__);
                a2dp_cmd_acknowledge(A2DP_CTRL_ACK_FAILURE);
                break;
            }

            if (btif_av_stream_ready() == TRUE)
            {
                /* setup audio data channel listener */
                UIPC_Open(UIPC_CH_ID_AV_AUDIO, btif_a2dp_data_cb);

                /* post start event and wait for audio path to open */
                btif_dispatch_sm_event(BTIF_AV_START_STREAM_REQ_EVT, NULL, 0);

#if (BTA_AV_SINK_INCLUDED == TRUE)
                if (btif_media_cb.peer_sep == AVDT_TSEP_SRC)
                    a2dp_cmd_acknowledge(A2DP_CTRL_ACK_SUCCESS);
#endif
            }
            else if (btif_av_stream_started_ready())
            {
                /* already started, setup audio data channel listener
                   and ack back immediately */
                UIPC_Open(UIPC_CH_ID_AV_AUDIO, btif_a2dp_data_cb);

                a2dp_cmd_acknowledge(A2DP_CTRL_ACK_SUCCESS);
            }
            else
            {
                a2dp_cmd_acknowledge(A2DP_CTRL_ACK_FAILURE);
                break;
            }
            break;

        case A2DP_CTRL_CMD_STOP:
            if (btif_media_cb.peer_sep == AVDT_TSEP_SNK &&
                (!alarm_is_scheduled(btif_media_cb.media_alarm)))
            {
                /* we are already stopped, just ack back */
                a2dp_cmd_acknowledge(A2DP_CTRL_ACK_SUCCESS);
                break;
            }

            btif_dispatch_sm_event(BTIF_AV_STOP_STREAM_REQ_EVT, NULL, 0);
            a2dp_cmd_acknowledge(A2DP_CTRL_ACK_SUCCESS);
            break;

        case A2DP_CTRL_CMD_SUSPEND:
            /* local suspend */
            if (btif_av_stream_started_ready())
            {
                btif_dispatch_sm_event(BTIF_AV_SUSPEND_STREAM_REQ_EVT, NULL, 0);
            }
            else
            {
                /* if we are not in started state, just ack back ok and let
                   audioflinger close the channel. This can happen if we are
                   remotely suspended, clear REMOTE SUSPEND Flag */
                btif_av_clear_remote_suspend_flag();
                a2dp_cmd_acknowledge(A2DP_CTRL_ACK_SUCCESS);
            }
            break;

        case A2DP_CTRL_GET_AUDIO_CONFIG:
        {
            uint32_t sample_rate = btif_media_cb.sample_rate;
            uint8_t channel_count = btif_media_cb.channel_count;

            a2dp_cmd_acknowledge(A2DP_CTRL_ACK_SUCCESS);
            UIPC_Send(UIPC_CH_ID_AV_CTRL, 0, (UINT8 *)&sample_rate, 4);
            UIPC_Send(UIPC_CH_ID_AV_CTRL, 0, &channel_count, 1);
            break;
        }

        case A2DP_CTRL_CMD_OFFLOAD_START:
                btif_dispatch_sm_event(BTIF_AV_OFFLOAD_START_REQ_EVT, NULL, 0);
            break;

        default:
            APPL_TRACE_ERROR("UNSUPPORTED CMD (%d)", cmd);
            a2dp_cmd_acknowledge(A2DP_CTRL_ACK_FAILURE);
            break;
    }
    APPL_TRACE_DEBUG("a2dp-ctrl-cmd : %s DONE", dump_a2dp_ctrl_event(cmd));
}

static void btif_a2dp_ctrl_cb(tUIPC_CH_ID ch_id, tUIPC_EVENT event)
{
    UNUSED(ch_id);

    APPL_TRACE_DEBUG("A2DP-CTRL-CHANNEL EVENT %s", dump_uipc_event(event));

    switch(event)
    {
        case UIPC_OPEN_EVT:
            /* fetch av statemachine handle */
            btif_media_cb.av_sm_hdl = btif_av_get_sm_handle();
            break;

        case UIPC_CLOSE_EVT:
            /* restart ctrl server unless we are shutting down */
            if (media_task_running == MEDIA_TASK_STATE_ON)
                UIPC_Open(UIPC_CH_ID_AV_CTRL , btif_a2dp_ctrl_cb);
            break;

        case UIPC_RX_DATA_READY_EVT:
            btif_recv_ctrl_data();
            break;

        default :
            APPL_TRACE_ERROR("### A2DP-CTRL-CHANNEL EVENT %d NOT HANDLED ###", event);
            break;
    }
}

static void btif_a2dp_data_cb(tUIPC_CH_ID ch_id, tUIPC_EVENT event)
{
    UNUSED(ch_id);

    APPL_TRACE_DEBUG("BTIF MEDIA (A2DP-DATA) EVENT %s", dump_uipc_event(event));

    switch(event)
    {
        case UIPC_OPEN_EVT:

            /*  read directly from media task from here on (keep callback for
                connection events */
            UIPC_Ioctl(UIPC_CH_ID_AV_AUDIO, UIPC_REG_REMOVE_ACTIVE_READSET, NULL);
            UIPC_Ioctl(UIPC_CH_ID_AV_AUDIO, UIPC_SET_READ_POLL_TMO,
                       (void *)A2DP_DATA_READ_POLL_MS);

            if (btif_media_cb.peer_sep == AVDT_TSEP_SNK) {
                /* Start the media task to encode SBC */
                btif_media_task_start_aa_req();

                /* make sure we update any changed sbc encoder params */
                btif_a2dp_encoder_update();
            }
            btif_media_cb.data_channel_open = TRUE;

            /* ack back when media task is fully started */
            break;

        case UIPC_CLOSE_EVT:
            a2dp_cmd_acknowledge(A2DP_CTRL_ACK_SUCCESS);
            btif_audiopath_detached();
            btif_media_cb.data_channel_open = FALSE;
            break;

        default :
            APPL_TRACE_ERROR("### A2DP-DATA EVENT %d NOT HANDLED ###", event);
            break;
    }
}


/*****************************************************************************
 **  BTIF ADAPTATION
 *****************************************************************************/

static UINT16 btif_media_task_get_sbc_rate(void)
{
    UINT16 rate = DEFAULT_SBC_BITRATE;

    /* restrict bitrate if a2dp link is non-edr */
    if (!btif_av_is_peer_edr())
    {
        rate = BTIF_A2DP_NON_EDR_MAX_RATE;
        APPL_TRACE_DEBUG("non-edr a2dp sink detected, restrict rate to %d", rate);
    }

    return rate;
}

static void btif_a2dp_encoder_init(void)
{
    UINT16 minmtu;
    tBTIF_MEDIA_INIT_AUDIO msg;
    tA2D_SBC_CIE sbc_config;

    /* lookup table for converting channel mode */
    UINT16 codec_mode_tbl[5] = { SBC_JOINT_STEREO, SBC_STEREO, SBC_DUAL, 0, SBC_MONO };

    /* lookup table for converting number of blocks */
    UINT16 codec_block_tbl[5] = { 16, 12, 8, 0, 4 };

    /* lookup table to convert freq */
    UINT16 freq_block_tbl[5] = { SBC_sf48000, SBC_sf44100, SBC_sf32000, 0, SBC_sf16000 };

    APPL_TRACE_DEBUG("btif_a2dp_encoder_init");

    /* Retrieve the current SBC configuration (default if currently not used) */
    bta_av_co_audio_get_sbc_config(&sbc_config, &minmtu);
    msg.NumOfSubBands = (sbc_config.num_subbands == A2D_SBC_IE_SUBBAND_4) ? 4 : 8;
    msg.NumOfBlocks = codec_block_tbl[sbc_config.block_len >> 5];
    msg.AllocationMethod = (sbc_config.alloc_mthd == A2D_SBC_IE_ALLOC_MD_L) ? SBC_LOUDNESS : SBC_SNR;
    msg.ChannelMode = codec_mode_tbl[sbc_config.ch_mode >> 1];
    msg.SamplingFreq = freq_block_tbl[sbc_config.samp_freq >> 5];
    msg.MtuSize = minmtu;

    APPL_TRACE_EVENT("msg.ChannelMode %x", msg.ChannelMode);

    /* Init the media task to encode SBC properly */
    btif_media_task_enc_init_req(&msg);
}

static void btif_a2dp_encoder_update(void)
{
    UINT16 minmtu;
    tA2D_SBC_CIE sbc_config;
    tBTIF_MEDIA_UPDATE_AUDIO msg;
    UINT8 pref_min;
    UINT8 pref_max;

    APPL_TRACE_DEBUG("btif_a2dp_encoder_update");

    /* Retrieve the current SBC configuration (default if currently not used) */
    bta_av_co_audio_get_sbc_config(&sbc_config, &minmtu);

    APPL_TRACE_DEBUG("btif_a2dp_encoder_update: Common min_bitpool:%d(0x%x) max_bitpool:%d(0x%x)",
            sbc_config.min_bitpool, sbc_config.min_bitpool,
            sbc_config.max_bitpool, sbc_config.max_bitpool);

    if (sbc_config.min_bitpool > sbc_config.max_bitpool)
    {
        APPL_TRACE_ERROR("btif_a2dp_encoder_update: ERROR btif_a2dp_encoder_update min_bitpool > max_bitpool");
    }

    /* check if remote sink has a preferred bitpool range */
    if (bta_av_co_get_remote_bitpool_pref(&pref_min, &pref_max) == TRUE)
    {
        /* adjust our preferred bitpool with the remote preference if within
           our capable range */

        if (pref_min < sbc_config.min_bitpool)
            pref_min = sbc_config.min_bitpool;

        if (pref_max > sbc_config.max_bitpool)
            pref_max = sbc_config.max_bitpool;

        msg.MinBitPool = pref_min;
        msg.MaxBitPool = pref_max;

        if ((pref_min != sbc_config.min_bitpool) || (pref_max != sbc_config.max_bitpool))
        {
            APPL_TRACE_EVENT("## adjusted our bitpool range to peer pref [%d:%d] ##",
                pref_min, pref_max);
        }
    }
    else
    {
        msg.MinBitPool = sbc_config.min_bitpool;
        msg.MaxBitPool = sbc_config.max_bitpool;
    }

    msg.MinMtuSize = minmtu;

    /* Update the media task to encode SBC properly */
    btif_media_task_enc_update_req(&msg);
}

bool btif_a2dp_start_media_task(void)
{
    if (media_task_running != MEDIA_TASK_STATE_OFF)
    {
        APPL_TRACE_ERROR("warning : media task already running");
        return false;
    }

    APPL_TRACE_EVENT("## A2DP START MEDIA THREAD ##");

    btif_media_cmd_msg_queue = fixed_queue_new(SIZE_MAX);

    /* start a2dp media task */
    worker_thread = thread_new("media_worker");
    if (worker_thread == NULL)
        goto error_exit;

    fixed_queue_register_dequeue(btif_media_cmd_msg_queue,
        thread_get_reactor(worker_thread),
        btif_media_thread_handle_cmd,
        NULL);

    thread_post(worker_thread, btif_media_thread_init, NULL);
    APPL_TRACE_EVENT("## A2DP MEDIA THREAD STARTED ##");

    return true;

 error_exit:;
    APPL_TRACE_ERROR("%s unable to start up media thread", __func__);
    return false;
}

void btif_a2dp_stop_media_task(void)
{
    APPL_TRACE_EVENT("## A2DP STOP MEDIA THREAD ##");

    // Stop timer
    alarm_free(btif_media_cb.media_alarm);
    btif_media_cb.media_alarm = NULL;

    // Exit thread
    fixed_queue_free(btif_media_cmd_msg_queue, NULL);
    btif_media_cmd_msg_queue = NULL;
    thread_post(worker_thread, btif_media_thread_cleanup, NULL);
    thread_free(worker_thread);
    worker_thread = NULL;
}

/*****************************************************************************
**
** Function        btif_a2dp_on_init
**
** Description
**
** Returns
**
*******************************************************************************/

void btif_a2dp_on_init(void)
{
#ifdef USE_AUDIO_TRACK
    btif_media_cb.rx_audio_focus_state = BTIF_MEDIA_FOCUS_NOT_GRANTED;
<<<<<<< HEAD
=======
    btif_media_cb.audio_track = NULL;
>>>>>>> c409c4a4
#endif
}


/*****************************************************************************
**
** Function        btif_a2dp_setup_codec
**
** Description
**
** Returns
**
*******************************************************************************/

void btif_a2dp_setup_codec(void)
{
    tBTIF_AV_MEDIA_FEEDINGS media_feeding;
    tBTIF_STATUS status;

    APPL_TRACE_EVENT("## A2DP SETUP CODEC ##");

    mutex_global_lock();

    /* for now hardcode 44.1 khz 16 bit stereo PCM format */
    media_feeding.cfg.pcm.sampling_freq = BTIF_A2DP_SRC_SAMPLING_RATE;
    media_feeding.cfg.pcm.bit_per_sample = BTIF_A2DP_SRC_BIT_DEPTH;
    media_feeding.cfg.pcm.num_channel = BTIF_A2DP_SRC_NUM_CHANNELS;
    media_feeding.format = BTIF_AV_CODEC_PCM;

    if (bta_av_co_audio_set_codec(&media_feeding, &status))
    {
        tBTIF_MEDIA_INIT_AUDIO_FEEDING mfeed;

        /* Init the encoding task */
        btif_a2dp_encoder_init();

        /* Build the media task configuration */
        mfeed.feeding = media_feeding;
        mfeed.feeding_mode = BTIF_AV_FEEDING_ASYNCHRONOUS;
        /* Send message to Media task to configure transcoding */
        btif_media_task_audio_feeding_init_req(&mfeed);
    }

    mutex_global_unlock();
}


/*****************************************************************************
**
** Function        btif_a2dp_on_idle
**
** Description
**
** Returns
**
*******************************************************************************/

void btif_a2dp_on_idle(void)
{
    APPL_TRACE_EVENT("## ON A2DP IDLE ## peer_sep = %d", btif_media_cb.peer_sep);
    if (btif_media_cb.peer_sep == AVDT_TSEP_SNK)
    {
        /* Make sure media task is stopped */
        btif_media_task_stop_aa_req();
    }

    bta_av_co_init();
#if (BTA_AV_SINK_INCLUDED == TRUE)
    if (btif_media_cb.peer_sep == AVDT_TSEP_SRC)
    {
        btif_media_cb.rx_flush = TRUE;
        btif_media_task_aa_rx_flush_req();
        btif_media_task_aa_handle_stop_decoding();
        btif_media_task_clear_track();
        APPL_TRACE_DEBUG("Stopped BT track");
    }
#endif
}

/*****************************************************************************
**
** Function        btif_a2dp_on_open
**
** Description
**
** Returns
**
*******************************************************************************/

void btif_a2dp_on_open(void)
{
    APPL_TRACE_EVENT("## ON A2DP OPEN ##");

    /* always use callback to notify socket events */
    UIPC_Open(UIPC_CH_ID_AV_AUDIO, btif_a2dp_data_cb);
}

/*******************************************************************************
 **
 ** Function         btif_media_task_clear_track
 **
 ** Description
 **
 ** Returns          TRUE is success
 **
 *******************************************************************************/
BOOLEAN btif_media_task_clear_track(void)
{
    BT_HDR *p_buf = osi_malloc(sizeof(BT_HDR));

    p_buf->event = BTIF_MEDIA_AUDIO_SINK_CLEAR_TRACK;
    fixed_queue_enqueue(btif_media_cmd_msg_queue, p_buf);

    return TRUE;
}

/*****************************************************************************
**
** Function        btif_reset_decoder
**
** Description
**
** Returns
**
*******************************************************************************/

void btif_reset_decoder(UINT8 *p_av)
{
    tBTIF_MEDIA_SINK_CFG_UPDATE *p_buf =
        osi_malloc(sizeof(tBTIF_MEDIA_SINK_CFG_UPDATE));

    APPL_TRACE_EVENT("btif_reset_decoder");
    APPL_TRACE_DEBUG("btif_reset_decoder p_codec_info[%x:%x:%x:%x:%x:%x]",
            p_av[1], p_av[2], p_av[3],
            p_av[4], p_av[5], p_av[6]);

    memcpy(p_buf->codec_info,p_av, AVDT_CODEC_SIZE);
    p_buf->hdr.event = BTIF_MEDIA_AUDIO_SINK_CFG_UPDATE;

    fixed_queue_enqueue(btif_media_cmd_msg_queue, p_buf);
}

/*****************************************************************************
**
** Function        btif_a2dp_on_started
**
** Description
**
** Returns
**
*******************************************************************************/

BOOLEAN btif_a2dp_on_started(tBTA_AV_START *p_av, BOOLEAN pending_start)
{
    BOOLEAN ack = FALSE;

    APPL_TRACE_EVENT("## ON A2DP STARTED ##");

    if (p_av == NULL)
    {
        /* ack back a local start request */
        a2dp_cmd_acknowledge(A2DP_CTRL_ACK_SUCCESS);
        return TRUE;
    }

    if (p_av->status == BTA_AV_SUCCESS)
    {
        if (p_av->suspending == FALSE)
        {
            if (p_av->initiator)
            {
                if (pending_start) {
                    a2dp_cmd_acknowledge(A2DP_CTRL_ACK_SUCCESS);
                    ack = TRUE;
                }
            }
            else
            {
                /* we were remotely started,  make sure codec
                   is setup before datapath is started */
                btif_a2dp_setup_codec();
            }

            /* media task is autostarted upon a2dp audiopath connection */
        }
    }
    else if (pending_start)
    {
        a2dp_cmd_acknowledge(A2DP_CTRL_ACK_FAILURE);
        ack = TRUE;
    }
    return ack;
}


/*****************************************************************************
**
** Function        btif_a2dp_ack_fail
**
** Description
**
** Returns
**
*******************************************************************************/

void btif_a2dp_ack_fail(void)
{
    APPL_TRACE_EVENT("## A2DP_CTRL_ACK_FAILURE ##");
    a2dp_cmd_acknowledge(A2DP_CTRL_ACK_FAILURE);
}

/*****************************************************************************
**
** Function        btif_a2dp_on_stopped
**
** Description
**
** Returns
**
*******************************************************************************/

void btif_a2dp_on_stopped(tBTA_AV_SUSPEND *p_av)
{
    APPL_TRACE_EVENT("## ON A2DP STOPPED ##");
    if (btif_media_cb.peer_sep == AVDT_TSEP_SRC) /*  Handling for A2DP SINK cases*/
    {
        btif_media_cb.rx_flush = TRUE;
        btif_media_task_aa_rx_flush_req();
        btif_media_task_aa_handle_stop_decoding();
#ifndef USE_AUDIO_TRACK
        UIPC_Close(UIPC_CH_ID_AV_AUDIO);
#endif
        btif_media_cb.data_channel_open = FALSE;
        return;
    }
    /* allow using this api for other than suspend */
    if (p_av != NULL)
    {
        if (p_av->status != BTA_AV_SUCCESS)
        {
            APPL_TRACE_EVENT("AV STOP FAILED (%d)", p_av->status);

            if (p_av->initiator)
                a2dp_cmd_acknowledge(A2DP_CTRL_ACK_FAILURE);
            return;
        }
    }

    /* ensure tx frames are immediately suspended */
    btif_media_cb.tx_flush = 1;

    /* request to stop media task  */
    btif_media_task_aa_tx_flush_req();
    btif_media_task_stop_aa_req();

    /* once stream is fully stopped we will ack back */
}


/*****************************************************************************
**
** Function        btif_a2dp_on_suspended
**
** Description
**
** Returns
**
*******************************************************************************/

void btif_a2dp_on_suspended(tBTA_AV_SUSPEND *p_av)
{
    APPL_TRACE_EVENT("## ON A2DP SUSPENDED ##");
    if (btif_media_cb.peer_sep == AVDT_TSEP_SRC)
    {
        btif_media_cb.rx_flush = TRUE;
        btif_media_task_aa_rx_flush_req();
        btif_media_task_aa_handle_stop_decoding();
#ifndef USE_AUDIO_TRACK
        UIPC_Close(UIPC_CH_ID_AV_AUDIO);
#endif
        return;
    }

    /* check for status failures */
    if (p_av->status != BTA_AV_SUCCESS)
    {
        if (p_av->initiator == TRUE)
            a2dp_cmd_acknowledge(A2DP_CTRL_ACK_FAILURE);
    }

    /* once stream is fully stopped we will ack back */

    /* ensure tx frames are immediately flushed */
    btif_media_cb.tx_flush = 1;

    /* stop timer tick */
    btif_media_task_stop_aa_req();
}


/*****************************************************************************
**
** Function        btif_a2dp_on_offload_started
**
** Description
**
** Returns
**
*******************************************************************************/
void btif_a2dp_on_offload_started(tBTA_AV_STATUS status)
{
    tA2DP_CTRL_ACK ack;
    APPL_TRACE_EVENT("%s status %d", __func__, status);

    switch (status) {
        case BTA_AV_SUCCESS:
            ack = A2DP_CTRL_ACK_SUCCESS;
            break;

        case BTA_AV_FAIL_RESOURCES:
            APPL_TRACE_ERROR("%s FAILED UNSUPPORTED", __func__);
            ack = A2DP_CTRL_ACK_UNSUPPORTED;
            break;
        default:
            APPL_TRACE_ERROR("%s FAILED", __func__);
            ack = A2DP_CTRL_ACK_FAILURE;
            break;
    }
    a2dp_cmd_acknowledge(ack);
}

/* when true media task discards any rx frames */
void btif_a2dp_set_rx_flush(BOOLEAN enable)
{
    APPL_TRACE_EVENT("## DROP RX %d ##", enable);
    btif_media_cb.rx_flush = enable;
}

/* when true media task discards any tx frames */
void btif_a2dp_set_tx_flush(BOOLEAN enable)
{
    APPL_TRACE_EVENT("## DROP TX %d ##", enable);
    btif_media_cb.tx_flush = enable;
}

#ifdef USE_AUDIO_TRACK
void btif_a2dp_set_audio_focus_state(btif_media_audio_focus_state state)
{
    tBTIF_MEDIA_SINK_FOCUS_UPDATE *p_buf =
        osi_malloc(sizeof(tBTIF_MEDIA_SINK_FOCUS_UPDATE));

    APPL_TRACE_EVENT("%s", __func__);

    p_buf->focus_state = state;
    p_buf->hdr.event = BTIF_MEDIA_AUDIO_SINK_SET_FOCUS_STATE;
    fixed_queue_enqueue(btif_media_cmd_msg_queue, p_buf);
}
#endif

#if (BTA_AV_SINK_INCLUDED == TRUE)
static void btif_media_task_avk_handle_timer(UNUSED_ATTR void *context)
{
    tBT_SBC_HDR *p_msg;
    int num_sbc_frames;
    int num_frames_to_process;

    if (fixed_queue_is_empty(btif_media_cb.RxSbcQ))
    {
        APPL_TRACE_DEBUG("  QUE  EMPTY ");
    }
    else
    {
#ifdef USE_AUDIO_TRACK
        /* Don't Do anything in case of Not granted */
        if (btif_media_cb.rx_audio_focus_state == BTIF_MEDIA_FOCUS_NOT_GRANTED)
        {
            APPL_TRACE_DEBUG("%s skipping frames since focus is not present.", __func__);
            return;
        }
        /* play only in BTIF_MEDIA_FOCUS_GRANTED case */
#endif
        if (btif_media_cb.rx_flush == TRUE)
        {
            btif_media_flush_q(btif_media_cb.RxSbcQ);
            return;
        }

        num_frames_to_process = btif_media_cb.frames_to_process;
        APPL_TRACE_DEBUG(" Process Frames + ");

        do
        {
            p_msg = (tBT_SBC_HDR *)fixed_queue_try_peek_first(btif_media_cb.RxSbcQ);
            if (p_msg == NULL)
                return;
            num_sbc_frames  = p_msg->num_frames_to_be_processed; /* num of frames in Que Packets */
            APPL_TRACE_DEBUG(" Frames left in topmost packet %d", num_sbc_frames);
            APPL_TRACE_DEBUG(" Remaining frames to process in tick %d", num_frames_to_process);
            APPL_TRACE_DEBUG(" Num of Packets in Que %d",
                             fixed_queue_length(btif_media_cb.RxSbcQ));

            if ( num_sbc_frames > num_frames_to_process) /*  Que Packet has more frames*/
            {
                 p_msg->num_frames_to_be_processed= num_frames_to_process;
                 btif_media_task_handle_inc_media(p_msg);
                 p_msg->num_frames_to_be_processed = num_sbc_frames - num_frames_to_process;
                 num_frames_to_process = 0;
                 break;
            }
            else                                        /*  Que packet has less frames */
            {
                btif_media_task_handle_inc_media(p_msg);
                p_msg = (tBT_SBC_HDR *)fixed_queue_try_dequeue(btif_media_cb.RxSbcQ);
                if( p_msg == NULL )
                {
                     APPL_TRACE_ERROR("Insufficient data in que ");
                     break;
                }
                num_frames_to_process = num_frames_to_process - p_msg->num_frames_to_be_processed;
                osi_free(p_msg);
            }
        } while(num_frames_to_process > 0);

        APPL_TRACE_DEBUG(" Process Frames - ");
    }
}
#else
static void btif_media_task_avk_handle_timer(UNUSED_ATTR void *context) {}
#endif

static void btif_media_task_aa_handle_timer(UNUSED_ATTR void *context)
{
    uint64_t timestamp_us = time_now_us();
    log_tstamps_us("media task tx timer", timestamp_us);

#if (BTA_AV_INCLUDED == TRUE)
    if (alarm_is_scheduled(btif_media_cb.media_alarm))
    {
        btif_media_send_aa_frame(timestamp_us);
    }
    else
    {
        APPL_TRACE_ERROR("ERROR Media task Scheduled after Suspend");
    }
#endif
}

#if (BTA_AV_INCLUDED == TRUE)
static void btif_media_task_aa_handle_uipc_rx_rdy(void)
{
    /* process all the UIPC data */
    btif_media_aa_prep_2_send(0xFF, time_now_us());

    /* send it */
    LOG_VERBOSE(LOG_TAG, "%s calls bta_av_ci_src_data_ready", __func__);
    bta_av_ci_src_data_ready(BTA_AV_CHNL_AUDIO);
}
#endif

static void btif_media_thread_init(UNUSED_ATTR void *context) {
  memset(&btif_media_cb, 0, sizeof(btif_media_cb));
  btif_media_cb.stats.session_start_us = time_now_us();

  UIPC_Init(NULL);

#if (BTA_AV_INCLUDED == TRUE)
  btif_media_cb.TxAaQ = fixed_queue_new(SIZE_MAX);
  btif_media_cb.RxSbcQ = fixed_queue_new(SIZE_MAX);
  UIPC_Open(UIPC_CH_ID_AV_CTRL , btif_a2dp_ctrl_cb);
#endif

  raise_priority_a2dp(TASK_HIGH_MEDIA);
  media_task_running = MEDIA_TASK_STATE_ON;
}

static void btif_media_thread_cleanup(UNUSED_ATTR void *context) {
  /* make sure no channels are restarted while shutting down */
  media_task_running = MEDIA_TASK_STATE_SHUTTING_DOWN;

  /* this calls blocks until uipc is fully closed */
  UIPC_Close(UIPC_CH_ID_ALL);

#if (BTA_AV_INCLUDED == TRUE)
  fixed_queue_free(btif_media_cb.TxAaQ, NULL);
  btif_media_cb.TxAaQ = NULL;
  fixed_queue_free(btif_media_cb.RxSbcQ, NULL);
  btif_media_cb.RxSbcQ = NULL;
#endif

  /* Clear media task flag */
  media_task_running = MEDIA_TASK_STATE_OFF;
}

/*******************************************************************************
 **
 ** Function         btif_media_task_send_cmd_evt
 **
 ** Description
 **
 ** Returns          TRUE is success
 **
 *******************************************************************************/
BOOLEAN btif_media_task_send_cmd_evt(UINT16 Evt)
{
    BT_HDR *p_buf = osi_malloc(sizeof(BT_HDR));

    p_buf->event = Evt;
    fixed_queue_enqueue(btif_media_cmd_msg_queue, p_buf);

    return TRUE;
}

/*******************************************************************************
 **
 ** Function         btif_media_flush_q
 **
 ** Description
 **
 ** Returns          void
 **
 *******************************************************************************/
static void btif_media_flush_q(fixed_queue_t *p_q)
{
    while (! fixed_queue_is_empty(p_q))
    {
        osi_free(fixed_queue_try_dequeue(p_q));
    }
}

static void btif_media_thread_handle_cmd(fixed_queue_t *queue, UNUSED_ATTR void *context)
{
    BT_HDR *p_msg = (BT_HDR *)fixed_queue_dequeue(queue);
    LOG_VERBOSE(LOG_TAG, "btif_media_thread_handle_cmd : %d %s", p_msg->event,
             dump_media_event(p_msg->event));

    switch (p_msg->event)
    {
#if (BTA_AV_INCLUDED == TRUE)
    case BTIF_MEDIA_START_AA_TX:
        btif_media_task_aa_start_tx();
        break;
    case BTIF_MEDIA_STOP_AA_TX:
        btif_media_task_aa_stop_tx();
        break;
    case BTIF_MEDIA_SBC_ENC_INIT:
        btif_media_task_enc_init(p_msg);
        break;
    case BTIF_MEDIA_SBC_ENC_UPDATE:
        btif_media_task_enc_update(p_msg);
        break;
    case BTIF_MEDIA_AUDIO_FEEDING_INIT:
        btif_media_task_audio_feeding_init(p_msg);
        break;
    case BTIF_MEDIA_FLUSH_AA_TX:
        btif_media_task_aa_tx_flush(p_msg);
        break;
    case BTIF_MEDIA_UIPC_RX_RDY:
        btif_media_task_aa_handle_uipc_rx_rdy();
        break;
#ifdef USE_AUDIO_TRACK
    case BTIF_MEDIA_AUDIO_SINK_SET_FOCUS_STATE:
        if(!btif_av_is_connected())
            break;
        btif_media_cb.rx_audio_focus_state = ((tBTIF_MEDIA_SINK_FOCUS_UPDATE *)p_msg)->focus_state;
        APPL_TRACE_DEBUG("Setting focus state to %d ",btif_media_cb.rx_audio_focus_state);
        break;
#endif
    case BTIF_MEDIA_AUDIO_SINK_CFG_UPDATE:
#if (BTA_AV_SINK_INCLUDED == TRUE)
        btif_media_task_aa_handle_decoder_reset(p_msg);
#endif
        break;
    case BTIF_MEDIA_AUDIO_SINK_CLEAR_TRACK:
#if (BTA_AV_SINK_INCLUDED == TRUE)
        btif_media_task_aa_handle_clear_track();
#endif
        break;
     case BTIF_MEDIA_FLUSH_AA_RX:
        btif_media_task_aa_rx_flush();
        break;
#endif
    default:
        APPL_TRACE_ERROR("ERROR in %s unknown event %d", __func__, p_msg->event);
    }
    osi_free(p_msg);
    LOG_VERBOSE(LOG_TAG, "%s: %s DONE", __func__, dump_media_event(p_msg->event));
}

#if (BTA_AV_SINK_INCLUDED == TRUE)
/*******************************************************************************
 **
 ** Function         btif_media_task_handle_inc_media
 **
 ** Description
 **
 ** Returns          void
 **
 *******************************************************************************/
static void btif_media_task_handle_inc_media(tBT_SBC_HDR*p_msg)
{
    UINT8 *sbc_start_frame = ((UINT8*)(p_msg + 1) + p_msg->offset + 1);
    int count;
    UINT32 pcmBytes, availPcmBytes;
    OI_INT16 *pcmDataPointer = pcmData; /*Will be overwritten on next packet receipt*/
    OI_STATUS status;
    int num_sbc_frames = p_msg->num_frames_to_be_processed;
    UINT32 sbc_frame_len = p_msg->len - 1;
    availPcmBytes = sizeof(pcmData);

    if ((btif_media_cb.peer_sep == AVDT_TSEP_SNK) || (btif_media_cb.rx_flush))
    {
        APPL_TRACE_DEBUG(" State Changed happened in this tick ");
        return;
    }
#ifndef USE_AUDIO_TRACK
    // ignore data if no one is listening
    if (!btif_media_cb.data_channel_open)
    {
        APPL_TRACE_ERROR("%s Channel not open, returning", __func__);
        return;
    }
#endif
    APPL_TRACE_DEBUG("%s Number of sbc frames %d, frame_len %d",
                     __func__, num_sbc_frames, sbc_frame_len);

    for(count = 0; count < num_sbc_frames && sbc_frame_len != 0; count ++)
    {
        pcmBytes = availPcmBytes;
        status = OI_CODEC_SBC_DecodeFrame(&context, (const OI_BYTE**)&sbc_start_frame,
                                                        (OI_UINT32 *)&sbc_frame_len,
                                                        (OI_INT16 *)pcmDataPointer,
                                                        (OI_UINT32 *)&pcmBytes);
        if (!OI_SUCCESS(status)) {
            APPL_TRACE_ERROR("Decoding failure: %d\n", status);
            break;
        }
        availPcmBytes -= pcmBytes;
        pcmDataPointer += pcmBytes/2;
        p_msg->offset += (p_msg->len - 1) - sbc_frame_len;
        p_msg->len = sbc_frame_len + 1;
    }

#ifdef USE_AUDIO_TRACK
    BtifAvrcpAudioTrackWriteData(
        btif_media_cb.audio_track, (void*)pcmData, (sizeof(pcmData) - availPcmBytes));
#else
    UIPC_Send(UIPC_CH_ID_AV_AUDIO, 0, (UINT8 *)pcmData, (sizeof(pcmData) - availPcmBytes));
#endif
}
#endif

#if (BTA_AV_INCLUDED == TRUE)
/*******************************************************************************
 **
 ** Function         btif_media_task_enc_init_req
 **
 ** Description
 **
 ** Returns          TRUE is success
 **
 *******************************************************************************/
BOOLEAN btif_media_task_enc_init_req(tBTIF_MEDIA_INIT_AUDIO *p_msg)
{
    tBTIF_MEDIA_INIT_AUDIO *p_buf = osi_malloc(sizeof(tBTIF_MEDIA_INIT_AUDIO));

    memcpy(p_buf, p_msg, sizeof(tBTIF_MEDIA_INIT_AUDIO));
    p_buf->hdr.event = BTIF_MEDIA_SBC_ENC_INIT;
    fixed_queue_enqueue(btif_media_cmd_msg_queue, p_buf);

    return TRUE;
}

/*******************************************************************************
 **
 ** Function         btif_media_task_enc_update_req
 **
 ** Description
 **
 ** Returns          TRUE is success
 **
 *******************************************************************************/
BOOLEAN btif_media_task_enc_update_req(tBTIF_MEDIA_UPDATE_AUDIO *p_msg)
{
    tBTIF_MEDIA_UPDATE_AUDIO *p_buf =
        osi_malloc(sizeof(tBTIF_MEDIA_UPDATE_AUDIO));

    memcpy(p_buf, p_msg, sizeof(tBTIF_MEDIA_UPDATE_AUDIO));
    p_buf->hdr.event = BTIF_MEDIA_SBC_ENC_UPDATE;
    fixed_queue_enqueue(btif_media_cmd_msg_queue, p_buf);

    return TRUE;
}

/*******************************************************************************
 **
 ** Function         btif_media_task_audio_feeding_init_req
 **
 ** Description
 **
 ** Returns          TRUE is success
 **
 *******************************************************************************/
BOOLEAN btif_media_task_audio_feeding_init_req(tBTIF_MEDIA_INIT_AUDIO_FEEDING *p_msg)
{
    tBTIF_MEDIA_INIT_AUDIO_FEEDING *p_buf =
        osi_malloc(sizeof(tBTIF_MEDIA_INIT_AUDIO_FEEDING));

    memcpy(p_buf, p_msg, sizeof(tBTIF_MEDIA_INIT_AUDIO_FEEDING));
    p_buf->hdr.event = BTIF_MEDIA_AUDIO_FEEDING_INIT;
    fixed_queue_enqueue(btif_media_cmd_msg_queue, p_buf);

    return TRUE;
}

/*******************************************************************************
 **
 ** Function         btif_media_task_start_aa_req
 **
 ** Description
 **
 ** Returns          TRUE is success
 **
 *******************************************************************************/
BOOLEAN btif_media_task_start_aa_req(void)
{
    BT_HDR *p_buf = osi_malloc(sizeof(BT_HDR));

    p_buf->event = BTIF_MEDIA_START_AA_TX;
    fixed_queue_enqueue(btif_media_cmd_msg_queue, p_buf);

    return TRUE;
}

/*******************************************************************************
 **
 ** Function         btif_media_task_stop_aa_req
 **
 ** Description
 **
 ** Returns          TRUE is success
 **
 *******************************************************************************/
BOOLEAN btif_media_task_stop_aa_req(void)
{
    BT_HDR *p_buf = osi_malloc(sizeof(BT_HDR));

    p_buf->event = BTIF_MEDIA_STOP_AA_TX;

    /*
     * Explicitly check whether the btif_media_cmd_msg_queue is not NULL to
     * avoid a race condition during shutdown of the Bluetooth stack.
     * This race condition is triggered when A2DP audio is streaming on
     * shutdown:
     * "btif_a2dp_on_stopped() -> btif_media_task_stop_aa_req()" is called
     * to stop the particular audio stream, and this happens right after
     * the "cleanup() -> btif_a2dp_stop_media_task()" processing during
     * the shutdown of the Bluetooth stack.
     */
    if (btif_media_cmd_msg_queue != NULL)
        fixed_queue_enqueue(btif_media_cmd_msg_queue, p_buf);

    return TRUE;
}
/*******************************************************************************
 **
 ** Function         btif_media_task_aa_rx_flush_req
 **
 ** Description
 **
 ** Returns          TRUE is success
 **
 *******************************************************************************/
BOOLEAN btif_media_task_aa_rx_flush_req(void)
{
    if (fixed_queue_is_empty(btif_media_cb.RxSbcQ)) /*  Que is already empty */
        return TRUE;

    BT_HDR *p_buf = osi_malloc(sizeof(BT_HDR));
    p_buf->event = BTIF_MEDIA_FLUSH_AA_RX;
    fixed_queue_enqueue(btif_media_cmd_msg_queue, p_buf);

    return TRUE;
}

/*******************************************************************************
 **
 ** Function         btif_media_task_aa_tx_flush_req
 **
 ** Description
 **
 ** Returns          TRUE is success
 **
 *******************************************************************************/
BOOLEAN btif_media_task_aa_tx_flush_req(void)
{
    BT_HDR *p_buf = osi_malloc(sizeof(BT_HDR));

    p_buf->event = BTIF_MEDIA_FLUSH_AA_TX;

    /*
     * Explicitly check whether the btif_media_cmd_msg_queue is not NULL to
     * avoid a race condition during shutdown of the Bluetooth stack.
     * This race condition is triggered when A2DP audio is streaming on
     * shutdown:
     * "btif_a2dp_on_stopped() -> btif_media_task_aa_tx_flush_req()" is called
     * to stop the particular audio stream, and this happens right after
     * the "cleanup() -> btif_a2dp_stop_media_task()" processing during
     * the shutdown of the Bluetooth stack.
     */
    if (btif_media_cmd_msg_queue != NULL)
        fixed_queue_enqueue(btif_media_cmd_msg_queue, p_buf);

    return TRUE;
}
/*******************************************************************************
 **
 ** Function         btif_media_task_aa_rx_flush
 **
 ** Description
 **
 ** Returns          void
 **
 *******************************************************************************/
static void btif_media_task_aa_rx_flush(void)
{
    /* Flush all enqueued GKI SBC  buffers (encoded) */
    APPL_TRACE_DEBUG("btif_media_task_aa_rx_flush");

    btif_media_flush_q(btif_media_cb.RxSbcQ);
}


/*******************************************************************************
 **
 ** Function         btif_media_task_aa_tx_flush
 **
 ** Description
 **
 ** Returns          void
 **
 *******************************************************************************/
static void btif_media_task_aa_tx_flush(BT_HDR *p_msg)
{
    UNUSED(p_msg);

    /* Flush all enqueued GKI music buffers (encoded) */
    APPL_TRACE_DEBUG("btif_media_task_aa_tx_flush");

    btif_media_cb.media_feeding_state.pcm.counter = 0;
    btif_media_cb.media_feeding_state.pcm.aa_feed_residue = 0;

    btif_media_cb.stats.tx_queue_total_flushed_messages +=
        fixed_queue_length(btif_media_cb.TxAaQ);
    btif_media_cb.stats.tx_queue_last_flushed_us = time_now_us();
    btif_media_flush_q(btif_media_cb.TxAaQ);

    UIPC_Ioctl(UIPC_CH_ID_AV_AUDIO, UIPC_REQ_RX_FLUSH, NULL);
}

/*******************************************************************************
 **
 ** Function       btif_media_task_enc_init
 **
 ** Description    Initialize encoding task
 **
 ** Returns        void
 **
 *******************************************************************************/
static void btif_media_task_enc_init(BT_HDR *p_msg)
{
    tBTIF_MEDIA_INIT_AUDIO *pInitAudio = (tBTIF_MEDIA_INIT_AUDIO *) p_msg;

    APPL_TRACE_DEBUG("btif_media_task_enc_init");

    btif_media_cb.timestamp = 0;

    /* SBC encoder config (enforced even if not used) */
    btif_media_cb.encoder.s16ChannelMode = pInitAudio->ChannelMode;
    btif_media_cb.encoder.s16NumOfSubBands = pInitAudio->NumOfSubBands;
    btif_media_cb.encoder.s16NumOfBlocks = pInitAudio->NumOfBlocks;
    btif_media_cb.encoder.s16AllocationMethod = pInitAudio->AllocationMethod;
    btif_media_cb.encoder.s16SamplingFreq = pInitAudio->SamplingFreq;

    btif_media_cb.encoder.u16BitRate = btif_media_task_get_sbc_rate();

    /* Default transcoding is PCM to SBC, modified by feeding configuration */
    btif_media_cb.TxTranscoding = BTIF_MEDIA_TRSCD_PCM_2_SBC;
    btif_media_cb.TxAaMtuSize = ((BTIF_MEDIA_AA_BUF_SIZE-BTIF_MEDIA_AA_SBC_OFFSET-sizeof(BT_HDR))
            < pInitAudio->MtuSize) ? (BTIF_MEDIA_AA_BUF_SIZE - BTIF_MEDIA_AA_SBC_OFFSET
            - sizeof(BT_HDR)) : pInitAudio->MtuSize;

    APPL_TRACE_EVENT("btif_media_task_enc_init busy %d, mtu %d, peer mtu %d",
                     btif_media_cb.busy_level, btif_media_cb.TxAaMtuSize, pInitAudio->MtuSize);
    APPL_TRACE_EVENT("      ch mode %d, subnd %d, nb blk %d, alloc %d, rate %d, freq %d",
            btif_media_cb.encoder.s16ChannelMode, btif_media_cb.encoder.s16NumOfSubBands,
            btif_media_cb.encoder.s16NumOfBlocks,
            btif_media_cb.encoder.s16AllocationMethod, btif_media_cb.encoder.u16BitRate,
            btif_media_cb.encoder.s16SamplingFreq);

    /* Reset entirely the SBC encoder */
    SBC_Encoder_Init(&(btif_media_cb.encoder));
    APPL_TRACE_DEBUG("btif_media_task_enc_init bit pool %d", btif_media_cb.encoder.s16BitPool);
}

/*******************************************************************************
 **
 ** Function       btif_media_task_enc_update
 **
 ** Description    Update encoding task
 **
 ** Returns        void
 **
 *******************************************************************************/

static void btif_media_task_enc_update(BT_HDR *p_msg)
{
    tBTIF_MEDIA_UPDATE_AUDIO * pUpdateAudio = (tBTIF_MEDIA_UPDATE_AUDIO *) p_msg;
    SBC_ENC_PARAMS *pstrEncParams = &btif_media_cb.encoder;
    UINT16 s16SamplingFreq;
    SINT16 s16BitPool = 0;
    SINT16 s16BitRate;
    SINT16 s16FrameLen;
    UINT8 protect = 0;

    APPL_TRACE_DEBUG("%s : minmtu %d, maxbp %d minbp %d", __func__,
                     pUpdateAudio->MinMtuSize, pUpdateAudio->MaxBitPool,
                     pUpdateAudio->MinBitPool);

    btif_media_cb.TxAaMtuSize = ((BTIF_MEDIA_AA_BUF_SIZE -
                                  BTIF_MEDIA_AA_SBC_OFFSET - sizeof(BT_HDR))
                < pUpdateAudio->MinMtuSize) ? (BTIF_MEDIA_AA_BUF_SIZE - BTIF_MEDIA_AA_SBC_OFFSET
                - sizeof(BT_HDR)) : pUpdateAudio->MinMtuSize;

    /* Set the initial target bit rate */
    pstrEncParams->u16BitRate = btif_media_task_get_sbc_rate();

    if (pstrEncParams->s16SamplingFreq == SBC_sf16000)
        s16SamplingFreq = 16000;
    else if (pstrEncParams->s16SamplingFreq == SBC_sf32000)
        s16SamplingFreq = 32000;
    else if (pstrEncParams->s16SamplingFreq == SBC_sf44100)
        s16SamplingFreq = 44100;
    else
        s16SamplingFreq = 48000;

    do {
        if (pstrEncParams->s16NumOfBlocks == 0 ||
            pstrEncParams->s16NumOfSubBands == 0 ||
            pstrEncParams->s16NumOfChannels == 0) {
            APPL_TRACE_ERROR("%s - Avoiding division by zero...", __func__);
            APPL_TRACE_ERROR("%s - block=%d, subBands=%d, channels=%d",
                             __func__,
                             pstrEncParams->s16NumOfBlocks,
                             pstrEncParams->s16NumOfSubBands,
                             pstrEncParams->s16NumOfChannels);
            break;
        }

        if ((pstrEncParams->s16ChannelMode == SBC_JOINT_STEREO) ||
            (pstrEncParams->s16ChannelMode == SBC_STEREO)) {
            s16BitPool = (SINT16)((pstrEncParams->u16BitRate *
                    pstrEncParams->s16NumOfSubBands * 1000 / s16SamplingFreq)
                    - ((32 + (4 * pstrEncParams->s16NumOfSubBands *
                    pstrEncParams->s16NumOfChannels)
                    + ((pstrEncParams->s16ChannelMode - 2) *
                    pstrEncParams->s16NumOfSubBands))
                    / pstrEncParams->s16NumOfBlocks));

            s16FrameLen = 4 + (4*pstrEncParams->s16NumOfSubBands *
                    pstrEncParams->s16NumOfChannels) / 8
                    + (((pstrEncParams->s16ChannelMode - 2) *
                    pstrEncParams->s16NumOfSubBands)
                    + (pstrEncParams->s16NumOfBlocks * s16BitPool)) / 8;

            s16BitRate = (8 * s16FrameLen * s16SamplingFreq)
                    / (pstrEncParams->s16NumOfSubBands *
                    pstrEncParams->s16NumOfBlocks * 1000);

            if (s16BitRate > pstrEncParams->u16BitRate)
                s16BitPool--;

            if (pstrEncParams->s16NumOfSubBands == 8)
                s16BitPool = (s16BitPool > 255) ? 255 : s16BitPool;
            else
                s16BitPool = (s16BitPool > 128) ? 128 : s16BitPool;
        } else {
            s16BitPool = (SINT16)(((pstrEncParams->s16NumOfSubBands *
                    pstrEncParams->u16BitRate * 1000)
                    / (s16SamplingFreq * pstrEncParams->s16NumOfChannels))
                    - (((32 / pstrEncParams->s16NumOfChannels) +
                    (4 * pstrEncParams->s16NumOfSubBands))
                    / pstrEncParams->s16NumOfBlocks));

            pstrEncParams->s16BitPool =
                (s16BitPool > (16 * pstrEncParams->s16NumOfSubBands)) ?
                        (16 * pstrEncParams->s16NumOfSubBands) : s16BitPool;
        }

        if (s16BitPool < 0)
            s16BitPool = 0;

        APPL_TRACE_EVENT("%s bitpool candidate : %d (%d kbps)", __func__,
                         s16BitPool, pstrEncParams->u16BitRate);

        if (s16BitPool > pUpdateAudio->MaxBitPool) {
            APPL_TRACE_DEBUG("%s computed bitpool too large (%d)", __func__,
                             s16BitPool);
            /* Decrease bitrate */
            btif_media_cb.encoder.u16BitRate -= BTIF_MEDIA_BITRATE_STEP;
            /* Record that we have decreased the bitrate */
            protect |= 1;
        } else if (s16BitPool < pUpdateAudio->MinBitPool) {
            APPL_TRACE_WARNING("%s computed bitpool too small (%d)", __func__,
                               s16BitPool);

            /* Increase bitrate */
            UINT16 previous_u16BitRate = btif_media_cb.encoder.u16BitRate;
            btif_media_cb.encoder.u16BitRate += BTIF_MEDIA_BITRATE_STEP;
            /* Record that we have increased the bitrate */
            protect |= 2;
            /* Check over-flow */
            if (btif_media_cb.encoder.u16BitRate < previous_u16BitRate)
                protect |= 3;
        } else {
            break;
        }
        /* In case we have already increased and decreased the bitrate, just stop */
        if (protect == 3) {
            APPL_TRACE_ERROR("%s could not find bitpool in range", __func__);
            break;
        }
    } while (1);

    /* Finally update the bitpool in the encoder structure */
    pstrEncParams->s16BitPool = s16BitPool;

    APPL_TRACE_DEBUG("%s final bit rate %d, final bit pool %d", __func__,
                     btif_media_cb.encoder.u16BitRate,
                     btif_media_cb.encoder.s16BitPool);

    /* make sure we reinitialize encoder with new settings */
    SBC_Encoder_Init(&(btif_media_cb.encoder));
}

/*******************************************************************************
 **
 ** Function         btif_media_task_pcm2sbc_init
 **
 ** Description      Init encoding task for PCM to SBC according to feeding
 **
 ** Returns          void
 **
 *******************************************************************************/
static void btif_media_task_pcm2sbc_init(tBTIF_MEDIA_INIT_AUDIO_FEEDING * p_feeding)
{
    BOOLEAN reconfig_needed = FALSE;

    APPL_TRACE_DEBUG("PCM feeding:");
    APPL_TRACE_DEBUG("sampling_freq:%d", p_feeding->feeding.cfg.pcm.sampling_freq);
    APPL_TRACE_DEBUG("num_channel:%d", p_feeding->feeding.cfg.pcm.num_channel);
    APPL_TRACE_DEBUG("bit_per_sample:%d", p_feeding->feeding.cfg.pcm.bit_per_sample);

    /* Check the PCM feeding sampling_freq */
    switch (p_feeding->feeding.cfg.pcm.sampling_freq)
    {
        case  8000:
        case 12000:
        case 16000:
        case 24000:
        case 32000:
        case 48000:
            /* For these sampling_freq the AV connection must be 48000 */
            if (btif_media_cb.encoder.s16SamplingFreq != SBC_sf48000)
            {
                /* Reconfiguration needed at 48000 */
                APPL_TRACE_DEBUG("SBC Reconfiguration needed at 48000");
                btif_media_cb.encoder.s16SamplingFreq = SBC_sf48000;
                reconfig_needed = TRUE;
            }
            break;

        case 11025:
        case 22050:
        case 44100:
            /* For these sampling_freq the AV connection must be 44100 */
            if (btif_media_cb.encoder.s16SamplingFreq != SBC_sf44100)
            {
                /* Reconfiguration needed at 44100 */
                APPL_TRACE_DEBUG("SBC Reconfiguration needed at 44100");
                btif_media_cb.encoder.s16SamplingFreq = SBC_sf44100;
                reconfig_needed = TRUE;
            }
            break;
        default:
            APPL_TRACE_DEBUG("Feeding PCM sampling_freq unsupported");
            break;
    }

    /* Some AV Headsets do not support Mono => always ask for Stereo */
    if (btif_media_cb.encoder.s16ChannelMode == SBC_MONO)
    {
        APPL_TRACE_DEBUG("SBC Reconfiguration needed in Stereo");
        btif_media_cb.encoder.s16ChannelMode = SBC_JOINT_STEREO;
        reconfig_needed = TRUE;
    }

    if (reconfig_needed != FALSE)
    {
        APPL_TRACE_DEBUG("btif_media_task_pcm2sbc_init :: mtu %d", btif_media_cb.TxAaMtuSize);
        APPL_TRACE_DEBUG("ch mode %d, nbsubd %d, nb %d, alloc %d, rate %d, freq %d",
                btif_media_cb.encoder.s16ChannelMode,
                btif_media_cb.encoder.s16NumOfSubBands, btif_media_cb.encoder.s16NumOfBlocks,
                btif_media_cb.encoder.s16AllocationMethod, btif_media_cb.encoder.u16BitRate,
                btif_media_cb.encoder.s16SamplingFreq);

        SBC_Encoder_Init(&(btif_media_cb.encoder));
    }
    else
    {
        APPL_TRACE_DEBUG("btif_media_task_pcm2sbc_init no SBC reconfig needed");
    }
}


/*******************************************************************************
 **
 ** Function         btif_media_task_audio_feeding_init
 **
 ** Description      Initialize the audio path according to the feeding format
 **
 ** Returns          void
 **
 *******************************************************************************/
static void btif_media_task_audio_feeding_init(BT_HDR *p_msg)
{
    tBTIF_MEDIA_INIT_AUDIO_FEEDING *p_feeding = (tBTIF_MEDIA_INIT_AUDIO_FEEDING *) p_msg;

    APPL_TRACE_DEBUG("btif_media_task_audio_feeding_init format:%d", p_feeding->feeding.format);

    /* Save Media Feeding information */
    btif_media_cb.feeding_mode = p_feeding->feeding_mode;
    btif_media_cb.media_feeding = p_feeding->feeding;

    /* Handle different feeding formats */
    switch (p_feeding->feeding.format)
    {
        case BTIF_AV_CODEC_PCM:
            btif_media_cb.TxTranscoding = BTIF_MEDIA_TRSCD_PCM_2_SBC;
            btif_media_task_pcm2sbc_init(p_feeding);
            break;

        default :
            APPL_TRACE_ERROR("unknown feeding format %d", p_feeding->feeding.format);
            break;
    }
}

int btif_a2dp_get_track_frequency(UINT8 frequency) {
    int freq = 48000;
    switch (frequency) {
        case A2D_SBC_IE_SAMP_FREQ_16:
            freq = 16000;
            break;
        case A2D_SBC_IE_SAMP_FREQ_32:
            freq = 32000;
            break;
        case A2D_SBC_IE_SAMP_FREQ_44:
            freq = 44100;
            break;
        case A2D_SBC_IE_SAMP_FREQ_48:
            freq = 48000;
            break;
    }
    return freq;
}

int btif_a2dp_get_track_channel_count(UINT8 channeltype) {
    int count = 1;
    switch (channeltype) {
        case A2D_SBC_IE_CH_MD_MONO:
            count = 1;
            break;
        case A2D_SBC_IE_CH_MD_DUAL:
        case A2D_SBC_IE_CH_MD_STEREO:
        case A2D_SBC_IE_CH_MD_JOINT:
            count = 2;
            break;
    }
    return count;
}

#ifdef USE_AUDIO_TRACK
int a2dp_get_track_channel_type(UINT8 channeltype) {
    int count = 1;
    switch (channeltype) {
        case A2D_SBC_IE_CH_MD_MONO:
            count = 1;
            break;
        case A2D_SBC_IE_CH_MD_DUAL:
        case A2D_SBC_IE_CH_MD_STEREO:
        case A2D_SBC_IE_CH_MD_JOINT:
            count = 3;
            break;
    }
    return count;
}
#endif

void btif_a2dp_set_peer_sep(UINT8 sep) {
    btif_media_cb.peer_sep = sep;
}

static void btif_decode_alarm_cb(UNUSED_ATTR void *context) {
  if(worker_thread != NULL)
      thread_post(worker_thread, btif_media_task_avk_handle_timer, NULL);
}

static void btif_media_task_aa_handle_stop_decoding(void) {
  alarm_free(btif_media_cb.decode_alarm);
  btif_media_cb.decode_alarm = NULL;
#ifdef USE_AUDIO_TRACK
  BtifAvrcpAudioTrackPause(btif_media_cb.audio_track);
#endif
}

static void btif_media_task_aa_handle_start_decoding(void) {
  if (btif_media_cb.decode_alarm)
    return;
#ifdef USE_AUDIO_TRACK
  BtifAvrcpAudioTrackStart(btif_media_cb.audio_track);
#endif
  btif_media_cb.decode_alarm = alarm_new_periodic("btif.media_decode");
  if (!btif_media_cb.decode_alarm) {
    LOG_ERROR(LOG_TAG, "%s unable to allocate decode alarm.", __func__);
    return;
  }

  alarm_set(btif_media_cb.decode_alarm, BTIF_SINK_MEDIA_TIME_TICK_MS,
            btif_decode_alarm_cb, NULL);
}

#if (BTA_AV_SINK_INCLUDED == TRUE)

static void btif_media_task_aa_handle_clear_track (void)
{
    APPL_TRACE_DEBUG("btif_media_task_aa_handle_clear_track");
#ifdef USE_AUDIO_TRACK
    BtifAvrcpAudioTrackStop(btif_media_cb.audio_track);
    BtifAvrcpAudioTrackDelete(btif_media_cb.audio_track);
    btif_media_cb.audio_track = NULL;
#endif
}

/*******************************************************************************
 **
 ** Function         btif_media_task_aa_handle_decoder_reset
 **
 ** Description
 **
 ** Returns          void
 **
 *******************************************************************************/
static void btif_media_task_aa_handle_decoder_reset(BT_HDR *p_msg)
{
    tBTIF_MEDIA_SINK_CFG_UPDATE *p_buf = (tBTIF_MEDIA_SINK_CFG_UPDATE*) p_msg;
    tA2D_STATUS a2d_status;
    tA2D_SBC_CIE sbc_cie;
    OI_STATUS       status;
    UINT32          freq_multiple = 48*20; /* frequency multiple for 20ms of data , initialize with 48K*/
    UINT32          num_blocks = 16;
    UINT32          num_subbands = 8;

    APPL_TRACE_DEBUG("btif_media_task_aa_handle_decoder_reset p_codec_info[%x:%x:%x:%x:%x:%x]",
            p_buf->codec_info[1], p_buf->codec_info[2], p_buf->codec_info[3],
            p_buf->codec_info[4], p_buf->codec_info[5], p_buf->codec_info[6]);

    a2d_status = A2D_ParsSbcInfo(&sbc_cie, p_buf->codec_info, FALSE);
    if (a2d_status != A2D_SUCCESS)
    {
        APPL_TRACE_ERROR("ERROR dump_codec_info A2D_ParsSbcInfo fail:%d", a2d_status);
        return;
    }

    btif_media_cb.sample_rate = btif_a2dp_get_track_frequency(sbc_cie.samp_freq);
    btif_media_cb.channel_count = btif_a2dp_get_track_channel_count(sbc_cie.ch_mode);

    btif_media_cb.rx_flush = FALSE;
    APPL_TRACE_DEBUG("Reset to sink role");
    status = OI_CODEC_SBC_DecoderReset(&context, contextData, sizeof(contextData), 2, 2, FALSE);
    if (!OI_SUCCESS(status)) {
        APPL_TRACE_ERROR("OI_CODEC_SBC_DecoderReset failed with error code %d\n", status);
    }

#ifdef USE_AUDIO_TRACK
    APPL_TRACE_DEBUG("%s A2dpSink: sbc Create Track", __func__);
    btif_media_cb.audio_track =
        BtifAvrcpAudioTrackCreate(btif_a2dp_get_track_frequency(sbc_cie.samp_freq),
                                  a2dp_get_track_channel_type(sbc_cie.ch_mode));
    if (btif_media_cb.audio_track == NULL) {
        APPL_TRACE_ERROR("%s A2dpSink: Track creation fails!!!", __func__);
        return;
    }
#else
    UIPC_Open(UIPC_CH_ID_AV_AUDIO, btif_a2dp_data_cb);
#endif

    switch(sbc_cie.samp_freq)
    {
        case A2D_SBC_IE_SAMP_FREQ_16:
            APPL_TRACE_DEBUG("\tsamp_freq:%d (16000)", sbc_cie.samp_freq);
            freq_multiple = 16*20;
            break;
        case A2D_SBC_IE_SAMP_FREQ_32:
            APPL_TRACE_DEBUG("\tsamp_freq:%d (32000)", sbc_cie.samp_freq);
            freq_multiple = 32*20;
            break;
        case A2D_SBC_IE_SAMP_FREQ_44:
            APPL_TRACE_DEBUG("\tsamp_freq:%d (44100)", sbc_cie.samp_freq);
            freq_multiple = 441*2;
            break;
        case A2D_SBC_IE_SAMP_FREQ_48:
            APPL_TRACE_DEBUG("\tsamp_freq:%d (48000)", sbc_cie.samp_freq);
            freq_multiple = 48*20;
            break;
        default:
            APPL_TRACE_DEBUG(" Unknown Frequency ");
            break;
    }

    switch(sbc_cie.ch_mode)
    {
        case A2D_SBC_IE_CH_MD_MONO:
            APPL_TRACE_DEBUG("\tch_mode:%d (Mono)", sbc_cie.ch_mode);
            break;
        case A2D_SBC_IE_CH_MD_DUAL:
            APPL_TRACE_DEBUG("\tch_mode:%d (DUAL)", sbc_cie.ch_mode);
            break;
        case A2D_SBC_IE_CH_MD_STEREO:
            APPL_TRACE_DEBUG("\tch_mode:%d (STEREO)", sbc_cie.ch_mode);
            break;
        case A2D_SBC_IE_CH_MD_JOINT:
            APPL_TRACE_DEBUG("\tch_mode:%d (JOINT)", sbc_cie.ch_mode);
            break;
        default:
            APPL_TRACE_DEBUG(" Unknown Mode ");
            break;
    }

    switch(sbc_cie.block_len)
    {
        case A2D_SBC_IE_BLOCKS_4:
            APPL_TRACE_DEBUG("\tblock_len:%d (4)", sbc_cie.block_len);
            num_blocks = 4;
            break;
        case A2D_SBC_IE_BLOCKS_8:
            APPL_TRACE_DEBUG("\tblock_len:%d (8)", sbc_cie.block_len);
            num_blocks = 8;
            break;
        case A2D_SBC_IE_BLOCKS_12:
            APPL_TRACE_DEBUG("\tblock_len:%d (12)", sbc_cie.block_len);
            num_blocks = 12;
            break;
        case A2D_SBC_IE_BLOCKS_16:
            APPL_TRACE_DEBUG("\tblock_len:%d (16)", sbc_cie.block_len);
            num_blocks = 16;
            break;
        default:
            APPL_TRACE_DEBUG(" Unknown BlockLen ");
            break;
    }

    switch(sbc_cie.num_subbands)
    {
        case A2D_SBC_IE_SUBBAND_4:
            APPL_TRACE_DEBUG("\tnum_subbands:%d (4)", sbc_cie.num_subbands);
            num_subbands = 4;
            break;
        case A2D_SBC_IE_SUBBAND_8:
            APPL_TRACE_DEBUG("\tnum_subbands:%d (8)", sbc_cie.num_subbands);
            num_subbands = 8;
            break;
        default:
            APPL_TRACE_DEBUG(" Unknown SubBands ");
            break;
    }

    switch(sbc_cie.alloc_mthd)
    {
        case A2D_SBC_IE_ALLOC_MD_S:
            APPL_TRACE_DEBUG("\talloc_mthd:%d (SNR)", sbc_cie.alloc_mthd);
            break;
        case A2D_SBC_IE_ALLOC_MD_L:
            APPL_TRACE_DEBUG("\talloc_mthd:%d (Loudness)", sbc_cie.alloc_mthd);
            break;
        default:
            APPL_TRACE_DEBUG(" Unknown Allocation Method");
            break;
    }

    APPL_TRACE_DEBUG("\tBit pool Min:%d Max:%d", sbc_cie.min_bitpool, sbc_cie.max_bitpool);

    btif_media_cb.frames_to_process = ((freq_multiple)/(num_blocks*num_subbands)) + 1;
    APPL_TRACE_DEBUG(" Frames to be processed in 20 ms %d",btif_media_cb.frames_to_process);
}
#endif

/*******************************************************************************
 **
 ** Function         btif_media_task_feeding_state_reset
 **
 ** Description      Reset the media feeding state
 **
 ** Returns          void
 **
 *******************************************************************************/
static void btif_media_task_feeding_state_reset(void)
{
    /* By default, just clear the entire state */
    memset(&btif_media_cb.media_feeding_state, 0, sizeof(btif_media_cb.media_feeding_state));

    if (btif_media_cb.TxTranscoding == BTIF_MEDIA_TRSCD_PCM_2_SBC)
    {
        btif_media_cb.media_feeding_state.pcm.bytes_per_tick =
                (btif_media_cb.media_feeding.cfg.pcm.sampling_freq *
                 btif_media_cb.media_feeding.cfg.pcm.bit_per_sample / 8 *
                 btif_media_cb.media_feeding.cfg.pcm.num_channel *
                 BTIF_MEDIA_TIME_TICK)/1000;

        APPL_TRACE_WARNING("pcm bytes per tick %d",
                            (int)btif_media_cb.media_feeding_state.pcm.bytes_per_tick);
    }
}

static void btif_media_task_alarm_cb(UNUSED_ATTR void *context) {
  thread_post(worker_thread, btif_media_task_aa_handle_timer, NULL);
}

/*******************************************************************************
 **
 ** Function         btif_media_task_aa_start_tx
 **
 ** Description      Start media task encoding
 **
 ** Returns          void
 **
 *******************************************************************************/
static void btif_media_task_aa_start_tx(void)
{
    APPL_TRACE_DEBUG("%s media_alarm %srunning, feeding mode %d", __func__,
                     alarm_is_scheduled(btif_media_cb.media_alarm)? "" : "not ",
                     btif_media_cb.feeding_mode);

    last_frame_us = 0;

    /* Reset the media feeding state */
    btif_media_task_feeding_state_reset();

    APPL_TRACE_EVENT("starting timer %dms", BTIF_MEDIA_TIME_TICK);

    alarm_free(btif_media_cb.media_alarm);
    btif_media_cb.media_alarm = alarm_new_periodic("btif.media_task");
    if (!btif_media_cb.media_alarm) {
      LOG_ERROR(LOG_TAG, "%s unable to allocate media alarm.", __func__);
      return;
    }

    alarm_set(btif_media_cb.media_alarm, BTIF_MEDIA_TIME_TICK,
              btif_media_task_alarm_cb, NULL);
}

/*******************************************************************************
 **
 ** Function         btif_media_task_aa_stop_tx
 **
 ** Description      Stop media task encoding
 **
 ** Returns          void
 **
 *******************************************************************************/
static void btif_media_task_aa_stop_tx(void)
{
    APPL_TRACE_DEBUG("%s media_alarm is %srunning", __func__,
                     alarm_is_scheduled(btif_media_cb.media_alarm)? "" : "not ");

    const bool send_ack = alarm_is_scheduled(btif_media_cb.media_alarm);

    /* Stop the timer first */
    alarm_free(btif_media_cb.media_alarm);
    btif_media_cb.media_alarm = NULL;

    UIPC_Close(UIPC_CH_ID_AV_AUDIO);

    /* Try to send acknowldegment once the media stream is
       stopped. This will make sure that the A2DP HAL layer is
       un-blocked on wait for acknowledgment for the sent command.
       This resolves a corner cases AVDTP SUSPEND collision
       when the DUT and the remote device issue SUSPEND simultaneously
       and due to the processing of the SUSPEND request from the remote,
       the media path is torn down. If the A2DP HAL happens to wait
       for ACK for the initiated SUSPEND, it would never receive it casuing
       a block/wait. Due to this acknowledgement, the A2DP HAL is guranteed
       to get the ACK for any pending command in such cases. */

    if (send_ack)
        a2dp_cmd_acknowledge(A2DP_CTRL_ACK_SUCCESS);

    /* audio engine stopped, reset tx suspended flag */
    btif_media_cb.tx_flush = 0;
    last_frame_us = 0;

    /* Reset the media feeding state */
    btif_media_task_feeding_state_reset();
}

/*******************************************************************************
 **
 ** Function         btif_get_num_aa_frame
 **
 ** Description
 **
 ** Returns          The number of media frames in this time slice
 **
 *******************************************************************************/
static UINT8 btif_get_num_aa_frame(void)
{
    UINT8 result=0;

    switch (btif_media_cb.TxTranscoding)
    {
        case BTIF_MEDIA_TRSCD_PCM_2_SBC:
        {
            UINT32 pcm_bytes_per_frame = btif_media_cb.encoder.s16NumOfSubBands *
                             btif_media_cb.encoder.s16NumOfBlocks *
                             btif_media_cb.media_feeding.cfg.pcm.num_channel *
                             btif_media_cb.media_feeding.cfg.pcm.bit_per_sample / 8;

            UINT32 us_this_tick = BTIF_MEDIA_TIME_TICK * 1000;
            UINT64 now_us = time_now_us();
            if (last_frame_us != 0)
                us_this_tick = (now_us - last_frame_us);
            last_frame_us = now_us;

            btif_media_cb.media_feeding_state.pcm.counter +=
                                btif_media_cb.media_feeding_state.pcm.bytes_per_tick *
                                us_this_tick / (BTIF_MEDIA_TIME_TICK * 1000);

            /* calculate nbr of frames pending for this media tick */
            result = btif_media_cb.media_feeding_state.pcm.counter/pcm_bytes_per_frame;
            if (result > MAX_PCM_FRAME_NUM_PER_TICK)
            {
                APPL_TRACE_WARNING("%s() - Limiting frames to be sent from %d to %d"
                    , __FUNCTION__, result, MAX_PCM_FRAME_NUM_PER_TICK);
                result = MAX_PCM_FRAME_NUM_PER_TICK;
            }
            btif_media_cb.media_feeding_state.pcm.counter -= result*pcm_bytes_per_frame;

            LOG_VERBOSE(LOG_TAG, "WRITE %d FRAMES", result);
        }
        break;

        default:
            APPL_TRACE_ERROR("ERROR btif_get_num_aa_frame Unsupported transcoding format 0x%x",
                    btif_media_cb.TxTranscoding);
            result = 0;
            break;
    }

    return (UINT8)result;
}

/*******************************************************************************
 **
 ** Function         btif_media_sink_enque_buf
 **
 ** Description      This function is called by the av_co to fill A2DP Sink Queue
 **
 **
 ** Returns          size of the queue
 *******************************************************************************/
UINT8 btif_media_sink_enque_buf(BT_HDR *p_pkt)
{
    if (btif_media_cb.rx_flush == TRUE) /* Flush enabled, do not enque */
        return fixed_queue_length(btif_media_cb.RxSbcQ);
    if (fixed_queue_length(btif_media_cb.RxSbcQ) == MAX_OUTPUT_A2DP_FRAME_QUEUE_SZ)
    {
        UINT8 ret = fixed_queue_length(btif_media_cb.RxSbcQ);
        osi_free(fixed_queue_try_dequeue(btif_media_cb.RxSbcQ));
        return ret;
    }

    BTIF_TRACE_VERBOSE("%s +", __func__);
    /* allocate and Queue this buffer */
    tBT_SBC_HDR *p_msg =
        (tBT_SBC_HDR *)osi_malloc(sizeof(tBT_SBC_HDR) + p_pkt->offset +
                                  p_pkt->len);
    memcpy((UINT8 *)(p_msg + 1), (UINT8 *)(p_pkt + 1) + p_pkt->offset,
           p_pkt->len);
    p_msg->num_frames_to_be_processed = (*((UINT8 *)(p_pkt + 1) + p_pkt->offset))& 0x0f;
    p_msg->len = p_pkt->len;
    p_msg->offset = 0;
    p_msg->layer_specific = p_pkt->layer_specific;
    BTIF_TRACE_VERBOSE("%s frames to process %d, len %d  ",
                       __func__, p_msg->num_frames_to_be_processed,p_msg->len);
    fixed_queue_enqueue(btif_media_cb.RxSbcQ, p_msg);
    if (fixed_queue_length(btif_media_cb.RxSbcQ) == MAX_A2DP_DELAYED_START_FRAME_COUNT) {
        BTIF_TRACE_DEBUG(" Initiate Decoding ");
        btif_media_task_aa_handle_start_decoding();
    }

    return fixed_queue_length(btif_media_cb.RxSbcQ);
}

/*******************************************************************************
 **
 ** Function         btif_media_aa_readbuf
 **
 ** Description      This function is called by the av_co to get the next buffer to send
 **
 **
 ** Returns          void
 *******************************************************************************/
BT_HDR *btif_media_aa_readbuf(void)
{
    uint64_t now_us = time_now_us();
    BT_HDR *p_buf = fixed_queue_try_dequeue(btif_media_cb.TxAaQ);

    btif_media_cb.stats.tx_queue_total_readbuf_calls++;
    btif_media_cb.stats.tx_queue_last_readbuf_us = now_us;
    if (p_buf != NULL) {
        // Update the statistics
        update_scheduling_stats(&btif_media_cb.stats.tx_queue_dequeue_stats,
                                now_us, BTIF_SINK_MEDIA_TIME_TICK_MS * 1000);
    }

    return p_buf;
}

/*******************************************************************************
 **
 ** Function         btif_media_aa_read_feeding
 **
 ** Description
 **
 ** Returns          void
 **
 *******************************************************************************/

BOOLEAN btif_media_aa_read_feeding(tUIPC_CH_ID channel_id)
{
    UINT16 event;
    UINT16 blocm_x_subband = btif_media_cb.encoder.s16NumOfSubBands * \
                             btif_media_cb.encoder.s16NumOfBlocks;
    UINT32 read_size;
    UINT16 sbc_sampling = 48000;
    UINT32 src_samples;
    UINT16 bytes_needed = blocm_x_subband * btif_media_cb.encoder.s16NumOfChannels * \
                          btif_media_cb.media_feeding.cfg.pcm.bit_per_sample / 8;
    static UINT16 up_sampled_buffer[SBC_MAX_NUM_FRAME * SBC_MAX_NUM_OF_BLOCKS
            * SBC_MAX_NUM_OF_CHANNELS * SBC_MAX_NUM_OF_SUBBANDS * 2];
    static UINT16 read_buffer[SBC_MAX_NUM_FRAME * SBC_MAX_NUM_OF_BLOCKS
            * SBC_MAX_NUM_OF_CHANNELS * SBC_MAX_NUM_OF_SUBBANDS];
    UINT32 src_size_used;
    UINT32 dst_size_used;
    BOOLEAN fract_needed;
    INT32   fract_max;
    INT32   fract_threshold;
    UINT32  nb_byte_read;

    /* Get the SBC sampling rate */
    switch (btif_media_cb.encoder.s16SamplingFreq)
    {
    case SBC_sf48000:
        sbc_sampling = 48000;
        break;
    case SBC_sf44100:
        sbc_sampling = 44100;
        break;
    case SBC_sf32000:
        sbc_sampling = 32000;
        break;
    case SBC_sf16000:
        sbc_sampling = 16000;
        break;
    }

    if (sbc_sampling == btif_media_cb.media_feeding.cfg.pcm.sampling_freq) {
        read_size = bytes_needed - btif_media_cb.media_feeding_state.pcm.aa_feed_residue;
        nb_byte_read = UIPC_Read(channel_id, &event,
                  ((UINT8 *)btif_media_cb.encoder.as16PcmBuffer) +
                  btif_media_cb.media_feeding_state.pcm.aa_feed_residue,
                  read_size);
        if (nb_byte_read == read_size) {
            btif_media_cb.media_feeding_state.pcm.aa_feed_residue = 0;
            return TRUE;
        } else {
            APPL_TRACE_WARNING("### UNDERFLOW :: ONLY READ %d BYTES OUT OF %d ###",
                nb_byte_read, read_size);
            btif_media_cb.media_feeding_state.pcm.aa_feed_residue += nb_byte_read;
            btif_media_cb.stats.media_read_total_underflow_bytes += (read_size - nb_byte_read);
            btif_media_cb.stats.media_read_total_underflow_count++;
            btif_media_cb.stats.media_read_last_underflow_us = time_now_us();
            return FALSE;
        }
    }

    /* Some Feeding PCM frequencies require to split the number of sample */
    /* to read. */
    /* E.g 128/6=21.3333 => read 22 and 21 and 21 => max = 2; threshold = 0*/
    fract_needed = FALSE;   /* Default */
    switch (btif_media_cb.media_feeding.cfg.pcm.sampling_freq)
    {
    case 32000:
    case 8000:
        fract_needed = TRUE;
        fract_max = 2;          /* 0, 1 and 2 */
        fract_threshold = 0;    /* Add one for the first */
        break;
    case 16000:
        fract_needed = TRUE;
        fract_max = 2;          /* 0, 1 and 2 */
        fract_threshold = 1;    /* Add one for the first two frames*/
        break;
    }

    /* Compute number of sample to read from source */
    src_samples = blocm_x_subband;
    src_samples *= btif_media_cb.media_feeding.cfg.pcm.sampling_freq;
    src_samples /= sbc_sampling;

    /* The previous division may have a remainder not null */
    if (fract_needed)
    {
        if (btif_media_cb.media_feeding_state.pcm.aa_feed_counter <= fract_threshold)
        {
            src_samples++; /* for every read before threshold add one sample */
        }

        /* do nothing if counter >= threshold */
        btif_media_cb.media_feeding_state.pcm.aa_feed_counter++; /* one more read */
        if (btif_media_cb.media_feeding_state.pcm.aa_feed_counter > fract_max)
        {
            btif_media_cb.media_feeding_state.pcm.aa_feed_counter = 0;
        }
    }

    /* Compute number of bytes to read from source */
    read_size = src_samples;
    read_size *= btif_media_cb.media_feeding.cfg.pcm.num_channel;
    read_size *= (btif_media_cb.media_feeding.cfg.pcm.bit_per_sample / 8);

    /* Read Data from UIPC channel */
    nb_byte_read = UIPC_Read(channel_id, &event, (UINT8 *)read_buffer, read_size);

    //tput_mon(TRUE, nb_byte_read, FALSE);

    if (nb_byte_read < read_size)
    {
        APPL_TRACE_WARNING("### UNDERRUN :: ONLY READ %d BYTES OUT OF %d ###",
                nb_byte_read, read_size);
        btif_media_cb.stats.media_read_total_underrun_bytes += (read_size - nb_byte_read);
        btif_media_cb.stats.media_read_total_underrun_count++;
        btif_media_cb.stats.media_read_last_underrun_us = time_now_us();

        if (nb_byte_read == 0)
            return FALSE;

        if(btif_media_cb.feeding_mode == BTIF_AV_FEEDING_ASYNCHRONOUS)
        {
            /* Fill the unfilled part of the read buffer with silence (0) */
            memset(((UINT8 *)read_buffer) + nb_byte_read, 0, read_size - nb_byte_read);
            nb_byte_read = read_size;
        }
    }

    /* Initialize PCM up-sampling engine */
    bta_av_sbc_init_up_sample(btif_media_cb.media_feeding.cfg.pcm.sampling_freq,
            sbc_sampling, btif_media_cb.media_feeding.cfg.pcm.bit_per_sample,
            btif_media_cb.media_feeding.cfg.pcm.num_channel);

    /* re-sample read buffer */
    /* The output PCM buffer will be stereo, 16 bit per sample */
    dst_size_used = bta_av_sbc_up_sample((UINT8 *)read_buffer,
            (UINT8 *)up_sampled_buffer + btif_media_cb.media_feeding_state.pcm.aa_feed_residue,
            nb_byte_read,
            sizeof(up_sampled_buffer) - btif_media_cb.media_feeding_state.pcm.aa_feed_residue,
            &src_size_used);

    /* update the residue */
    btif_media_cb.media_feeding_state.pcm.aa_feed_residue += dst_size_used;

    /* only copy the pcm sample when we have up-sampled enough PCM */
    if(btif_media_cb.media_feeding_state.pcm.aa_feed_residue >= bytes_needed)
    {
        /* Copy the output pcm samples in SBC encoding buffer */
        memcpy((UINT8 *)btif_media_cb.encoder.as16PcmBuffer,
                (UINT8 *)up_sampled_buffer,
                bytes_needed);
        /* update the residue */
        btif_media_cb.media_feeding_state.pcm.aa_feed_residue -= bytes_needed;

        if (btif_media_cb.media_feeding_state.pcm.aa_feed_residue != 0)
        {
            memcpy((UINT8 *)up_sampled_buffer,
                   (UINT8 *)up_sampled_buffer + bytes_needed,
                   btif_media_cb.media_feeding_state.pcm.aa_feed_residue);
        }
        return TRUE;
    }

    return FALSE;
}

/*******************************************************************************
 **
 ** Function         btif_media_aa_prep_sbc_2_send
 **
 ** Description
 **
 ** Returns          void
 **
 *******************************************************************************/
static void btif_media_aa_prep_sbc_2_send(UINT8 nb_frame,
                                          uint64_t timestamp_us)
{
    const uint8_t orig_nb_frame = nb_frame;
    UINT16 blocm_x_subband = btif_media_cb.encoder.s16NumOfSubBands *
                             btif_media_cb.encoder.s16NumOfBlocks;

    while (nb_frame) {
        BT_HDR *p_buf = osi_malloc(BTIF_MEDIA_AA_BUF_SIZE);

        /* Init buffer */
        p_buf->offset = BTIF_MEDIA_AA_SBC_OFFSET;
        p_buf->len = 0;
        p_buf->layer_specific = 0;

        do
        {
            /* Write @ of allocated buffer in encoder.pu8Packet */
            btif_media_cb.encoder.pu8Packet = (UINT8 *) (p_buf + 1) + p_buf->offset + p_buf->len;
            /* Fill allocated buffer with 0 */
            memset(btif_media_cb.encoder.as16PcmBuffer, 0, blocm_x_subband
                    * btif_media_cb.encoder.s16NumOfChannels);

            /* Read PCM data and upsample them if needed */
            if (btif_media_aa_read_feeding(UIPC_CH_ID_AV_AUDIO))
            {
                /* SBC encode and descramble frame */
                SBC_Encoder(&(btif_media_cb.encoder));
                A2D_SbcChkFrInit(btif_media_cb.encoder.pu8Packet);
                A2D_SbcDescramble(btif_media_cb.encoder.pu8Packet, btif_media_cb.encoder.u16PacketLength);
                /* Update SBC frame length */
                p_buf->len += btif_media_cb.encoder.u16PacketLength;
                nb_frame--;
                p_buf->layer_specific++;
            }
            else
            {
                APPL_TRACE_WARNING("btif_media_aa_prep_sbc_2_send underflow %d, %d",
                    nb_frame, btif_media_cb.media_feeding_state.pcm.aa_feed_residue);
                btif_media_cb.media_feeding_state.pcm.counter += nb_frame *
                     btif_media_cb.encoder.s16NumOfSubBands *
                     btif_media_cb.encoder.s16NumOfBlocks *
                     btif_media_cb.media_feeding.cfg.pcm.num_channel *
                     btif_media_cb.media_feeding.cfg.pcm.bit_per_sample / 8;
                /* no more pcm to read */
                nb_frame = 0;

                /* break read loop if timer was stopped (media task stopped) */
                if (! alarm_is_scheduled(btif_media_cb.media_alarm))
                {
                    osi_free(p_buf);
                    return;
                }
            }

        } while (((p_buf->len + btif_media_cb.encoder.u16PacketLength) < btif_media_cb.TxAaMtuSize)
                && (p_buf->layer_specific < 0x0F) && nb_frame);

        if(p_buf->len)
        {
            /* timestamp of the media packet header represent the TS of the first SBC frame
               i.e the timestamp before including this frame */
            *((UINT32 *) (p_buf + 1)) = btif_media_cb.timestamp;

            btif_media_cb.timestamp += p_buf->layer_specific * blocm_x_subband;

            if (btif_media_cb.tx_flush)
            {
                APPL_TRACE_DEBUG("### tx suspended, discarded frame ###");

                btif_media_cb.stats.tx_queue_total_flushed_messages +=
                    fixed_queue_length(btif_media_cb.TxAaQ);
                btif_media_cb.stats.tx_queue_last_flushed_us =
                    timestamp_us;
                btif_media_flush_q(btif_media_cb.TxAaQ);

                osi_free(p_buf);
                return;
            }

            /* Enqueue the encoded SBC frame in AA Tx Queue */
            update_scheduling_stats(&btif_media_cb.stats.tx_queue_enqueue_stats,
                                    timestamp_us,
                                    BTIF_SINK_MEDIA_TIME_TICK_MS * 1000);
            btif_media_cb.stats.tx_queue_total_frames += orig_nb_frame;
            if (orig_nb_frame > btif_media_cb.stats.tx_queue_max_frames)
                btif_media_cb.stats.tx_queue_max_frames = orig_nb_frame;
            fixed_queue_enqueue(btif_media_cb.TxAaQ, p_buf);
        }
        else
        {
            osi_free(p_buf);
        }
    }
}


/*******************************************************************************
 **
 ** Function         btif_media_aa_prep_2_send
 **
 ** Description
 **
 ** Returns          void
 **
 *******************************************************************************/

static void btif_media_aa_prep_2_send(UINT8 nb_frame, uint64_t timestamp_us)
{
    // Check for TX queue overflow

    if (nb_frame > MAX_OUTPUT_A2DP_FRAME_QUEUE_SZ)
        nb_frame = MAX_OUTPUT_A2DP_FRAME_QUEUE_SZ;

    if (fixed_queue_length(btif_media_cb.TxAaQ) > (MAX_OUTPUT_A2DP_FRAME_QUEUE_SZ - nb_frame))
    {
        APPL_TRACE_WARNING("%s() - TX queue buffer count %d/%d", __func__,
                           fixed_queue_length(btif_media_cb.TxAaQ),
                           MAX_OUTPUT_A2DP_FRAME_QUEUE_SZ - nb_frame);
        btif_media_cb.stats.tx_queue_dropouts++;
        btif_media_cb.stats.tx_queue_last_dropouts_us = timestamp_us;
    }

    while (fixed_queue_length(btif_media_cb.TxAaQ) > (MAX_OUTPUT_A2DP_FRAME_QUEUE_SZ - nb_frame)) {
        btif_media_cb.stats.tx_queue_total_dropped_messages++;
        osi_free(fixed_queue_try_dequeue(btif_media_cb.TxAaQ));
    }

    // Transcode frame

    switch (btif_media_cb.TxTranscoding)
    {
    case BTIF_MEDIA_TRSCD_PCM_2_SBC:
        btif_media_aa_prep_sbc_2_send(nb_frame, timestamp_us);
        break;

    default:
        APPL_TRACE_ERROR("%s unsupported transcoding format 0x%x", __func__, btif_media_cb.TxTranscoding);
        break;
    }
}

/*******************************************************************************
 **
 ** Function         btif_media_send_aa_frame
 **
 ** Description
 **
 ** Returns          void
 **
 *******************************************************************************/
static void btif_media_send_aa_frame(uint64_t timestamp_us)
{
    UINT8 nb_frame_2_send;

    /* get the number of frame to send */
    nb_frame_2_send = btif_get_num_aa_frame();

    if (nb_frame_2_send != 0)
    {
        /* format and Q buffer to send */
      btif_media_aa_prep_2_send(nb_frame_2_send, timestamp_us);
    }

    /* send it */
    LOG_VERBOSE(LOG_TAG, "%s : send %d frames", __func__, nb_frame_2_send);
    bta_av_ci_src_data_ready(BTA_AV_CHNL_AUDIO);
}

#endif /* BTA_AV_INCLUDED == TRUE */

/*******************************************************************************
 **
 ** Function         dump_codec_info
 **
 ** Description      Decode and display codec_info (for debug)
 **
 ** Returns          void
 **
 *******************************************************************************/
void dump_codec_info(unsigned char *p_codec)
{
    tA2D_STATUS a2d_status;
    tA2D_SBC_CIE sbc_cie;

    a2d_status = A2D_ParsSbcInfo(&sbc_cie, p_codec, FALSE);
    if (a2d_status != A2D_SUCCESS)
    {
        APPL_TRACE_ERROR("ERROR dump_codec_info A2D_ParsSbcInfo fail:%d", a2d_status);
        return;
    }

    APPL_TRACE_DEBUG("dump_codec_info");

    if (sbc_cie.samp_freq == A2D_SBC_IE_SAMP_FREQ_16)
    {    APPL_TRACE_DEBUG("\tsamp_freq:%d (16000)", sbc_cie.samp_freq);}
    else  if (sbc_cie.samp_freq == A2D_SBC_IE_SAMP_FREQ_32)
    {    APPL_TRACE_DEBUG("\tsamp_freq:%d (32000)", sbc_cie.samp_freq);}
    else  if (sbc_cie.samp_freq == A2D_SBC_IE_SAMP_FREQ_44)
    {    APPL_TRACE_DEBUG("\tsamp_freq:%d (44.100)", sbc_cie.samp_freq);}
    else  if (sbc_cie.samp_freq == A2D_SBC_IE_SAMP_FREQ_48)
    {    APPL_TRACE_DEBUG("\tsamp_freq:%d (48000)", sbc_cie.samp_freq);}
    else
    {    APPL_TRACE_DEBUG("\tBAD samp_freq:%d", sbc_cie.samp_freq);}

    if (sbc_cie.ch_mode == A2D_SBC_IE_CH_MD_MONO)
    {    APPL_TRACE_DEBUG("\tch_mode:%d (Mono)", sbc_cie.ch_mode);}
    else  if (sbc_cie.ch_mode == A2D_SBC_IE_CH_MD_DUAL)
    {    APPL_TRACE_DEBUG("\tch_mode:%d (Dual)", sbc_cie.ch_mode);}
    else  if (sbc_cie.ch_mode == A2D_SBC_IE_CH_MD_STEREO)
    {    APPL_TRACE_DEBUG("\tch_mode:%d (Stereo)", sbc_cie.ch_mode);}
    else  if (sbc_cie.ch_mode == A2D_SBC_IE_CH_MD_JOINT)
    {    APPL_TRACE_DEBUG("\tch_mode:%d (Joint)", sbc_cie.ch_mode);}
    else
    {    APPL_TRACE_DEBUG("\tBAD ch_mode:%d", sbc_cie.ch_mode);}

    if (sbc_cie.block_len == A2D_SBC_IE_BLOCKS_4)
    {    APPL_TRACE_DEBUG("\tblock_len:%d (4)", sbc_cie.block_len);}
    else  if (sbc_cie.block_len == A2D_SBC_IE_BLOCKS_8)
    {    APPL_TRACE_DEBUG("\tblock_len:%d (8)", sbc_cie.block_len);}
    else  if (sbc_cie.block_len == A2D_SBC_IE_BLOCKS_12)
    {    APPL_TRACE_DEBUG("\tblock_len:%d (12)", sbc_cie.block_len);}
    else  if (sbc_cie.block_len == A2D_SBC_IE_BLOCKS_16)
    {    APPL_TRACE_DEBUG("\tblock_len:%d (16)", sbc_cie.block_len);}
    else
    {    APPL_TRACE_DEBUG("\tBAD block_len:%d", sbc_cie.block_len);}

    if (sbc_cie.num_subbands == A2D_SBC_IE_SUBBAND_4)
    {    APPL_TRACE_DEBUG("\tnum_subbands:%d (4)", sbc_cie.num_subbands);}
    else  if (sbc_cie.num_subbands == A2D_SBC_IE_SUBBAND_8)
    {    APPL_TRACE_DEBUG("\tnum_subbands:%d (8)", sbc_cie.num_subbands);}
    else
    {    APPL_TRACE_DEBUG("\tBAD num_subbands:%d", sbc_cie.num_subbands);}

    if (sbc_cie.alloc_mthd == A2D_SBC_IE_ALLOC_MD_S)
    {    APPL_TRACE_DEBUG("\talloc_mthd:%d (SNR)", sbc_cie.alloc_mthd);}
    else  if (sbc_cie.alloc_mthd == A2D_SBC_IE_ALLOC_MD_L)
    {    APPL_TRACE_DEBUG("\talloc_mthd:%d (Loundess)", sbc_cie.alloc_mthd);}
    else
    {    APPL_TRACE_DEBUG("\tBAD alloc_mthd:%d", sbc_cie.alloc_mthd);}

    APPL_TRACE_DEBUG("\tBit pool Min:%d Max:%d", sbc_cie.min_bitpool, sbc_cie.max_bitpool);

}

void btif_debug_a2dp_dump(int fd)
{
    uint64_t now_us = time_now_us();
    btif_media_stats_t *stats = &btif_media_cb.stats;
    scheduling_stats_t *enqueue_stats = &stats->tx_queue_enqueue_stats;
    scheduling_stats_t *dequeue_stats = &stats->tx_queue_dequeue_stats;
    size_t ave_size;
    uint64_t ave_time_us;

    dprintf(fd, "\nA2DP State:\n");
    dprintf(fd, "  TxQueue:\n");

    dprintf(fd, "  Counts (enqueue/dequeue/readbuf)                        : %zu / %zu / %zu\n",
            enqueue_stats->total_updates,
            dequeue_stats->total_updates,
            stats->tx_queue_total_readbuf_calls);

    dprintf(fd, "  Last update time ago in ms (enqueue/dequeue/readbuf)    : %llu / %llu / %llu\n",
            (enqueue_stats->last_update_us > 0) ?
                (unsigned long long)(now_us - enqueue_stats->last_update_us) / 1000 : 0,
            (dequeue_stats->last_update_us > 0) ?
                (unsigned long long)(now_us - dequeue_stats->last_update_us) / 1000 : 0,
            (stats->tx_queue_last_readbuf_us > 0)?
                (unsigned long long)(now_us - stats->tx_queue_last_readbuf_us) / 1000 : 0);

    ave_size = 0;
    if (enqueue_stats->total_updates != 0)
        ave_size = stats->tx_queue_total_frames / enqueue_stats->total_updates;
    dprintf(fd, "  Frames per packet (total/max/ave)                       : %zu / %zu / %zu\n",
            stats->tx_queue_total_frames,
            stats->tx_queue_max_frames,
            ave_size);

    dprintf(fd, "  Counts (flushed/dropped/dropouts)                       : %zu / %zu / %zu\n",
            stats->tx_queue_total_flushed_messages,
            stats->tx_queue_total_dropped_messages,
            stats->tx_queue_dropouts);

    dprintf(fd, "  Last update time ago in ms (flushed/dropped)            : %llu / %llu\n",
            (stats->tx_queue_last_flushed_us > 0) ?
                (unsigned long long)(now_us - stats->tx_queue_last_flushed_us) / 1000 : 0,
            (stats->tx_queue_last_dropouts_us > 0)?
                (unsigned long long)(now_us - stats->tx_queue_last_dropouts_us)/ 1000 : 0);

    dprintf(fd, "  Counts (underflow/underrun)                             : %zu / %zu\n",
            stats->media_read_total_underflow_count,
            stats->media_read_total_underrun_count);

    dprintf(fd, "  Bytes (underflow/underrun)                              : %zu / %zu\n",
            stats->media_read_total_underflow_bytes,
            stats->media_read_total_underrun_bytes);

    dprintf(fd, "  Last update time ago in ms (underflow/underrun)         : %llu / %llu\n",
            (stats->media_read_last_underflow_us > 0) ?
                (unsigned long long)(now_us - stats->media_read_last_underflow_us) / 1000 : 0,
            (stats->media_read_last_underrun_us > 0)?
                (unsigned long long)(now_us - stats->media_read_last_underrun_us) / 1000 : 0);

    //
    // TxQueue enqueue stats
    //
    dprintf(fd, "  Enqueue deviation counts (overdue/premature)            : %zu / %zu\n",
            enqueue_stats->overdue_scheduling_count,
            enqueue_stats->premature_scheduling_count);

    ave_time_us = 0;
    if (enqueue_stats->overdue_scheduling_count != 0) {
        ave_time_us = enqueue_stats->total_overdue_scheduling_delta_us /
            enqueue_stats->overdue_scheduling_count;
    }
    dprintf(fd, "  Enqueue overdue scheduling time in ms (total/max/ave)   : %llu / %llu / %llu\n",
            (unsigned long long)enqueue_stats->total_overdue_scheduling_delta_us / 1000,
            (unsigned long long)enqueue_stats->max_overdue_scheduling_delta_us / 1000,
            (unsigned long long)ave_time_us / 1000);

    ave_time_us = 0;
    if (enqueue_stats->premature_scheduling_count != 0) {
        ave_time_us = enqueue_stats->total_premature_scheduling_delta_us /
            enqueue_stats->premature_scheduling_count;
    }
    dprintf(fd, "  Enqueue premature scheduling time in ms (total/max/ave) : %llu / %llu / %llu\n",
            (unsigned long long)enqueue_stats->total_premature_scheduling_delta_us / 1000,
            (unsigned long long)enqueue_stats->max_premature_scheduling_delta_us / 1000,
            (unsigned long long)ave_time_us / 1000);


    //
    // TxQueue dequeue stats
    //
    dprintf(fd, "  Dequeue deviation counts (overdue/premature)            : %zu / %zu\n",
            dequeue_stats->overdue_scheduling_count,
            dequeue_stats->premature_scheduling_count);

    ave_time_us = 0;
    if (dequeue_stats->overdue_scheduling_count != 0) {
        ave_time_us = dequeue_stats->total_overdue_scheduling_delta_us /
            dequeue_stats->overdue_scheduling_count;
    }
    dprintf(fd, "  Dequeue overdue scheduling time in ms (total/max/ave)   : %llu / %llu / %llu\n",
            (unsigned long long)dequeue_stats->total_overdue_scheduling_delta_us / 1000,
            (unsigned long long)dequeue_stats->max_overdue_scheduling_delta_us / 1000,
            (unsigned long long)ave_time_us / 1000);

    ave_time_us = 0;
    if (dequeue_stats->premature_scheduling_count != 0) {
        ave_time_us = dequeue_stats->total_premature_scheduling_delta_us /
            dequeue_stats->premature_scheduling_count;
    }
    dprintf(fd, "  Dequeue premature scheduling time in ms (total/max/ave) : %llu / %llu / %llu\n",
            (unsigned long long)dequeue_stats->total_premature_scheduling_delta_us / 1000,
            (unsigned long long)dequeue_stats->max_premature_scheduling_delta_us / 1000,
            (unsigned long long)ave_time_us / 1000);

}

void btif_update_a2dp_metrics(void)
{
    uint64_t now_us = time_now_us();
    btif_media_stats_t *stats = &btif_media_cb.stats;
    scheduling_stats_t *dequeue_stats = &stats->tx_queue_dequeue_stats;
    int32_t media_timer_min_ms = 0;
    int32_t media_timer_max_ms = 0;
    int32_t media_timer_avg_ms = 0;
    int32_t buffer_overruns_max_count = 0;
    int32_t buffer_overruns_total = 0;
    float buffer_underruns_average = 0.0;
    int32_t buffer_underruns_count = 0;

    int64_t session_duration_sec =
        (now_us - stats->session_start_us) / (1000 * 1000);

    /* TODO: Disconnect reason is not supported (yet) */
    const char *disconnect_reason = NULL;
    uint32_t device_class = BTM_COD_MAJOR_AUDIO;

    if (dequeue_stats->total_updates > 1) {
        media_timer_min_ms = BTIF_SINK_MEDIA_TIME_TICK_MS -
            (dequeue_stats->max_premature_scheduling_delta_us / 1000);
        media_timer_max_ms = BTIF_SINK_MEDIA_TIME_TICK_MS +
            (dequeue_stats->max_overdue_scheduling_delta_us / 1000);

        uint64_t total_scheduling_count =
            dequeue_stats->overdue_scheduling_count +
            dequeue_stats->premature_scheduling_count +
            dequeue_stats->exact_scheduling_count;
        if (total_scheduling_count > 0) {
            media_timer_avg_ms = dequeue_stats->total_scheduling_time_us /
                (1000 * total_scheduling_count);
        }

        /*
         * TODO: What is buffer_overruns_max_count and
         * buffer_underruns_average?
         */
        buffer_overruns_total = stats->tx_queue_total_dropped_messages;
        buffer_underruns_count = stats->media_read_total_underflow_count +
            stats->media_read_total_underrun_count;
    }

    metrics_a2dp_session(session_duration_sec, disconnect_reason, device_class,
                         media_timer_min_ms, media_timer_max_ms,
                         media_timer_avg_ms, buffer_overruns_max_count,
                         buffer_overruns_total, buffer_underruns_average,
                         buffer_underruns_count);
}<|MERGE_RESOLUTION|>--- conflicted
+++ resolved
@@ -900,10 +900,7 @@
 {
 #ifdef USE_AUDIO_TRACK
     btif_media_cb.rx_audio_focus_state = BTIF_MEDIA_FOCUS_NOT_GRANTED;
-<<<<<<< HEAD
-=======
     btif_media_cb.audio_track = NULL;
->>>>>>> c409c4a4
 #endif
 }
 
