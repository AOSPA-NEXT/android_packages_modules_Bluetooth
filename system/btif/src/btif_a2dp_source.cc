/******************************************************************************
 *
 *  Copyright 2016 The Android Open Source Project
 *  Copyright 2009-2012 Broadcom Corporation
 *
 *  Licensed under the Apache License, Version 2.0 (the "License");
 *  you may not use this file except in compliance with the License.
 *  You may obtain a copy of the License at:
 *
 *  http://www.apache.org/licenses/LICENSE-2.0
 *
 *  Unless required by applicable law or agreed to in writing, software
 *  distributed under the License is distributed on an "AS IS" BASIS,
 *  WITHOUT WARRANTIES OR CONDITIONS OF ANY KIND, either express or implied.
 *  See the License for the specific language governing permissions and
 *  limitations under the License.
 *
 ******************************************************************************/

#define LOG_TAG "bt_btif_a2dp_source"
#define ATRACE_TAG ATRACE_TAG_AUDIO

#include <android_bluetooth_flags.h>
#include <base/logging.h>
#include <base/run_loop.h>
#include <bluetooth/log.h>
#ifdef __ANDROID__
#include <cutils/trace.h>
#endif
#include <inttypes.h>
#include <limits.h>
#include <string.h>

#include <algorithm>
#include <future>

#include "audio_a2dp_hw/include/audio_a2dp_hw.h"
#include "audio_hal_interface/a2dp_encoding.h"
#include "bta_av_ci.h"
#include "btif_a2dp_control.h"
#include "btif_a2dp_source.h"
#include "btif_av.h"
#include "btif_av_co.h"
#include "btif_metrics_logging.h"
#include "common/message_loop_thread.h"
#include "common/metrics.h"
#include "common/repeating_timer.h"
#include "common/time_util.h"
#include "include/check.h"
#include "os/log.h"
#include "osi/include/allocator.h"
#include "osi/include/fixed_queue.h"
#include "osi/include/osi.h"
#include "osi/include/properties.h"
#include "osi/include/wakelock.h"
#include "stack/include/acl_api.h"
#include "stack/include/acl_api_types.h"
#include "stack/include/bt_hdr.h"
#include "types/raw_address.h"
#include "udrv/include/uipc.h"

using bluetooth::common::A2dpSessionMetrics;
using bluetooth::common::BluetoothMetricsLogger;
using bluetooth::common::RepeatingTimer;
using namespace bluetooth;

extern std::unique_ptr<tUIPC_STATE> a2dp_uipc;

/**
 * The typical runlevel of the tx queue size is ~1 buffer
 * but due to link flow control or thread preemption in lower
 * layers we might need to temporarily buffer up data.
 */
#define MAX_OUTPUT_A2DP_FRAME_QUEUE_SZ (MAX_PCM_FRAME_NUM_PER_TICK * 2)

class SchedulingStats {
 public:
  SchedulingStats() { Reset(); }
  void Reset() {
    total_updates = 0;
    last_update_us = 0;
    overdue_scheduling_count = 0;
    total_overdue_scheduling_delta_us = 0;
    max_overdue_scheduling_delta_us = 0;
    premature_scheduling_count = 0;
    total_premature_scheduling_delta_us = 0;
    max_premature_scheduling_delta_us = 0;
    exact_scheduling_count = 0;
    total_scheduling_time_us = 0;
  }

  // Counter for total updates
  size_t total_updates;

  // Last update timestamp (in us)
  uint64_t last_update_us;

  // Counter for overdue scheduling
  size_t overdue_scheduling_count;

  // Accumulated overdue scheduling deviations (in us)
  uint64_t total_overdue_scheduling_delta_us;

  // Max. overdue scheduling delta time (in us)
  uint64_t max_overdue_scheduling_delta_us;

  // Counter for premature scheduling
  size_t premature_scheduling_count;

  // Accumulated premature scheduling deviations (in us)
  uint64_t total_premature_scheduling_delta_us;

  // Max. premature scheduling delta time (in us)
  uint64_t max_premature_scheduling_delta_us;

  // Counter for exact scheduling
  size_t exact_scheduling_count;

  // Accumulated and counted scheduling time (in us)
  uint64_t total_scheduling_time_us;
};

class BtifMediaStats {
 public:
  BtifMediaStats() { Reset(); }
  void Reset() {
    session_start_us = 0;
    session_end_us = 0;
    tx_queue_enqueue_stats.Reset();
    tx_queue_dequeue_stats.Reset();
    tx_queue_total_frames = 0;
    tx_queue_max_frames_per_packet = 0;
    tx_queue_total_queueing_time_us = 0;
    tx_queue_max_queueing_time_us = 0;
    tx_queue_total_readbuf_calls = 0;
    tx_queue_last_readbuf_us = 0;
    tx_queue_total_flushed_messages = 0;
    tx_queue_last_flushed_us = 0;
    tx_queue_total_dropped_messages = 0;
    tx_queue_max_dropped_messages = 0;
    tx_queue_dropouts = 0;
    tx_queue_last_dropouts_us = 0;
    media_read_total_underflow_bytes = 0;
    media_read_total_underflow_count = 0;
    media_read_last_underflow_us = 0;
    codec_index = -1;
  }

  uint64_t session_start_us;
  uint64_t session_end_us;

  SchedulingStats tx_queue_enqueue_stats;
  SchedulingStats tx_queue_dequeue_stats;

  size_t tx_queue_total_frames;
  size_t tx_queue_max_frames_per_packet;

  uint64_t tx_queue_total_queueing_time_us;
  uint64_t tx_queue_max_queueing_time_us;

  size_t tx_queue_total_readbuf_calls;
  uint64_t tx_queue_last_readbuf_us;

  size_t tx_queue_total_flushed_messages;
  uint64_t tx_queue_last_flushed_us;

  size_t tx_queue_total_dropped_messages;
  size_t tx_queue_max_dropped_messages;
  size_t tx_queue_dropouts;
  uint64_t tx_queue_last_dropouts_us;

  size_t media_read_total_underflow_bytes;
  size_t media_read_total_underflow_count;
  uint64_t media_read_last_underflow_us;

  int codec_index = -1;
};

class BtifA2dpSource {
 public:
  enum RunState {
    kStateOff,
    kStateStartingUp,
    kStateRunning,
    kStateShuttingDown
  };

  BtifA2dpSource()
      : tx_audio_queue(nullptr),
        tx_flush(false),
        sw_audio_is_encoding(false),
        encoder_interface(nullptr),
        encoder_interval_ms(0),
        state_(kStateOff) {}

  void Reset() {
    fixed_queue_free(tx_audio_queue, nullptr);
    tx_audio_queue = nullptr;
    tx_flush = false;
    media_alarm.CancelAndWait();
    wakelock_release();
    encoder_interface = nullptr;
    encoder_interval_ms = 0;
    stats.Reset();
    accumulated_stats.Reset();
    state_ = kStateOff;
  }

  BtifA2dpSource::RunState State() const { return state_; }
  std::string StateStr() const {
    switch (state_) {
      case kStateOff:
        return "STATE_OFF";
      case kStateStartingUp:
        return "STATE_STARTING_UP";
      case kStateRunning:
        return "STATE_RUNNING";
      case kStateShuttingDown:
        return "STATE_SHUTTING_DOWN";
    }
  }

  void SetState(BtifA2dpSource::RunState state) { state_ = state; }

  fixed_queue_t* tx_audio_queue;
  bool tx_flush; /* Discards any outgoing data when true */
  bool sw_audio_is_encoding;
  RepeatingTimer media_alarm;
  const tA2DP_ENCODER_INTERFACE* encoder_interface;
  uint64_t encoder_interval_ms; /* Local copy of the encoder interval */
  BtifMediaStats stats;
  BtifMediaStats accumulated_stats;

 private:
  BtifA2dpSource::RunState state_;
};

static bluetooth::common::MessageLoopThread btif_a2dp_source_thread(
    "bt_a2dp_source_worker_thread");
static BtifA2dpSource btif_a2dp_source_cb;

static uint8_t btif_a2dp_source_dynamic_audio_buffer_size =
    MAX_OUTPUT_A2DP_FRAME_QUEUE_SZ;

static void btif_a2dp_source_init_delayed(void);
static void btif_a2dp_source_startup_delayed(void);
static void btif_a2dp_source_start_session_delayed(
    const RawAddress& peer_address, std::promise<void> start_session_promise);
static void btif_a2dp_source_end_session_delayed(
    const RawAddress& peer_address);
static void btif_a2dp_source_shutdown_delayed(std::promise<void>);
static void btif_a2dp_source_cleanup_delayed(void);
static void btif_a2dp_source_audio_tx_start_event(void);
static void btif_a2dp_source_audio_tx_stop_event(void);
static void btif_a2dp_source_audio_tx_flush_event(void);
// Set up the A2DP Source codec, and prepare the encoder.
// The peer address is |peer_addr|.
// This function should be called prior to starting A2DP streaming.
static void btif_a2dp_source_setup_codec(const RawAddress& peer_addr);
static void btif_a2dp_source_setup_codec_delayed(
    const RawAddress& peer_address);
static void btif_a2dp_source_cleanup_codec();
static void btif_a2dp_source_cleanup_codec_delayed();
static void btif_a2dp_source_encoder_user_config_update_event(
    const RawAddress& peer_address,
    const std::vector<btav_a2dp_codec_config_t>& codec_user_preferences,
    std::promise<void> peer_ready_promise);
static void btif_a2dp_source_audio_feeding_update_event(
    const btav_a2dp_codec_config_t& codec_audio_config);
static bool btif_a2dp_source_audio_tx_flush_req(void);
static void btif_a2dp_source_audio_handle_timer(void);
static uint32_t btif_a2dp_source_read_callback(uint8_t* p_buf, uint32_t len);
static bool btif_a2dp_source_enqueue_callback(BT_HDR* p_buf, size_t frames_n,
                                              uint32_t bytes_read);
static void log_tstamps_us(const char* comment, uint64_t timestamp_us);
static void update_scheduling_stats(SchedulingStats* stats, uint64_t now_us,
                                    uint64_t expected_delta);
// Update the A2DP Source related metrics.
// This function should be called before collecting the metrics.
static void btif_a2dp_source_update_metrics(void);
static void btm_read_rssi_cb(void* data);
static void btm_read_failed_contact_counter_cb(void* data);
static void btm_read_tx_power_cb(void* data);

void btif_a2dp_source_accumulate_scheduling_stats(SchedulingStats* src,
                                                  SchedulingStats* dst) {
  dst->total_updates += src->total_updates;
  dst->last_update_us = src->last_update_us;
  dst->overdue_scheduling_count += src->overdue_scheduling_count;
  dst->total_overdue_scheduling_delta_us +=
      src->total_overdue_scheduling_delta_us;
  dst->max_overdue_scheduling_delta_us =
      std::max(dst->max_overdue_scheduling_delta_us,
               src->max_overdue_scheduling_delta_us);
  dst->premature_scheduling_count += src->premature_scheduling_count;
  dst->total_premature_scheduling_delta_us +=
      src->total_premature_scheduling_delta_us;
  dst->max_premature_scheduling_delta_us =
      std::max(dst->max_premature_scheduling_delta_us,
               src->max_premature_scheduling_delta_us);
  dst->exact_scheduling_count += src->exact_scheduling_count;
  dst->total_scheduling_time_us += src->total_scheduling_time_us;
}

void btif_a2dp_source_accumulate_stats(BtifMediaStats* src,
                                       BtifMediaStats* dst) {
  dst->tx_queue_total_frames += src->tx_queue_total_frames;
  dst->tx_queue_max_frames_per_packet = std::max(
      dst->tx_queue_max_frames_per_packet, src->tx_queue_max_frames_per_packet);
  dst->tx_queue_total_queueing_time_us += src->tx_queue_total_queueing_time_us;
  dst->tx_queue_max_queueing_time_us = std::max(
      dst->tx_queue_max_queueing_time_us, src->tx_queue_max_queueing_time_us);
  dst->tx_queue_total_readbuf_calls += src->tx_queue_total_readbuf_calls;
  dst->tx_queue_last_readbuf_us = src->tx_queue_last_readbuf_us;
  dst->tx_queue_total_flushed_messages += src->tx_queue_total_flushed_messages;
  dst->tx_queue_last_flushed_us = src->tx_queue_last_flushed_us;
  dst->tx_queue_total_dropped_messages += src->tx_queue_total_dropped_messages;
  dst->tx_queue_max_dropped_messages = std::max(
      dst->tx_queue_max_dropped_messages, src->tx_queue_max_dropped_messages);
  dst->tx_queue_dropouts += src->tx_queue_dropouts;
  dst->tx_queue_last_dropouts_us = src->tx_queue_last_dropouts_us;
  dst->media_read_total_underflow_bytes +=
      src->media_read_total_underflow_bytes;
  dst->media_read_total_underflow_count +=
      src->media_read_total_underflow_count;
  dst->media_read_last_underflow_us = src->media_read_last_underflow_us;
  if (dst->codec_index < 0) dst->codec_index = src->codec_index;
  btif_a2dp_source_accumulate_scheduling_stats(&src->tx_queue_enqueue_stats,
                                               &dst->tx_queue_enqueue_stats);
  btif_a2dp_source_accumulate_scheduling_stats(&src->tx_queue_dequeue_stats,
                                               &dst->tx_queue_dequeue_stats);
  src->Reset();
}

bool btif_a2dp_source_init(void) {
  log::info("");

  // Start A2DP Source media task
  btif_a2dp_source_thread.StartUp();
  btif_a2dp_source_thread.DoInThread(
      FROM_HERE, base::BindOnce(&btif_a2dp_source_init_delayed));
  return true;
}

static void btif_a2dp_source_init_delayed(void) {
  log::info("");
  // When codec extensibility is enabled in the audio HAL interface,
  // the provider needs to be initialized earlier in order to ensure
  // get_a2dp_configuration and parse_a2dp_configuration can be
  // invoked before the stream is started.
  if (IS_FLAG_ENABLED(a2dp_offload_codec_extensibility)) {
    bluetooth::audio::a2dp::init(&btif_a2dp_source_thread);
  }
}

bool btif_a2dp_source_startup(void) {
  log::info("state={}", btif_a2dp_source_cb.StateStr());

  if (btif_a2dp_source_cb.State() != BtifA2dpSource::kStateOff) {
    log::error("A2DP Source media task already running");
    return false;
  }

  btif_a2dp_source_cb.Reset();
  btif_a2dp_source_cb.SetState(BtifA2dpSource::kStateStartingUp);
  btif_a2dp_source_cb.tx_audio_queue = fixed_queue_new(SIZE_MAX);

  // Schedule the rest of the operations
  btif_a2dp_source_thread.DoInThread(
      FROM_HERE, base::BindOnce(&btif_a2dp_source_startup_delayed));

  return true;
}

static void btif_a2dp_source_startup_delayed() {
  log::info("state={}", btif_a2dp_source_cb.StateStr());
  if (!btif_a2dp_source_thread.EnableRealTimeScheduling()) {
#if defined(__ANDROID__)
    log::fatal("unable to enable real time scheduling");
#endif
  }
  if (!bluetooth::audio::a2dp::init(&btif_a2dp_source_thread)) {
    if (btif_av_is_a2dp_offload_enabled()) {
      // TODO: BluetoothA2dp@1.0 is deprecated
      log::warn("Using BluetoothA2dp HAL");
    } else {
      log::warn("Using legacy HAL");
      btif_a2dp_control_init();
    }
  }
  btif_a2dp_source_cb.SetState(BtifA2dpSource::kStateRunning);
}

bool btif_a2dp_source_start_session(const RawAddress& peer_address,
                                    std::promise<void> peer_ready_promise) {
  log::info("peer_address={} state={}", ADDRESS_TO_LOGGABLE_STR(peer_address),
            btif_a2dp_source_cb.StateStr());
  btif_a2dp_source_setup_codec(peer_address);
  if (btif_a2dp_source_thread.DoInThread(
          FROM_HERE,
          base::BindOnce(&btif_a2dp_source_start_session_delayed, peer_address,
                         std::move(peer_ready_promise)))) {
    return true;
  } else {
    // cannot set promise but triggers crash
    log::fatal("peer_address={} state={} fails to context switch",
               ADDRESS_TO_LOGGABLE_STR(peer_address),
               btif_a2dp_source_cb.StateStr());
    return false;
  }
}

static void btif_a2dp_source_start_session_delayed(
    const RawAddress& peer_address, std::promise<void> peer_ready_promise) {
  log::info("peer_address={} state={}", ADDRESS_TO_LOGGABLE_STR(peer_address),
            btif_a2dp_source_cb.StateStr());
  if (btif_a2dp_source_cb.State() != BtifA2dpSource::kStateRunning) {
    log::error("A2DP Source media task is not running");
    peer_ready_promise.set_value();
    return;
  }
  if (bluetooth::audio::a2dp::is_hal_enabled()) {
    bluetooth::audio::a2dp::start_session();
    bluetooth::audio::a2dp::set_remote_delay(
        btif_av_get_audio_delay(A2dpType::kSource));
    BluetoothMetricsLogger::GetInstance()->LogBluetoothSessionStart(
        bluetooth::common::CONNECTION_TECHNOLOGY_TYPE_BREDR, 0);
  } else {
    BluetoothMetricsLogger::GetInstance()->LogBluetoothSessionStart(
        bluetooth::common::CONNECTION_TECHNOLOGY_TYPE_BREDR, 0);
  }
  peer_ready_promise.set_value();
}

bool btif_a2dp_source_restart_session(const RawAddress& old_peer_address,
                                      const RawAddress& new_peer_address,
                                      std::promise<void> peer_ready_promise) {
  log::info("old_peer_address={} new_peer_address={} state={}",
            ADDRESS_TO_LOGGABLE_STR(old_peer_address),
            ADDRESS_TO_LOGGABLE_STR(new_peer_address),
            btif_a2dp_source_cb.StateStr());

  CHECK(!new_peer_address.IsEmpty());

  // Must stop first the audio streaming
  btif_a2dp_source_stop_audio_req();

  // If the old active peer was valid, end the old session.
  // Otherwise, time to startup the A2DP Source processing.
  if (!old_peer_address.IsEmpty()) {
    btif_a2dp_source_end_session(old_peer_address);
  } else {
    btif_a2dp_source_startup();
  }

  // Start the session.
  btif_a2dp_source_start_session(new_peer_address,
                                 std::move(peer_ready_promise));
  // If audio was streaming before, DON'T start audio streaming, but leave the
  // control to the audio HAL.
  return true;
}

bool btif_a2dp_source_end_session(const RawAddress& peer_address) {
  log::info("peer_address={} state={}", ADDRESS_TO_LOGGABLE_CSTR(peer_address),
            btif_a2dp_source_cb.StateStr());
  btif_a2dp_source_thread.DoInThread(
      FROM_HERE,
      base::BindOnce(&btif_a2dp_source_end_session_delayed, peer_address));
  btif_a2dp_source_cleanup_codec();
  return true;
}

static void btif_a2dp_source_end_session_delayed(
    const RawAddress& peer_address) {
  log::info("peer_address={} state={}", ADDRESS_TO_LOGGABLE_CSTR(peer_address),
            btif_a2dp_source_cb.StateStr());
  if ((btif_a2dp_source_cb.State() == BtifA2dpSource::kStateRunning) ||
      (btif_a2dp_source_cb.State() == BtifA2dpSource::kStateShuttingDown)) {
    btif_av_stream_stop(peer_address);
  } else {
    log::error("A2DP Source media task is not running");
  }
  if (bluetooth::audio::a2dp::is_hal_enabled()) {
    bluetooth::audio::a2dp::end_session();
    BluetoothMetricsLogger::GetInstance()->LogBluetoothSessionEnd(
        bluetooth::common::DISCONNECT_REASON_UNKNOWN, 0);
  } else {
    BluetoothMetricsLogger::GetInstance()->LogBluetoothSessionEnd(
        bluetooth::common::DISCONNECT_REASON_UNKNOWN, 0);
  }
}

void btif_a2dp_source_shutdown(std::promise<void> shutdown_complete_promise) {
  log::info("state={}", btif_a2dp_source_cb.StateStr());

  if ((btif_a2dp_source_cb.State() == BtifA2dpSource::kStateOff) ||
      (btif_a2dp_source_cb.State() == BtifA2dpSource::kStateShuttingDown)) {
    return;
  }

  /* Make sure no channels are restarted while shutting down */
  btif_a2dp_source_cb.SetState(BtifA2dpSource::kStateShuttingDown);

  btif_a2dp_source_thread.DoInThread(
      FROM_HERE, base::BindOnce(&btif_a2dp_source_shutdown_delayed,
                                std::move(shutdown_complete_promise)));
}

static void btif_a2dp_source_shutdown_delayed(
    std::promise<void> shutdown_complete_promise) {
  log::info("state={}", btif_a2dp_source_cb.StateStr());

  // Stop the timer
  btif_a2dp_source_cb.media_alarm.CancelAndWait();
  wakelock_release();

  if (bluetooth::audio::a2dp::is_hal_enabled()) {
    bluetooth::audio::a2dp::cleanup();
  } else {
    btif_a2dp_control_cleanup();
  }
  fixed_queue_free(btif_a2dp_source_cb.tx_audio_queue, nullptr);
  btif_a2dp_source_cb.tx_audio_queue = nullptr;

  btif_a2dp_source_cb.SetState(BtifA2dpSource::kStateOff);

  shutdown_complete_promise.set_value();
}

void btif_a2dp_source_cleanup(void) {
  log::info("state={}", btif_a2dp_source_cb.StateStr());

  // Make sure the source is shutdown
  std::promise<void> shutdown_complete_promise;
  btif_a2dp_source_shutdown(std::move(shutdown_complete_promise));

  btif_a2dp_source_thread.DoInThread(
      FROM_HERE, base::BindOnce(&btif_a2dp_source_cleanup_delayed));

  // Exit the thread
  btif_a2dp_source_thread.ShutDown();
}

static void btif_a2dp_source_cleanup_delayed(void) {
  log::info("state={}", btif_a2dp_source_cb.StateStr());
  // Nothing to do
}

bool btif_a2dp_source_media_task_is_running(void) {
  return (btif_a2dp_source_cb.State() == BtifA2dpSource::kStateRunning);
}

bool btif_a2dp_source_media_task_is_shutting_down(void) {
  return (btif_a2dp_source_cb.State() == BtifA2dpSource::kStateShuttingDown);
}

// This runs on worker thread
bool btif_a2dp_source_is_streaming(void) {
  return btif_a2dp_source_cb.media_alarm.IsScheduled();
}

static void btif_a2dp_source_setup_codec(const RawAddress& peer_address) {
  log::info("peer_address={} state={}", ADDRESS_TO_LOGGABLE_CSTR(peer_address),
            btif_a2dp_source_cb.StateStr());

  // Check to make sure the platform has 8 bits/byte since
  // we're using that in frame size calculations now.
  CHECK(CHAR_BIT == 8);

  btif_a2dp_source_audio_tx_flush_req();
  btif_a2dp_source_thread.DoInThread(
      FROM_HERE,
      base::BindOnce(&btif_a2dp_source_setup_codec_delayed, peer_address));
}

static void btif_a2dp_source_setup_codec_delayed(
    const RawAddress& peer_address) {
  log::info("peer_address={} state={}", ADDRESS_TO_LOGGABLE_CSTR(peer_address),
            btif_a2dp_source_cb.StateStr());

  tA2DP_ENCODER_INIT_PEER_PARAMS peer_params;
  bta_av_co_get_peer_params(peer_address, &peer_params);
  if (IS_FLAG_ENABLED(a2dp_concurrent_source_sink)) {
    if (!bta_av_co_set_active_source_peer(peer_address)) {
      log::error("Cannot stream audio: cannot set active peer to {}",
                 ADDRESS_TO_LOGGABLE_CSTR(peer_address));
      return;
    }
  } else {
    if (!bta_av_co_set_active_peer(peer_address)) {
      log::error("Cannot stream audio: cannot set active peer to {}",
                 ADDRESS_TO_LOGGABLE_CSTR(peer_address));
      return;
    }
  }
  btif_a2dp_source_cb.encoder_interface = bta_av_co_get_encoder_interface();
  if (btif_a2dp_source_cb.encoder_interface == nullptr) {
    log::error("Cannot stream audio: no source encoder interface");
    return;
  }

  A2dpCodecConfig* a2dp_codec_config = bta_av_get_a2dp_current_codec();
<<<<<<< HEAD
  btav_a2dp_codec_config_t codec_config;

  if (a2dp_codec_config != nullptr) {
      codec_config = a2dp_codec_config->getCodecConfig();
  } else {
    LOG_ERROR("%s: Cannot stream audio: current codec is not set", __func__);
=======
  if (a2dp_codec_config == nullptr) {
    log::error("Cannot stream audio: current codec is not set");
>>>>>>> adff3cd0
    return;
  }

  uint8_t p_codec_info[AVDT_CODEC_SIZE];
  memset(p_codec_info, 0, AVDT_CODEC_SIZE);

  //copy peer codec info to p_codec_info
  if (!a2dp_codec_config->copyOutOtaCodecConfig(p_codec_info)) {
    LOG_ERROR("%s: Fetching peer codec info returns fail.", __func__);
    return;
  }

  tBT_FLOW_SPEC flow_spec;
  memset(&flow_spec, 0x00, sizeof(flow_spec));

  flow_spec.flow_direction = 0x00;     /* flow direction - out going */
  flow_spec.service_type = 0x02;       /* Guaranteed */
  flow_spec.token_rate = 0x00;         /* bytes/second - no token rate is specified*/
  flow_spec.token_bucket_size = 0x00;  /* bytes - no token bucket is needed*/
  flow_spec.latency = 0xFFFFFFFF;      /* microseconds - default value */

  if (codec_config.codec_type == BTAV_A2DP_CODEC_INDEX_SOURCE_AAC) {
    char prop_value[PROPERTY_VALUE_MAX] = "false";
    osi_property_get("persist.vendor.qcom.bluetooth.aac_abr_support", prop_value, "false");
    if (!strcmp(prop_value, "true")) {
      flow_spec.peak_bandwidth = 0;//ABR enabled
    } else {
      flow_spec.peak_bandwidth = (165*1000)/8; /* bytes/second */
    }
    tBTM_STATUS status = BTM_FlowSpec(peer_address, &flow_spec, NULL);
    if (status != BTM_CMD_STARTED) {
      LOG_WARN("%s: Cannot send FlowSpec: status %d", __func__, status);
    }
  } else if (codec_config.codec_type == BTAV_A2DP_CODEC_INDEX_SOURCE_LDAC) {
    /* For ABR mode default peak bandwidth is 0, for static it will be fetched */
    uint32_t bitrate = 0;
    bitrate = a2dp_codec_config->getTrackBitRate();
    LOG_INFO(LOG_TAG, "LDAC bitrate = %d", bitrate);
    flow_spec.peak_bandwidth = bitrate/8;  /* bytes/second */
    tBTM_STATUS status = BTM_FlowSpec(peer_address, &flow_spec, NULL);
    if (status != BTM_CMD_STARTED) {
      LOG_WARN("%s: Cannot send FlowSpec: status %d", __func__, status);
    }
  }

  btif_a2dp_source_cb.encoder_interface->encoder_init(
      &peer_params, a2dp_codec_config, btif_a2dp_source_read_callback,
      btif_a2dp_source_enqueue_callback);

  // Save a local copy of the encoder_interval_ms
  btif_a2dp_source_cb.encoder_interval_ms =
      btif_a2dp_source_cb.encoder_interface->get_encoder_interval_ms();

  if (bluetooth::audio::a2dp::is_hal_enabled()) {
    bluetooth::audio::a2dp::setup_codec();
  }
}

static void btif_a2dp_source_cleanup_codec() {
  log::info("state={}", btif_a2dp_source_cb.StateStr());
  // Must stop media task first before cleaning up the encoder
  btif_a2dp_source_stop_audio_req();
  btif_a2dp_source_thread.DoInThread(
      FROM_HERE, base::BindOnce(&btif_a2dp_source_cleanup_codec_delayed));
}

static void btif_a2dp_source_cleanup_codec_delayed() {
  log::info("state={}", btif_a2dp_source_cb.StateStr());
  if (btif_a2dp_source_cb.encoder_interface != nullptr) {
    btif_a2dp_source_cb.encoder_interface->encoder_cleanup();
    btif_a2dp_source_cb.encoder_interface = nullptr;
  }
}

void btif_a2dp_source_start_audio_req(void) {
  log::info("state={}", btif_a2dp_source_cb.StateStr());

  btif_a2dp_source_thread.DoInThread(
      FROM_HERE, base::BindOnce(&btif_a2dp_source_audio_tx_start_event));
}

void btif_a2dp_source_stop_audio_req(void) {
  log::info("state={}", btif_a2dp_source_cb.StateStr());

  btif_a2dp_source_thread.DoInThread(
      FROM_HERE, base::BindOnce(&btif_a2dp_source_audio_tx_stop_event));
}

void btif_a2dp_source_encoder_user_config_update_req(
    const RawAddress& peer_address,
    const std::vector<btav_a2dp_codec_config_t>& codec_user_preferences,
    std::promise<void> peer_ready_promise) {
  log::info("peer_address={} state={} {} codec_preference(s)",
            ADDRESS_TO_LOGGABLE_STR(peer_address),
            btif_a2dp_source_cb.StateStr(), codec_user_preferences.size());
  if (!btif_a2dp_source_thread.DoInThread(
          FROM_HERE,
          base::BindOnce(&btif_a2dp_source_encoder_user_config_update_event,
                         peer_address, codec_user_preferences,
                         std::move(peer_ready_promise)))) {
    // cannot set promise but triggers crash
    log::fatal("peer_address={} state={} fails to context switch",
               ADDRESS_TO_LOGGABLE_STR(peer_address),
               btif_a2dp_source_cb.StateStr());
  }
}

static void btif_a2dp_source_encoder_user_config_update_event(
    const RawAddress& peer_address,
    const std::vector<btav_a2dp_codec_config_t>& codec_user_preferences,
    std::promise<void> peer_ready_promise) {
  bool restart_output = false;
  bool success = false;
  for (auto codec_user_config : codec_user_preferences) {
    success = bta_av_co_set_codec_user_config(peer_address, codec_user_config,
                                              &restart_output);
    if (success) {
      log::info(
          "peer_address={} state={} codec_preference=[{}] restart_output={}",
          ADDRESS_TO_LOGGABLE_STR(peer_address), btif_a2dp_source_cb.StateStr(),
          codec_user_config.ToString(), (restart_output ? "true" : "false"));
      break;
    }
  }
  if (success && restart_output) {
    // Codec reconfiguration is in progress, and it is safe to unlock since
    // remaining tasks like starting audio session and reporting new codec
    // will be handled by BTA_AV_RECONFIG_EVT later.
    peer_ready_promise.set_value();
    return;
  }
  if (!success) {
    log::error("cannot update codec user configuration(s)");
  }
  if (!peer_address.IsEmpty() && peer_address == btif_av_source_active_peer()) {
    // No more actions needed with remote, and if succeed, user had changed the
    // config like the bits per sample only. Let's resume the session now.
    btif_a2dp_source_start_session(peer_address, std::move(peer_ready_promise));
  } else {
    // Unlock for non-active peer
    peer_ready_promise.set_value();
  }
}

void btif_a2dp_source_feeding_update_req(
    const btav_a2dp_codec_config_t& codec_audio_config) {
  log::info("state={}", btif_a2dp_source_cb.StateStr());
  btif_a2dp_source_thread.DoInThread(
      FROM_HERE, base::BindOnce(&btif_a2dp_source_audio_feeding_update_event,
                                codec_audio_config));
}

static void btif_a2dp_source_audio_feeding_update_event(
    const btav_a2dp_codec_config_t& codec_audio_config) {
  log::info("state={}", btif_a2dp_source_cb.StateStr());
  if (!bta_av_co_set_codec_audio_config(codec_audio_config)) {
    log::error("cannot update codec audio feeding parameters");
  }
}

void btif_a2dp_source_on_idle(void) {
  log::info("state={}", btif_a2dp_source_cb.StateStr());
  if (btif_a2dp_source_cb.State() == BtifA2dpSource::kStateOff) return;

  /* Make sure media task is stopped */
  btif_a2dp_source_stop_audio_req();
}

void btif_a2dp_source_on_stopped(tBTA_AV_SUSPEND* p_av_suspend) {
  log::info("state={}", btif_a2dp_source_cb.StateStr());

  btif_a2dp_source_cb.sw_audio_is_encoding = false;

  // allow using this API for other (acknowledgement and stopping media task)
  // than suspend
  if (p_av_suspend != nullptr && p_av_suspend->status != BTA_AV_SUCCESS) {
    log::error("A2DP stop failed: status={}, initiator={}",
               p_av_suspend->status,
               (p_av_suspend->initiator ? "true" : "false"));
    if (p_av_suspend->initiator) {
      if (bluetooth::audio::a2dp::is_hal_enabled()) {
        bluetooth::audio::a2dp::ack_stream_suspended(A2DP_CTRL_ACK_FAILURE);
      } else {
        btif_a2dp_command_ack(A2DP_CTRL_ACK_FAILURE);
      }
    }
  } else {
    bluetooth::audio::a2dp::ack_stream_suspended(A2DP_CTRL_ACK_SUCCESS);
    return;
  }

  if (btif_a2dp_source_cb.State() == BtifA2dpSource::kStateOff) return;

  // ensure tx frames are immediately suspended
  btif_a2dp_source_cb.tx_flush = true;
  // ensure tx frames are immediately flushed
  btif_a2dp_source_audio_tx_flush_req();

  // request to stop media task
  btif_a2dp_source_stop_audio_req();

  // once software stream is fully stopped we will ack back
}

void btif_a2dp_source_on_suspended(tBTA_AV_SUSPEND* p_av_suspend) {
  log::info("state={}", btif_a2dp_source_cb.StateStr());

  if (btif_a2dp_source_cb.State() == BtifA2dpSource::kStateOff) return;

  CHECK(p_av_suspend != nullptr) << "Suspend result could not be nullptr";

  // check for status failures
  if (p_av_suspend->status != BTA_AV_SUCCESS) {
    log::warn("A2DP suspend failed: status={}, initiator={}",
              p_av_suspend->status,
              (p_av_suspend->initiator ? "true" : "false"));
    if (p_av_suspend->initiator) {
      if (bluetooth::audio::a2dp::is_hal_enabled()) {
        bluetooth::audio::a2dp::ack_stream_suspended(A2DP_CTRL_ACK_FAILURE);
      } else {
        btif_a2dp_command_ack(A2DP_CTRL_ACK_FAILURE);
      }
    }
  } else if (btif_av_is_a2dp_offload_running()) {
    bluetooth::audio::a2dp::ack_stream_suspended(A2DP_CTRL_ACK_SUCCESS);
    return;
  }

  // ensure tx frames are immediately suspended
  btif_a2dp_source_cb.tx_flush = true;

  // stop timer tick
  btif_a2dp_source_stop_audio_req();

  // once software stream is fully stopped we will ack back
}

/* when true media task discards any tx frames */
void btif_a2dp_source_set_tx_flush(bool enable) {
  log::info("enable={} state={}", (enable) ? "true" : "false",
            btif_a2dp_source_cb.StateStr());
  btif_a2dp_source_cb.tx_flush = enable;
}

static void btif_a2dp_source_audio_tx_start_event(void) {
  log::info("streaming {} state={}",
            btif_a2dp_source_is_streaming() ? "true" : "false",
            btif_a2dp_source_cb.StateStr());

  if (btif_av_is_a2dp_offload_running()) return;

  /* Reset the media feeding state */
  CHECK(btif_a2dp_source_cb.encoder_interface != nullptr);
  btif_a2dp_source_cb.encoder_interface->feeding_reset();

  log::verbose(
      "starting timer {} ms",
      btif_a2dp_source_cb.encoder_interface->get_encoder_interval_ms());

  /* audio engine starting, reset tx suspended flag */
  btif_a2dp_source_cb.tx_flush = false;

  wakelock_acquire();
  btif_a2dp_source_cb.media_alarm.SchedulePeriodic(
      btif_a2dp_source_thread.GetWeakPtr(), FROM_HERE,
      base::BindRepeating(&btif_a2dp_source_audio_handle_timer),
      std::chrono::milliseconds(
          btif_a2dp_source_cb.encoder_interface->get_encoder_interval_ms()));
  btif_a2dp_source_cb.sw_audio_is_encoding = true;

  btif_a2dp_source_cb.stats.Reset();
  // Assign session_start_us to 1 when
  // bluetooth::common::time_get_os_boottime_us() is 0 to indicate
  // btif_a2dp_source_start_audio_req() has been called
  btif_a2dp_source_cb.stats.session_start_us =
      bluetooth::common::time_get_os_boottime_us();
  if (btif_a2dp_source_cb.stats.session_start_us == 0) {
    btif_a2dp_source_cb.stats.session_start_us = 1;
  }
  btif_a2dp_source_cb.stats.session_end_us = 0;
  A2dpCodecConfig* codec_config = bta_av_get_a2dp_current_codec();
  if (codec_config != nullptr) {
    btif_a2dp_source_cb.stats.codec_index = codec_config->codecIndex();
  }
}

static void btif_a2dp_source_audio_tx_stop_event(void) {
  log::info("streaming {} state={}",
            btif_a2dp_source_is_streaming() ? "true" : "false",
            btif_a2dp_source_cb.StateStr());

  if (btif_av_is_a2dp_offload_running()) return;
  if (!btif_a2dp_source_is_streaming()) return;

  btif_a2dp_source_cb.stats.session_end_us =
      bluetooth::common::time_get_os_boottime_us();
  btif_a2dp_source_update_metrics();
  btif_a2dp_source_accumulate_stats(&btif_a2dp_source_cb.stats,
                                    &btif_a2dp_source_cb.accumulated_stats);

  uint8_t p_buf[AUDIO_STREAM_OUTPUT_BUFFER_SZ * 2];

  // Keep track of audio data still left in the pipe
  if (bluetooth::audio::a2dp::is_hal_enabled()) {
    btif_a2dp_control_log_bytes_read(
        bluetooth::audio::a2dp::read(p_buf, sizeof(p_buf)));
  } else if (a2dp_uipc != nullptr) {
    btif_a2dp_control_log_bytes_read(
        UIPC_Read(*a2dp_uipc, UIPC_CH_ID_AV_AUDIO, p_buf, sizeof(p_buf)));
  }

  /* Stop the timer first */
  btif_a2dp_source_cb.media_alarm.CancelAndWait();
  wakelock_release();

  if (bluetooth::audio::a2dp::is_hal_enabled()) {
    bluetooth::audio::a2dp::ack_stream_suspended(A2DP_CTRL_ACK_SUCCESS);
  } else if (a2dp_uipc != nullptr) {
    UIPC_Close(*a2dp_uipc, UIPC_CH_ID_AV_AUDIO);

    /*
     * Try to send acknowledgement once the media stream is
     * stopped. This will make sure that the A2DP HAL layer is
     * un-blocked on wait for acknowledgment for the sent command.
     * This resolves a corner cases AVDTP SUSPEND collision
     * when the DUT and the remote device issue SUSPEND simultaneously
     * and due to the processing of the SUSPEND request from the remote,
     * the media path is torn down. If the A2DP HAL happens to wait
     * for ACK for the initiated SUSPEND, it would never receive it casuing
     * a block/wait. Due to this acknowledgement, the A2DP HAL is guranteed
     * to get the ACK for any pending command in such cases.
     */

    btif_a2dp_command_ack(A2DP_CTRL_ACK_SUCCESS);
  }

  /* audio engine stopped, reset tx suspended flag */
  btif_a2dp_source_cb.tx_flush = false;

  /* Reset the media feeding state */
  if (btif_a2dp_source_cb.encoder_interface != nullptr)
    btif_a2dp_source_cb.encoder_interface->feeding_reset();
}

static void btif_a2dp_source_audio_handle_timer(void) {
  if (btif_av_is_a2dp_offload_running()) return;

#ifndef TARGET_FLOSS
  uint64_t timestamp_us = bluetooth::common::time_get_os_boottime_us();
  uint64_t stats_timestamp_us = timestamp_us;
#else
  uint64_t timestamp_us = bluetooth::common::time_get_os_monotonic_raw_us();
  uint64_t stats_timestamp_us = bluetooth::common::time_get_os_boottime_us();
#endif

  log_tstamps_us("A2DP Source tx scheduling timer", timestamp_us);

  if (!btif_a2dp_source_is_streaming()) {
    log::error("ERROR Media task Scheduled after Suspend");
    return;
  }
  CHECK(btif_a2dp_source_cb.encoder_interface != nullptr);
  size_t transmit_queue_length =
      fixed_queue_length(btif_a2dp_source_cb.tx_audio_queue);
#ifdef __ANDROID__
  ATRACE_INT("btif TX queue", transmit_queue_length);
#endif
  if (btif_a2dp_source_cb.encoder_interface->set_transmit_queue_length !=
      nullptr) {
    btif_a2dp_source_cb.encoder_interface->set_transmit_queue_length(
        transmit_queue_length);
  }
  btif_a2dp_source_cb.encoder_interface->send_frames(timestamp_us);
  bta_av_ci_src_data_ready(BTA_AV_CHNL_AUDIO);
  update_scheduling_stats(&btif_a2dp_source_cb.stats.tx_queue_enqueue_stats,
                          stats_timestamp_us,
                          btif_a2dp_source_cb.encoder_interval_ms * 1000);
}

static uint32_t btif_a2dp_source_read_callback(uint8_t* p_buf, uint32_t len) {
  uint32_t bytes_read = 0;

  if (bluetooth::audio::a2dp::is_hal_enabled()) {
    bytes_read = bluetooth::audio::a2dp::read(p_buf, len);
  } else if (a2dp_uipc != nullptr) {
    bytes_read = UIPC_Read(*a2dp_uipc, UIPC_CH_ID_AV_AUDIO, p_buf, len);
  }

  if (btif_a2dp_source_cb.sw_audio_is_encoding && bytes_read < len) {
    log::warn("UNDERFLOW: ONLY READ {} BYTES OUT OF {}", bytes_read, len);
    btif_a2dp_source_cb.stats.media_read_total_underflow_bytes +=
        (len - bytes_read);
    btif_a2dp_source_cb.stats.media_read_total_underflow_count++;
    btif_a2dp_source_cb.stats.media_read_last_underflow_us =
        bluetooth::common::time_get_os_boottime_us();
    log_a2dp_audio_underrun_event(btif_av_source_active_peer(),
                                  btif_a2dp_source_cb.encoder_interval_ms,
                                  len - bytes_read);
  }

  return bytes_read;
}

static bool btif_a2dp_source_enqueue_callback(BT_HDR* p_buf, size_t frames_n,
                                              uint32_t bytes_read) {
  uint64_t now_us = bluetooth::common::time_get_os_boottime_us();
  btif_a2dp_control_log_bytes_read(bytes_read);

  /* Check if timer was stopped (media task stopped) */
  if (!btif_a2dp_source_is_streaming()) {
    osi_free(p_buf);
    return false;
  }

  /* Check if the transmission queue has been flushed */
  if (btif_a2dp_source_cb.tx_flush) {
    log::verbose("tx suspended, discarded frame");

    btif_a2dp_source_cb.stats.tx_queue_total_flushed_messages +=
        fixed_queue_length(btif_a2dp_source_cb.tx_audio_queue);
    btif_a2dp_source_cb.stats.tx_queue_last_flushed_us = now_us;
    fixed_queue_flush(btif_a2dp_source_cb.tx_audio_queue, osi_free);

    osi_free(p_buf);
    return false;
  }

  // Check for TX queue overflow
  // TODO: Using frames_n here is probably wrong: should be "+ 1" instead.
  if (fixed_queue_length(btif_a2dp_source_cb.tx_audio_queue) + frames_n >
      btif_a2dp_source_dynamic_audio_buffer_size) {
    log::warn("TX queue buffer size now={} adding={} max={}",
              (uint32_t)fixed_queue_length(btif_a2dp_source_cb.tx_audio_queue),
              (uint32_t)frames_n, btif_a2dp_source_dynamic_audio_buffer_size);
    // Keep track of drop-outs
    btif_a2dp_source_cb.stats.tx_queue_dropouts++;
    btif_a2dp_source_cb.stats.tx_queue_last_dropouts_us = now_us;

    // Flush all queued buffers
    size_t drop_n = fixed_queue_length(btif_a2dp_source_cb.tx_audio_queue);
    btif_a2dp_source_cb.stats.tx_queue_max_dropped_messages = std::max(
        drop_n, btif_a2dp_source_cb.stats.tx_queue_max_dropped_messages);
    int num_dropped_encoded_bytes = 0;
    int num_dropped_encoded_frames = 0;
    while (fixed_queue_length(btif_a2dp_source_cb.tx_audio_queue)) {
      btif_a2dp_source_cb.stats.tx_queue_total_dropped_messages++;
      void* p_data =
          fixed_queue_try_dequeue(btif_a2dp_source_cb.tx_audio_queue);
      if (p_data != nullptr) {
        auto p_dropped_buf = static_cast<BT_HDR*>(p_data);
        num_dropped_encoded_bytes += p_dropped_buf->len;
        num_dropped_encoded_frames += p_dropped_buf->layer_specific;
        osi_free(p_data);
      }
    }
    log_a2dp_audio_overrun_event(
        btif_av_source_active_peer(), btif_a2dp_source_cb.encoder_interval_ms,
        drop_n, num_dropped_encoded_frames, num_dropped_encoded_bytes);

    // Request additional debug info if we had to flush buffers
    RawAddress peer_bda = btif_av_source_active_peer();
    tBTM_STATUS status = BTM_ReadRSSI(peer_bda, btm_read_rssi_cb);
    if (status != BTM_CMD_STARTED) {
      log::warn("Cannot read RSSI: status {}", status);
    }

    // Intel controllers don't handle ReadFailedContactCounter very well, it
    // sends back Hardware Error event which will crash the daemon. So
    // temporarily disable this for Floss.
    // TODO(b/249876976): Intel controllers to handle this command correctly.
    // And if the need for disabling metrics-related HCI call grows, consider
    // creating a framework to avoid ifdefs.
#ifndef TARGET_FLOSS
    status = BTM_ReadFailedContactCounter(peer_bda,
                                          btm_read_failed_contact_counter_cb);
    if (status != BTM_CMD_STARTED) {
      log::warn("Cannot read Failed Contact Counter: status {}", status);
    }
#endif

    status =
        BTM_ReadTxPower(peer_bda, BT_TRANSPORT_BR_EDR, btm_read_tx_power_cb);
    if (status != BTM_CMD_STARTED) {
      log::warn("Cannot read Tx Power: status {}", status);
    }
  }

  /* Update the statistics */
  btif_a2dp_source_cb.stats.tx_queue_total_frames += frames_n;
  btif_a2dp_source_cb.stats.tx_queue_max_frames_per_packet = std::max(
      frames_n, btif_a2dp_source_cb.stats.tx_queue_max_frames_per_packet);
  CHECK(btif_a2dp_source_cb.encoder_interface != nullptr);

  fixed_queue_enqueue(btif_a2dp_source_cb.tx_audio_queue, p_buf);

  return true;
}

static void btif_a2dp_source_audio_tx_flush_event(void) {
  /* Flush all enqueued audio buffers (encoded) */
  log::info("state={}", btif_a2dp_source_cb.StateStr());
  if (btif_av_is_a2dp_offload_running()) return;

  if (btif_a2dp_source_cb.encoder_interface != nullptr)
    btif_a2dp_source_cb.encoder_interface->feeding_flush();

  btif_a2dp_source_cb.stats.tx_queue_total_flushed_messages +=
      fixed_queue_length(btif_a2dp_source_cb.tx_audio_queue);
  btif_a2dp_source_cb.stats.tx_queue_last_flushed_us =
      bluetooth::common::time_get_os_boottime_us();
  fixed_queue_flush(btif_a2dp_source_cb.tx_audio_queue, osi_free);

  if (!bluetooth::audio::a2dp::is_hal_enabled() && a2dp_uipc != nullptr) {
    UIPC_Ioctl(*a2dp_uipc, UIPC_CH_ID_AV_AUDIO, UIPC_REQ_RX_FLUSH, nullptr);
  }
}

static bool btif_a2dp_source_audio_tx_flush_req(void) {
  log::info("state={}", btif_a2dp_source_cb.StateStr());

  btif_a2dp_source_thread.DoInThread(
      FROM_HERE, base::BindOnce(&btif_a2dp_source_audio_tx_flush_event));
  return true;
}

BT_HDR* btif_a2dp_source_audio_readbuf(void) {
  uint64_t now_us = bluetooth::common::time_get_os_boottime_us();
  BT_HDR* p_buf =
      (BT_HDR*)fixed_queue_try_dequeue(btif_a2dp_source_cb.tx_audio_queue);

  btif_a2dp_source_cb.stats.tx_queue_total_readbuf_calls++;
  btif_a2dp_source_cb.stats.tx_queue_last_readbuf_us = now_us;
  if (p_buf != nullptr) {
    // Update the statistics
    update_scheduling_stats(&btif_a2dp_source_cb.stats.tx_queue_dequeue_stats,
                            now_us,
                            btif_a2dp_source_cb.encoder_interval_ms * 1000);
  }

  return p_buf;
}

static void log_tstamps_us(const char* comment, uint64_t timestamp_us) {
  static uint64_t prev_us = 0;
  log::verbose("[{}] ts {:08}, diff : {:08}, queue sz {}", comment,
               timestamp_us, timestamp_us - prev_us,
               fixed_queue_length(btif_a2dp_source_cb.tx_audio_queue));
  prev_us = timestamp_us;
}

static void update_scheduling_stats(SchedulingStats* stats, uint64_t now_us,
                                    uint64_t expected_delta) {
  uint64_t last_us = stats->last_update_us;

  stats->total_updates++;
  stats->last_update_us = now_us;

  if (last_us == 0) return;  // First update: expected delta doesn't apply

  uint64_t deadline_us = last_us + expected_delta;
  if (deadline_us < now_us) {
    // Overdue scheduling
    uint64_t delta_us = now_us - deadline_us;
    // Ignore extreme outliers
    if (delta_us < 10 * expected_delta) {
      stats->max_overdue_scheduling_delta_us =
          std::max(delta_us, stats->max_overdue_scheduling_delta_us);
      stats->total_overdue_scheduling_delta_us += delta_us;
      stats->overdue_scheduling_count++;
      stats->total_scheduling_time_us += now_us - last_us;
    }
  } else if (deadline_us > now_us) {
    // Premature scheduling
    uint64_t delta_us = deadline_us - now_us;
    // Ignore extreme outliers
    if (delta_us < 10 * expected_delta) {
      stats->max_premature_scheduling_delta_us =
          std::max(delta_us, stats->max_premature_scheduling_delta_us);
      stats->total_premature_scheduling_delta_us += delta_us;
      stats->premature_scheduling_count++;
      stats->total_scheduling_time_us += now_us - last_us;
    }
  } else {
    // On-time scheduling
    stats->exact_scheduling_count++;
    stats->total_scheduling_time_us += now_us - last_us;
  }
}

void btif_a2dp_source_debug_dump(int fd) {
  btif_a2dp_source_accumulate_stats(&btif_a2dp_source_cb.stats,
                                    &btif_a2dp_source_cb.accumulated_stats);
  uint64_t now_us = bluetooth::common::time_get_os_boottime_us();
  BtifMediaStats* accumulated_stats = &btif_a2dp_source_cb.accumulated_stats;
  SchedulingStats* enqueue_stats = &accumulated_stats->tx_queue_enqueue_stats;
  SchedulingStats* dequeue_stats = &accumulated_stats->tx_queue_dequeue_stats;
  size_t ave_size;
  uint64_t ave_time_us;

  dprintf(fd, "\nA2DP State:\n");
  dprintf(fd, "  TxQueue:\n");

  dprintf(fd,
          "  Counts (enqueue/dequeue/readbuf)                        : %zu / "
          "%zu / %zu\n",
          enqueue_stats->total_updates, dequeue_stats->total_updates,
          accumulated_stats->tx_queue_total_readbuf_calls);

  dprintf(
      fd,
      "  Last update time ago in ms (enqueue/dequeue/readbuf)    : %llu / %llu "
      "/ %llu\n",
      (enqueue_stats->last_update_us > 0)
          ? (unsigned long long)(now_us - enqueue_stats->last_update_us) / 1000
          : 0,
      (dequeue_stats->last_update_us > 0)
          ? (unsigned long long)(now_us - dequeue_stats->last_update_us) / 1000
          : 0,
      (accumulated_stats->tx_queue_last_readbuf_us > 0)
          ? (unsigned long long)(now_us -
                                 accumulated_stats->tx_queue_last_readbuf_us) /
                1000
          : 0);

  ave_size = 0;
  if (enqueue_stats->total_updates != 0)
    ave_size =
        accumulated_stats->tx_queue_total_frames / enqueue_stats->total_updates;
  dprintf(fd,
          "  Frames per packet (total/max/ave)                       : %zu / "
          "%zu / %zu\n",
          accumulated_stats->tx_queue_total_frames,
          accumulated_stats->tx_queue_max_frames_per_packet, ave_size);

  dprintf(fd,
          "  Counts (flushed/dropped/dropouts)                       : %zu / "
          "%zu / %zu\n",
          accumulated_stats->tx_queue_total_flushed_messages,
          accumulated_stats->tx_queue_total_dropped_messages,
          accumulated_stats->tx_queue_dropouts);

  dprintf(fd,
          "  Counts (max dropped)                                    : %zu\n",
          accumulated_stats->tx_queue_max_dropped_messages);

  dprintf(
      fd,
      "  Last update time ago in ms (flushed/dropped)            : %llu / "
      "%llu\n",
      (accumulated_stats->tx_queue_last_flushed_us > 0)
          ? (unsigned long long)(now_us -
                                 accumulated_stats->tx_queue_last_flushed_us) /
                1000
          : 0,
      (accumulated_stats->tx_queue_last_dropouts_us > 0)
          ? (unsigned long long)(now_us -
                                 accumulated_stats->tx_queue_last_dropouts_us) /
                1000
          : 0);

  dprintf(fd,
          "  Counts (underflow)                                      : %zu\n",
          accumulated_stats->media_read_total_underflow_count);

  dprintf(fd,
          "  Bytes (underflow)                                       : %zu\n",
          accumulated_stats->media_read_total_underflow_bytes);

  dprintf(fd,
          "  Last update time ago in ms (underflow)                  : %llu\n",
          (accumulated_stats->media_read_last_underflow_us > 0)
              ? (unsigned long long)(now_us -
                                     accumulated_stats
                                         ->media_read_last_underflow_us) /
                    1000
              : 0);

  //
  // TxQueue enqueue stats
  //
  dprintf(
      fd,
      "  Enqueue deviation counts (overdue/premature)            : %zu / %zu\n",
      enqueue_stats->overdue_scheduling_count,
      enqueue_stats->premature_scheduling_count);

  ave_time_us = 0;
  if (enqueue_stats->overdue_scheduling_count != 0) {
    ave_time_us = enqueue_stats->total_overdue_scheduling_delta_us /
                  enqueue_stats->overdue_scheduling_count;
  }
  dprintf(
      fd,
      "  Enqueue overdue scheduling time in ms (total/max/ave)   : %llu / %llu "
      "/ %llu\n",
      (unsigned long long)enqueue_stats->total_overdue_scheduling_delta_us /
          1000,
      (unsigned long long)enqueue_stats->max_overdue_scheduling_delta_us / 1000,
      (unsigned long long)ave_time_us / 1000);

  ave_time_us = 0;
  if (enqueue_stats->premature_scheduling_count != 0) {
    ave_time_us = enqueue_stats->total_premature_scheduling_delta_us /
                  enqueue_stats->premature_scheduling_count;
  }
  dprintf(
      fd,
      "  Enqueue premature scheduling time in ms (total/max/ave) : %llu / %llu "
      "/ %llu\n",
      (unsigned long long)enqueue_stats->total_premature_scheduling_delta_us /
          1000,
      (unsigned long long)enqueue_stats->max_premature_scheduling_delta_us /
          1000,
      (unsigned long long)ave_time_us / 1000);

  //
  // TxQueue dequeue stats
  //
  dprintf(
      fd,
      "  Dequeue deviation counts (overdue/premature)            : %zu / %zu\n",
      dequeue_stats->overdue_scheduling_count,
      dequeue_stats->premature_scheduling_count);

  ave_time_us = 0;
  if (dequeue_stats->overdue_scheduling_count != 0) {
    ave_time_us = dequeue_stats->total_overdue_scheduling_delta_us /
                  dequeue_stats->overdue_scheduling_count;
  }
  dprintf(
      fd,
      "  Dequeue overdue scheduling time in ms (total/max/ave)   : %llu / %llu "
      "/ %llu\n",
      (unsigned long long)dequeue_stats->total_overdue_scheduling_delta_us /
          1000,
      (unsigned long long)dequeue_stats->max_overdue_scheduling_delta_us / 1000,
      (unsigned long long)ave_time_us / 1000);

  ave_time_us = 0;
  if (dequeue_stats->premature_scheduling_count != 0) {
    ave_time_us = dequeue_stats->total_premature_scheduling_delta_us /
                  dequeue_stats->premature_scheduling_count;
  }
  dprintf(
      fd,
      "  Dequeue premature scheduling time in ms (total/max/ave) : %llu / %llu "
      "/ %llu\n",
      (unsigned long long)dequeue_stats->total_premature_scheduling_delta_us /
          1000,
      (unsigned long long)dequeue_stats->max_premature_scheduling_delta_us /
          1000,
      (unsigned long long)ave_time_us / 1000);
}

static void btif_a2dp_source_update_metrics(void) {
  BtifMediaStats stats = btif_a2dp_source_cb.stats;
  SchedulingStats enqueue_stats = stats.tx_queue_enqueue_stats;
  A2dpSessionMetrics metrics;
  metrics.codec_index = stats.codec_index;
  metrics.is_a2dp_offload = btif_av_is_a2dp_offload_running();
  // session_start_us is 0 when btif_a2dp_source_start_audio_req() is not called
  // mark the metric duration as invalid (-1) in this case
  if (stats.session_start_us != 0) {
    int64_t session_end_us = stats.session_end_us == 0
                                 ? bluetooth::common::time_get_os_boottime_us()
                                 : stats.session_end_us;
    if (static_cast<uint64_t>(session_end_us) > stats.session_start_us) {
      metrics.audio_duration_ms =
          (session_end_us - stats.session_start_us) / 1000;
    }
  }

  if (enqueue_stats.total_updates > 1) {
    metrics.media_timer_min_ms =
        btif_a2dp_source_cb.encoder_interval_ms -
        (enqueue_stats.max_premature_scheduling_delta_us / 1000);
    metrics.media_timer_max_ms =
        btif_a2dp_source_cb.encoder_interval_ms +
        (enqueue_stats.max_overdue_scheduling_delta_us / 1000);

    metrics.total_scheduling_count = enqueue_stats.overdue_scheduling_count +
                                     enqueue_stats.premature_scheduling_count +
                                     enqueue_stats.exact_scheduling_count;
    if (metrics.total_scheduling_count > 0) {
      metrics.media_timer_avg_ms = enqueue_stats.total_scheduling_time_us /
                                   (1000 * metrics.total_scheduling_count);
    }

    metrics.buffer_overruns_max_count = stats.tx_queue_max_dropped_messages;
    metrics.buffer_overruns_total = stats.tx_queue_total_dropped_messages;
    metrics.buffer_underruns_count = stats.media_read_total_underflow_count;
    metrics.buffer_underruns_average = 0;
    if (metrics.buffer_underruns_count > 0) {
      metrics.buffer_underruns_average =
          (float)stats.media_read_total_underflow_bytes /
          metrics.buffer_underruns_count;
    }
  }
  BluetoothMetricsLogger::GetInstance()->LogA2dpSession(metrics);

  if (metrics.audio_duration_ms != -1) {
    log_a2dp_session_metrics_event(
        btif_av_source_active_peer(), metrics.audio_duration_ms,
        metrics.media_timer_min_ms, metrics.media_timer_max_ms,
        metrics.media_timer_avg_ms, metrics.total_scheduling_count,
        metrics.buffer_overruns_max_count, metrics.buffer_overruns_total,
        metrics.buffer_underruns_average, metrics.buffer_underruns_count,
        metrics.codec_index, metrics.is_a2dp_offload);
  }
}

void btif_a2dp_source_set_dynamic_audio_buffer_size(
    uint8_t dynamic_audio_buffer_size) {
  btif_a2dp_source_dynamic_audio_buffer_size = dynamic_audio_buffer_size;
}

static void btm_read_rssi_cb(void* data) {
  if (data == nullptr) {
    log::error("Read RSSI request timed out");
    return;
  }

  tBTM_RSSI_RESULT* result = (tBTM_RSSI_RESULT*)data;
  if (result->status != BTM_SUCCESS) {
    log::error("unable to read remote RSSI (status {})", result->status);
    return;
  }

  log_read_rssi_result(result->rem_bda,
                       bluetooth::common::kUnknownConnectionHandle,
                       result->hci_status, result->rssi);

  log::warn("device: {}, rssi: {}", ADDRESS_TO_LOGGABLE_CSTR(result->rem_bda),
            result->rssi);
}

static void btm_read_failed_contact_counter_cb(void* data) {
  if (data == nullptr) {
    log::error("Read Failed Contact Counter request timed out");
    return;
  }

  tBTM_FAILED_CONTACT_COUNTER_RESULT* result =
      (tBTM_FAILED_CONTACT_COUNTER_RESULT*)data;
  if (result->status != BTM_SUCCESS) {
    log::error("unable to read Failed Contact Counter (status {})",
               result->status);
    return;
  }
  log_read_failed_contact_counter_result(
      result->rem_bda, bluetooth::common::kUnknownConnectionHandle,
      result->hci_status, result->failed_contact_counter);

  log::warn("device: {}, Failed Contact Counter: {}",
            ADDRESS_TO_LOGGABLE_CSTR(result->rem_bda),
            result->failed_contact_counter);
}

static void btm_read_tx_power_cb(void* data) {
  if (data == nullptr) {
    log::error("Read Tx Power request timed out");
    return;
  }

  tBTM_TX_POWER_RESULT* result = (tBTM_TX_POWER_RESULT*)data;
  if (result->status != BTM_SUCCESS) {
    log::error("unable to read Tx Power (status {})", result->status);
    return;
  }
  log_read_tx_power_level_result(result->rem_bda,
                                 bluetooth::common::kUnknownConnectionHandle,
                                 result->hci_status, result->tx_power);

  log::warn("device: {}, Tx Power: {}",
            ADDRESS_TO_LOGGABLE_CSTR(result->rem_bda), result->tx_power);
}<|MERGE_RESOLUTION|>--- conflicted
+++ resolved
@@ -601,17 +601,12 @@
   }
 
   A2dpCodecConfig* a2dp_codec_config = bta_av_get_a2dp_current_codec();
-<<<<<<< HEAD
   btav_a2dp_codec_config_t codec_config;
 
   if (a2dp_codec_config != nullptr) {
       codec_config = a2dp_codec_config->getCodecConfig();
   } else {
-    LOG_ERROR("%s: Cannot stream audio: current codec is not set", __func__);
-=======
-  if (a2dp_codec_config == nullptr) {
     log::error("Cannot stream audio: current codec is not set");
->>>>>>> adff3cd0
     return;
   }
 
