/******************************************************************************
 *
 *  Copyright 2016 The Android Open Source Project
 *
 *  Licensed under the Apache License, Version 2.0 (the "License");
 *  you may not use this file except in compliance with the License.
 *  You may obtain a copy of the License at:
 *
 *  http://www.apache.org/licenses/LICENSE-2.0
 *
 *  Unless required by applicable law or agreed to in writing, software
 *  distributed under the License is distributed on an "AS IS" BASIS,
 *  WITHOUT WARRANTIES OR CONDITIONS OF ANY KIND, either express or implied.
 *  See the License for the specific language governing permissions and
 *  limitations under the License.
 *
 ******************************************************************************/

#define LOG_TAG "bt_btif_scanner"

#include <base/bind.h>
#include <base/threading/thread.h>
#include <errno.h>
#include <hardware/bluetooth.h>
#include <hardware/bt_gatt.h>
#include <stdio.h>
#include <stdlib.h>
#include <string.h>

#include <unordered_set>

#include "advertise_data_parser.h"
#include "bta_api.h"
#include "bta_gatt_api.h"
#include "btif_common.h"
#include "btif_config.h"
#include "btif_dm.h"
#include "btif_gatt.h"
#include "btif_gatt_util.h"
#include "btif_storage.h"
#include "btif_util.h"
#include "device/include/controller.h"
#include "main/shim/le_scanning_manager.h"
#include "main/shim/shim.h"
#include "osi/include/log.h"
#include "stack/include/btm_ble_api.h"
#include "stack/include/btu.h"
#include "types/bluetooth/uuid.h"
#include "types/raw_address.h"
#include "vendor_api.h"

using base::Bind;
using base::Owned;
using std::vector;
using RegisterCallback = BleScannerInterface::RegisterCallback;

extern const btgatt_callbacks_t* bt_gatt_callbacks;

#define SCAN_CBACK_IN_JNI(P_CBACK, ...)                              \
  do {                                                               \
    if (bt_gatt_callbacks && bt_gatt_callbacks->scanner->P_CBACK) {  \
      BTIF_TRACE_API("HAL bt_gatt_callbacks->client->%s", #P_CBACK); \
      do_in_jni_thread(                                              \
          Bind(bt_gatt_callbacks->scanner->P_CBACK, __VA_ARGS__));   \
    } else {                                                         \
      ASSERTC(0, "Callback is NULL", 0);                             \
    }                                                                \
  } while (0)

namespace {

// all access to this variable should be done on the jni thread
std::set<RawAddress> remote_bdaddr_cache;
std::queue<RawAddress> remote_bdaddr_cache_ordered;
const size_t remote_bdaddr_cache_max_size = 1024;

void btif_address_cache_add(const RawAddress& p_bda, uint8_t addr_type) {
  // Remove the oldest entries
  while (remote_bdaddr_cache.size() >= remote_bdaddr_cache_max_size) {
    const RawAddress& raw_address = remote_bdaddr_cache_ordered.front();
    remote_bdaddr_cache.erase(raw_address);
    remote_bdaddr_cache_ordered.pop();
  }
  remote_bdaddr_cache.insert(p_bda);
  remote_bdaddr_cache_ordered.push(p_bda);
}

bool btif_address_cache_find(const RawAddress& p_bda) {
  return (remote_bdaddr_cache.find(p_bda) != remote_bdaddr_cache.end());
}

void btif_address_cache_init(void) {
  remote_bdaddr_cache.clear();
  remote_bdaddr_cache_ordered = {};
}

void bta_batch_scan_threshold_cb(tBTM_BLE_REF_VALUE ref_value) {
  SCAN_CBACK_IN_JNI(batchscan_threshold_cb, ref_value);
}

void bta_batch_scan_reports_cb(int client_id, tBTM_STATUS status,
                               uint8_t report_format, uint8_t num_records,
                               std::vector<uint8_t> data) {
  SCAN_CBACK_IN_JNI(batchscan_reports_cb, client_id, status, report_format,
                    num_records, std::move(data));
}

void bta_scan_results_cb_impl(RawAddress bd_addr, tBT_DEVICE_TYPE device_type,
                              int8_t rssi, tBLE_ADDR_TYPE addr_type,
                              uint16_t ble_evt_type, uint8_t ble_primary_phy,
                              uint8_t ble_secondary_phy,
                              uint8_t ble_advertising_sid, int8_t ble_tx_power,
                              uint16_t ble_periodic_adv_int,
                              vector<uint8_t> value, RawAddress original_bda) {
  uint8_t remote_name_len;
  bt_device_type_t dev_type;
  bt_property_t properties;

  const uint8_t* p_eir_remote_name = AdvertiseDataParser::GetFieldByType(
      value, HCI_EIR_COMPLETE_LOCAL_NAME_TYPE, &remote_name_len);

  if (p_eir_remote_name == NULL) {
    p_eir_remote_name = AdvertiseDataParser::GetFieldByType(
        value, HCI_EIR_SHORTENED_LOCAL_NAME_TYPE, &remote_name_len);
  }

  if ((addr_type != BLE_ADDR_RANDOM) || (p_eir_remote_name)) {
    if (!btif_address_cache_find(bd_addr)) {
      btif_address_cache_add(bd_addr, addr_type);

      if (p_eir_remote_name) {
        if (remote_name_len > BD_NAME_LEN + 1 ||
            (remote_name_len == BD_NAME_LEN + 1 &&
             p_eir_remote_name[BD_NAME_LEN] != '\0')) {
          LOG_INFO("%s dropping invalid packet - device name too long: %d",
                   __func__, remote_name_len);
          return;
        }

        bt_bdname_t bdname;
        memcpy(bdname.name, p_eir_remote_name, remote_name_len);
        if (remote_name_len < BD_NAME_LEN + 1)
          bdname.name[remote_name_len] = '\0';

        LOG_VERBOSE("%s BLE device name=%s len=%d dev_type=%d", __func__,
                    bdname.name, remote_name_len, device_type);
        btif_dm_update_ble_remote_properties(bd_addr, bdname.name, device_type);
      }
    }
  }

  dev_type = (bt_device_type_t)device_type;
  BTIF_STORAGE_FILL_PROPERTY(&properties, BT_PROPERTY_TYPE_OF_DEVICE,
                             sizeof(dev_type), &dev_type);
  btif_storage_set_remote_device_property(&(bd_addr), &properties);

  btif_storage_set_remote_addr_type(&bd_addr, addr_type);
  HAL_CBACK(bt_gatt_callbacks, scanner->scan_result_cb, ble_evt_type, addr_type,
            &bd_addr, ble_primary_phy, ble_secondary_phy, ble_advertising_sid,
            ble_tx_power, rssi, ble_periodic_adv_int, std::move(value),
            &original_bda);
}

void bta_scan_results_cb(tBTA_DM_SEARCH_EVT event, tBTA_DM_SEARCH* p_data) {
  uint8_t len;

  if (event == BTA_DM_INQ_CMPL_EVT) {
    BTIF_TRACE_DEBUG("%s  BLE observe complete. Num Resp %d", __func__,
                     p_data->inq_cmpl.num_resps);
    return;
  }

  if (event != BTA_DM_INQ_RES_EVT) {
    BTIF_TRACE_WARNING("%s : Unknown event 0x%x", __func__, event);
    return;
  }

  vector<uint8_t> value;
  if (p_data->inq_res.p_eir) {
    value.insert(value.begin(), p_data->inq_res.p_eir,
                 p_data->inq_res.p_eir + p_data->inq_res.eir_len);

    if (AdvertiseDataParser::GetFieldByType(
            value, HCI_EIR_COMPLETE_LOCAL_NAME_TYPE, &len)) {
      p_data->inq_res.remt_name_not_required = true;
    }
  }

  tBTA_DM_INQ_RES* r = &p_data->inq_res;
  do_in_jni_thread(
      Bind(bta_scan_results_cb_impl, r->bd_addr, r->device_type, r->rssi,
           r->ble_addr_type, r->ble_evt_type, r->ble_primary_phy,
           r->ble_secondary_phy, r->ble_advertising_sid, r->ble_tx_power,
           r->ble_periodic_adv_int, std::move(value), r->original_bda));
}

void bta_track_adv_event_cb(tBTM_BLE_TRACK_ADV_DATA* p_track_adv_data) {
  btgatt_track_adv_info_t* btif_scan_track_cb = new btgatt_track_adv_info_t;

  BTIF_TRACE_DEBUG("%s", __func__);
  btif_gatt_move_track_adv_data(btif_scan_track_cb,
                                (btgatt_track_adv_info_t*)p_track_adv_data);

  SCAN_CBACK_IN_JNI(track_adv_event_cb, Owned(btif_scan_track_cb));
}

void bta_cback(tBTA_GATTC_EVT, tBTA_GATTC*) {}

class BleScannerInterfaceImpl : public BleScannerInterface {
  ~BleScannerInterfaceImpl() override{};

  void RegisterScanner(const bluetooth::Uuid& app_uuid,
                       RegisterCallback cb) override {
    do_in_main_thread(FROM_HERE,
                      Bind(
                          [](RegisterCallback cb) {
                            BTA_GATTC_AppRegister(
                                bta_cback,
                                jni_thread_wrapper(FROM_HERE, std::move(cb)),
                                false);
                          },
                          std::move(cb)));
  }

  void Unregister(int scanner_id) override {
    do_in_main_thread(FROM_HERE, Bind(&BTA_GATTC_AppDeregister, scanner_id));
  }

  void Scan(bool start) override {
    do_in_jni_thread(Bind(
        [](bool start) {
          if (!start) {
            do_in_main_thread(FROM_HERE,
                              Bind(&BTA_DmBleObserve, false, 0, nullptr));
            return;
          }

          btif_address_cache_init();
          do_in_main_thread(
              FROM_HERE, Bind(&BTA_DmBleObserve, true, 0, bta_scan_results_cb));
        },
        start));
  }

  void ScanFilterParamSetup(
      uint8_t client_if, uint8_t action, uint8_t filt_index,
      std::unique_ptr<btgatt_filt_param_setup_t> filt_param,
      FilterParamSetupCallback cb) override {
    BTIF_TRACE_DEBUG("%s", __func__);

    if (filt_param && filt_param->dely_mode == 1) {
      do_in_main_thread(
          FROM_HERE, base::Bind(BTM_BleTrackAdvertiser, bta_track_adv_event_cb,
                                client_if));
    }

    do_in_main_thread(FROM_HERE,
                      base::Bind(&BTM_BleAdvFilterParamSetup,
                                 static_cast<tBTM_BLE_SCAN_COND_OP>(action),
                                 filt_index, base::Passed(&filt_param),
                                 jni_thread_wrapper(FROM_HERE, std::move(cb))));
  }

  void ScanFilterAdd(int filter_index, std::vector<ApcfCommand> filters,
                     FilterConfigCallback cb) override {
    BTIF_TRACE_DEBUG("%s: %d", __func__, filter_index);

    do_in_main_thread(
        FROM_HERE,
        base::Bind(
            &BTM_LE_PF_set, filter_index, std::move(filters),
            jni_thread_wrapper(
                FROM_HERE,
                Bind(std::move(cb),
                     0 /*TODO: this used to be filter type, unused ?*/))));
  }

  void ScanFilterClear(int filter_index, FilterConfigCallback cb) override {
    BTIF_TRACE_DEBUG("%s: filter_index: %d", __func__, filter_index);
    do_in_main_thread(
        FROM_HERE, base::Bind(&BTM_LE_PF_clear, filter_index,
                              jni_thread_wrapper(
                                  FROM_HERE, Bind(cb, BTM_BLE_PF_TYPE_ALL))));
  }

  void ScanFilterEnable(bool enable, EnableCallback cb) override {
    BTIF_TRACE_DEBUG("%s: enable: %d", __func__, enable);

    uint8_t action = enable ? 1 : 0;
    do_in_main_thread(FROM_HERE,
                      base::Bind(&BTM_BleEnableDisableFilterFeature, action,
                                 jni_thread_wrapper(FROM_HERE, std::move(cb))));
  }

  void SetScanParameters(int scanner_id, int scan_interval, int scan_window,
                         Callback cb) override {
    do_in_main_thread(
        FROM_HERE, base::Bind(&BTM_BleSetScanParams, scan_interval, scan_window,
                              BTM_BLE_SCAN_MODE_ACTI,
                              jni_thread_wrapper(FROM_HERE, std::move(cb))));
  }

  void BatchscanConfigStorage(int client_if, int batch_scan_full_max,
                              int batch_scan_trunc_max,
                              int batch_scan_notify_threshold,
                              Callback cb) override {
    do_in_main_thread(
        FROM_HERE,
        base::Bind(&BTM_BleSetStorageConfig, (uint8_t)batch_scan_full_max,
                   (uint8_t)batch_scan_trunc_max,
                   (uint8_t)batch_scan_notify_threshold,
                   jni_thread_wrapper(FROM_HERE, cb),
                   bta_batch_scan_threshold_cb, (tBTM_BLE_REF_VALUE)client_if));
  }

  void BatchscanEnable(int scan_mode, int scan_interval, int scan_window,
                       int addr_type, int discard_rule, Callback cb) override {
    do_in_main_thread(
        FROM_HERE, base::Bind(&BTM_BleEnableBatchScan, scan_mode, scan_interval,
                              scan_window, discard_rule,
                              static_cast<tBLE_ADDR_TYPE>(addr_type),
                              jni_thread_wrapper(FROM_HERE, cb)));
  }

  void BatchscanDisable(Callback cb) override {
    do_in_main_thread(FROM_HERE, base::Bind(&BTM_BleDisableBatchScan,
                                            jni_thread_wrapper(FROM_HERE, cb)));
  }

  void BatchscanReadReports(int client_if, int scan_mode) override {
    do_in_main_thread(
        FROM_HERE,
        base::Bind(&BTM_BleReadScanReports, (tBLE_SCAN_MODE)scan_mode,
                   Bind(bta_batch_scan_reports_cb, client_if)));
  }

  void StartSync(uint8_t sid, RawAddress address, uint16_t skip,
                 uint16_t timeout, int reg_id) override {
    const controller_t* controller = controller_get_interface();
    if (!controller->supports_ble_periodic_advertising_sync_transfer_sender()) {
      uint8_t status_no_resource = 2;
      callbacks_->OnPeriodicSyncStarted(reg_id, status_no_resource, -1, sid, 1,
                                        address, 0, 0);
<<<<<<< HEAD
=======
      return;
>>>>>>> 0c9df3ab
    }
    StartSyncCb start_sync_cb =
        base::Bind(&ScanningCallbacks::OnPeriodicSyncStarted,
                   base::Unretained(callbacks_), reg_id);
    SyncReportCb sync_report_cb = base::Bind(
        &ScanningCallbacks::OnPeriodicSyncReport, base::Unretained(callbacks_));
    SyncLostCb sync_lost_cb = base::Bind(&ScanningCallbacks::OnPeriodicSyncLost,
                                         base::Unretained(callbacks_));
    do_in_main_thread(
        FROM_HERE,
        base::Bind(&BTM_BleStartPeriodicSync, sid, address, skip, timeout,
                   jni_thread_wrapper(FROM_HERE, std::move(start_sync_cb)),
                   jni_thread_wrapper(FROM_HERE, std::move(sync_report_cb)),
                   jni_thread_wrapper(FROM_HERE, std::move(sync_lost_cb))));
  }

  void StopSync(uint16_t handle) override {
    LOG_DEBUG("handle: %d", handle);
    const controller_t* controller = controller_get_interface();
    if (!controller->supports_ble_periodic_advertising_sync_transfer_sender()) {
      LOG_ERROR("PAST not supported by controller");
      return;
    }
    do_in_main_thread(FROM_HERE, base::Bind(&BTM_BleStopPeriodicSync, handle));
  }

  void RegisterCallbacks(ScanningCallbacks* callbacks) override {
    callbacks_ = callbacks;
  }

  void CancelCreateSync(uint8_t sid, RawAddress address) override {
    const controller_t* controller = controller_get_interface();
    if (!controller->supports_ble_periodic_advertising_sync_transfer_sender()) {
      LOG_ERROR("PAST not supported by controller");
      return;
    }
    do_in_main_thread(FROM_HERE,
                      base::Bind(&BTM_BleCancelPeriodicSync, sid, address));
  }

  void TransferSync(RawAddress address, uint16_t service_data,
                    uint16_t sync_handle, int pa_source) override {
    LOG_DEBUG("address:%s", address.ToString().c_str());
    const controller_t* controller = controller_get_interface();
    if (!controller->supports_ble_periodic_advertising_sync_transfer_sender()) {
      uint8_t status_no_resource = 2;
      LOG_ERROR("PAST not supported by controller");
      callbacks_->OnPeriodicSyncTransferred(pa_source, status_no_resource,
                                            address);
<<<<<<< HEAD
=======
      return;
>>>>>>> 0c9df3ab
    }
    SyncTransferCb sync_transfer_cb =
        base::Bind(&ScanningCallbacks::OnPeriodicSyncTransferred,
                   base::Unretained(callbacks_), pa_source);
    do_in_main_thread(
        FROM_HERE,
        base::Bind(&BTM_BlePeriodicSyncTransfer, address, service_data,
                   sync_handle,
                   jni_thread_wrapper(FROM_HERE, std::move(sync_transfer_cb))));
  }

  void TransferSetInfo(RawAddress address, uint16_t service_data,
                       uint8_t adv_handle, int pa_source) override {
    LOG_DEBUG("address: %s", address.ToString().c_str());
    const controller_t* controller = controller_get_interface();
    if (!controller->supports_ble_periodic_advertising_sync_transfer_sender()) {
      uint8_t status_no_resource = 2;
      LOG_ERROR(" PAST not supported by controller");
      callbacks_->OnPeriodicSyncTransferred(pa_source, status_no_resource,
                                            address);
<<<<<<< HEAD
=======
      return;
>>>>>>> 0c9df3ab
    }
    SyncTransferCb sync_transfer_cb =
        base::Bind(&ScanningCallbacks::OnPeriodicSyncTransferred,
                   base::Unretained(callbacks_), pa_source);
    do_in_main_thread(
        FROM_HERE,
        base::Bind(&BTM_BlePeriodicSyncSetInfo, address, service_data,
                   adv_handle,
                   jni_thread_wrapper(FROM_HERE, std::move(sync_transfer_cb))));
  }

  void SyncTxParameters(RawAddress addr, uint8_t mode, uint16_t skip,
                        uint16_t timeout, int reg_id) override {
    LOG_DEBUG("address: %s", addr.ToString().c_str());
    const controller_t* controller = controller_get_interface();
    if (!controller->supports_ble_periodic_advertising_sync_transfer_sender()) {
      uint8_t status_no_resource = 2;
      LOG_ERROR(" PAST not supported by controller");
      callbacks_->OnPeriodicSyncStarted(reg_id, status_no_resource, -1, -1, 1,
                                        addr, 0, 0);
<<<<<<< HEAD
=======
      return;
>>>>>>> 0c9df3ab
    }
    StartSyncCb start_sync_cb =
        base::Bind(&ScanningCallbacks::OnPeriodicSyncStarted,
                   base::Unretained(callbacks_), reg_id);
    do_in_main_thread(
        FROM_HERE,
        base::Bind(&BTM_BlePeriodicSyncTxParameters, addr, mode, skip, timeout,
                   jni_thread_wrapper(FROM_HERE, std::move(start_sync_cb))));
  }

  ScanningCallbacks* callbacks_ = nullptr;
};

}  // namespace

BleScannerInterface* get_ble_scanner_instance() {
  LOG_INFO("Use gd le scanner");
  return bluetooth::shim::get_ble_scanner_instance();
}<|MERGE_RESOLUTION|>--- conflicted
+++ resolved
@@ -341,10 +341,7 @@
       uint8_t status_no_resource = 2;
       callbacks_->OnPeriodicSyncStarted(reg_id, status_no_resource, -1, sid, 1,
                                         address, 0, 0);
-<<<<<<< HEAD
-=======
-      return;
->>>>>>> 0c9df3ab
+      return;
     }
     StartSyncCb start_sync_cb =
         base::Bind(&ScanningCallbacks::OnPeriodicSyncStarted,
@@ -394,10 +391,7 @@
       LOG_ERROR("PAST not supported by controller");
       callbacks_->OnPeriodicSyncTransferred(pa_source, status_no_resource,
                                             address);
-<<<<<<< HEAD
-=======
-      return;
->>>>>>> 0c9df3ab
+      return;
     }
     SyncTransferCb sync_transfer_cb =
         base::Bind(&ScanningCallbacks::OnPeriodicSyncTransferred,
@@ -418,10 +412,7 @@
       LOG_ERROR(" PAST not supported by controller");
       callbacks_->OnPeriodicSyncTransferred(pa_source, status_no_resource,
                                             address);
-<<<<<<< HEAD
-=======
-      return;
->>>>>>> 0c9df3ab
+      return;
     }
     SyncTransferCb sync_transfer_cb =
         base::Bind(&ScanningCallbacks::OnPeriodicSyncTransferred,
@@ -442,10 +433,7 @@
       LOG_ERROR(" PAST not supported by controller");
       callbacks_->OnPeriodicSyncStarted(reg_id, status_no_resource, -1, -1, 1,
                                         addr, 0, 0);
-<<<<<<< HEAD
-=======
-      return;
->>>>>>> 0c9df3ab
+      return;
     }
     StartSyncCb start_sync_cb =
         base::Bind(&ScanningCallbacks::OnPeriodicSyncStarted,
