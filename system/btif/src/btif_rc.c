--- conflicted
+++ resolved
@@ -150,11 +150,7 @@
 static int  uinput_create(char *name);
 static int  init_uinput (void);
 static void close_uinput (void);
-<<<<<<< HEAD
-static BOOLEAN dev_blacklisted_for_absolute_volume(BD_ADDR peer_dev);
 static void sleep_ms(uint32_t timeout_ms);
-=======
->>>>>>> 314e22b4
 
 static const struct {
     const char *name;
@@ -1867,47 +1863,6 @@
 void lbl_destroy()
 {
     pthread_mutex_destroy(&(device.lbllock));
-<<<<<<< HEAD
-}
-
-/*******************************************************************************
-**      Function       dev_blacklisted_for_absolute_volume
-**
-**      Description    Blacklist Devices that donot handle absolute volume well
-**                     We are blacklisting all the devices that are not in whitelist
-**
-**      Returns        True if the device is in the list
-*******************************************************************************/
-static BOOLEAN dev_blacklisted_for_absolute_volume(BD_ADDR peer_dev)
-{
-    int i;
-    char *dev_name_str = NULL;
-    int whitelist_size = sizeof(rc_white_addr_prefix)/sizeof(rc_white_addr_prefix[0]);
-
-    for (i = 0; i < whitelist_size; i++) {
-        if (rc_white_addr_prefix[i][0] == peer_dev[0] &&
-            rc_white_addr_prefix[i][1] == peer_dev[1] &&
-            rc_white_addr_prefix[i][2] == peer_dev[2]) {
-            BTIF_TRACE_DEBUG("whitelist absolute volume for %02x:%02x:%02x",
-                              peer_dev[0], peer_dev[1], peer_dev[2]);
-            return FALSE;
-        }
-    }
-
-    dev_name_str = BTM_SecReadDevName(peer_dev);
-    whitelist_size = sizeof(rc_white_name)/sizeof(char*);
-    if (dev_name_str != NULL) {
-        for (i = 0; i < whitelist_size; i++) {
-            if (strcmp(dev_name_str, rc_white_name[i]) == 0) {
-                BTIF_TRACE_DEBUG("whitelist absolute volume for %s", dev_name_str);
-                return FALSE;
-            }
-        }
-    }
-
-    BTIF_TRACE_WARNING("blacklist absolute volume for %02x:%02x:%02x, name = %s",
-                        peer_dev[0], peer_dev[1], peer_dev[2], dev_name_str);
-    return TRUE;
 }
 
 /*******************************************************************************
@@ -1927,6 +1882,4 @@
     do {
         err = nanosleep(&delay, &delay);
     } while (err == -1 && errno == EINTR);
-=======
->>>>>>> 314e22b4
 }