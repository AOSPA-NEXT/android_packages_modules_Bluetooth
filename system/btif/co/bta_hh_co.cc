/******************************************************************************
 *
 *  Copyright 2009-2012 Broadcom Corporation
 *
 *  Licensed under the Apache License, Version 2.0 (the "License");
 *  you may not use this file except in compliance with the License.
 *  You may obtain a copy of the License at:
 *
 *  http://www.apache.org/licenses/LICENSE-2.0
 *
 *  Unless required by applicable law or agreed to in writing, software
 *  distributed under the License is distributed on an "AS IS" BASIS,
 *  WITHOUT WARRANTIES OR CONDITIONS OF ANY KIND, either express or implied.
 *  See the License for the specific language governing permissions and
 *  limitations under the License.
 *
 ******************************************************************************/

#include "bta_hh_co.h"

#include <base/logging.h>
#include <ctype.h>
#include <errno.h>
#include <fcntl.h>
#include <linux/uhid.h>
#include <poll.h>
#include <pthread.h>
#include <stdint.h>
#include <stdio.h>
#include <string.h>
#include <unistd.h>

#include "bta_api.h"
#include "bta_hh_api.h"
#include "btif_hh.h"
#include "btif_util.h"
#include "device/include/controller.h"
#include "osi/include/allocator.h"
#include "osi/include/compat.h"
#include "osi/include/osi.h"
#include "types/raw_address.h"

const char* dev_path = "/dev/uhid";

#include "btif_config.h"
#define BTA_HH_NV_LOAD_MAX 16
static tBTA_HH_RPT_CACHE_ENTRY sReportCache[BTA_HH_NV_LOAD_MAX];
#define BTA_HH_CACHE_REPORT_VERSION 1
#define THREAD_NORMAL_PRIORITY 0
#define BT_HH_THREAD "bt_hh_thread"
#define BTA_HH_UHID_POLL_PERIOD_MS 50
/* Max number of polling interrupt allowed */
#define BTA_HH_UHID_INTERRUPT_COUNT_MAX 100

static const bthh_report_type_t map_rtype_uhid_hh[] = {
    BTHH_FEATURE_REPORT, BTHH_OUTPUT_REPORT, BTHH_INPUT_REPORT};

static void* btif_hh_poll_event_thread(void* arg);

void uhid_set_non_blocking(int fd) {
  int opts = fcntl(fd, F_GETFL);
  if (opts < 0)
    APPL_TRACE_ERROR("%s() Getting flags failed (%s)", __func__,
                     strerror(errno));

  opts |= O_NONBLOCK;

  if (fcntl(fd, F_SETFL, opts) < 0)
    APPL_TRACE_EVENT("%s() Setting non-blocking flag failed (%s)", __func__,
                     strerror(errno));
}

static bool uhid_feature_req_handler(btif_hh_device_t* p_dev,
                                     struct uhid_feature_req& req) {
  LOG_DEBUG("Report type = %d, id = %d", req.rtype, req.rnum);

  if (req.rtype > UHID_INPUT_REPORT) {
    LOG_ERROR("Invalid report type %d", req.rtype);
    return false;
  }

  if (p_dev->get_rpt_id_queue == nullptr) {
    LOG_ERROR("Queue is not initialized");
    return false;
  }

  uint32_t* context = (uint32_t*)osi_malloc(sizeof(uint32_t));
  *context = req.id;

  if (!fixed_queue_try_enqueue(p_dev->get_rpt_id_queue, (void*)context)) {
    osi_free(context);
    LOG_ERROR("Queue is full, dropping event %d", req.id);
    return false;
  }

  btif_hh_getreport(p_dev, map_rtype_uhid_hh[req.rtype], req.rnum, 0);
  return true;
}

#if ENABLE_UHID_SET_REPORT
static bool uhid_set_report_req_handler(btif_hh_device_t* p_dev,
                                        struct uhid_set_report_req& req) {
  LOG_DEBUG("Report type = %d, id = %d", req.rtype, req.rnum);

  if (req.rtype > UHID_INPUT_REPORT) {
    LOG_ERROR("Invalid report type %d", req.rtype);
    return false;
  }

  if (p_dev->set_rpt_id_queue == nullptr) {
    LOG_ERROR("Queue is not initialized");
    return false;
  }

  uint32_t* context = (uint32_t*)osi_malloc(sizeof(uint32_t));
  *context = req.id;

  if (!fixed_queue_try_enqueue(p_dev->set_rpt_id_queue, (void*)context)) {
    osi_free(context);
    LOG_ERROR("Queue is full, dropping event %d", req.id);
    return false;
  }

  btif_hh_setreport(p_dev, map_rtype_uhid_hh[req.rtype], req.size, req.data);
  return true;
}
#endif  // ENABLE_UHID_SET_REPORT

/*Internal function to perform UHID write and error checking*/
static int uhid_write(int fd, const struct uhid_event* ev) {
  ssize_t ret;
  OSI_NO_INTR(ret = write(fd, ev, sizeof(*ev)));

  if (ret < 0) {
    int rtn = -errno;
    APPL_TRACE_ERROR("%s: Cannot write to uhid:%s", __func__, strerror(errno));
    return rtn;
  } else if (ret != (ssize_t)sizeof(*ev)) {
    APPL_TRACE_ERROR("%s: Wrong size written to uhid: %zd != %zu", __func__,
                     ret, sizeof(*ev));
    return -EFAULT;
  }

  return 0;
}

/* Internal function to parse the events received from UHID driver*/
static int uhid_read_event(btif_hh_device_t* p_dev) {
  CHECK(p_dev);

  struct uhid_event ev;
  memset(&ev, 0, sizeof(ev));

  ssize_t ret;
  OSI_NO_INTR(ret = read(p_dev->fd, &ev, sizeof(ev)));

  if (ret == 0) {
    APPL_TRACE_ERROR("%s: Read HUP on uhid-cdev %s", __func__, strerror(errno));
    return -EFAULT;
  } else if (ret < 0) {
    APPL_TRACE_ERROR("%s: Cannot read uhid-cdev: %s", __func__,
                     strerror(errno));
    return -errno;
  }

  switch (ev.type) {
    case UHID_START:
      APPL_TRACE_DEBUG("UHID_START from uhid-dev\n");
      p_dev->ready_for_data = true;
      break;
    case UHID_STOP:
      APPL_TRACE_DEBUG("UHID_STOP from uhid-dev\n");
      p_dev->ready_for_data = false;
      break;
    case UHID_OPEN:
      APPL_TRACE_DEBUG("UHID_OPEN from uhid-dev\n");
      p_dev->ready_for_data = true;
      break;
    case UHID_CLOSE:
      APPL_TRACE_DEBUG("UHID_CLOSE from uhid-dev\n");
      p_dev->ready_for_data = false;
      break;
    case UHID_OUTPUT:
      if (ret < (ssize_t)(sizeof(ev.type) + sizeof(ev.u.output))) {
        APPL_TRACE_ERROR("%s: Invalid size read from uhid-dev: %zd < %zu",
                         __func__, ret, sizeof(ev.type) + sizeof(ev.u.output));
        return -EFAULT;
      }

      APPL_TRACE_DEBUG("UHID_OUTPUT: Report type = %d, report_size = %d",
                       ev.u.output.rtype, ev.u.output.size);
      // Send SET_REPORT with feature report if the report type in output event
      // is FEATURE
      if (ev.u.output.rtype == UHID_FEATURE_REPORT)
        btif_hh_setreport(p_dev, BTHH_FEATURE_REPORT, ev.u.output.size,
                          ev.u.output.data);
      else if (ev.u.output.rtype == UHID_OUTPUT_REPORT)
        btif_hh_senddata(p_dev, ev.u.output.size, ev.u.output.data);
      else
        APPL_TRACE_ERROR("%s: UHID_OUTPUT: Invalid report type = %d", __func__,
                         ev.u.output.rtype);
      break;
    case UHID_OUTPUT_EV:
      if (ret < (ssize_t)(sizeof(ev.type) + sizeof(ev.u.output_ev))) {
        APPL_TRACE_ERROR("%s: Invalid size read from uhid-dev: %zd < %zu",
                         __func__, ret,
                         sizeof(ev.type) + sizeof(ev.u.output_ev));
        return -EFAULT;
      }
      APPL_TRACE_DEBUG("UHID_OUTPUT_EV from uhid-dev\n");
      break;

    case UHID_FEATURE:  // UHID_GET_REPORT
      if (ret < (ssize_t)(sizeof(ev.type) + sizeof(ev.u.feature))) {
        LOG_ERROR("UHID_GET_REPORT: Invalid size read from uhid-dev: %zd < %zu",
                  ret, sizeof(ev.type) + sizeof(ev.u.feature));
        return -EFAULT;
      }

      if (!uhid_feature_req_handler(p_dev, ev.u.feature)) {
        return -EFAULT;
      }

      break;

#if ENABLE_UHID_SET_REPORT
    case UHID_SET_REPORT: {
      if (ret < (ssize_t)(sizeof(ev.type) + sizeof(ev.u.set_report))) {
        LOG_ERROR("UHID_SET_REPORT: Invalid size read from uhid-dev: %zd < %zu",
                  ret, sizeof(ev.type) + sizeof(ev.u.set_report));
        return -EFAULT;
      }

      if (!uhid_set_report_req_handler(p_dev, ev.u.set_report)) {
        return -EFAULT;
      }
      break;
    }
#endif  // ENABLE_UHID_SET_REPORT

    default:
      LOG_ERROR("Invalid event from uhid-dev: %u\n", ev.type);
  }

  return 0;
}

/*******************************************************************************
 *
 * Function create_thread
 *
 * Description creat a select loop
 *
 * Returns pthread_t
 *
 ******************************************************************************/
static inline pthread_t create_thread(void* (*start_routine)(void*),
                                      void* arg) {
  APPL_TRACE_DEBUG("create_thread: entered");
  pthread_attr_t thread_attr;

  pthread_attr_init(&thread_attr);
  pthread_attr_setdetachstate(&thread_attr, PTHREAD_CREATE_JOINABLE);
  pthread_t thread_id = -1;
  if (pthread_create(&thread_id, &thread_attr, start_routine, arg) != 0) {
    APPL_TRACE_ERROR("pthread_create : %s", strerror(errno));
    return -1;
  }
  APPL_TRACE_DEBUG("create_thread: thread created successfully");
  return thread_id;
}

/* Internal function to close the UHID driver*/
static void uhid_fd_close(btif_hh_device_t* p_dev) {
  if (p_dev->fd >= 0) {
    struct uhid_event ev = {};
    ev.type = UHID_DESTROY;
    uhid_write(p_dev->fd, &ev);
    LOG_DEBUG("Closing fd=%d, addr:%s", p_dev->fd,
              ADDRESS_TO_LOGGABLE_CSTR(p_dev->bd_addr));
    close(p_dev->fd);
    p_dev->fd = -1;
  }
}

/* Internal function to open the UHID driver*/
static bool uhid_fd_open(btif_hh_device_t* p_dev) {
  if (p_dev->fd < 0) {
    p_dev->fd = open(dev_path, O_RDWR | O_CLOEXEC);
    if (p_dev->fd < 0) {
      LOG_ERROR("Failed to open uhid, err:%s", strerror(errno));
      return false;
    }
  }

  if (p_dev->hh_keep_polling == 0) {
    p_dev->hh_keep_polling = 1;
    p_dev->hh_poll_thread_id = create_thread(btif_hh_poll_event_thread, p_dev);
  }
  return true;
}

/*******************************************************************************
 *
 * Function btif_hh_poll_event_thread
 *
 * Description the polling thread which polls for event from UHID driver
 *
 * Returns void
 *
 ******************************************************************************/
static void* btif_hh_poll_event_thread(void* arg) {
  btif_hh_device_t* p_dev = (btif_hh_device_t*)arg;
  struct pollfd pfds[1];
  pid_t pid = gettid();

  // This thread is created by bt_main_thread with RT priority. Lower the thread
  // priority here since the tasks in this thread is not timing critical.
  struct sched_param sched_params;
  sched_params.sched_priority = THREAD_NORMAL_PRIORITY;
  if (sched_setscheduler(pid, SCHED_OTHER, &sched_params)) {
    LOG_ERROR("Failed to set thread priority to normal: %s", strerror(errno));
    p_dev->hh_poll_thread_id = -1;
    p_dev->hh_keep_polling = 0;
    uhid_fd_close(p_dev);
    return 0;
  }

  pthread_setname_np(pthread_self(), BT_HH_THREAD);
  LOG_DEBUG("Host hid polling thread created name:%s pid:%d fd:%d",
            BT_HH_THREAD, pid, p_dev->fd);

  pfds[0].fd = p_dev->fd;
  pfds[0].events = POLLIN;

  // Set the uhid fd as non-blocking to ensure we never block the BTU thread
  uhid_set_non_blocking(p_dev->fd);

  while (p_dev->hh_keep_polling) {
    int ret;
    int counter = 0;

    do {
      if (counter++ > BTA_HH_UHID_INTERRUPT_COUNT_MAX) {
        LOG_ERROR("Polling interrupted");
        break;
      }
      ret = poll(pfds, 1, BTA_HH_UHID_POLL_PERIOD_MS);
    } while (ret == -1 && errno == EINTR);

    if (ret < 0) {
      LOG_ERROR("Cannot poll for fds: %s\n", strerror(errno));
      break;
    }
    if (pfds[0].revents & POLLIN) {
      APPL_TRACE_DEBUG("%s: POLLIN", __func__);
      ret = uhid_read_event(p_dev);
      if (ret != 0) {
        LOG_ERROR("Unhandled UHID event");
        break;
      }
    }
  }

  /* Todo: Disconnect if loop exited due to a failure */
  LOG_INFO("Polling thread stopped for device %s",
           ADDRESS_TO_LOGGABLE_CSTR(p_dev->bd_addr));
  p_dev->hh_poll_thread_id = -1;
  p_dev->hh_keep_polling = 0;
  uhid_fd_close(p_dev);
  return 0;
}

int bta_hh_co_write(int fd, uint8_t* rpt, uint16_t len) {
  APPL_TRACE_VERBOSE("%s: UHID write %d", __func__, len);

  struct uhid_event ev;
  memset(&ev, 0, sizeof(ev));
  ev.type = UHID_INPUT;
  ev.u.input.size = len;
  if (len > sizeof(ev.u.input.data)) {
    APPL_TRACE_WARNING("%s: Report size greater than allowed size", __func__);
    return -1;
  }
  memcpy(ev.u.input.data, rpt, len);

  return uhid_write(fd, &ev);
}

/*******************************************************************************
 *
 * Function      bta_hh_co_open
 *
 * Description   When connection is opened, this call-out function is executed
 *               by HH to do platform specific initialization.
 *
 * Returns       True if platform specific initialization is successful
 ******************************************************************************/
bool bta_hh_co_open(uint8_t dev_handle, uint8_t sub_class,
                    tBTA_HH_ATTR_MASK attr_mask, uint8_t app_id) {
  uint32_t i;
  btif_hh_device_t* p_dev = NULL;

  if (dev_handle == BTA_HH_INVALID_HANDLE) {
    LOG_WARN("dev_handle (%d) is invalid", dev_handle);
    return false;
  }

  for (i = 0; i < BTIF_HH_MAX_HID; i++) {
    p_dev = &btif_hh_cb.devices[i];
    if (p_dev->dev_status != BTHH_CONN_STATE_UNKNOWN &&
        p_dev->dev_handle == dev_handle) {
      // We found a device with the same handle. Must be a device reconnected.
      LOG_INFO(
          "Found an existing device with the same handle dev_status=%d, "
          "address=%s, attr_mask=0x%04x, sub_class=0x%02x, app_id=%d",
          p_dev->dev_status, ADDRESS_TO_LOGGABLE_CSTR(p_dev->bd_addr),
          p_dev->attr_mask, p_dev->sub_class, p_dev->app_id);

      if (!uhid_fd_open(p_dev)) {
        return false;
      }
      break;
    }
    p_dev = NULL;
  }

  if (p_dev == NULL) {
    // Did not find a device reconnection case. Find an empty slot now.
    for (i = 0; i < BTIF_HH_MAX_HID; i++) {
      if (btif_hh_cb.devices[i].dev_status == BTHH_CONN_STATE_UNKNOWN) {
        p_dev = &btif_hh_cb.devices[i];
        p_dev->fd = -1;
        p_dev->hh_keep_polling = 0;

        // This is a new device, open the uhid driver now.
        if (!uhid_fd_open(p_dev)) {
          return false;
        }

        p_dev->dev_handle = dev_handle;
        p_dev->attr_mask = attr_mask;
        p_dev->sub_class = sub_class;
        p_dev->app_id = app_id;
        p_dev->local_vup = false;

        btif_hh_cb.device_num++;
        break;
      }
    }
  }

  if (p_dev == NULL) {
    LOG_ERROR("Too many HID devices are connected");
    return false;
  }

  p_dev->dev_status = BTHH_CONN_STATE_CONNECTED;
  p_dev->get_rpt_id_queue = fixed_queue_new(SIZE_MAX);
  CHECK(p_dev->get_rpt_id_queue);
#if ENABLE_UHID_SET_REPORT
  p_dev->set_rpt_id_queue = fixed_queue_new(SIZE_MAX);
  CHECK(p_dev->set_rpt_id_queue);
#endif  // ENABLE_UHID_SET_REPORT

  LOG_DEBUG("Return device status %d", p_dev->dev_status);
  return true;
}

/*******************************************************************************
 *
 * Function      bta_hh_co_close
 *
 * Description   When connection is closed, this call-out function is executed
 *               by HH to do platform specific finalization.
 *
 * Parameters    p_dev  - device
 *
 * Returns       void.
 ******************************************************************************/
void bta_hh_co_close(btif_hh_device_t* p_dev) {
  LOG_INFO("Closing device handle=%d, status=%d, address=%s", p_dev->dev_handle,
           p_dev->dev_status, ADDRESS_TO_LOGGABLE_CSTR(p_dev->bd_addr));

  /* Clear the queues */
  fixed_queue_flush(p_dev->get_rpt_id_queue, osi_free);
  fixed_queue_free(p_dev->get_rpt_id_queue, NULL);
  p_dev->get_rpt_id_queue = NULL;
#if ENABLE_UHID_SET_REPORT
  fixed_queue_flush(p_dev->set_rpt_id_queue, osi_free);
  fixed_queue_free(p_dev->set_rpt_id_queue, nullptr);
  p_dev->set_rpt_id_queue = nullptr;
#endif  // ENABLE_UHID_SET_REPORT

  /* Stop the polling thread */
<<<<<<< HEAD
  if (p_dev->hh_keep_polling) {
    p_dev->hh_keep_polling = 0;
    pthread_join(p_dev->hh_poll_thread_id, NULL);
    p_dev->hh_poll_thread_id = -1;
  }
=======
  p_dev->hh_keep_polling = 0;
  if (p_dev->hh_poll_thread_id > 0) {
    pthread_join(p_dev->hh_poll_thread_id, NULL);
  }
  p_dev->hh_poll_thread_id = -1;
>>>>>>> 0e948f6f
  /* UHID file descriptor is closed by the polling thread */
}

/*******************************************************************************
 *
 * Function         bta_hh_co_data
 *
 * Description      This function is executed by BTA when HID host receive a
 *                  data report.
 *
 * Parameters       dev_handle  - device handle
 *                  *p_rpt      - pointer to the report data
 *                  len         - length of report data
 *                  mode        - Hid host Protocol Mode
 *                  sub_clas    - Device Subclass
 *                  app_id      - application id
 *
 * Returns          void
 ******************************************************************************/
void bta_hh_co_data(uint8_t dev_handle, uint8_t* p_rpt, uint16_t len,
                    tBTA_HH_PROTO_MODE mode, uint8_t sub_class,
                    uint8_t ctry_code, UNUSED_ATTR const RawAddress& peer_addr,
                    uint8_t app_id) {
  btif_hh_device_t* p_dev;

  APPL_TRACE_DEBUG(
      "%s: dev_handle = %d, subclass = 0x%02X, mode = %d, "
      "ctry_code = %d, app_id = %d",
      __func__, dev_handle, sub_class, mode, ctry_code, app_id);

  p_dev = btif_hh_find_connected_dev_by_handle(dev_handle);
  if (p_dev == NULL) {
    APPL_TRACE_WARNING("%s: Error: unknown HID device handle %d", __func__,
                       dev_handle);
    return;
  }

  // Wait a maximum of MAX_POLLING_ATTEMPTS x POLLING_SLEEP_DURATION in case
  // device creation is pending.
  if (p_dev->fd >= 0) {
    uint32_t polling_attempts = 0;
    while (!p_dev->ready_for_data &&
           polling_attempts++ < BTIF_HH_MAX_POLLING_ATTEMPTS) {
      usleep(BTIF_HH_POLLING_SLEEP_DURATION_US);
    }
  }

  // Send the HID data to the kernel.
  if ((p_dev->fd >= 0) && p_dev->ready_for_data) {
    bta_hh_co_write(p_dev->fd, p_rpt, len);
  } else {
    APPL_TRACE_WARNING("%s: Error: fd = %d, ready %d, len = %d", __func__,
                       p_dev->fd, p_dev->ready_for_data, len);
  }
}

/*******************************************************************************
 *
 * Function         bta_hh_co_send_hid_info
 *
 * Description      This function is called in btif_hh.c to process DSCP
 *                  received.
 *
 * Parameters       dev_handle  - device handle
 *                  dscp_len    - report descriptor length
 *                  *p_dscp     - report descriptor
 *
 * Returns          void
 ******************************************************************************/
void bta_hh_co_send_hid_info(btif_hh_device_t* p_dev, const char* dev_name,
                             uint16_t vendor_id, uint16_t product_id,
                             uint16_t version, uint8_t ctry_code, int dscp_len,
                             uint8_t* p_dscp) {
  int result;
  struct uhid_event ev;

  if (p_dev->fd < 0) {
    APPL_TRACE_WARNING("%s: Error: fd = %d, dscp_len = %d", __func__, p_dev->fd,
                       dscp_len);
    return;
  }

  APPL_TRACE_WARNING("%s: fd = %d, name = [%s], dscp_len = %d", __func__,
                     p_dev->fd, dev_name, dscp_len);
  APPL_TRACE_WARNING(
      "%s: vendor_id = 0x%04x, product_id = 0x%04x, version= 0x%04x,"
      "ctry_code=0x%02x",
      __func__, vendor_id, product_id, version, ctry_code);

  // Create and send hid descriptor to kernel
  memset(&ev, 0, sizeof(ev));
  ev.type = UHID_CREATE;
  strlcpy((char*)ev.u.create.name, dev_name, sizeof(ev.u.create.name));
  // TODO (b/258090765) fix: ToString -> ToColonSepHexString
  snprintf((char*)ev.u.create.uniq, sizeof(ev.u.create.uniq), "%s",
           p_dev->bd_addr.ToString().c_str());

  // Write controller address to phys field to correlate the hid device with a
  // specific bluetooth controller.
  const controller_t* controller = controller_get_interface();
  // TODO (b/258090765) fix: ToString -> ToColonSepHexString
  snprintf((char*)ev.u.create.phys, sizeof(ev.u.create.phys), "%s",
           controller->get_address()->ToString().c_str());

  ev.u.create.rd_size = dscp_len;
  ev.u.create.rd_data = p_dscp;
  ev.u.create.bus = BUS_BLUETOOTH;
  ev.u.create.vendor = vendor_id;
  ev.u.create.product = product_id;
  ev.u.create.version = version;
  ev.u.create.country = ctry_code;
  result = uhid_write(p_dev->fd, &ev);

  APPL_TRACE_WARNING(
      "%s: wrote descriptor to fd = %d, dscp_len = %d, result = %d", __func__,
      p_dev->fd, dscp_len, result);

  if (result) {
    APPL_TRACE_WARNING("%s: Error: failed to send DSCP, result = %d", __func__,
                       result);

    /* The HID report descriptor is corrupted. Close the driver. */
    close(p_dev->fd);
    p_dev->fd = -1;
  }
}

/*******************************************************************************
 *
 * Function         bta_hh_co_set_rpt_rsp
 *
 * Description      This callout function is executed by HH when Set Report
 *                  Response is received on Control Channel.
 *
 * Returns          void.
 *
 ******************************************************************************/
void bta_hh_co_set_rpt_rsp(uint8_t dev_handle, uint8_t status) {
#if ENABLE_UHID_SET_REPORT
  LOG_VERBOSE("dev_handle = %d", dev_handle);

  btif_hh_device_t* p_dev = btif_hh_find_connected_dev_by_handle(dev_handle);
  if (p_dev == nullptr) {
    LOG_WARN("Unknown HID device handle %d", dev_handle);
    return;
  }

  if (!p_dev->set_rpt_id_queue) {
    LOG_WARN("Missing UHID_SET_REPORT id queue");
    return;
  }

  // Send the HID set report reply to the kernel.
  if (p_dev->fd < 0) {
    LOG_ERROR("Unexpected Set Report response");
    return;
  }

  uint32_t* context = (uint32_t*)fixed_queue_try_dequeue(p_dev->set_rpt_id_queue);

  if (context == nullptr) {
    LOG_WARN("No pending UHID_SET_REPORT");
    return;
  }

  struct uhid_event ev = {
      .type = UHID_SET_REPORT_REPLY,
      .u = {
          .set_report_reply = {
              .id = *context,
              .err = status,
          },
      },
  };
  uhid_write(p_dev->fd, &ev);
  osi_free(context);

#else
  LOG_ERROR("UHID_SET_REPORT_REPLY not supported");
#endif  // ENABLE_UHID_SET_REPORT
}

/*******************************************************************************
 *
 * Function         bta_hh_co_get_rpt_rsp
 *
 * Description      This callout function is executed by HH when Get Report
 *                  Response is received on Control Channel.
 *
 * Returns          void.
 *
 ******************************************************************************/
void bta_hh_co_get_rpt_rsp(uint8_t dev_handle, uint8_t status,
                           const uint8_t* p_rpt, uint16_t len) {
  btif_hh_device_t* p_dev;

  LOG_VERBOSE("dev_handle = %d, status = %d", dev_handle, status);

  p_dev = btif_hh_find_connected_dev_by_handle(dev_handle);
  if (p_dev == nullptr) {
    LOG_WARN("Unknown HID device handle %d", dev_handle);
    return;
  }

  if (!p_dev->get_rpt_id_queue) {
    LOG_WARN("Missing UHID_GET_REPORT id queue");
    return;
  }

  // Send the HID report to the kernel.
  if (p_dev->fd < 0) {
    LOG_WARN("Unexpected Get Report response");
    return;
  }

  uint32_t* context = (uint32_t*)fixed_queue_try_dequeue(p_dev->get_rpt_id_queue);

  if (context == nullptr) {
    LOG_WARN("No pending UHID_GET_REPORT");
    return;
  }

  if (len == 0 || len > UHID_DATA_MAX) {
    LOG_WARN("Invalid report size = %d", len);
    return;
  }

  struct uhid_event ev = {
      .type = UHID_FEATURE_ANSWER,
      .u = {
          .feature_answer = {
              .id = *context,
              .err = status,
              .size = len,
          },
      },
  };
  memcpy(ev.u.feature_answer.data, p_rpt, len);

  uhid_write(p_dev->fd, &ev);
  osi_free(context);
}

/*******************************************************************************
 *
 * Function         bta_hh_le_co_rpt_info
 *
 * Description      This callout function is to convey the report information on
 *                  a HOGP device to the application. Application can save this
 *                  information in NV if device is bonded and load it back when
 *                  stack reboot.
 *
 * Parameters       remote_bda  - remote device address
 *                  p_entry     - report entry pointer
 *                  app_id      - application id
 *
 * Returns          void.
 *
 ******************************************************************************/
void bta_hh_le_co_rpt_info(const RawAddress& remote_bda,
                           tBTA_HH_RPT_CACHE_ENTRY* p_entry,
                           UNUSED_ATTR uint8_t app_id) {
  unsigned idx = 0;

  std::string addrstr = remote_bda.ToString();
  const char* bdstr = addrstr.c_str();

  size_t len = btif_config_get_bin_length(bdstr, "HidReport");
  if (len >= sizeof(tBTA_HH_RPT_CACHE_ENTRY) && len <= sizeof(sReportCache)) {
    btif_config_get_bin(bdstr, "HidReport", (uint8_t*)sReportCache, &len);
    idx = len / sizeof(tBTA_HH_RPT_CACHE_ENTRY);
  }

  if (idx < BTA_HH_NV_LOAD_MAX) {
    memcpy(&sReportCache[idx++], p_entry, sizeof(tBTA_HH_RPT_CACHE_ENTRY));
    btif_config_set_bin(bdstr, "HidReport", (const uint8_t*)sReportCache,
                        idx * sizeof(tBTA_HH_RPT_CACHE_ENTRY));
    btif_config_set_int(bdstr, "HidReportVersion", BTA_HH_CACHE_REPORT_VERSION);
    BTIF_TRACE_DEBUG("%s() - Saving report; dev=%s, idx=%d", __func__,
                     ADDRESS_TO_LOGGABLE_CSTR(remote_bda), idx);
  }
}

/*******************************************************************************
 *
 * Function         bta_hh_le_co_cache_load
 *
 * Description      This callout function is to request the application to load
 *                  the cached HOGP report if there is any. When cache reading
 *                  is completed, bta_hh_le_co_cache_load() is called by the
 *                  application.
 *
 * Parameters       remote_bda  - remote device address
 *                  p_num_rpt   - number of cached report
 *                  app_id      - application id
 *
 * Returns          the cached report array
 *
 ******************************************************************************/
tBTA_HH_RPT_CACHE_ENTRY* bta_hh_le_co_cache_load(const RawAddress& remote_bda,
                                                 uint8_t* p_num_rpt,
                                                 UNUSED_ATTR uint8_t app_id) {
  std::string addrstr = remote_bda.ToString();
  const char* bdstr = addrstr.c_str();

  size_t len = btif_config_get_bin_length(bdstr, "HidReport");
  if (!p_num_rpt || len < sizeof(tBTA_HH_RPT_CACHE_ENTRY)) return NULL;

  if (len > sizeof(sReportCache)) len = sizeof(sReportCache);
  btif_config_get_bin(bdstr, "HidReport", (uint8_t*)sReportCache, &len);

  int cache_version = -1;
  btif_config_get_int(bdstr, "HidReportVersion", &cache_version);

  if (cache_version != BTA_HH_CACHE_REPORT_VERSION) {
    bta_hh_le_co_reset_rpt_cache(remote_bda, app_id);
    return NULL;
  }

  *p_num_rpt = len / sizeof(tBTA_HH_RPT_CACHE_ENTRY);

  BTIF_TRACE_DEBUG("%s() - Loaded %d reports; dev=%s", __func__, *p_num_rpt,
                   ADDRESS_TO_LOGGABLE_CSTR(remote_bda));

  return sReportCache;
}

/*******************************************************************************
 *
 * Function         bta_hh_le_co_reset_rpt_cache
 *
 * Description      This callout function is to reset the HOGP device cache.
 *
 * Parameters       remote_bda  - remote device address
 *
 * Returns          none
 *
 ******************************************************************************/
void bta_hh_le_co_reset_rpt_cache(const RawAddress& remote_bda,
                                  UNUSED_ATTR uint8_t app_id) {
  std::string addrstr = remote_bda.ToString();
  const char* bdstr = addrstr.c_str();

  btif_config_remove(bdstr, "HidReport");
  btif_config_remove(bdstr, "HidReportVersion");
  BTIF_TRACE_DEBUG("%s() - Reset cache for bda %s", __func__,
                   ADDRESS_TO_LOGGABLE_CSTR(remote_bda));
}<|MERGE_RESOLUTION|>--- conflicted
+++ resolved
@@ -493,19 +493,11 @@
 #endif  // ENABLE_UHID_SET_REPORT
 
   /* Stop the polling thread */
-<<<<<<< HEAD
-  if (p_dev->hh_keep_polling) {
-    p_dev->hh_keep_polling = 0;
-    pthread_join(p_dev->hh_poll_thread_id, NULL);
-    p_dev->hh_poll_thread_id = -1;
-  }
-=======
   p_dev->hh_keep_polling = 0;
   if (p_dev->hh_poll_thread_id > 0) {
     pthread_join(p_dev->hh_poll_thread_id, NULL);
   }
   p_dev->hh_poll_thread_id = -1;
->>>>>>> 0e948f6f
   /* UHID file descriptor is closed by the polling thread */
 }
 
