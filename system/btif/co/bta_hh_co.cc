/******************************************************************************
 *
 *  Copyright 2009-2012 Broadcom Corporation
 *
 *  Licensed under the Apache License, Version 2.0 (the "License");
 *  you may not use this file except in compliance with the License.
 *  You may obtain a copy of the License at:
 *
 *  http://www.apache.org/licenses/LICENSE-2.0
 *
 *  Unless required by applicable law or agreed to in writing, software
 *  distributed under the License is distributed on an "AS IS" BASIS,
 *  WITHOUT WARRANTIES OR CONDITIONS OF ANY KIND, either express or implied.
 *  See the License for the specific language governing permissions and
 *  limitations under the License.
 *
 ******************************************************************************/

#include "bta_hh_co.h"

#include <android_bluetooth_flags.h>
#include <fcntl.h>
#include <linux/uhid.h>
#include <poll.h>
#include <pthread.h>
#include <stdint.h>
#include <stdio.h>
#include <string.h>
#include <unistd.h>

#include <cerrno>

#include "bta_hh_api.h"
#include "btif_hh.h"
#include "hci/controller_interface.h"
<<<<<<< HEAD
#include "device/include/interop.h"
#include "include/check.h"
=======
>>>>>>> 0eda3329
#include "main/shim/entry.h"
#include "osi/include/allocator.h"
#include "osi/include/compat.h"
#include "osi/include/osi.h"
#include "storage/config_keys.h"
#include "types/raw_address.h"

const char* dev_path = "/dev/uhid";

#include "btif_config.h"
#define BTA_HH_NV_LOAD_MAX 16
static tBTA_HH_RPT_CACHE_ENTRY sReportCache[BTA_HH_NV_LOAD_MAX];
#define REPORT_DESC_REPORT_ID 0x05
#define REPORT_DESC_DIGITIZER_PAGE 0x0D
#define REPORT_DESC_START_COLLECTION 0xA1
#define REPORT_DESC_END_COLLECTION 0xC0
#define BTA_HH_CACHE_REPORT_VERSION 1
#define THREAD_NORMAL_PRIORITY 0
#define BT_HH_THREAD_PREFIX "bt_hh_"
#define BTA_HH_UHID_POLL_PERIOD_MS 50
/* Max number of polling interrupt allowed */
#define BTA_HH_UHID_INTERRUPT_COUNT_MAX 100

using namespace bluetooth;

static const bthh_report_type_t map_rtype_uhid_hh[] = {
    BTHH_FEATURE_REPORT, BTHH_OUTPUT_REPORT, BTHH_INPUT_REPORT};

static void* btif_hh_poll_event_thread(void* arg);

void uhid_set_non_blocking(int fd) {
  int opts = fcntl(fd, F_GETFL);
  if (opts < 0) log::error("Getting flags failed ({})", strerror(errno));

  opts |= O_NONBLOCK;

  if (fcntl(fd, F_SETFL, opts) < 0)
    log::verbose("Setting non-blocking flag failed ({})", strerror(errno));
}

static void remove_digitizer_descriptor(uint8_t* data, uint16_t* length) {
  uint8_t* startDescPtr = data;
  uint8_t* desc = data;

  LOG_VERBOSE("remove_digitizer_descriptor");
  /* Parse until complete report descriptor is parsed */
  while (startDescPtr < data + *length) {
    uint8_t item = *startDescPtr++;
    if (startDescPtr > data + *length) {
      LOG_ERROR("%s: is having invalid startDescPtr: %p", __func__,
                       startDescPtr);
      return;
    }
    uint8_t usage_page;

    switch (item) {
      case REPORT_DESC_REPORT_ID:  // Report ID
        usage_page = *startDescPtr;
        if (usage_page == REPORT_DESC_DIGITIZER_PAGE) {
          // digitizer usage page
          uint8_t* traversePtr = startDescPtr;
          uint8_t num_of_collections = 0;
          uint8_t num_of_end_collections = 0;
          uint16_t remainingBytesToBeCopied = 0;
          /* increment pointer until digitizer descriptor is parsed
           * completely or start collection matches end collection */
          while ((num_of_collections == 0 ||
                  (num_of_collections != num_of_end_collections)) &&
                 (traversePtr < data + *length)) {
            if (*traversePtr == REPORT_DESC_START_COLLECTION) {
              /* Increment number of collections for
               * digitizer descriptor */
              num_of_collections++;
            }
            if (*traversePtr == REPORT_DESC_END_COLLECTION) {
              /* Increment number of end collections for
               * digitizer descriptor */
              num_of_end_collections++;
            }
            /* increment the pointer to continue parsing
             * the digitizer descriptor */
            traversePtr++;
          }
          remainingBytesToBeCopied = *length - (traversePtr - data);
          LOG_VERBOSE("starting point of digitizer desc = %d\n",
                           (startDescPtr - data) - 1);
          LOG_VERBOSE(
              "start collection = %d, end collection = "
              " %d\n",
              num_of_collections, num_of_end_collections);
          LOG_VERBOSE("end point of digitizer desc = %d\n",
                           (traversePtr - data));
          LOG_VERBOSE("length of digitizer desc = %d\n",
                           traversePtr - startDescPtr + 2);
          LOG_VERBOSE("bytes remaining to be copied = %d\n",
                           remainingBytesToBeCopied);
          if (remainingBytesToBeCopied) {
            uint32_t i;
            uint8_t* newDescPtr = traversePtr;
            uint32_t digDescStartPoint = (startDescPtr - data) - 1;
            uint32_t digDescEndPoint =
                *length - (traversePtr - startDescPtr) - 1;
            /* copy the remaining bytes in descriptor to the
             * existing place of digitizer descriptor */
            for (i = digDescStartPoint; i < digDescEndPoint; i++) {
              desc[i] = *newDescPtr++;
            }
          }
          /* update the length as digitizer descriptor is removed */
          *length = *length - (traversePtr - startDescPtr) - 1;
          LOG_VERBOSE("new length of report desc = %d\n", *length);
          /* Update the start descriptor again to continue parsing
           * for digitizer records assuming more than 1 digitizer
           * record exists in report descriptor */
          startDescPtr--;
        }
        break;

      default:
        /*
         * Since item is not Report Id (0x05), increment start pointer
         * by length pointed by first 2 bits of item (i.e mask of 0x03)
         */
        startDescPtr += (item & 0x03);
        break;
    }
  }
}

static bool uhid_feature_req_handler(btif_hh_device_t* p_dev,
                                     struct uhid_feature_req& req) {
  log::debug("Report type = {}, id = {}", req.rtype, req.rnum);

  if (req.rtype > UHID_INPUT_REPORT) {
    log::error("Invalid report type {}", req.rtype);
    return false;
  }

  if (p_dev->get_rpt_id_queue == nullptr) {
    log::error("Queue is not initialized");
    return false;
  }

  uint32_t* context = (uint32_t*)osi_malloc(sizeof(uint32_t));
  *context = req.id;

  if (!fixed_queue_try_enqueue(p_dev->get_rpt_id_queue, (void*)context)) {
    osi_free(context);
    log::error("Queue is full, dropping event {}", req.id);
    return false;
  }

  btif_hh_getreport(p_dev, map_rtype_uhid_hh[req.rtype], req.rnum, 0);
  return true;
}

#if ENABLE_UHID_SET_REPORT
static bool uhid_set_report_req_handler(btif_hh_device_t* p_dev,
                                        struct uhid_set_report_req& req) {
  log::debug("Report type = {}, id = {}", req.rtype, req.rnum);

  if (req.rtype > UHID_INPUT_REPORT) {
    log::error("Invalid report type {}", req.rtype);
    return false;
  }

  if (p_dev->set_rpt_id_queue == nullptr) {
    log::error("Queue is not initialized");
    return false;
  }

  uint32_t* context = (uint32_t*)osi_malloc(sizeof(uint32_t));
  *context = req.id;

  if (!fixed_queue_try_enqueue(p_dev->set_rpt_id_queue, (void*)context)) {
    osi_free(context);
    log::error("Queue is full, dropping event {}", req.id);
    return false;
  }

  btif_hh_setreport(p_dev, map_rtype_uhid_hh[req.rtype], req.size, req.data);
  return true;
}
#endif  // ENABLE_UHID_SET_REPORT

/*Internal function to perform UHID write and error checking*/
static int uhid_write(int fd, const struct uhid_event* ev) {
  ssize_t ret;
  OSI_NO_INTR(ret = write(fd, ev, sizeof(*ev)));

  if (ret < 0) {
    int rtn = -errno;
    log::error("Cannot write to uhid:{}", strerror(errno));
    return rtn;
  } else if (ret != (ssize_t)sizeof(*ev)) {
    log::error("Wrong size written to uhid: {} != {}", ret, sizeof(*ev));
    return -EFAULT;
  }

  return 0;
}

/* Internal function to parse the events received from UHID driver*/
static int uhid_read_event(btif_hh_device_t* p_dev) {
  log::assert_that(p_dev != nullptr, "assert failed: p_dev != nullptr");

  struct uhid_event ev;
  memset(&ev, 0, sizeof(ev));

  ssize_t ret;
  OSI_NO_INTR(ret = read(p_dev->fd, &ev, sizeof(ev)));

  if (ret == 0) {
    log::error("Read HUP on uhid-cdev {}", strerror(errno));
    return -EFAULT;
  } else if (ret < 0) {
    log::error("Cannot read uhid-cdev: {}", strerror(errno));
    return -errno;
  }

  switch (ev.type) {
    case UHID_START:
      log::verbose("UHID_START from uhid-dev\n");
      p_dev->ready_for_data = true;
      break;
    case UHID_STOP:
      log::verbose("UHID_STOP from uhid-dev\n");
      p_dev->ready_for_data = false;
      break;
    case UHID_OPEN:
      log::verbose("UHID_OPEN from uhid-dev\n");
      p_dev->ready_for_data = true;
      break;
    case UHID_CLOSE:
      log::verbose("UHID_CLOSE from uhid-dev\n");
      p_dev->ready_for_data = false;
      break;
    case UHID_OUTPUT:
      if (ret < (ssize_t)(sizeof(ev.type) + sizeof(ev.u.output))) {
        log::error("Invalid size read from uhid-dev: {} < {}", ret,
                   sizeof(ev.type) + sizeof(ev.u.output));
        return -EFAULT;
      }

      log::verbose("UHID_OUTPUT: Report type = {}, report_size = {}",
                   ev.u.output.rtype, ev.u.output.size);
      // Send SET_REPORT with feature report if the report type in output event
      // is FEATURE
      if (ev.u.output.rtype == UHID_FEATURE_REPORT)
        btif_hh_setreport(p_dev, BTHH_FEATURE_REPORT, ev.u.output.size,
                          ev.u.output.data);
      else if (ev.u.output.rtype == UHID_OUTPUT_REPORT)
        btif_hh_senddata(p_dev, ev.u.output.size, ev.u.output.data);
      else
        log::error("UHID_OUTPUT: Invalid report type = {}", ev.u.output.rtype);
      break;
    case UHID_OUTPUT_EV:
      if (ret < (ssize_t)(sizeof(ev.type) + sizeof(ev.u.output_ev))) {
        log::error("Invalid size read from uhid-dev: {} < {}", ret,
                   sizeof(ev.type) + sizeof(ev.u.output_ev));
        return -EFAULT;
      }
      log::verbose("UHID_OUTPUT_EV from uhid-dev\n");
      break;

    case UHID_FEATURE:  // UHID_GET_REPORT
      if (ret < (ssize_t)(sizeof(ev.type) + sizeof(ev.u.feature))) {
        log::error("UHID_GET_REPORT: Invalid size read from uhid-dev: {} < {}",
                   ret, sizeof(ev.type) + sizeof(ev.u.feature));
        return -EFAULT;
      }

      if (!uhid_feature_req_handler(p_dev, ev.u.feature)) {
        return -EFAULT;
      }

      break;

#if ENABLE_UHID_SET_REPORT
    case UHID_SET_REPORT: {
      if (ret < (ssize_t)(sizeof(ev.type) + sizeof(ev.u.set_report))) {
        log::error("UHID_SET_REPORT: Invalid size read from uhid-dev: {} < {}",
                   ret, sizeof(ev.type) + sizeof(ev.u.set_report));
        return -EFAULT;
      }

      if (!uhid_set_report_req_handler(p_dev, ev.u.set_report)) {
        return -EFAULT;
      }
      break;
    }
#endif  // ENABLE_UHID_SET_REPORT

    default:
      log::error("Invalid event from uhid-dev: {}\n", ev.type);
  }

  return 0;
}

/*******************************************************************************
 *
 * Function create_thread
 *
 * Description creat a select loop
 *
 * Returns pthread_t
 *
 ******************************************************************************/
static inline pthread_t create_thread(void* (*start_routine)(void*),
                                      void* arg) {
  log::verbose("create_thread: entered");
  pthread_attr_t thread_attr;

  pthread_attr_init(&thread_attr);
  pthread_attr_setdetachstate(&thread_attr, PTHREAD_CREATE_JOINABLE);
  pthread_t thread_id = -1;
  if (pthread_create(&thread_id, &thread_attr, start_routine, arg) != 0) {
    log::error("pthread_create : {}", strerror(errno));
    return -1;
  }
  log::verbose("create_thread: thread created successfully");
  return thread_id;
}

/* Internal function to close the UHID driver*/
static void uhid_fd_close(btif_hh_device_t* p_dev) {
  if (p_dev->fd >= 0) {
    struct uhid_event ev = {};
    ev.type = UHID_DESTROY;
    uhid_write(p_dev->fd, &ev);
    log::debug("Closing fd={}, addr:{}", p_dev->fd,
               ADDRESS_TO_LOGGABLE_CSTR(p_dev->link_spec));
    close(p_dev->fd);
    p_dev->fd = -1;
  }
}

/* Internal function to open the UHID driver*/
static bool uhid_fd_open(btif_hh_device_t* p_dev) {
  if (p_dev->fd < 0) {
    p_dev->fd = open(dev_path, O_RDWR | O_CLOEXEC);
    if (p_dev->fd < 0) {
      log::error("Failed to open uhid, err:{}", strerror(errno));
      return false;
    }
  }

  if (p_dev->hh_keep_polling == 0) {
    p_dev->hh_keep_polling = 1;
    p_dev->hh_poll_thread_id = create_thread(btif_hh_poll_event_thread, p_dev);
  }
  return true;
}

static int uhid_fd_poll(btif_hh_device_t* p_dev,
                        std::array<struct pollfd, 1>& pfds) {
  int ret = 0;
  int counter = 0;

  do {
    if (IS_FLAG_ENABLED(break_uhid_polling_early) && !p_dev->hh_keep_polling) {
      log::debug("Polling stopped");
      return -1;
    }

    if (counter++ > BTA_HH_UHID_INTERRUPT_COUNT_MAX) {
      log::error("Polling interrupted consecutively {} times",
                 BTA_HH_UHID_INTERRUPT_COUNT_MAX);
      return -1;
    }

    ret = poll(pfds.data(), pfds.size(), BTA_HH_UHID_POLL_PERIOD_MS);
  } while (ret == -1 && errno == EINTR);

  if (!IS_FLAG_ENABLED(break_uhid_polling_early)) {
    if (ret == 0) {
      log::debug("Polling timed out, attempt to read (old behavior)");
      return 1;
    }
  }

  return ret;
}

static void uhid_start_polling(btif_hh_device_t* p_dev) {
  std::array<struct pollfd, 1> pfds = {};
  pfds[0].fd = p_dev->fd;
  pfds[0].events = POLLIN;

  while (p_dev->hh_keep_polling) {
    int ret = uhid_fd_poll(p_dev, pfds);

    if (ret < 0) {
      log::error("Cannot poll for fds: {}\n", strerror(errno));
      break;
    } else if (ret == 0) {
      /* Poll timeout, poll again */
      continue;
    }

    /* At least one of the fd is ready */
    if (pfds[0].revents & POLLIN) {
      log::verbose("POLLIN");
      int result = uhid_read_event(p_dev);
      if (result != 0) {
        log::error("Unhandled UHID event, error: {}", result);
        break;
      }
    }
  }
}

static bool uhid_configure_thread(btif_hh_device_t* p_dev) {
  pid_t pid = gettid();
  // This thread is created by bt_main_thread with RT priority. Lower the thread
  // priority here since the tasks in this thread is not timing critical.
  struct sched_param sched_params;
  sched_params.sched_priority = THREAD_NORMAL_PRIORITY;
  if (sched_setscheduler(pid, SCHED_OTHER, &sched_params)) {
    log::error("Failed to set thread priority to normal: {}", strerror(errno));
    return false;
  }

  // Change the name of thread
  char thread_name[16] = {};
  sprintf(thread_name, BT_HH_THREAD_PREFIX "%02x:%02x",
          p_dev->link_spec.addrt.bda.address[4],
          p_dev->link_spec.addrt.bda.address[5]);
  pthread_setname_np(pthread_self(), thread_name);
  log::debug("Host hid polling thread created name:{} pid:{} fd:{}",
             thread_name, pid, p_dev->fd);

  // Set the uhid fd as non-blocking to ensure we never block the BTU thread
  uhid_set_non_blocking(p_dev->fd);

  return true;
}

/*******************************************************************************
 *
 * Function btif_hh_poll_event_thread
 *
 * Description the polling thread which polls for event from UHID driver
 *
 * Returns void
 *
 ******************************************************************************/
static void* btif_hh_poll_event_thread(void* arg) {
  btif_hh_device_t* p_dev = (btif_hh_device_t*)arg;

  if (uhid_configure_thread(p_dev)) {
    uhid_start_polling(p_dev);
  }

  /* Todo: Disconnect if loop exited due to a failure */
  log::info("Polling thread stopped for device {}",
            ADDRESS_TO_LOGGABLE_CSTR(p_dev->link_spec));
  p_dev->hh_poll_thread_id = -1;
  p_dev->hh_keep_polling = 0;
  uhid_fd_close(p_dev);
  return 0;
}

int bta_hh_co_write(int fd, uint8_t* rpt, uint16_t len) {
  log::verbose("UHID write {}", len);

  struct uhid_event ev;
  memset(&ev, 0, sizeof(ev));
  ev.type = UHID_INPUT;
  ev.u.input.size = len;
  if (len > sizeof(ev.u.input.data)) {
    log::warn("Report size greater than allowed size");
    return -1;
  }
  memcpy(ev.u.input.data, rpt, len);

  return uhid_write(fd, &ev);
}

/*******************************************************************************
 *
 * Function      bta_hh_co_open
 *
 * Description   When connection is opened, this call-out function is executed
 *               by HH to do platform specific initialization.
 *
 * Returns       True if platform specific initialization is successful
 ******************************************************************************/
bool bta_hh_co_open(uint8_t dev_handle, uint8_t sub_class,
                    tBTA_HH_ATTR_MASK attr_mask, uint8_t app_id) {
  bool new_device = false;

  if (dev_handle == BTA_HH_INVALID_HANDLE) {
    log::warn("dev_handle ({}) is invalid", dev_handle);
    return false;
  }

  // Reuse existing instance if possible
  btif_hh_device_t* p_dev = btif_hh_find_dev_by_handle(dev_handle);
  if (p_dev != nullptr) {
    log::info(
        "Found an existing device with the same handle dev_status={}, "
        "device={}, attr_mask=0x{:04x}, sub_class=0x{:02x}, app_id={}, "
        "dev_handle={}",
        p_dev->dev_status, ADDRESS_TO_LOGGABLE_CSTR(p_dev->link_spec),
        p_dev->attr_mask, p_dev->sub_class, p_dev->app_id, dev_handle);
  } else {  // Use an empty slot
    p_dev = btif_hh_find_empty_dev();
    if (p_dev == nullptr) {
      log::error("Too many HID devices are connected");
      return false;
    }

    new_device = true;
    log::verbose("New HID device added for handle {}", dev_handle);

    p_dev->fd = -1;
    p_dev->hh_keep_polling = 0;
    p_dev->attr_mask = attr_mask;
    p_dev->sub_class = sub_class;
    p_dev->app_id = app_id;
    p_dev->local_vup = false;
  }

  if (!uhid_fd_open(p_dev)) {
    return false;
  }

  if (new_device) {
    btif_hh_cb.device_num++;
  }

  p_dev->dev_status = BTHH_CONN_STATE_CONNECTED;
  p_dev->dev_handle = dev_handle;
  p_dev->get_rpt_id_queue = fixed_queue_new(SIZE_MAX);
  log::assert_that(p_dev->get_rpt_id_queue,
                   "assert failed: p_dev->get_rpt_id_queue");
#if ENABLE_UHID_SET_REPORT
  p_dev->set_rpt_id_queue = fixed_queue_new(SIZE_MAX);
  log::assert_that(p_dev->set_rpt_id_queue,
                   "assert failed: p_dev->set_rpt_id_queue");
#endif  // ENABLE_UHID_SET_REPORT

  log::debug("Return device status {}", p_dev->dev_status);
  return true;
}

/*******************************************************************************
 *
 * Function      bta_hh_co_close
 *
 * Description   When connection is closed, this call-out function is executed
 *               by HH to do platform specific finalization.
 *
 * Parameters    p_dev  - device
 *
 * Returns       void.
 ******************************************************************************/
void bta_hh_co_close(btif_hh_device_t* p_dev) {
  log::info("Closing device handle={}, status={}, address={}",
            p_dev->dev_handle, p_dev->dev_status,
            ADDRESS_TO_LOGGABLE_CSTR(p_dev->link_spec));

  /* Clear the queues */
  fixed_queue_flush(p_dev->get_rpt_id_queue, osi_free);
  fixed_queue_free(p_dev->get_rpt_id_queue, NULL);
  p_dev->get_rpt_id_queue = NULL;
#if ENABLE_UHID_SET_REPORT
  fixed_queue_flush(p_dev->set_rpt_id_queue, osi_free);
  fixed_queue_free(p_dev->set_rpt_id_queue, nullptr);
  p_dev->set_rpt_id_queue = nullptr;
#endif  // ENABLE_UHID_SET_REPORT

  /* Stop the polling thread */
  p_dev->hh_keep_polling = 0;
  if (p_dev->hh_poll_thread_id > 0) {
    p_dev->hh_keep_polling = 0;
    pthread_join(p_dev->hh_poll_thread_id, NULL);
    p_dev->hh_poll_thread_id = -1;
  }
  /* UHID file descriptor is closed by the polling thread */
}

/*******************************************************************************
 *
 * Function         bta_hh_co_data
 *
 * Description      This function is executed by BTA when HID host receive a
 *                  data report.
 *
 * Parameters       dev_handle  - device handle
 *                  *p_rpt      - pointer to the report data
 *                  len         - length of report data
 *                  mode        - Hid host Protocol Mode
 *                  sub_clas    - Device Subclass
 *                  app_id      - application id
 *
 * Returns          void
 ******************************************************************************/
void bta_hh_co_data(uint8_t dev_handle, uint8_t* p_rpt, uint16_t len,
                    tBTA_HH_PROTO_MODE mode, uint8_t sub_class,
                    uint8_t ctry_code,
                    UNUSED_ATTR const tAclLinkSpec& link_spec, uint8_t app_id) {
  btif_hh_device_t* p_dev;

  log::verbose(
      "dev_handle = {}, subclass = 0x{:02X}, mode = {}, ctry_code = {}, app_id "
      "= {}",
      dev_handle, sub_class, mode, ctry_code, app_id);

  p_dev = btif_hh_find_connected_dev_by_handle(dev_handle);
  if (p_dev == NULL) {
    log::warn("Error: unknown HID device handle {}", dev_handle);
    return;
  }

  // Wait a maximum of MAX_POLLING_ATTEMPTS x POLLING_SLEEP_DURATION in case
  // device creation is pending.
  if (p_dev->fd >= 0) {
    uint32_t polling_attempts = 0;
    while (!p_dev->ready_for_data &&
           polling_attempts++ < BTIF_HH_MAX_POLLING_ATTEMPTS) {
      usleep(BTIF_HH_POLLING_SLEEP_DURATION_US);
    }
  }

  // Send the HID data to the kernel.
  if ((p_dev->fd >= 0) && p_dev->ready_for_data) {
    bta_hh_co_write(p_dev->fd, p_rpt, len);
  } else {
    log::warn("Error: fd = {}, ready {}, len = {}", p_dev->fd,
              p_dev->ready_for_data, len);
  }
}

/*******************************************************************************
 *
 * Function         bta_hh_co_send_hid_info
 *
 * Description      This function is called in btif_hh.c to process DSCP
 *                  received.
 *
 * Parameters       dev_handle  - device handle
 *                  dscp_len    - report descriptor length
 *                  *p_dscp     - report descriptor
 *
 * Returns          void
 ******************************************************************************/
void bta_hh_co_send_hid_info(btif_hh_device_t* p_dev, const char* dev_name,
                             uint16_t vendor_id, uint16_t product_id,
                             uint16_t version, uint8_t ctry_code, int dscp_len,
                             uint8_t* p_dscp) {
  int result;
  struct uhid_event ev;

  if (p_dev->fd < 0) {
    log::warn("Error: fd = {}, dscp_len = {}", p_dev->fd, dscp_len);
    return;
  }

  log::warn("fd = {}, name = [{}], dscp_len = {}", p_dev->fd, dev_name,
            dscp_len);
  log::warn(
      "vendor_id = 0x{:04x}, product_id = 0x{:04x}, version= "
      "0x{:04x},ctry_code=0x{:02x}",
      vendor_id, product_id, version, ctry_code);

  if (interop_match_vendor_product_ids(INTEROP_REMOVE_HID_DIG_DESCRIPTOR,
                                       vendor_id, product_id) ||
      interop_match_name(INTEROP_REMOVE_HID_DIG_DESCRIPTOR, dev_name))
    remove_digitizer_descriptor(p_dscp, (uint16_t*)&dscp_len);
  if (interop_match_vendor_product_ids(INTEROP_CHANGE_HID_VID_PID, vendor_id,
                                       product_id) ||
      interop_match_name(INTEROP_CHANGE_HID_VID_PID, dev_name)) {
    vendor_id = 0x1000;
    product_id = 0x1000;
    LOG_WARN(
        "%s: vendor_id = 0x%04x, product_id = 0x%04x, name = [%s]", __func__,
        vendor_id, product_id, dev_name);
  }
  // Create and send hid descriptor to kernel
  memset(&ev, 0, sizeof(ev));
  ev.type = UHID_CREATE;
  strlcpy((char*)ev.u.create.name, dev_name, sizeof(ev.u.create.name));
  // TODO (b/258090765) fix: ToString -> ToColonSepHexString
  snprintf((char*)ev.u.create.uniq, sizeof(ev.u.create.uniq), "%s",
           p_dev->link_spec.addrt.bda.ToString().c_str());

  // Write controller address to phys field to correlate the hid device with a
  // specific bluetooth controller.
  auto controller = bluetooth::shim::GetController();
  // TODO (b/258090765) fix: ToString -> ToColonSepHexString
  snprintf((char*)ev.u.create.phys, sizeof(ev.u.create.phys), "%s",
           controller->GetMacAddress().ToString().c_str());

  ev.u.create.rd_size = dscp_len;
  ev.u.create.rd_data = p_dscp;
  ev.u.create.bus = BUS_BLUETOOTH;
  ev.u.create.vendor = vendor_id;
  ev.u.create.product = product_id;
  ev.u.create.version = version;
  ev.u.create.country = ctry_code;
  result = uhid_write(p_dev->fd, &ev);

  log::warn("wrote descriptor to fd = {}, dscp_len = {}, result = {}",
            p_dev->fd, dscp_len, result);

  if (result) {
    log::warn("Error: failed to send DSCP, result = {}", result);

    /* The HID report descriptor is corrupted. Close the driver. */
    close(p_dev->fd);
    p_dev->fd = -1;
  }
}

/*******************************************************************************
 *
 * Function         bta_hh_co_set_rpt_rsp
 *
 * Description      This callout function is executed by HH when Set Report
 *                  Response is received on Control Channel.
 *
 * Returns          void.
 *
 ******************************************************************************/
void bta_hh_co_set_rpt_rsp(uint8_t dev_handle, uint8_t status) {
#if ENABLE_UHID_SET_REPORT
  log::verbose("dev_handle = {}", dev_handle);

  btif_hh_device_t* p_dev = btif_hh_find_connected_dev_by_handle(dev_handle);
  if (p_dev == nullptr) {
    log::warn("Unknown HID device handle {}", dev_handle);
    return;
  }

  if (!p_dev->set_rpt_id_queue) {
    log::warn("Missing UHID_SET_REPORT id queue");
    return;
  }

  // Send the HID set report reply to the kernel.
  if (p_dev->fd < 0) {
    log::error("Unexpected Set Report response");
    return;
  }

  uint32_t* context = (uint32_t*)fixed_queue_try_dequeue(p_dev->set_rpt_id_queue);

  if (context == nullptr) {
    log::warn("No pending UHID_SET_REPORT");
    return;
  }

  struct uhid_event ev = {
      .type = UHID_SET_REPORT_REPLY,
      .u = {
          .set_report_reply = {
              .id = *context,
              .err = status,
          },
      },
  };
  uhid_write(p_dev->fd, &ev);
  osi_free(context);

#else
  log::error("UHID_SET_REPORT_REPLY not supported");
#endif  // ENABLE_UHID_SET_REPORT
}

/*******************************************************************************
 *
 * Function         bta_hh_co_get_rpt_rsp
 *
 * Description      This callout function is executed by HH when Get Report
 *                  Response is received on Control Channel.
 *
 * Returns          void.
 *
 ******************************************************************************/
void bta_hh_co_get_rpt_rsp(uint8_t dev_handle, uint8_t status,
                           const uint8_t* p_rpt, uint16_t len) {
  btif_hh_device_t* p_dev;

  log::verbose("dev_handle = {}, status = {}", dev_handle, status);

  p_dev = btif_hh_find_connected_dev_by_handle(dev_handle);
  if (p_dev == nullptr) {
    log::warn("Unknown HID device handle {}", dev_handle);
    return;
  }

  if (!p_dev->get_rpt_id_queue) {
    log::warn("Missing UHID_GET_REPORT id queue");
    return;
  }

  // Send the HID report to the kernel.
  if (p_dev->fd < 0) {
    log::warn("Unexpected Get Report response");
    return;
  }

  uint32_t* context = (uint32_t*)fixed_queue_try_dequeue(p_dev->get_rpt_id_queue);

  if (context == nullptr) {
    log::warn("No pending UHID_GET_REPORT");
    return;
  }

  if (len == 0 || len > UHID_DATA_MAX) {
    log::warn("Invalid report size = {}", len);
    return;
  }

  struct uhid_event ev = {
      .type = UHID_FEATURE_ANSWER,
      .u = {
          .feature_answer = {
              .id = *context,
              .err = status,
              .size = len,
          },
      },
  };
  memcpy(ev.u.feature_answer.data, p_rpt, len);

  uhid_write(p_dev->fd, &ev);
  osi_free(context);
}

/*******************************************************************************
 *
 * Function         bta_hh_le_co_rpt_info
 *
 * Description      This callout function is to convey the report information on
 *                  a HOGP device to the application. Application can save this
 *                  information in NV if device is bonded and load it back when
 *                  stack reboot.
 *
 * Parameters       link_spec   - ACL link specification
 *                  p_entry     - report entry pointer
 *                  app_id      - application id
 *
 * Returns          void.
 *
 ******************************************************************************/
void bta_hh_le_co_rpt_info(const tAclLinkSpec& link_spec,
                           tBTA_HH_RPT_CACHE_ENTRY* p_entry,
                           UNUSED_ATTR uint8_t app_id) {
  unsigned idx = 0;

  std::string addrstr = link_spec.addrt.ToString();
  const char* bdstr = addrstr.c_str();

  size_t len = btif_config_get_bin_length(bdstr, BTIF_STORAGE_KEY_HID_REPORT);
  if (len >= sizeof(tBTA_HH_RPT_CACHE_ENTRY) && len <= sizeof(sReportCache)) {
    btif_config_get_bin(bdstr, BTIF_STORAGE_KEY_HID_REPORT,
                        (uint8_t*)sReportCache, &len);
    idx = len / sizeof(tBTA_HH_RPT_CACHE_ENTRY);
  }

  if (idx < BTA_HH_NV_LOAD_MAX) {
    memcpy(&sReportCache[idx++], p_entry, sizeof(tBTA_HH_RPT_CACHE_ENTRY));
    btif_config_set_bin(bdstr, BTIF_STORAGE_KEY_HID_REPORT,
                        (const uint8_t*)sReportCache,
                        idx * sizeof(tBTA_HH_RPT_CACHE_ENTRY));
    btif_config_set_int(bdstr, BTIF_STORAGE_KEY_HID_REPORT_VERSION,
                        BTA_HH_CACHE_REPORT_VERSION);
    log::verbose("Saving report; dev={}, idx={}",
                 ADDRESS_TO_LOGGABLE_CSTR(link_spec), idx);
  }
}

/*******************************************************************************
 *
 * Function         bta_hh_le_co_cache_load
 *
 * Description      This callout function is to request the application to load
 *                  the cached HOGP report if there is any. When cache reading
 *                  is completed, bta_hh_le_co_cache_load() is called by the
 *                  application.
 *
 * Parameters       link_spec   - ACL link specification
 *                  p_num_rpt   - number of cached report
 *                  app_id      - application id
 *
 * Returns          the cached report array
 *
 ******************************************************************************/
tBTA_HH_RPT_CACHE_ENTRY* bta_hh_le_co_cache_load(const tAclLinkSpec& link_spec,
                                                 uint8_t* p_num_rpt,
                                                 UNUSED_ATTR uint8_t app_id) {
  std::string addrstr = link_spec.addrt.ToString();
  const char* bdstr = addrstr.c_str();

  size_t len = btif_config_get_bin_length(bdstr, BTIF_STORAGE_KEY_HID_REPORT);
  if (!p_num_rpt || len < sizeof(tBTA_HH_RPT_CACHE_ENTRY)) return NULL;

  if (len > sizeof(sReportCache)) len = sizeof(sReportCache);
  btif_config_get_bin(bdstr, BTIF_STORAGE_KEY_HID_REPORT,
                      (uint8_t*)sReportCache, &len);

  int cache_version = -1;
  btif_config_get_int(bdstr, BTIF_STORAGE_KEY_HID_REPORT_VERSION,
                      &cache_version);

  if (cache_version != BTA_HH_CACHE_REPORT_VERSION) {
    bta_hh_le_co_reset_rpt_cache(link_spec, app_id);
    return NULL;
  }

  *p_num_rpt = len / sizeof(tBTA_HH_RPT_CACHE_ENTRY);

  log::verbose("Loaded {} reports; dev={}", *p_num_rpt,
               ADDRESS_TO_LOGGABLE_CSTR(link_spec));

  return sReportCache;
}

/*******************************************************************************
 *
 * Function         bta_hh_le_co_reset_rpt_cache
 *
 * Description      This callout function is to reset the HOGP device cache.
 *
 * Parameters       link_spec  - ACL link specification
 *
 * Returns          none
 *
 ******************************************************************************/
void bta_hh_le_co_reset_rpt_cache(const tAclLinkSpec& link_spec,
                                  UNUSED_ATTR uint8_t app_id) {
  std::string addrstr = link_spec.addrt.ToString();
  const char* bdstr = addrstr.c_str();

  btif_config_remove(bdstr, BTIF_STORAGE_KEY_HID_REPORT);
  btif_config_remove(bdstr, BTIF_STORAGE_KEY_HID_REPORT_VERSION);
  log::verbose("Reset cache for bda {}", ADDRESS_TO_LOGGABLE_CSTR(link_spec));
}<|MERGE_RESOLUTION|>--- conflicted
+++ resolved
@@ -33,11 +33,7 @@
 #include "bta_hh_api.h"
 #include "btif_hh.h"
 #include "hci/controller_interface.h"
-<<<<<<< HEAD
 #include "device/include/interop.h"
-#include "include/check.h"
-=======
->>>>>>> 0eda3329
 #include "main/shim/entry.h"
 #include "osi/include/allocator.h"
 #include "osi/include/compat.h"
@@ -82,13 +78,12 @@
   uint8_t* startDescPtr = data;
   uint8_t* desc = data;
 
-  LOG_VERBOSE("remove_digitizer_descriptor");
+  log::verbose("remove_digitizer_descriptor");
   /* Parse until complete report descriptor is parsed */
   while (startDescPtr < data + *length) {
     uint8_t item = *startDescPtr++;
     if (startDescPtr > data + *length) {
-      LOG_ERROR("%s: is having invalid startDescPtr: %p", __func__,
-                       startDescPtr);
+      log::error("is having invalid startDescPtr: {}", fmt::ptr(startDescPtr));
       return;
     }
     uint8_t usage_page;
@@ -122,18 +117,11 @@
             traversePtr++;
           }
           remainingBytesToBeCopied = *length - (traversePtr - data);
-          LOG_VERBOSE("starting point of digitizer desc = %d\n",
-                           (startDescPtr - data) - 1);
-          LOG_VERBOSE(
-              "start collection = %d, end collection = "
-              " %d\n",
-              num_of_collections, num_of_end_collections);
-          LOG_VERBOSE("end point of digitizer desc = %d\n",
-                           (traversePtr - data));
-          LOG_VERBOSE("length of digitizer desc = %d\n",
-                           traversePtr - startDescPtr + 2);
-          LOG_VERBOSE("bytes remaining to be copied = %d\n",
-                           remainingBytesToBeCopied);
+          log::verbose("starting point of digitizer desc = {}\n", (startDescPtr - data) - 1);
+          log::verbose("start collection = {}, end collection =  {}\n", num_of_collections, num_of_end_collections);
+          log::verbose("end point of digitizer desc = {}\n", (traversePtr - data));
+          log::verbose("length of digitizer desc = {}\n", traversePtr - startDescPtr + 2);
+          log::verbose("bytes remaining to be copied = {}\n", remainingBytesToBeCopied);
           if (remainingBytesToBeCopied) {
             uint32_t i;
             uint8_t* newDescPtr = traversePtr;
@@ -148,7 +136,7 @@
           }
           /* update the length as digitizer descriptor is removed */
           *length = *length - (traversePtr - startDescPtr) - 1;
-          LOG_VERBOSE("new length of report desc = %d\n", *length);
+          log::verbose("new length of report desc = {}\n", *length);
           /* Update the start descriptor again to continue parsing
            * for digitizer records assuming more than 1 digitizer
            * record exists in report descriptor */
@@ -715,9 +703,7 @@
       interop_match_name(INTEROP_CHANGE_HID_VID_PID, dev_name)) {
     vendor_id = 0x1000;
     product_id = 0x1000;
-    LOG_WARN(
-        "%s: vendor_id = 0x%04x, product_id = 0x%04x, name = [%s]", __func__,
-        vendor_id, product_id, dev_name);
+    log::warn("vendor_id = 0x{:04x}, product_id = 0x{:04x}, name = [{}]", vendor_id, product_id, dev_name);
   }
   // Create and send hid descriptor to kernel
   memset(&ev, 0, sizeof(ev));
