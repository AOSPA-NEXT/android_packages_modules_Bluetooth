--- conflicted
+++ resolved
@@ -73,7 +73,6 @@
     log::verbose("Setting non-blocking flag failed ({})", strerror(errno));
 }
 
-<<<<<<< HEAD
 static void remove_digitizer_descriptor(uint8_t* data, uint16_t* length) {
   uint8_t* startDescPtr = data;
   uint8_t* desc = data;
@@ -155,10 +154,7 @@
   }
 }
 
-static bool uhid_feature_req_handler(btif_hh_device_t* p_dev,
-=======
 static bool uhid_feature_req_handler(btif_hh_uhid_t* p_uhid,
->>>>>>> 2e4cb10d
                                      struct uhid_feature_req& req) {
   log::debug("Report type = {}, id = {}", req.rtype, req.rnum);
 
@@ -604,14 +600,9 @@
 #endif  // ENABLE_UHID_SET_REPORT
 
   /* Stop the polling thread */
-<<<<<<< HEAD
-  p_dev->hh_keep_polling = 0;
+  p_dev->uhid.hh_keep_polling = 0;
   if (p_dev->hh_poll_thread_id > 0) {
-    p_dev->hh_keep_polling = 0;
-=======
-  if (p_dev->uhid.hh_keep_polling) {
     p_dev->uhid.hh_keep_polling = 0;
->>>>>>> 2e4cb10d
     pthread_join(p_dev->hh_poll_thread_id, NULL);
     p_dev->hh_poll_thread_id = -1;
   }
