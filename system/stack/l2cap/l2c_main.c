--- conflicted
+++ resolved
@@ -28,13 +28,8 @@
 #include <stdlib.h>
 #include <string.h>
 
-<<<<<<< HEAD
-=======
 #include <log/log.h>
 
-#include "device/include/controller.h"
-#include "btcore/include/counter.h"
->>>>>>> b1c03cba
 #include "bt_target.h"
 #include "btm_int.h"
 #include "btu.h"
@@ -143,7 +138,7 @@
         /* Must receive at least the L2CAP length and CID */
         L2CAP_TRACE_WARNING ("L2CAP - got incorrect hci header");
         android_errorWriteLog(0x534e4554, "34946955");
-        GKI_freebuf (p_msg);
+        osi_free(p_msg);
         return;
     }
 
@@ -169,22 +164,8 @@
         }
     }
 
-<<<<<<< HEAD
-    if (hci_len >= L2CAP_PKT_OVERHEAD)  /* Must receive at least the L2CAP length and CID.*/
-    {
-        p_msg->len    = hci_len - L2CAP_PKT_OVERHEAD;
-        p_msg->offset += L2CAP_PKT_OVERHEAD;
-    }
-    else
-    {
-        L2CAP_TRACE_WARNING ("L2CAP - got incorrect hci header" );
-        osi_free(p_msg);
-        return;
-    }
-=======
     p_msg->len    = hci_len - L2CAP_PKT_OVERHEAD;
     p_msg->offset += L2CAP_PKT_OVERHEAD;
->>>>>>> b1c03cba
 
     if (l2cap_len != p_msg->len)
     {
