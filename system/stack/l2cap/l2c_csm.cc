--- conflicted
+++ resolved
@@ -141,9 +141,6 @@
     return;
   }
 
-<<<<<<< HEAD
-  log::verbose("Entry chnl_state={} [{}], event={} [{}]", channel_state_text(p_ccb->chnl_state), p_ccb->chnl_state, l2c_csm_get_event_name(event), event);
-=======
   // Log all but data events
   if (event != L2CEVT_L2CAP_DATA && event != L2CEVT_L2CA_DATA_READ &&
       event != L2CEVT_L2CA_DATA_WRITE) {
@@ -151,7 +148,6 @@
               channel_state_text(p_ccb->chnl_state), p_ccb->chnl_state,
               l2c_csm_get_event_name(event), event);
   }
->>>>>>> f74cd68b
 
   switch (p_ccb->chnl_state) {
     case CST_CLOSED:
