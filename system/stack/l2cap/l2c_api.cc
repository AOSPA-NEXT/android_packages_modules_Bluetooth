--- conflicted
+++ resolved
@@ -23,6 +23,8 @@
  ******************************************************************************/
 
 #define LOG_TAG "bt_l2cap"
+
+#include <bluetooth/log.h>
 
 #include "stack/include/l2c_api.h"
 
@@ -53,12 +55,7 @@
 #include "stack/l2cap/l2c_int.h"
 #include "types/raw_address.h"
 
-<<<<<<< HEAD
-void btsnd_hcic_enhanced_flush(uint16_t handle,
-                               uint8_t packet_type);  // TODO Remove
-=======
 using namespace bluetooth;
->>>>>>> 4d9c9aff
 
 using base::StringPrintf;
 
