/******************************************************************************
 *
 *  Copyright 1999-2012 Broadcom Corporation
 *
 *  Licensed under the Apache License, Version 2.0 (the "License");
 *  you may not use this file except in compliance with the License.
 *  You may obtain a copy of the License at:
 *
 *  http://www.apache.org/licenses/LICENSE-2.0
 *
 *  Unless required by applicable law or agreed to in writing, software
 *  distributed under the License is distributed on an "AS IS" BASIS,
 *  WITHOUT WARRANTIES OR CONDITIONS OF ANY KIND, either express or implied.
 *  See the License for the specific language governing permissions and
 *  limitations under the License.
 *
 ******************************************************************************/

/******************************************************************************
 *
 *  this file contains the functions relating to link management. A "link"
 *  is a connection between this device and another device. Only ACL links
 *  are managed.
 *
 ******************************************************************************/
#define LOG_TAG "l2c_link"

#include <android_bluetooth_flags.h>
#include <bluetooth/log.h>

#include <cstdint>

#include "device/include/device_iot_config.h"
#include "internal_include/bt_target.h"
#include "os/log.h"
#include "osi/include/allocator.h"
#include "osi/include/osi.h"
#include "stack/btm/btm_int_types.h"
#include "stack/include/acl_api.h"
#include "stack/include/bt_hdr.h"
#include "stack/include/bt_types.h"
#include "stack/include/hci_error_code.h"
#include "stack/include/l2cap_acl_interface.h"
#include "stack/include/l2cap_hci_link_interface.h"
#include "stack/include/l2cap_security_interface.h"
#include "stack/l2cap/l2c_int.h"
#include "types/bt_transport.h"
#include "types/raw_address.h"

using namespace bluetooth;

extern tBTM_CB btm_cb;

bool BTM_ReadPowerMode(const RawAddress& remote_bda, tBTM_PM_MODE* p_mode);
tBTM_STATUS btm_sec_disconnect(uint16_t handle, tHCI_STATUS reason,
                               std::string);
void btm_acl_created(const RawAddress& bda, uint16_t hci_handle,
                     uint8_t link_role, tBT_TRANSPORT transport);
void btm_acl_removed(uint16_t handle);
void btm_ble_decrement_link_topology_mask(uint8_t link_role);
void btm_sco_acl_removed(const RawAddress* bda);

static void l2c_link_send_to_lower(tL2C_LCB* p_lcb, BT_HDR* p_buf,
                                   tL2C_TX_COMPLETE_CB_INFO* p_cbi);
static BT_HDR* l2cu_get_next_buffer_to_send(tL2C_LCB* p_lcb,
                                            tL2C_TX_COMPLETE_CB_INFO* p_cbi);

void l2c_link_hci_conn_comp(tHCI_STATUS status, uint16_t handle,
                            const RawAddress& p_bda) {
  tL2C_CONN_INFO ci;
  tL2C_LCB* p_lcb;
  tL2C_CCB* p_ccb;

  /* Save the parameters */
  ci.status = status;
  ci.bd_addr = p_bda;

  /* See if we have a link control block for the remote device */
  p_lcb = l2cu_find_lcb_by_bd_addr(ci.bd_addr, BT_TRANSPORT_BR_EDR);

  /* If we don't have one, allocate one */
  if (p_lcb == nullptr) {
    p_lcb = l2cu_allocate_lcb(ci.bd_addr, false, BT_TRANSPORT_BR_EDR);
    if (p_lcb == nullptr) {
      LOG_WARN("Failed to allocate an LCB");
      return;
    }
    LOG_DEBUG("Allocated l2cap control block for new connection state:%s",
              link_state_text(p_lcb->link_state).c_str());
    p_lcb->link_state = LST_CONNECTING;
  }

  if ((p_lcb->link_state == LST_CONNECTED) &&
      (status == HCI_ERR_CONNECTION_EXISTS)) {
    LOG_WARN("Connection already exists handle:0x%04x", handle);
    return;
  } else if (p_lcb->link_state != LST_CONNECTING) {
    LOG_ERROR(
        "Link received unexpected connection complete state:%s status:%s "
        "handle:0x%04x",
        link_state_text(p_lcb->link_state).c_str(),
        hci_error_code_text(status).c_str(), p_lcb->Handle());
    if (status != HCI_SUCCESS) {
      LOG_ERROR("Disconnecting...");
      l2c_link_hci_disc_comp(p_lcb->Handle(), status);
    }
    return;
  }

  /* Save the handle */
  l2cu_set_lcb_handle(*p_lcb, handle);

  if (ci.status == HCI_SUCCESS) {
    /* Connected OK. Change state to connected */
    p_lcb->link_state = LST_CONNECTED;

    /* Get the peer information if the l2cap flow-control/rtrans is supported */
    l2cu_send_peer_info_req(p_lcb, L2CAP_EXTENDED_FEATURES_INFO_TYPE);

    if (p_lcb->IsBonding()) {
      LOG_DEBUG("Link is dedicated bonding handle:0x%04x", p_lcb->Handle());
      if (l2cu_start_post_bond_timer(handle)) return;
    }

    alarm_cancel(p_lcb->l2c_lcb_timer);

    /* For all channels, send the event through their FSMs */
    for (p_ccb = p_lcb->ccb_queue.p_first_ccb; p_ccb;
         p_ccb = p_ccb->p_next_ccb) {
      l2c_csm_execute(p_ccb, L2CEVT_LP_CONNECT_CFM, &ci);
    }

    if (!p_lcb->ccb_queue.p_first_ccb) {
      uint64_t timeout_ms = L2CAP_LINK_STARTUP_TOUT * 1000;
      alarm_set_on_mloop(p_lcb->l2c_lcb_timer, timeout_ms,
                         l2c_lcb_timer_timeout, p_lcb);
    }
  }
  /* Max number of acl connections.                          */
  /* If there's an lcb disconnecting set this one to holding */
  else if ((ci.status == HCI_ERR_MAX_NUM_OF_CONNECTIONS) &&
           l2cu_lcb_disconnecting()) {
    LOG_WARN("Delaying connection as reached max number of links:%u",
             HCI_ERR_MAX_NUM_OF_CONNECTIONS);
    p_lcb->link_state = LST_CONNECT_HOLDING;
    p_lcb->InvalidateHandle();
  } else {
    /* Just in case app decides to try again in the callback context */
    p_lcb->link_state = LST_DISCONNECTING;

    /* Connection failed. For all channels, send the event through */
    /* their FSMs. The CCBs should remove themselves from the LCB  */
    for (p_ccb = p_lcb->ccb_queue.p_first_ccb; p_ccb;) {
      tL2C_CCB* pn = p_ccb->p_next_ccb;

      l2c_csm_execute(p_ccb, L2CEVT_LP_CONNECT_CFM_NEG, &ci);

      p_ccb = pn;
    }

    LOG_INFO("Disconnecting link handle:0x%04x status:%s", p_lcb->Handle(),
             hci_error_code_text(status).c_str());
    p_lcb->SetDisconnectReason(status);
    /* Release the LCB */
    if (p_lcb->ccb_queue.p_first_ccb == NULL)
      l2cu_release_lcb(p_lcb);
    else /* there are any CCBs remaining */
    {
      if (ci.status == HCI_ERR_CONNECTION_EXISTS) {
        /* we are in collision situation, wait for connecttion request from
         * controller */
        p_lcb->link_state = LST_CONNECTING;
      } else {
        l2cu_create_conn_br_edr(p_lcb);
      }
    }
  }
}

/*******************************************************************************
 *
 * Function         l2c_link_sec_comp
 *
 * Description      This function is called when required security procedures
 *                  are completed.
 *
 * Returns          void
 *
 ******************************************************************************/
void l2c_link_sec_comp(const RawAddress* p_bda,
                       UNUSED_ATTR tBT_TRANSPORT transport, void* p_ref_data,
                       tBTM_STATUS status) {
  tL2C_CONN_INFO ci;
  tL2C_LCB* p_lcb;
  tL2C_CCB* p_ccb;
  tL2C_CCB* p_next_ccb;

  LOG_DEBUG("btm_status=%s, BD_ADDR=%s, transport=%s",
            btm_status_text(status).c_str(), ADDRESS_TO_LOGGABLE_CSTR(*p_bda),
            bt_transport_text(transport).c_str());

  if (status == BTM_SUCCESS_NO_SECURITY) {
    status = BTM_SUCCESS;
  }

  /* Save the parameters */
  ci.status = status;
  ci.bd_addr = *p_bda;

  p_lcb = l2cu_find_lcb_by_bd_addr(*p_bda, transport);

  /* If we don't have one, this is an error */
  if (!p_lcb) {
    LOG_WARN("L2CAP got sec_comp for unknown BD_ADDR");
    return;
  }

  if (IS_FLAG_ENABLED(l2cap_p_ccb_check_rewrite)) {
    if (!p_ref_data) {
      log::warn("Argument p_ref_data is NULL");
      return;
    }

    /* Match p_ccb with p_ref_data returned by sec manager */
    p_ccb = (tL2C_CCB*)p_ref_data;

    if (p_lcb != p_ccb->p_lcb) {
      log::warn("p_ref_data doesn't match with sec manager record");
      return;
    }

    switch (status) {
      case BTM_SUCCESS:
        l2c_csm_execute(p_ccb, L2CEVT_SEC_COMP, &ci);
        break;

      case BTM_DELAY_CHECK:
        /* start a timer - encryption change not received before L2CAP connect
         * req */
        alarm_set_on_mloop(p_ccb->l2c_ccb_timer,
                           L2CAP_DELAY_CHECK_SM4_TIMEOUT_MS,
                           l2c_ccb_timer_timeout, p_ccb);
        return;

      default:
        l2c_csm_execute(p_ccb, L2CEVT_SEC_COMP_NEG, &ci);
        break;
    }
  } else {
    /* Match p_ccb with p_ref_data returned by sec manager */
    for (p_ccb = p_lcb->ccb_queue.p_first_ccb; p_ccb; p_ccb = p_next_ccb) {
      p_next_ccb = p_ccb->p_next_ccb;

      if (p_ccb == p_ref_data) {
        switch (status) {
          case BTM_SUCCESS:
            l2c_csm_execute(p_ccb, L2CEVT_SEC_COMP, &ci);
            break;

          case BTM_DELAY_CHECK:
            /* start a timer - encryption change not received before L2CAP
             * connect req */
            alarm_set_on_mloop(p_ccb->l2c_ccb_timer,
                               L2CAP_DELAY_CHECK_SM4_TIMEOUT_MS,
                               l2c_ccb_timer_timeout, p_ccb);
            return;

          default:
            l2c_csm_execute(p_ccb, L2CEVT_SEC_COMP_NEG, &ci);
            break;
        }
      }
    }
  }
}

/*******************************************************************************
**
** Function         l2c_link_iot_store_disc_reason
**
** Description      iot store disconnection reason to local conf file
**
** Returns          void
**
*******************************************************************************/
static void l2c_link_iot_store_disc_reason(RawAddress& bda, uint8_t reason) {
  const char* disc_keys[] = {
      IOT_CONF_KEY_GAP_DISC_CONNTIMEOUT_COUNT,
  };
  const uint8_t disc_reasons[] = {
      HCI_ERR_CONNECTION_TOUT,
  };
  int i = 0;
  int num = sizeof(disc_keys) / sizeof(disc_keys[0]);

  if (reason == (uint8_t)-1) return;

  DEVICE_IOT_CONFIG_ADDR_INT_ADD_ONE(bda, IOT_CONF_KEY_GAP_DISC_COUNT);
  for (i = 0; i < num; i++) {
    if (disc_reasons[i] == reason) {
      DEVICE_IOT_CONFIG_ADDR_INT_ADD_ONE(bda, disc_keys[i]);
      break;
    }
  }
}

/*******************************************************************************
 *
 * Function         l2c_link_hci_disc_comp
 *
 * Description      This function is called when an HCI Disconnect Complete
 *                  event is received.
 *
 * Returns          true if the link is known about, else false
 *
 ******************************************************************************/
bool l2c_link_hci_disc_comp(uint16_t handle, tHCI_REASON reason) {
  tL2C_LCB* p_lcb = l2cu_find_lcb_by_handle(handle);
  tL2C_CCB* p_ccb;
  bool status = true;
  bool lcb_is_free = true;

  /* If we don't have one, maybe an SCO link. Send to MM */
  if (!p_lcb) {
    status = false;
  } else {
    l2c_link_iot_store_disc_reason(p_lcb->remote_bd_addr, reason);

    p_lcb->SetDisconnectReason(reason);

    /* Just in case app decides to try again in the callback context */
    p_lcb->link_state = LST_DISCONNECTING;

    /* Check for BLE and handle that differently */
    if (p_lcb->transport == BT_TRANSPORT_LE)
      btm_ble_decrement_link_topology_mask(p_lcb->LinkRole());
    /* Link is disconnected. For all channels, send the event through */
    /* their FSMs. The CCBs should remove themselves from the LCB     */
    for (p_ccb = p_lcb->ccb_queue.p_first_ccb; p_ccb;) {
      tL2C_CCB* pn = p_ccb->p_next_ccb;

      /* Keep connect pending control block (if exists)
       * Possible Race condition when a reconnect occurs
       * on the channel during a disconnect of link. This
       * ccb will be automatically retried after link disconnect
       * arrives
       */
      if (p_ccb != p_lcb->p_pending_ccb) {
        l2c_csm_execute(p_ccb, L2CEVT_LP_DISCONNECT_IND, &reason);
      }
      p_ccb = pn;
    }

    if (p_lcb->transport == BT_TRANSPORT_BR_EDR)
      /* Tell SCO management to drop any SCOs on this ACL */
      btm_sco_acl_removed(&p_lcb->remote_bd_addr);

    /* If waiting for disconnect and reconnect is pending start the reconnect
       now
       race condition where layer above issued connect request on link that was
       disconnecting
     */
    if (p_lcb->ccb_queue.p_first_ccb != NULL || p_lcb->p_pending_ccb) {
      LOG_WARN("l2c_link_hci_disc_comp: Restarting pending ACL request");
      /* Release any held buffers */
      while (!list_is_empty(p_lcb->link_xmit_data_q)) {
        BT_HDR* p_buf =
            static_cast<BT_HDR*>(list_front(p_lcb->link_xmit_data_q));
        list_remove(p_lcb->link_xmit_data_q, p_buf);
        osi_free(p_buf);
      }
      /* for LE link, always drop and re-open to ensure to get LE remote feature
       */
      if (p_lcb->transport == BT_TRANSPORT_LE) {
        btm_acl_removed(handle);
        p_lcb->InvalidateHandle();
      } else {
        /* If we are going to re-use the LCB without dropping it, release all
        fixed channels
        here */
        int xx;
        for (xx = 0; xx < L2CAP_NUM_FIXED_CHNLS; xx++) {
          if (p_lcb->p_fixed_ccbs[xx] &&
              p_lcb->p_fixed_ccbs[xx] != p_lcb->p_pending_ccb) {
            l2cu_release_ccb(p_lcb->p_fixed_ccbs[xx]);

            p_lcb->p_fixed_ccbs[xx] = NULL;
            (*l2cb.fixed_reg[xx].pL2CA_FixedConn_Cb)(
                xx + L2CAP_FIRST_FIXED_CHNL, p_lcb->remote_bd_addr, false,
                p_lcb->DisconnectReason(), p_lcb->transport);
          }
        }
        /* Cleanup connection state to avoid race conditions because
         * l2cu_release_lcb won't be invoked to cleanup */
        btm_acl_removed(p_lcb->Handle());
        p_lcb->InvalidateHandle();
      }
      if (p_lcb->transport == BT_TRANSPORT_LE) {
        if (l2cu_create_conn_le(p_lcb))
          lcb_is_free = false; /* still using this lcb */
      } else {
        l2cu_create_conn_br_edr(p_lcb);
        lcb_is_free = false; /* still using this lcb */
      }
    }

    p_lcb->p_pending_ccb = NULL;

    /* Release the LCB */
    if (lcb_is_free) l2cu_release_lcb(p_lcb);
  }

  /* Now that we have a free acl connection, see if any lcbs are pending */
  if (lcb_is_free &&
      ((p_lcb = l2cu_find_lcb_by_state(LST_CONNECT_HOLDING)) != NULL)) {
    /* we found one-- create a connection */
    l2cu_create_conn_br_edr(p_lcb);
  }

  return status;
}

/*******************************************************************************
 *
 * Function         l2c_link_timeout
 *
 * Description      This function is called when a link timer expires
 *
 * Returns          void
 *
 ******************************************************************************/
void l2c_link_timeout(tL2C_LCB* p_lcb) {
  tL2C_CCB* p_ccb;
  tBTM_STATUS rc;

<<<<<<< HEAD
  LOG_DEBUG("L2CAP - l2c_link_timeout() link state:%s is_bonding:%s",
            link_state_text(p_lcb->link_state).c_str(),
            logbool(p_lcb->IsBonding()).c_str());
=======
  log::debug("L2CAP - l2c_link_timeout() link state:{} is_bonding:{}",
             link_state_text(p_lcb->link_state), p_lcb->IsBonding());
>>>>>>> 0eda3329

  /* If link was connecting or disconnecting, clear all channels and drop the
   * LCB */
  if ((p_lcb->link_state == LST_CONNECTING_WAIT_SWITCH) ||
      (p_lcb->link_state == LST_CONNECTING) ||
      (p_lcb->link_state == LST_CONNECT_HOLDING) ||
      (p_lcb->link_state == LST_DISCONNECTING)) {
    p_lcb->p_pending_ccb = NULL;

    /* For all channels, send a disconnect indication event through */
    /* their FSMs. The CCBs should remove themselves from the LCB   */
    for (p_ccb = p_lcb->ccb_queue.p_first_ccb; p_ccb;) {
      tL2C_CCB* pn = p_ccb->p_next_ccb;

      l2c_csm_execute(p_ccb, L2CEVT_LP_DISCONNECT_IND, NULL);

      p_ccb = pn;
    }

    /* Release the LCB */
    l2cu_release_lcb(p_lcb);
  }

  /* If link is connected, check for inactivity timeout */
  if (p_lcb->link_state == LST_CONNECTED) {
    /* If no channels in use, drop the link. */
    if (!p_lcb->ccb_queue.p_first_ccb) {
      uint64_t timeout_ms;
      bool start_timeout = true;

      LOG_WARN("TODO: Remove this callback into bcm_sec_disconnect");
      rc = btm_sec_disconnect(
          p_lcb->Handle(), HCI_ERR_PEER_USER,
          "stack::l2cap::l2c_link::l2c_link_timeout All channels closed");

      if (rc == BTM_CMD_STORED) {
        /* Security Manager will take care of disconnecting, state will be
         * updated at that time */
        start_timeout = false;
      } else if (rc == BTM_CMD_STARTED) {
        p_lcb->link_state = LST_DISCONNECTING;
        timeout_ms = L2CAP_LINK_DISCONNECT_TIMEOUT_MS;
      } else if (rc == BTM_SUCCESS) {
        l2cu_process_fixed_disc_cback(p_lcb);
        /* BTM SEC will make sure that link is release (probably after pairing
         * is done) */
        p_lcb->link_state = LST_DISCONNECTING;
        start_timeout = false;
      } else if (rc == BTM_BUSY) {
        /* BTM is still executing security process. Let lcb stay as connected */
        start_timeout = false;
      } else if (p_lcb->IsBonding()) {
        acl_disconnect_from_handle(p_lcb->Handle(), HCI_ERR_PEER_USER,
                                   "stack::l2cap::l2c_link::l2c_link_timeout "
                                   "Timer expired while bonding");
        l2cu_process_fixed_disc_cback(p_lcb);
        p_lcb->link_state = LST_DISCONNECTING;
        timeout_ms = L2CAP_LINK_DISCONNECT_TIMEOUT_MS;
      } else {
        /* probably no buffer to send disconnect */
        timeout_ms = BT_1SEC_TIMEOUT_MS;
      }

      if (start_timeout) {
        alarm_set_on_mloop(p_lcb->l2c_lcb_timer, timeout_ms,
                           l2c_lcb_timer_timeout, p_lcb);
      }
    } else {
      /* Check in case we were flow controlled */
      l2c_link_check_send_pkts(p_lcb, 0, NULL);
    }
  }
}

/*******************************************************************************
 *
 * Function         l2c_info_resp_timer_timeout
 *
 * Description      This function is called when an info request times out
 *
 * Returns          void
 *
 ******************************************************************************/
void l2c_info_resp_timer_timeout(void* data) {
  tL2C_LCB* p_lcb = (tL2C_LCB*)data;
  tL2C_CCB* p_ccb;
  tL2C_CONN_INFO ci;

  /* If we timed out waiting for info response, just continue using basic if
   * allowed */
  if (p_lcb->w4_info_rsp) {
    /* If waiting for security complete, restart the info response timer */
    for (p_ccb = p_lcb->ccb_queue.p_first_ccb; p_ccb;
         p_ccb = p_ccb->p_next_ccb) {
      if ((p_ccb->chnl_state == CST_ORIG_W4_SEC_COMP) ||
          (p_ccb->chnl_state == CST_TERM_W4_SEC_COMP)) {
        alarm_set_on_mloop(p_lcb->info_resp_timer,
                           L2CAP_WAIT_INFO_RSP_TIMEOUT_MS,
                           l2c_info_resp_timer_timeout, p_lcb);
        return;
      }
    }

    p_lcb->w4_info_rsp = false;

    /* If link is in process of being brought up */
    if ((p_lcb->link_state != LST_DISCONNECTED) &&
        (p_lcb->link_state != LST_DISCONNECTING)) {
      /* Notify active channels that peer info is finished */
      if (p_lcb->ccb_queue.p_first_ccb) {
        ci.status = HCI_SUCCESS;
        ci.bd_addr = p_lcb->remote_bd_addr;

        for (p_ccb = p_lcb->ccb_queue.p_first_ccb; p_ccb;
             p_ccb = p_ccb->p_next_ccb) {
          l2c_csm_execute(p_ccb, L2CEVT_L2CAP_INFO_RSP, &ci);
        }
      }
    }
  }
}

/*******************************************************************************
 *
 * Function         l2c_link_adjust_allocation
 *
 * Description      This function is called when a link is created or removed
 *                  to calculate the amount of packets each link may send to
 *                  the HCI without an ack coming back.
 *
 *                  Currently, this is a simple allocation, dividing the
 *                  number of Controller Packets by the number of links. In
 *                  the future, QOS configuration should be examined.
 *
 * Returns          void
 *
 ******************************************************************************/
void l2c_link_adjust_allocation(void) {
  uint16_t qq, yy, qq_remainder;
  tL2C_LCB* p_lcb;
  uint16_t hi_quota, low_quota;
  uint16_t num_lowpri_links = 0;
  uint16_t num_hipri_links = 0;
  uint16_t controller_xmit_quota = l2cb.num_lm_acl_bufs;
  uint16_t high_pri_link_quota = L2CAP_HIGH_PRI_MIN_XMIT_QUOTA_A;
  bool is_share_buffer =
      (l2cb.num_lm_ble_bufs == L2C_DEF_NUM_BLE_BUF_SHARED) ? true : false;

  /* If no links active, reset buffer quotas and controller buffers */
  if (l2cb.num_used_lcbs == 0) {
    l2cb.controller_xmit_window = l2cb.num_lm_acl_bufs;
    l2cb.round_robin_quota = l2cb.round_robin_unacked = 0;
    return;
  }

  /* First, count the links */
  for (yy = 0, p_lcb = &l2cb.lcb_pool[0]; yy < MAX_L2CAP_LINKS; yy++, p_lcb++) {
    if (p_lcb->in_use &&
        (is_share_buffer || p_lcb->transport != BT_TRANSPORT_LE)) {
      if (p_lcb->acl_priority == L2CAP_PRIORITY_HIGH)
        num_hipri_links++;
      else
        num_lowpri_links++;
    }
  }

  /* now adjust high priority link quota */
  low_quota = num_lowpri_links ? 1 : 0;
  while ((num_hipri_links * high_pri_link_quota + low_quota) >
         controller_xmit_quota)
    high_pri_link_quota--;

  /* Work out the xmit quota and buffer quota high and low priorities */
  hi_quota = num_hipri_links * high_pri_link_quota;
  low_quota =
      (hi_quota < controller_xmit_quota) ? controller_xmit_quota - hi_quota : 1;

  /* Work out and save the HCI xmit quota for each low priority link */

  /* If each low priority link cannot have at least one buffer */
  if (num_lowpri_links > low_quota) {
    l2cb.round_robin_quota = low_quota;
    qq = qq_remainder = 1;
  }
  /* If each low priority link can have at least one buffer */
  else if (num_lowpri_links > 0) {
    l2cb.round_robin_quota = 0;
    l2cb.round_robin_unacked = 0;
    qq = low_quota / num_lowpri_links;
    qq_remainder = low_quota % num_lowpri_links;
  }
  /* If no low priority link */
  else {
    l2cb.round_robin_quota = 0;
    l2cb.round_robin_unacked = 0;
    qq = qq_remainder = 1;
  }

  LOG_DEBUG(
      "l2c_link_adjust_allocation  num_hipri: %u  num_lowpri: %u  low_quota: "
      "%u  round_robin_quota: %u  qq: %u",
      num_hipri_links, num_lowpri_links, low_quota, l2cb.round_robin_quota, qq);

  /* Now, assign the quotas to each link */
  for (yy = 0, p_lcb = &l2cb.lcb_pool[0]; yy < MAX_L2CAP_LINKS; yy++, p_lcb++) {
    if (p_lcb->in_use &&
        (is_share_buffer || p_lcb->transport != BT_TRANSPORT_LE)) {
      if (p_lcb->acl_priority == L2CAP_PRIORITY_HIGH) {
        p_lcb->link_xmit_quota = high_pri_link_quota;
      } else {
        /* Safety check in case we switched to round-robin with something
         * outstanding */
        /* if sent_not_acked is added into round_robin_unacked then don't add it
         * again */
        /* l2cap keeps updating sent_not_acked for exiting from round robin */
        if ((p_lcb->link_xmit_quota > 0) && (qq == 0))
          l2cb.round_robin_unacked += p_lcb->sent_not_acked;

        p_lcb->link_xmit_quota = qq;
        if (qq_remainder > 0) {
          p_lcb->link_xmit_quota++;
          qq_remainder--;
        }
      }

      LOG_DEBUG(
          "l2c_link_adjust_allocation LCB %d   Priority: %d  XmitQuota: %d", yy,
          p_lcb->acl_priority, p_lcb->link_xmit_quota);

      LOG_DEBUG("        SentNotAcked: %d  RRUnacked: %d",
                p_lcb->sent_not_acked, l2cb.round_robin_unacked);

      /* There is a special case where we have readjusted the link quotas and */
      /* this link may have sent anything but some other link sent packets so */
      /* so we may need a timer to kick off this link's transmissions. */
      if ((p_lcb->link_state == LST_CONNECTED) &&
          (!list_is_empty(p_lcb->link_xmit_data_q)) &&
          (p_lcb->sent_not_acked < p_lcb->link_xmit_quota)) {
        alarm_set_on_mloop(p_lcb->l2c_lcb_timer,
                           L2CAP_LINK_FLOW_CONTROL_TIMEOUT_MS,
                           l2c_lcb_timer_timeout, p_lcb);
      }
    }
  }
}

/*******************************************************************************
 *
 * Function         l2c_link_adjust_chnl_allocation
 *
 * Description      This function is called to calculate the amount of packets
 *                  each non-F&EC channel may have outstanding.
 *
 *                  Currently, this is a simple allocation, dividing the number
 *                  of packets allocated to the link by the number of channels.
 *                  In the future, QOS configuration should be examined.
 *
 * Returns          void
 *
 ******************************************************************************/
void l2c_link_adjust_chnl_allocation(void) {
  /* assign buffer quota to each channel based on its data rate requirement */
  for (uint8_t xx = 0; xx < MAX_L2CAP_CHANNELS; xx++) {
    tL2C_CCB* p_ccb = l2cb.ccb_pool + xx;

    if (!p_ccb->in_use) continue;

    tL2CAP_CHNL_DATA_RATE data_rate = p_ccb->tx_data_rate + p_ccb->rx_data_rate;
    p_ccb->buff_quota = L2CAP_CBB_DEFAULT_DATA_RATE_BUFF_QUOTA * data_rate;
    LOG_DEBUG(
        "CID:0x%04x FCR Mode:%u Priority:%u TxDataRate:%u RxDataRate:%u "
        "Quota:%u",
        p_ccb->local_cid, p_ccb->peer_cfg.fcr.mode, p_ccb->ccb_priority,
        p_ccb->tx_data_rate, p_ccb->rx_data_rate, p_ccb->buff_quota);

    /* quota may be change so check congestion */
    l2cu_check_channel_congestion(p_ccb);
  }
}

void l2c_link_init(const uint16_t acl_buffer_count_classic) {
  l2cb.num_lm_acl_bufs = acl_buffer_count_classic;
  l2cb.controller_xmit_window = acl_buffer_count_classic;
}

/*******************************************************************************
 *
 * Function         l2c_link_role_changed
 *
 * Description      This function is called whan a link's central/peripheral
 *role change event is received. It simply updates the link control block.
 *
 * Returns          void
 *
 ******************************************************************************/
void l2c_link_role_changed(const RawAddress* bd_addr, uint8_t new_role,
                           uint8_t hci_status) {
  /* Make sure not called from HCI Command Status (bd_addr and new_role are
   * invalid) */
  if (bd_addr != nullptr) {
    /* If here came form hci role change event */
    tL2C_LCB* p_lcb = l2cu_find_lcb_by_bd_addr(*bd_addr, BT_TRANSPORT_BR_EDR);
    if (p_lcb) {
      if (new_role == HCI_ROLE_CENTRAL) {
        p_lcb->SetLinkRoleAsCentral();
      } else {
        p_lcb->SetLinkRoleAsPeripheral();
      }

      /* Reset high priority link if needed */
      if (hci_status == HCI_SUCCESS)
        l2cu_set_acl_priority(*bd_addr, p_lcb->acl_priority, true);
    }
  }

  /* Check if any LCB was waiting for switch to be completed */
  tL2C_LCB* p_lcb = &l2cb.lcb_pool[0];
  for (uint8_t xx = 0; xx < MAX_L2CAP_LINKS; xx++, p_lcb++) {
    if ((p_lcb->in_use) && (p_lcb->link_state == LST_CONNECTING_WAIT_SWITCH)) {
      l2cu_create_conn_after_switch(p_lcb);
    }
  }
}

/*******************************************************************************
 *
 * Function         l2c_pin_code_request
 *
 * Description      This function is called whan a pin-code request is received
 *                  on a connection. If there are no channels active yet on the
 *                  link, it extends the link first connection timer.  Make sure
 *                  that inactivity timer is not extended if PIN code happens
 *                  to be after last ccb released.
 *
 * Returns          void
 *
 ******************************************************************************/
void l2c_pin_code_request(const RawAddress& bd_addr) {
  tL2C_LCB* p_lcb = l2cu_find_lcb_by_bd_addr(bd_addr, BT_TRANSPORT_BR_EDR);

  if ((p_lcb) && (!p_lcb->ccb_queue.p_first_ccb)) {
    alarm_set_on_mloop(p_lcb->l2c_lcb_timer, L2CAP_LINK_CONNECT_EXT_TIMEOUT_MS,
                       l2c_lcb_timer_timeout, p_lcb);
  }
}

/*******************************************************************************
 *
 * Function         l2c_link_check_power_mode
 *
 * Description      This function is called to check power mode.
 *
 * Returns          true if link is going to be active from park
 *                  false if nothing to send or not in park mode
 *
 ******************************************************************************/
static bool l2c_link_check_power_mode(tL2C_LCB* p_lcb) {
  bool need_to_active = false;

  // Return false as LM modes are applicable for BREDR transport
  if (p_lcb->is_transport_ble()) return false;
  /*
   * We only switch park to active only if we have unsent packets
   */
  if (list_is_empty(p_lcb->link_xmit_data_q)) {
    for (tL2C_CCB* p_ccb = p_lcb->ccb_queue.p_first_ccb; p_ccb;
         p_ccb = p_ccb->p_next_ccb) {
      if (!fixed_queue_is_empty(p_ccb->xmit_hold_q)) {
        need_to_active = true;
        break;
      }
    }
  } else {
    need_to_active = true;
  }

  /* if we have packets to send */
  if (need_to_active) {
    /* check power mode */
    tBTM_PM_MODE mode;
    if (BTM_ReadPowerMode(p_lcb->remote_bd_addr, &mode)) {
      if (mode == BTM_PM_STS_PENDING) {
        LOG_DEBUG("LCB(0x%x) is in PM pending state", p_lcb->Handle());
        return true;
      }
    }
  }
  return false;
}

/*******************************************************************************
 *
 * Function         l2c_link_check_send_pkts
 *
 * Description      This function is called to check if it can send packets
 *                  to the Host Controller. It may be passed the address of
 *                  a packet to send.
 *
 * Returns          void
 *
 ******************************************************************************/
void l2c_link_check_send_pkts(tL2C_LCB* p_lcb, uint16_t local_cid,
                              BT_HDR* p_buf) {
  bool single_write = false;

  /* Save the channel ID for faster counting */
  if (p_buf) {
    p_buf->event = local_cid;
    if (local_cid != 0) {
      single_write = true;
    }

    p_buf->layer_specific = 0;
    list_append(p_lcb->link_xmit_data_q, p_buf);

    if (p_lcb->link_xmit_quota == 0) {
      if (p_lcb->transport == BT_TRANSPORT_LE)
        l2cb.ble_check_round_robin = true;
      else
        l2cb.check_round_robin = true;
    }
  }

  /* If this is called from uncongested callback context break recursive
   *calling.
   ** This LCB will be served when receiving number of completed packet event.
   */
  if (l2cb.is_cong_cback_context) {
    log::warn("skipping, is_cong_cback_context=true");
    return;
  }

  /* If we are in a scenario where there are not enough buffers for each link to
  ** have at least 1, then do a round-robin for all the LCBs
  */
  if ((p_lcb == NULL) || (p_lcb->link_xmit_quota == 0)) {
    LOG_DEBUG("Round robin");
    if (p_lcb == NULL) {
      p_lcb = l2cb.lcb_pool;
    } else if (!single_write) {
      p_lcb++;
    }

    /* Loop through, starting at the next */
    for (int xx = 0; xx < MAX_L2CAP_LINKS; xx++, p_lcb++) {
      /* Check for wraparound */
      if (p_lcb == &l2cb.lcb_pool[MAX_L2CAP_LINKS]) p_lcb = &l2cb.lcb_pool[0];

      /* If controller window is full, nothing to do */
      if (((l2cb.controller_xmit_window == 0 ||
            (l2cb.round_robin_unacked >= l2cb.round_robin_quota)) &&
           (p_lcb->transport == BT_TRANSPORT_BR_EDR)) ||
          (p_lcb->transport == BT_TRANSPORT_LE &&
           (l2cb.ble_round_robin_unacked >= l2cb.ble_round_robin_quota ||
            l2cb.controller_le_xmit_window == 0))) {
        LOG_DEBUG("Skipping lcb %d due to controller window full", xx);
        continue;
      }

      if ((!p_lcb->in_use) || (p_lcb->link_state != LST_CONNECTED) ||
          (p_lcb->link_xmit_quota != 0) || (l2c_link_check_power_mode(p_lcb))) {
        LOG_DEBUG("Skipping lcb %d due to quota", xx);
        continue;
      }

      /* See if we can send anything from the Link Queue */
<<<<<<< HEAD
      if (!list_is_empty(p_lcb->link_xmit_data_q)) {
        LOG_VERBOSE("Sending to lower layer");
=======
      if (p_lcb->link_xmit_data_q != NULL &&
          !list_is_empty(p_lcb->link_xmit_data_q)) {
        log::verbose("Sending to lower layer");
>>>>>>> 0eda3329
        p_buf = (BT_HDR*)list_front(p_lcb->link_xmit_data_q);
        list_remove(p_lcb->link_xmit_data_q, p_buf);
        l2c_link_send_to_lower(p_lcb, p_buf, NULL);
      } else if (single_write) {
        /* If only doing one write, break out */
        LOG_DEBUG("single_write is true, skipping");
        break;
      }
      /* If nothing on the link queue, check the channel queue */
      else {
        tL2C_TX_COMPLETE_CB_INFO cbi = {};
        LOG_DEBUG("Check next buffer");
        p_buf = l2cu_get_next_buffer_to_send(p_lcb, &cbi);
        if (p_buf != NULL) {
          LOG_DEBUG("Sending next buffer");
          l2c_link_send_to_lower(p_lcb, p_buf, &cbi);
        }
      }
    }

    /* If we finished without using up our quota, no need for a safety check */
    if ((l2cb.controller_xmit_window > 0) &&
        (l2cb.round_robin_unacked < l2cb.round_robin_quota) &&
        (p_lcb->transport == BT_TRANSPORT_BR_EDR))
      l2cb.check_round_robin = false;

    if ((l2cb.controller_le_xmit_window > 0) &&
        (l2cb.ble_round_robin_unacked < l2cb.ble_round_robin_quota) &&
        (p_lcb->transport == BT_TRANSPORT_LE))
      l2cb.ble_check_round_robin = false;
  } else /* if this is not round-robin service */
  {
    /* link_state or power mode not ready, can't send anything else */
    if ((p_lcb->link_state != LST_CONNECTED) ||
        (l2c_link_check_power_mode(p_lcb))) {
      log::warn("Can't send, link state: {} not LST_CONNECTED or power mode BTM_PM_STS_PENDING",
                p_lcb->link_state);
      return;
    }
    LOG_VERBOSE(
        "Direct send, transport=%d, xmit_window=%d, le_xmit_window=%d, "
        "sent_not_acked=%d, link_xmit_quota=%d",
        p_lcb->transport, l2cb.controller_xmit_window,
        l2cb.controller_le_xmit_window, p_lcb->sent_not_acked,
        p_lcb->link_xmit_quota);

    /* See if we can send anything from the link queue */
    while (((l2cb.controller_xmit_window != 0 &&
             (p_lcb->transport == BT_TRANSPORT_BR_EDR)) ||
            (l2cb.controller_le_xmit_window != 0 &&
             (p_lcb->transport == BT_TRANSPORT_LE))) &&
           (p_lcb->sent_not_acked < p_lcb->link_xmit_quota)) {
<<<<<<< HEAD
      if (list_is_empty(p_lcb->link_xmit_data_q)) {
        LOG_VERBOSE("No transmit data, skipping");
=======
      if ((p_lcb->link_xmit_data_q == NULL) ||
          list_is_empty(p_lcb->link_xmit_data_q)) {
        log::verbose("No transmit data, skipping");
>>>>>>> 0eda3329
        break;
      }
      LOG_VERBOSE("Sending to lower layer");
      p_buf = (BT_HDR*)list_front(p_lcb->link_xmit_data_q);
      list_remove(p_lcb->link_xmit_data_q, p_buf);
      l2c_link_send_to_lower(p_lcb, p_buf, NULL);
    }

    if (!single_write) {
      /* See if we can send anything for any channel */
      LOG_VERBOSE("Trying to send other data when single_write is false");
      while (((l2cb.controller_xmit_window != 0 &&
               (p_lcb->transport == BT_TRANSPORT_BR_EDR)) ||
              (l2cb.controller_le_xmit_window != 0 &&
               (p_lcb->transport == BT_TRANSPORT_LE))) &&
             (p_lcb->sent_not_acked < p_lcb->link_xmit_quota)) {
        tL2C_TX_COMPLETE_CB_INFO cbi = {};
        p_buf = l2cu_get_next_buffer_to_send(p_lcb, &cbi);
        if (p_buf == NULL) {
          LOG_VERBOSE("No next buffer, skipping");
          break;
        }
        LOG_VERBOSE("Sending to lower layer");
        l2c_link_send_to_lower(p_lcb, p_buf, &cbi);
      }
    }

    /* There is a special case where we have readjusted the link quotas and  */
    /* this link may have sent anything but some other link sent packets so  */
    /* so we may need a timer to kick off this link's transmissions.         */
    if ((p_lcb->link_xmit_data_q != NULL) &&
        (!list_is_empty(p_lcb->link_xmit_data_q)) &&
        (p_lcb->sent_not_acked < p_lcb->link_xmit_quota)) {
      alarm_set_on_mloop(p_lcb->l2c_lcb_timer,
                         L2CAP_LINK_FLOW_CONTROL_TIMEOUT_MS,
                         l2c_lcb_timer_timeout, p_lcb);
    }
  }
}

void l2c_OnHciModeChangeSendPendingPackets(RawAddress remote) {
  tL2C_LCB* p_lcb = l2cu_find_lcb_by_bd_addr(remote, BT_TRANSPORT_BR_EDR);
  if (p_lcb != NULL) {
    /* There might be any pending packets due to SNIFF or PENDING state */
    /* Trigger L2C to start transmission of the pending packets. */
    LOG_VERBOSE(
        "btm mode change to active; check l2c_link for outgoing packets");
    l2c_link_check_send_pkts(p_lcb, 0, NULL);
  }
}

/*******************************************************************************
 *
 * Function         l2c_link_send_to_lower
 *
 * Description      This function queues the buffer for HCI transmission
 *
 ******************************************************************************/
static void l2c_link_send_to_lower_br_edr(tL2C_LCB* p_lcb, BT_HDR* p_buf) {
  const uint16_t link_xmit_quota = p_lcb->link_xmit_quota;

  if (link_xmit_quota == 0) {
    l2cb.round_robin_unacked++;
  }
  p_lcb->sent_not_acked++;
  p_buf->layer_specific = 0;
  l2cb.controller_xmit_window--;

  acl_send_data_packet_br_edr(p_lcb->remote_bd_addr, p_buf);
  LOG_VERBOSE("TotalWin=%d,Hndl=0x%x,Quota=%d,Unack=%d,RRQuota=%d,RRUnack=%d",
              l2cb.controller_xmit_window, p_lcb->Handle(),
              p_lcb->link_xmit_quota, p_lcb->sent_not_acked,
              l2cb.round_robin_quota, l2cb.round_robin_unacked);
}

static void l2c_link_send_to_lower_ble(tL2C_LCB* p_lcb, BT_HDR* p_buf) {
  const uint16_t link_xmit_quota = p_lcb->link_xmit_quota;

  if (link_xmit_quota == 0) {
    l2cb.ble_round_robin_unacked++;
  }
  p_lcb->sent_not_acked++;
  p_buf->layer_specific = 0;
  l2cb.controller_le_xmit_window--;

  acl_send_data_packet_ble(p_lcb->remote_bd_addr, p_buf);
  LOG_DEBUG("TotalWin=%d,Hndl=0x%x,Quota=%d,Unack=%d,RRQuota=%d,RRUnack=%d",
            l2cb.controller_le_xmit_window, p_lcb->Handle(),
            p_lcb->link_xmit_quota, p_lcb->sent_not_acked,
            l2cb.ble_round_robin_quota, l2cb.ble_round_robin_unacked);
}

static void l2c_link_send_to_lower(tL2C_LCB* p_lcb, BT_HDR* p_buf,
                                   tL2C_TX_COMPLETE_CB_INFO* p_cbi) {
  if (p_lcb->transport == BT_TRANSPORT_BR_EDR) {
    l2c_link_send_to_lower_br_edr(p_lcb, p_buf);
  } else {
    l2c_link_send_to_lower_ble(p_lcb, p_buf);
  }
  if (p_cbi) l2cu_tx_complete(p_cbi);
}

void l2c_packets_completed(uint16_t handle, uint16_t num_sent) {
  tL2C_LCB* p_lcb = l2cu_find_lcb_by_handle(handle);
  if (p_lcb == nullptr) {
    return;
  }
  p_lcb->update_outstanding_packets(num_sent);

  switch (p_lcb->transport) {
    case BT_TRANSPORT_BR_EDR:
      l2cb.controller_xmit_window += num_sent;
      if (p_lcb->is_round_robin_scheduling())
        l2cb.update_outstanding_classic_packets(num_sent);
      break;
    case BT_TRANSPORT_LE:
      l2cb.controller_le_xmit_window += num_sent;
      if (p_lcb->is_round_robin_scheduling())
        l2cb.update_outstanding_le_packets(num_sent);
      break;
    default:
      LOG_ERROR("Unknown transport received:%u", p_lcb->transport);
      return;
  }

  l2c_link_check_send_pkts(p_lcb, 0, NULL);

  if (p_lcb->is_high_priority()) {
    switch (p_lcb->transport) {
      case BT_TRANSPORT_LE:
        if (l2cb.ble_check_round_robin &&
            l2cb.is_ble_round_robin_quota_available())
          l2c_link_check_send_pkts(NULL, 0, NULL);
        break;
      case BT_TRANSPORT_BR_EDR:
        if (l2cb.check_round_robin &&
            l2cb.is_classic_round_robin_quota_available()) {
          l2c_link_check_send_pkts(NULL, 0, NULL);
        }
        break;
      default:
        break;
    }
  }
}

/*******************************************************************************
 *
 * Function         l2c_link_segments_xmitted
 *
 * Description      This function is called from the HCI Interface when an ACL
 *                  data packet segment is transmitted.
 *
 * Returns          void
 *
 ******************************************************************************/
void l2c_link_segments_xmitted(BT_HDR* p_msg) {
  uint8_t* p = (uint8_t*)(p_msg + 1) + p_msg->offset;

  /* Extract the handle */
  uint16_t handle{HCI_INVALID_HANDLE};
  STREAM_TO_UINT16(handle, p);
  handle = HCID_GET_HANDLE(handle);

  /* Find the LCB based on the handle */
  tL2C_LCB* p_lcb = l2cu_find_lcb_by_handle(handle);
  if (p_lcb == nullptr) {
    LOG_WARN("Received segment complete for unknown connection handle:%d",
             handle);
    osi_free(p_msg);
    return;
  }

  if (p_lcb->link_state != LST_CONNECTED) {
    LOG_INFO("Received segment complete for unconnected connection handle:%d:",
             handle);
    osi_free(p_msg);
    return;
  }

  /* Enqueue the buffer to the head of the transmit queue, and see */
  /* if we can transmit anything more.                             */
  list_prepend(p_lcb->link_xmit_data_q, p_msg);

  l2c_link_check_send_pkts(p_lcb, 0, NULL);
}

tBTM_STATUS l2cu_ConnectAclForSecurity(const RawAddress& bd_addr) {
  tL2C_LCB* p_lcb = l2cu_find_lcb_by_bd_addr(bd_addr, BT_TRANSPORT_BR_EDR);
  if (p_lcb && (p_lcb->link_state == LST_CONNECTED ||
                p_lcb->link_state == LST_CONNECTING)) {
    LOG_WARN("Connection already exists");
    return BTM_CMD_STARTED;
  }

  /* Make sure an L2cap link control block is available */
  if (!p_lcb &&
      (p_lcb = l2cu_allocate_lcb(bd_addr, true, BT_TRANSPORT_BR_EDR)) == NULL) {
    LOG_WARN("failed allocate LCB for %s", ADDRESS_TO_LOGGABLE_CSTR(bd_addr));
    return BTM_NO_RESOURCES;
  }

  l2cu_create_conn_br_edr(p_lcb);
  return BTM_SUCCESS;
}

void l2cble_update_sec_act(const RawAddress& bd_addr, uint16_t sec_act) {
  tL2C_LCB* lcb = l2cu_find_lcb_by_bd_addr(bd_addr, BT_TRANSPORT_LE);
  lcb->sec_act = sec_act;
}

/******************************************************************************
 *
 * Function         l2cu_get_next_channel_in_rr
 *
 * Description      get the next channel to send on a link. It also adjusts the
 *                  CCB queue to do a basic priority and round-robin scheduling.
 *
 * Returns          pointer to CCB or NULL
 *
 ******************************************************************************/
tL2C_CCB* l2cu_get_next_channel_in_rr(tL2C_LCB* p_lcb) {
  tL2C_CCB* p_serve_ccb = NULL;
  tL2C_CCB* p_ccb;

  int i, j;

  /* scan all of priority until finding a channel to serve */
  for (i = 0; (i < L2CAP_NUM_CHNL_PRIORITY) && (!p_serve_ccb); i++) {
    /* scan all channel within serving priority group until finding a channel to
     * serve */
    for (j = 0; (j < p_lcb->rr_serv[p_lcb->rr_pri].num_ccb) && (!p_serve_ccb);
         j++) {
      /* scaning from next serving channel */
      p_ccb = p_lcb->rr_serv[p_lcb->rr_pri].p_serve_ccb;

      if (!p_ccb) {
        LOG_ERROR("p_serve_ccb is NULL, rr_pri=%d", p_lcb->rr_pri);
        return NULL;
      }

      LOG_VERBOSE("RR scan pri=%d, lcid=0x%04x, q_cout=%zu",
                  p_ccb->ccb_priority, p_ccb->local_cid,
                  fixed_queue_length(p_ccb->xmit_hold_q));

      /* store the next serving channel */
      /* this channel is the last channel of its priority group */
      if ((p_ccb->p_next_ccb == NULL) ||
          (p_ccb->p_next_ccb->ccb_priority != p_ccb->ccb_priority)) {
        /* next serving channel is set to the first channel in the group */
        p_lcb->rr_serv[p_lcb->rr_pri].p_serve_ccb =
            p_lcb->rr_serv[p_lcb->rr_pri].p_first_ccb;
      } else {
        /* next serving channel is set to the next channel in the group */
        p_lcb->rr_serv[p_lcb->rr_pri].p_serve_ccb = p_ccb->p_next_ccb;
      }

      if (p_ccb->chnl_state != CST_OPEN) continue;

      if (p_ccb->p_lcb->transport == BT_TRANSPORT_LE) {
        LOG_DEBUG("Connection oriented channel");
        if (fixed_queue_is_empty(p_ccb->xmit_hold_q)) continue;

      } else {
        /* eL2CAP option in use */
        if (p_ccb->peer_cfg.fcr.mode != L2CAP_FCR_BASIC_MODE) {
          if (p_ccb->fcrb.wait_ack || p_ccb->fcrb.remote_busy) continue;

          if (fixed_queue_is_empty(p_ccb->fcrb.retrans_q)) {
            if (fixed_queue_is_empty(p_ccb->xmit_hold_q)) continue;

            /* If in eRTM mode, check for window closure */
            if ((p_ccb->peer_cfg.fcr.mode == L2CAP_FCR_ERTM_MODE) &&
                (l2c_fcr_is_flow_controlled(p_ccb)))
              continue;
          }
        } else {
          if (fixed_queue_is_empty(p_ccb->xmit_hold_q)) continue;
        }
      }

      /* found a channel to serve */
      p_serve_ccb = p_ccb;
      /* decrease quota of its priority group */
      p_lcb->rr_serv[p_lcb->rr_pri].quota--;
    }

    /* if there is no more quota of the priority group or no channel to have
     * data to send */
    if ((p_lcb->rr_serv[p_lcb->rr_pri].quota == 0) || (!p_serve_ccb)) {
      /* serve next priority group */
      p_lcb->rr_pri = (p_lcb->rr_pri + 1) % L2CAP_NUM_CHNL_PRIORITY;
      /* initialize its quota */
      p_lcb->rr_serv[p_lcb->rr_pri].quota =
          L2CAP_GET_PRIORITY_QUOTA(p_lcb->rr_pri);
    }
  }

  if (p_serve_ccb) {
    LOG_VERBOSE("RR service pri=%d, quota=%d, lcid=0x%04x",
                p_serve_ccb->ccb_priority,
                p_lcb->rr_serv[p_serve_ccb->ccb_priority].quota,
                p_serve_ccb->local_cid);
  }

  return p_serve_ccb;
}

/******************************************************************************
 *
 * Function         l2cu_get_next_buffer_to_send
 *
 * Description      get the next buffer to send on a link. It also adjusts the
 *                  CCB queue to do a basic priority and round-robin scheduling.
 *
 * Returns          pointer to buffer or NULL
 *
 ******************************************************************************/
BT_HDR* l2cu_get_next_buffer_to_send(tL2C_LCB* p_lcb,
                                     tL2C_TX_COMPLETE_CB_INFO* p_cbi) {
  tL2C_CCB* p_ccb;
  BT_HDR* p_buf;

  /* Highest priority are fixed channels */
  int xx;

  p_cbi->cb = NULL;

  for (xx = 0; xx < L2CAP_NUM_FIXED_CHNLS; xx++) {
    p_ccb = p_lcb->p_fixed_ccbs[xx];
    if (p_ccb == NULL) continue;

    /* eL2CAP option in use */
    if (p_ccb->peer_cfg.fcr.mode != L2CAP_FCR_BASIC_MODE) {
      if (p_ccb->fcrb.wait_ack || p_ccb->fcrb.remote_busy) continue;

      /* No more checks needed if sending from the reatransmit queue */
      if (fixed_queue_is_empty(p_ccb->fcrb.retrans_q)) {
        if (fixed_queue_is_empty(p_ccb->xmit_hold_q)) continue;

        /* If in eRTM mode, check for window closure */
        if ((p_ccb->peer_cfg.fcr.mode == L2CAP_FCR_ERTM_MODE) &&
            (l2c_fcr_is_flow_controlled(p_ccb)))
          continue;
      }

      p_buf = l2c_fcr_get_next_xmit_sdu_seg(p_ccb, 0);
      if (p_buf != NULL) {
        l2cu_check_channel_congestion(p_ccb);
        l2cu_set_acl_hci_header(p_buf, p_ccb);
        return (p_buf);
      }
    } else {
      if (!fixed_queue_is_empty(p_ccb->xmit_hold_q)) {
        p_buf = (BT_HDR*)fixed_queue_try_dequeue(p_ccb->xmit_hold_q);
        if (NULL == p_buf) {
          LOG_ERROR("No data to be sent");
          return (NULL);
        }

        /* Prepare callback info for TX completion */
        p_cbi->cb = l2cb.fixed_reg[xx].pL2CA_FixedTxComplete_Cb;
        p_cbi->local_cid = p_ccb->local_cid;
        p_cbi->num_sdu = 1;

        l2cu_check_channel_congestion(p_ccb);
        l2cu_set_acl_hci_header(p_buf, p_ccb);
        return (p_buf);
      }
    }
  }

  /* get next serving channel in round-robin */
  p_ccb = l2cu_get_next_channel_in_rr(p_lcb);

  /* Return if no buffer */
  if (p_ccb == NULL) return (NULL);

  if (p_ccb->p_lcb->transport == BT_TRANSPORT_LE) {
    /* Check credits */
    if (p_ccb->peer_conn_cfg.credits == 0) {
      LOG_DEBUG("No credits to send packets");
      return NULL;
    }

    bool last_piece_of_sdu = false;
    p_buf = l2c_lcc_get_next_xmit_sdu_seg(p_ccb, &last_piece_of_sdu);
    p_ccb->peer_conn_cfg.credits--;

    if (last_piece_of_sdu) {
      // TODO: send callback up the stack. Investigate setting p_cbi->cb to
      // notify after controller ack send.
    }

  } else {
    if (p_ccb->peer_cfg.fcr.mode != L2CAP_FCR_BASIC_MODE) {
      p_buf = l2c_fcr_get_next_xmit_sdu_seg(p_ccb, 0);
      if (p_buf == NULL) return (NULL);
    } else {
      p_buf = (BT_HDR*)fixed_queue_try_dequeue(p_ccb->xmit_hold_q);
      if (NULL == p_buf) {
        LOG_ERROR("#2: No data to be sent");
        return (NULL);
      }
    }
  }

  if (p_ccb->p_rcb && p_ccb->p_rcb->api.pL2CA_TxComplete_Cb &&
      (p_ccb->peer_cfg.fcr.mode != L2CAP_FCR_ERTM_MODE))
    (*p_ccb->p_rcb->api.pL2CA_TxComplete_Cb)(p_ccb->local_cid, 1);

  l2cu_check_channel_congestion(p_ccb);

  l2cu_set_acl_hci_header(p_buf, p_ccb);

  return (p_buf);
}<|MERGE_RESOLUTION|>--- conflicted
+++ resolved
@@ -82,26 +82,21 @@
   if (p_lcb == nullptr) {
     p_lcb = l2cu_allocate_lcb(ci.bd_addr, false, BT_TRANSPORT_BR_EDR);
     if (p_lcb == nullptr) {
-      LOG_WARN("Failed to allocate an LCB");
+      log::warn("Failed to allocate an LCB");
       return;
     }
-    LOG_DEBUG("Allocated l2cap control block for new connection state:%s",
-              link_state_text(p_lcb->link_state).c_str());
+    log::debug("Allocated l2cap control block for new connection state:{}", link_state_text(p_lcb->link_state));
     p_lcb->link_state = LST_CONNECTING;
   }
 
   if ((p_lcb->link_state == LST_CONNECTED) &&
       (status == HCI_ERR_CONNECTION_EXISTS)) {
-    LOG_WARN("Connection already exists handle:0x%04x", handle);
+    log::warn("Connection already exists handle:0x{:04x}", handle);
     return;
   } else if (p_lcb->link_state != LST_CONNECTING) {
-    LOG_ERROR(
-        "Link received unexpected connection complete state:%s status:%s "
-        "handle:0x%04x",
-        link_state_text(p_lcb->link_state).c_str(),
-        hci_error_code_text(status).c_str(), p_lcb->Handle());
+    log::error("Link received unexpected connection complete state:{} status:{} handle:0x{:04x}", link_state_text(p_lcb->link_state), hci_error_code_text(status), p_lcb->Handle());
     if (status != HCI_SUCCESS) {
-      LOG_ERROR("Disconnecting...");
+      log::error("Disconnecting...");
       l2c_link_hci_disc_comp(p_lcb->Handle(), status);
     }
     return;
@@ -118,7 +113,7 @@
     l2cu_send_peer_info_req(p_lcb, L2CAP_EXTENDED_FEATURES_INFO_TYPE);
 
     if (p_lcb->IsBonding()) {
-      LOG_DEBUG("Link is dedicated bonding handle:0x%04x", p_lcb->Handle());
+      log::debug("Link is dedicated bonding handle:0x{:04x}", p_lcb->Handle());
       if (l2cu_start_post_bond_timer(handle)) return;
     }
 
@@ -140,8 +135,7 @@
   /* If there's an lcb disconnecting set this one to holding */
   else if ((ci.status == HCI_ERR_MAX_NUM_OF_CONNECTIONS) &&
            l2cu_lcb_disconnecting()) {
-    LOG_WARN("Delaying connection as reached max number of links:%u",
-             HCI_ERR_MAX_NUM_OF_CONNECTIONS);
+    log::warn("Delaying connection as reached max number of links:{}", HCI_ERR_MAX_NUM_OF_CONNECTIONS);
     p_lcb->link_state = LST_CONNECT_HOLDING;
     p_lcb->InvalidateHandle();
   } else {
@@ -158,8 +152,7 @@
       p_ccb = pn;
     }
 
-    LOG_INFO("Disconnecting link handle:0x%04x status:%s", p_lcb->Handle(),
-             hci_error_code_text(status).c_str());
+    log::info("Disconnecting link handle:0x{:04x} status:{}", p_lcb->Handle(), hci_error_code_text(status));
     p_lcb->SetDisconnectReason(status);
     /* Release the LCB */
     if (p_lcb->ccb_queue.p_first_ccb == NULL)
@@ -195,9 +188,7 @@
   tL2C_CCB* p_ccb;
   tL2C_CCB* p_next_ccb;
 
-  LOG_DEBUG("btm_status=%s, BD_ADDR=%s, transport=%s",
-            btm_status_text(status).c_str(), ADDRESS_TO_LOGGABLE_CSTR(*p_bda),
-            bt_transport_text(transport).c_str());
+  log::debug("btm_status={}, BD_ADDR={}, transport={}", btm_status_text(status), ADDRESS_TO_LOGGABLE_CSTR(*p_bda), bt_transport_text(transport));
 
   if (status == BTM_SUCCESS_NO_SECURITY) {
     status = BTM_SUCCESS;
@@ -211,7 +202,7 @@
 
   /* If we don't have one, this is an error */
   if (!p_lcb) {
-    LOG_WARN("L2CAP got sec_comp for unknown BD_ADDR");
+    log::warn("L2CAP got sec_comp for unknown BD_ADDR");
     return;
   }
 
@@ -361,7 +352,7 @@
        disconnecting
      */
     if (p_lcb->ccb_queue.p_first_ccb != NULL || p_lcb->p_pending_ccb) {
-      LOG_WARN("l2c_link_hci_disc_comp: Restarting pending ACL request");
+      log::warn("l2c_link_hci_disc_comp: Restarting pending ACL request");
       /* Release any held buffers */
       while (!list_is_empty(p_lcb->link_xmit_data_q)) {
         BT_HDR* p_buf =
@@ -433,14 +424,8 @@
   tL2C_CCB* p_ccb;
   tBTM_STATUS rc;
 
-<<<<<<< HEAD
-  LOG_DEBUG("L2CAP - l2c_link_timeout() link state:%s is_bonding:%s",
-            link_state_text(p_lcb->link_state).c_str(),
-            logbool(p_lcb->IsBonding()).c_str());
-=======
   log::debug("L2CAP - l2c_link_timeout() link state:{} is_bonding:{}",
              link_state_text(p_lcb->link_state), p_lcb->IsBonding());
->>>>>>> 0eda3329
 
   /* If link was connecting or disconnecting, clear all channels and drop the
    * LCB */
@@ -471,7 +456,7 @@
       uint64_t timeout_ms;
       bool start_timeout = true;
 
-      LOG_WARN("TODO: Remove this callback into bcm_sec_disconnect");
+      log::warn("TODO: Remove this callback into bcm_sec_disconnect");
       rc = btm_sec_disconnect(
           p_lcb->Handle(), HCI_ERR_PEER_USER,
           "stack::l2cap::l2c_link::l2c_link_timeout All channels closed");
@@ -639,10 +624,7 @@
     qq = qq_remainder = 1;
   }
 
-  LOG_DEBUG(
-      "l2c_link_adjust_allocation  num_hipri: %u  num_lowpri: %u  low_quota: "
-      "%u  round_robin_quota: %u  qq: %u",
-      num_hipri_links, num_lowpri_links, low_quota, l2cb.round_robin_quota, qq);
+  log::debug("l2c_link_adjust_allocation  num_hipri: {}  num_lowpri: {}  low_quota: {}  round_robin_quota: {}  qq: {}", num_hipri_links, num_lowpri_links, low_quota, l2cb.round_robin_quota, qq);
 
   /* Now, assign the quotas to each link */
   for (yy = 0, p_lcb = &l2cb.lcb_pool[0]; yy < MAX_L2CAP_LINKS; yy++, p_lcb++) {
@@ -666,12 +648,9 @@
         }
       }
 
-      LOG_DEBUG(
-          "l2c_link_adjust_allocation LCB %d   Priority: %d  XmitQuota: %d", yy,
-          p_lcb->acl_priority, p_lcb->link_xmit_quota);
-
-      LOG_DEBUG("        SentNotAcked: %d  RRUnacked: %d",
-                p_lcb->sent_not_acked, l2cb.round_robin_unacked);
+      log::debug("l2c_link_adjust_allocation LCB {}   Priority: {}  XmitQuota: {}", yy, p_lcb->acl_priority, p_lcb->link_xmit_quota);
+
+      log::debug("SentNotAcked: {}  RRUnacked: {}", p_lcb->sent_not_acked, l2cb.round_robin_unacked);
 
       /* There is a special case where we have readjusted the link quotas and */
       /* this link may have sent anything but some other link sent packets so */
@@ -710,11 +689,7 @@
 
     tL2CAP_CHNL_DATA_RATE data_rate = p_ccb->tx_data_rate + p_ccb->rx_data_rate;
     p_ccb->buff_quota = L2CAP_CBB_DEFAULT_DATA_RATE_BUFF_QUOTA * data_rate;
-    LOG_DEBUG(
-        "CID:0x%04x FCR Mode:%u Priority:%u TxDataRate:%u RxDataRate:%u "
-        "Quota:%u",
-        p_ccb->local_cid, p_ccb->peer_cfg.fcr.mode, p_ccb->ccb_priority,
-        p_ccb->tx_data_rate, p_ccb->rx_data_rate, p_ccb->buff_quota);
+    log::debug("CID:0x{:04x} FCR Mode:{} Priority:{} TxDataRate:{} RxDataRate:{} Quota:{}", p_ccb->local_cid, p_ccb->peer_cfg.fcr.mode, p_ccb->ccb_priority, p_ccb->tx_data_rate, p_ccb->rx_data_rate, p_ccb->buff_quota);
 
     /* quota may be change so check congestion */
     l2cu_check_channel_congestion(p_ccb);
@@ -823,7 +798,7 @@
     tBTM_PM_MODE mode;
     if (BTM_ReadPowerMode(p_lcb->remote_bd_addr, &mode)) {
       if (mode == BTM_PM_STS_PENDING) {
-        LOG_DEBUG("LCB(0x%x) is in PM pending state", p_lcb->Handle());
+        log::debug("LCB(0x{:x}) is in PM pending state", p_lcb->Handle());
         return true;
       }
     }
@@ -877,7 +852,7 @@
   ** have at least 1, then do a round-robin for all the LCBs
   */
   if ((p_lcb == NULL) || (p_lcb->link_xmit_quota == 0)) {
-    LOG_DEBUG("Round robin");
+    log::debug("Round robin");
     if (p_lcb == NULL) {
       p_lcb = l2cb.lcb_pool;
     } else if (!single_write) {
@@ -896,40 +871,35 @@
           (p_lcb->transport == BT_TRANSPORT_LE &&
            (l2cb.ble_round_robin_unacked >= l2cb.ble_round_robin_quota ||
             l2cb.controller_le_xmit_window == 0))) {
-        LOG_DEBUG("Skipping lcb %d due to controller window full", xx);
+        log::debug("Skipping lcb {} due to controller window full", xx);
         continue;
       }
 
       if ((!p_lcb->in_use) || (p_lcb->link_state != LST_CONNECTED) ||
           (p_lcb->link_xmit_quota != 0) || (l2c_link_check_power_mode(p_lcb))) {
-        LOG_DEBUG("Skipping lcb %d due to quota", xx);
+        log::debug("Skipping lcb {} due to quota", xx);
         continue;
       }
 
       /* See if we can send anything from the Link Queue */
-<<<<<<< HEAD
-      if (!list_is_empty(p_lcb->link_xmit_data_q)) {
-        LOG_VERBOSE("Sending to lower layer");
-=======
       if (p_lcb->link_xmit_data_q != NULL &&
           !list_is_empty(p_lcb->link_xmit_data_q)) {
         log::verbose("Sending to lower layer");
->>>>>>> 0eda3329
         p_buf = (BT_HDR*)list_front(p_lcb->link_xmit_data_q);
         list_remove(p_lcb->link_xmit_data_q, p_buf);
         l2c_link_send_to_lower(p_lcb, p_buf, NULL);
       } else if (single_write) {
         /* If only doing one write, break out */
-        LOG_DEBUG("single_write is true, skipping");
+        log::debug("single_write is true, skipping");
         break;
       }
       /* If nothing on the link queue, check the channel queue */
       else {
         tL2C_TX_COMPLETE_CB_INFO cbi = {};
-        LOG_DEBUG("Check next buffer");
+        log::debug("Check next buffer");
         p_buf = l2cu_get_next_buffer_to_send(p_lcb, &cbi);
         if (p_buf != NULL) {
-          LOG_DEBUG("Sending next buffer");
+          log::debug("Sending next buffer");
           l2c_link_send_to_lower(p_lcb, p_buf, &cbi);
         }
       }
@@ -954,12 +924,7 @@
                 p_lcb->link_state);
       return;
     }
-    LOG_VERBOSE(
-        "Direct send, transport=%d, xmit_window=%d, le_xmit_window=%d, "
-        "sent_not_acked=%d, link_xmit_quota=%d",
-        p_lcb->transport, l2cb.controller_xmit_window,
-        l2cb.controller_le_xmit_window, p_lcb->sent_not_acked,
-        p_lcb->link_xmit_quota);
+    log::verbose("Direct send, transport={}, xmit_window={}, le_xmit_window={}, sent_not_acked={}, link_xmit_quota={}", p_lcb->transport, l2cb.controller_xmit_window, l2cb.controller_le_xmit_window, p_lcb->sent_not_acked, p_lcb->link_xmit_quota);
 
     /* See if we can send anything from the link queue */
     while (((l2cb.controller_xmit_window != 0 &&
@@ -967,17 +932,12 @@
             (l2cb.controller_le_xmit_window != 0 &&
              (p_lcb->transport == BT_TRANSPORT_LE))) &&
            (p_lcb->sent_not_acked < p_lcb->link_xmit_quota)) {
-<<<<<<< HEAD
-      if (list_is_empty(p_lcb->link_xmit_data_q)) {
-        LOG_VERBOSE("No transmit data, skipping");
-=======
       if ((p_lcb->link_xmit_data_q == NULL) ||
           list_is_empty(p_lcb->link_xmit_data_q)) {
         log::verbose("No transmit data, skipping");
->>>>>>> 0eda3329
         break;
       }
-      LOG_VERBOSE("Sending to lower layer");
+      log::verbose("Sending to lower layer");
       p_buf = (BT_HDR*)list_front(p_lcb->link_xmit_data_q);
       list_remove(p_lcb->link_xmit_data_q, p_buf);
       l2c_link_send_to_lower(p_lcb, p_buf, NULL);
@@ -985,7 +945,7 @@
 
     if (!single_write) {
       /* See if we can send anything for any channel */
-      LOG_VERBOSE("Trying to send other data when single_write is false");
+      log::verbose("Trying to send other data when single_write is false");
       while (((l2cb.controller_xmit_window != 0 &&
                (p_lcb->transport == BT_TRANSPORT_BR_EDR)) ||
               (l2cb.controller_le_xmit_window != 0 &&
@@ -994,10 +954,10 @@
         tL2C_TX_COMPLETE_CB_INFO cbi = {};
         p_buf = l2cu_get_next_buffer_to_send(p_lcb, &cbi);
         if (p_buf == NULL) {
-          LOG_VERBOSE("No next buffer, skipping");
+          log::verbose("No next buffer, skipping");
           break;
         }
-        LOG_VERBOSE("Sending to lower layer");
+        log::verbose("Sending to lower layer");
         l2c_link_send_to_lower(p_lcb, p_buf, &cbi);
       }
     }
@@ -1020,8 +980,7 @@
   if (p_lcb != NULL) {
     /* There might be any pending packets due to SNIFF or PENDING state */
     /* Trigger L2C to start transmission of the pending packets. */
-    LOG_VERBOSE(
-        "btm mode change to active; check l2c_link for outgoing packets");
+    log::verbose("btm mode change to active; check l2c_link for outgoing packets");
     l2c_link_check_send_pkts(p_lcb, 0, NULL);
   }
 }
@@ -1044,10 +1003,7 @@
   l2cb.controller_xmit_window--;
 
   acl_send_data_packet_br_edr(p_lcb->remote_bd_addr, p_buf);
-  LOG_VERBOSE("TotalWin=%d,Hndl=0x%x,Quota=%d,Unack=%d,RRQuota=%d,RRUnack=%d",
-              l2cb.controller_xmit_window, p_lcb->Handle(),
-              p_lcb->link_xmit_quota, p_lcb->sent_not_acked,
-              l2cb.round_robin_quota, l2cb.round_robin_unacked);
+  log::verbose("TotalWin={},Hndl=0x{:x},Quota={},Unack={},RRQuota={},RRUnack={}", l2cb.controller_xmit_window, p_lcb->Handle(), p_lcb->link_xmit_quota, p_lcb->sent_not_acked, l2cb.round_robin_quota, l2cb.round_robin_unacked);
 }
 
 static void l2c_link_send_to_lower_ble(tL2C_LCB* p_lcb, BT_HDR* p_buf) {
@@ -1061,10 +1017,7 @@
   l2cb.controller_le_xmit_window--;
 
   acl_send_data_packet_ble(p_lcb->remote_bd_addr, p_buf);
-  LOG_DEBUG("TotalWin=%d,Hndl=0x%x,Quota=%d,Unack=%d,RRQuota=%d,RRUnack=%d",
-            l2cb.controller_le_xmit_window, p_lcb->Handle(),
-            p_lcb->link_xmit_quota, p_lcb->sent_not_acked,
-            l2cb.ble_round_robin_quota, l2cb.ble_round_robin_unacked);
+  log::debug("TotalWin={},Hndl=0x{:x},Quota={},Unack={},RRQuota={},RRUnack={}", l2cb.controller_le_xmit_window, p_lcb->Handle(), p_lcb->link_xmit_quota, p_lcb->sent_not_acked, l2cb.ble_round_robin_quota, l2cb.ble_round_robin_unacked);
 }
 
 static void l2c_link_send_to_lower(tL2C_LCB* p_lcb, BT_HDR* p_buf,
@@ -1096,7 +1049,7 @@
         l2cb.update_outstanding_le_packets(num_sent);
       break;
     default:
-      LOG_ERROR("Unknown transport received:%u", p_lcb->transport);
+      log::error("Unknown transport received:{}", p_lcb->transport);
       return;
   }
 
@@ -1142,15 +1095,13 @@
   /* Find the LCB based on the handle */
   tL2C_LCB* p_lcb = l2cu_find_lcb_by_handle(handle);
   if (p_lcb == nullptr) {
-    LOG_WARN("Received segment complete for unknown connection handle:%d",
-             handle);
+    log::warn("Received segment complete for unknown connection handle:{}", handle);
     osi_free(p_msg);
     return;
   }
 
   if (p_lcb->link_state != LST_CONNECTED) {
-    LOG_INFO("Received segment complete for unconnected connection handle:%d:",
-             handle);
+    log::info("Received segment complete for unconnected connection handle:{}:", handle);
     osi_free(p_msg);
     return;
   }
@@ -1166,14 +1117,14 @@
   tL2C_LCB* p_lcb = l2cu_find_lcb_by_bd_addr(bd_addr, BT_TRANSPORT_BR_EDR);
   if (p_lcb && (p_lcb->link_state == LST_CONNECTED ||
                 p_lcb->link_state == LST_CONNECTING)) {
-    LOG_WARN("Connection already exists");
+    log::warn("Connection already exists");
     return BTM_CMD_STARTED;
   }
 
   /* Make sure an L2cap link control block is available */
   if (!p_lcb &&
       (p_lcb = l2cu_allocate_lcb(bd_addr, true, BT_TRANSPORT_BR_EDR)) == NULL) {
-    LOG_WARN("failed allocate LCB for %s", ADDRESS_TO_LOGGABLE_CSTR(bd_addr));
+    log::warn("failed allocate LCB for {}", ADDRESS_TO_LOGGABLE_CSTR(bd_addr));
     return BTM_NO_RESOURCES;
   }
 
@@ -1212,13 +1163,11 @@
       p_ccb = p_lcb->rr_serv[p_lcb->rr_pri].p_serve_ccb;
 
       if (!p_ccb) {
-        LOG_ERROR("p_serve_ccb is NULL, rr_pri=%d", p_lcb->rr_pri);
+        log::error("p_serve_ccb is NULL, rr_pri={}", p_lcb->rr_pri);
         return NULL;
       }
 
-      LOG_VERBOSE("RR scan pri=%d, lcid=0x%04x, q_cout=%zu",
-                  p_ccb->ccb_priority, p_ccb->local_cid,
-                  fixed_queue_length(p_ccb->xmit_hold_q));
+      log::verbose("RR scan pri={}, lcid=0x{:04x}, q_cout={}", p_ccb->ccb_priority, p_ccb->local_cid, fixed_queue_length(p_ccb->xmit_hold_q));
 
       /* store the next serving channel */
       /* this channel is the last channel of its priority group */
@@ -1235,7 +1184,7 @@
       if (p_ccb->chnl_state != CST_OPEN) continue;
 
       if (p_ccb->p_lcb->transport == BT_TRANSPORT_LE) {
-        LOG_DEBUG("Connection oriented channel");
+        log::debug("Connection oriented channel");
         if (fixed_queue_is_empty(p_ccb->xmit_hold_q)) continue;
 
       } else {
@@ -1274,10 +1223,7 @@
   }
 
   if (p_serve_ccb) {
-    LOG_VERBOSE("RR service pri=%d, quota=%d, lcid=0x%04x",
-                p_serve_ccb->ccb_priority,
-                p_lcb->rr_serv[p_serve_ccb->ccb_priority].quota,
-                p_serve_ccb->local_cid);
+    log::verbose("RR service pri={}, quota={}, lcid=0x{:04x}", p_serve_ccb->ccb_priority, p_lcb->rr_serv[p_serve_ccb->ccb_priority].quota, p_serve_ccb->local_cid);
   }
 
   return p_serve_ccb;
@@ -1331,7 +1277,7 @@
       if (!fixed_queue_is_empty(p_ccb->xmit_hold_q)) {
         p_buf = (BT_HDR*)fixed_queue_try_dequeue(p_ccb->xmit_hold_q);
         if (NULL == p_buf) {
-          LOG_ERROR("No data to be sent");
+          log::error("No data to be sent");
           return (NULL);
         }
 
@@ -1356,7 +1302,7 @@
   if (p_ccb->p_lcb->transport == BT_TRANSPORT_LE) {
     /* Check credits */
     if (p_ccb->peer_conn_cfg.credits == 0) {
-      LOG_DEBUG("No credits to send packets");
+      log::debug("No credits to send packets");
       return NULL;
     }
 
@@ -1376,7 +1322,7 @@
     } else {
       p_buf = (BT_HDR*)fixed_queue_try_dequeue(p_ccb->xmit_hold_q);
       if (NULL == p_buf) {
-        LOG_ERROR("#2: No data to be sent");
+        log::error("#2: No data to be sent");
         return (NULL);
       }
     }
