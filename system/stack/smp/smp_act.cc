/******************************************************************************
 *
 *  Copyright 2003-2012 Broadcom Corporation
 *
 *  Licensed under the Apache License, Version 2.0 (the "License");
 *  you may not use this file except in compliance with the License.
 *  You may obtain a copy of the License at:
 *
 *  http://www.apache.org/licenses/LICENSE-2.0
 *
 *  Unless required by applicable law or agreed to in writing, software
 *  distributed under the License is distributed on an "AS IS" BASIS,
 *  WITHOUT WARRANTIES OR CONDITIONS OF ANY KIND, either express or implied.
 *  See the License for the specific language governing permissions and
 *  limitations under the License.
 *
 ******************************************************************************/

#define LOG_TAG "smp_act"

#include <string.h>

#include "btif/include/btif_api.h"
#include "btif/include/btif_common.h"
#include "btif/include/core_callbacks.h"
#include "btif/include/stack_manager.h"
#include "device/include/interop.h"
#include "internal_include/bt_target.h"
#include "main/shim/shim.h"
#include "osi/include/log.h"
#include "stack/btm/btm_dev.h"
#include "stack/btm/btm_sec.h"
#include "stack/include/acl_api.h"
#include "stack/include/bt_octets.h"
#include "stack/include/btm_log_history.h"
#include "stack/include/l2c_api.h"
#include "stack/include/smp_api_types.h"
#include "p_256_ecc_pp.h"
#include "smp_int.h"
#include "types/raw_address.h"

namespace {
constexpr char kBtmLogTag[] = "SMP";
}

static void smp_key_distribution_by_transport(tSMP_CB* p_cb,
                                              tSMP_INT_DATA* p_data);

#define SMP_KEY_DIST_TYPE_MAX 4

const tSMP_ACT smp_distribute_act[] = {
    smp_generate_ltk,       /* SMP_SEC_KEY_TYPE_ENC - '1' bit index */
    smp_send_id_info,       /* SMP_SEC_KEY_TYPE_ID - '1' bit index */
    smp_generate_csrk,      /* SMP_SEC_KEY_TYPE_CSRK - '1' bit index */
    smp_set_derive_link_key /* SMP_SEC_KEY_TYPE_LK - '1' bit index */
};

static bool pts_test_send_authentication_complete_failure(tSMP_CB* p_cb) {
  tSMP_STATUS reason = p_cb->cert_failure;
  if (reason == SMP_PAIR_AUTH_FAIL || reason == SMP_PAIR_FAIL_UNKNOWN ||
      reason == SMP_PAIR_NOT_SUPPORT || reason == SMP_PASSKEY_ENTRY_FAIL ||
      reason == SMP_REPEATED_ATTEMPTS) {
    tSMP_INT_DATA smp_int_data;
    smp_int_data.status = reason;
    smp_sm_event(p_cb, SMP_AUTH_CMPL_EVT, &smp_int_data);
    return true;
  }
  return false;
}

/*******************************************************************************
 * Function         smp_update_key_mask
 * Description      This function updates the key mask for sending or receiving.
 ******************************************************************************/
static void smp_update_key_mask(tSMP_CB* p_cb, uint8_t key_type, bool recv) {
  SMP_TRACE_DEBUG(
      "%s before update role=%d recv=%d local_i_key = %02x, local_r_key = %02x",
      __func__, p_cb->role, recv, p_cb->local_i_key, p_cb->local_r_key);

  if (((p_cb->le_secure_connections_mode_is_used) || (p_cb->smp_over_br)) &&
      ((key_type == SMP_SEC_KEY_TYPE_ENC) ||
       (key_type == SMP_SEC_KEY_TYPE_LK))) {
    /* in LE SC mode LTK, CSRK and BR/EDR LK are derived locally instead of
    ** being exchanged with the peer */
    p_cb->local_i_key &= ~key_type;
    p_cb->local_r_key &= ~key_type;
  } else if (p_cb->role == HCI_ROLE_PERIPHERAL) {
    if (recv)
      p_cb->local_i_key &= ~key_type;
    else
      p_cb->local_r_key &= ~key_type;
  } else {
    if (recv)
      p_cb->local_r_key &= ~key_type;
    else
      p_cb->local_i_key &= ~key_type;
  }

  SMP_TRACE_DEBUG("updated local_i_key = %02x, local_r_key = %02x",
                  p_cb->local_i_key, p_cb->local_r_key);
}

/*******************************************************************************
 * Function     smp_send_app_cback
 * Description  notifies application about the events the application is
 *              interested in
 ******************************************************************************/
void smp_send_app_cback(tSMP_CB* p_cb, tSMP_INT_DATA* p_data) {
  tSMP_EVT_DATA cb_data;
  tBTM_STATUS callback_rc;
  uint8_t remote_lmp_version = 0;
  if (p_cb->p_callback && p_cb->cb_evt != 0) {
    switch (p_cb->cb_evt) {
      case SMP_IO_CAP_REQ_EVT:
        cb_data.io_req.auth_req = p_cb->peer_auth_req;
        cb_data.io_req.oob_data = SMP_OOB_NONE;
        cb_data.io_req.io_cap = SMP_IO_CAP_KBDISP;
        cb_data.io_req.max_key_size = SMP_MAX_ENC_KEY_SIZE;
        cb_data.io_req.init_keys = p_cb->local_i_key;
        cb_data.io_req.resp_keys = p_cb->local_r_key;
        LOG_DEBUG("Notify app io_cap = %hhu", cb_data.io_req.io_cap);
        break;

      case SMP_NC_REQ_EVT:
        cb_data.passkey = p_data->passkey;
        break;
      case SMP_SC_OOB_REQ_EVT:
        cb_data.req_oob_type = p_data->req_oob_type;
        break;
      case SMP_SC_LOC_OOB_DATA_UP_EVT:
        cb_data.loc_oob_data = p_cb->sc_oob_data.loc_oob_data;
        break;

      case SMP_BR_KEYS_REQ_EVT:
        cb_data.io_req.auth_req = 0;
        cb_data.io_req.oob_data = SMP_OOB_NONE;
        cb_data.io_req.io_cap = 0;
        cb_data.io_req.max_key_size = SMP_MAX_ENC_KEY_SIZE;
        cb_data.io_req.init_keys = SMP_BR_SEC_DEFAULT_KEY;
        cb_data.io_req.resp_keys = SMP_BR_SEC_DEFAULT_KEY;
        break;

      case SMP_LE_ADDR_ASSOC_EVT:
        cb_data.id_addr = p_cb->id_addr;
        break;

      default:
        LOG_ERROR("Unexpected event:%hhu", p_cb->cb_evt);
        break;
    }

    callback_rc =
        (*p_cb->p_callback)(p_cb->cb_evt, p_cb->pairing_bda, &cb_data);

    if (callback_rc == BTM_SUCCESS) {
      switch (p_cb->cb_evt) {
        case SMP_IO_CAP_REQ_EVT:
          p_cb->loc_auth_req = cb_data.io_req.auth_req;
          p_cb->local_io_capability = cb_data.io_req.io_cap;
          p_cb->loc_oob_flag = cb_data.io_req.oob_data;
          p_cb->loc_enc_size = cb_data.io_req.max_key_size;
          p_cb->local_i_key = cb_data.io_req.init_keys;
          p_cb->local_r_key = cb_data.io_req.resp_keys;

          if (!(p_cb->loc_auth_req & SMP_AUTH_BOND)) {
            LOG_INFO("Non bonding: No keys will be exchanged");
            p_cb->local_i_key = 0;
            p_cb->local_r_key = 0;
          }

          LOG_DEBUG(
              "Remote request IO capabilities precondition auth_req: 0x%02x,"
              " io_cap: %d loc_oob_flag: %d loc_enc_size: %d, "
              "local_i_key: 0x%02x, local_r_key: 0x%02x",
              p_cb->loc_auth_req, p_cb->local_io_capability, p_cb->loc_oob_flag,
              p_cb->loc_enc_size, p_cb->local_i_key, p_cb->local_r_key);

          p_cb->secure_connections_only_mode_required =
              (p_cb->init_security_mode == BTM_SEC_MODE_SC) ? true : false;
          /* just for PTS, force SC bit */
          if (p_cb->secure_connections_only_mode_required) {
            p_cb->loc_auth_req |= SMP_SC_SUPPORT_BIT;
          }

          if (!BTM_ReadRemoteVersion(p_cb->pairing_bda, &remote_lmp_version,
                                     nullptr, nullptr)) {
            LOG_WARN(
                "SMP Unable to determine remote security authentication "
                "remote_lmp_version:%hu",
                remote_lmp_version);
          }

          if (!p_cb->secure_connections_only_mode_required &&
              (!(p_cb->loc_auth_req & SMP_SC_SUPPORT_BIT) ||
               (remote_lmp_version &&
                remote_lmp_version < HCI_PROTO_VERSION_4_2) ||
               interop_match_addr(INTEROP_DISABLE_LE_SECURE_CONNECTIONS,
                                  (const RawAddress*)&p_cb->pairing_bda))) {
            LOG_DEBUG(
                "Setting SC, H7 and LinkKey bits to false to support "
                "legacy device with lmp version: %d",
                remote_lmp_version);
            p_cb->loc_auth_req &= ~SMP_SC_SUPPORT_BIT;
            p_cb->loc_auth_req &= ~SMP_KP_SUPPORT_BIT;
            p_cb->local_i_key &= ~SMP_SEC_KEY_TYPE_LK;
            p_cb->local_r_key &= ~SMP_SEC_KEY_TYPE_LK;
          }

          if (remote_lmp_version &&
              remote_lmp_version < HCI_PROTO_VERSION_5_0) {
            p_cb->loc_auth_req &= ~SMP_H7_SUPPORT_BIT;
          }

          LOG_DEBUG(
              "Remote request IO capabilities postcondition auth_req: 0x%02x,"
              " local_i_key: 0x%02x, local_r_key: 0x%02x",
              p_cb->loc_auth_req, p_cb->local_i_key, p_cb->local_r_key);

          smp_sm_event(p_cb, SMP_IO_RSP_EVT, NULL);
          break;

        case SMP_BR_KEYS_REQ_EVT:
          p_cb->loc_enc_size = cb_data.io_req.max_key_size;
          p_cb->local_i_key = cb_data.io_req.init_keys;
          p_cb->local_r_key = cb_data.io_req.resp_keys;
          p_cb->loc_auth_req |= SMP_H7_SUPPORT_BIT;

          p_cb->local_i_key &= ~SMP_SEC_KEY_TYPE_LK;
          p_cb->local_r_key &= ~SMP_SEC_KEY_TYPE_LK;

          LOG_DEBUG(
              "for SMP over BR max_key_size: 0x%02x, local_i_key: 0x%02x, "
              "local_r_key: 0x%02x, p_cb->loc_auth_req: 0x%02x",
              p_cb->loc_enc_size, p_cb->local_i_key, p_cb->local_r_key,
              p_cb->loc_auth_req);

          smp_br_state_machine_event(p_cb, SMP_BR_KEYS_RSP_EVT, NULL);
          break;

        // Expected, but nothing to do
        case SMP_NC_REQ_EVT:
        case SMP_SC_OOB_REQ_EVT:
        case SMP_SC_LOC_OOB_DATA_UP_EVT:
        case SMP_LE_ADDR_ASSOC_EVT:
          break;

        default:
          LOG_ERROR("Unexpected event: %hhu", p_cb->cb_evt);
      }
    }
  }

  if (!p_cb->cb_evt && p_cb->discard_sec_req) {
    p_cb->discard_sec_req = false;
    smp_sm_event(p_cb, SMP_DISCARD_SEC_REQ_EVT, NULL);
  }
}

/*******************************************************************************
 * Function     smp_send_pair_fail
 * Description  pairing failure to peer device if needed.
 ******************************************************************************/
void smp_send_pair_fail(tSMP_CB* p_cb, tSMP_INT_DATA* p_data) {
  p_cb->status = p_data->status;
  p_cb->failure = p_data->status;

  if (p_cb->status <= SMP_MAX_FAIL_RSN_PER_SPEC &&
      p_cb->status != SMP_SUCCESS) {
    LOG_ERROR("Pairing failed smp_status:%s",
              smp_status_text(p_cb->status).c_str());
    BTM_LogHistory(kBtmLogTag, p_cb->pairing_bda, "Pairing failed",
                   base::StringPrintf("smp_status:%s",
                                      smp_status_text(p_cb->status).c_str()));
    smp_send_cmd(SMP_OPCODE_PAIRING_FAILED, p_cb);
    p_cb->wait_for_authorization_complete = true;
  }
}

/*******************************************************************************
 * Function     smp_send_pair_req
 * Description  actions related to sending pairing request
 ******************************************************************************/
void smp_send_pair_req(tSMP_CB* p_cb, tSMP_INT_DATA* p_data) {
  tBTM_SEC_DEV_REC* p_dev_rec = btm_find_dev(p_cb->pairing_bda);
  SMP_TRACE_DEBUG("%s", __func__);

  /* erase all keys when central sends pairing req*/
  if (p_dev_rec) btm_sec_clear_ble_keys(p_dev_rec);
  /* do not manipulate the key, let app decide,
     leave out to BTM to mandate key distribution for bonding case */
  smp_send_cmd(SMP_OPCODE_PAIRING_REQ, p_cb);
}

/*******************************************************************************
 * Function     smp_send_pair_rsp
 * Description  actions related to sending pairing response
 ******************************************************************************/
void smp_send_pair_rsp(tSMP_CB* p_cb, tSMP_INT_DATA* p_data) {
  SMP_TRACE_DEBUG("%s", __func__);

  p_cb->local_i_key &= p_cb->peer_i_key;
  p_cb->local_r_key &= p_cb->peer_r_key;

  if (smp_send_cmd(SMP_OPCODE_PAIRING_RSP, p_cb)) {
    if (p_cb->selected_association_model == SMP_MODEL_SEC_CONN_OOB)
      smp_use_oob_private_key(p_cb, NULL);
    else
      smp_decide_association_model(p_cb, NULL);
  }
}

/*******************************************************************************
 * Function     smp_send_confirm
 * Description  send confirmation to the peer
 ******************************************************************************/
void smp_send_confirm(tSMP_CB* p_cb, tSMP_INT_DATA* p_data) {
  SMP_TRACE_DEBUG("%s", __func__);
  smp_send_cmd(SMP_OPCODE_CONFIRM, p_cb);
  p_cb->flags |= SMP_PAIR_FLAGS_CMD_CONFIRM_SENT;
}

/*******************************************************************************
 * Function     smp_send_init
 * Description  process pairing initializer to peripheral device
 ******************************************************************************/
void smp_send_init(tSMP_CB* p_cb, tSMP_INT_DATA* p_data) {
  SMP_TRACE_DEBUG("%s", __func__);
  smp_send_cmd(SMP_OPCODE_INIT, p_cb);
}

/*******************************************************************************
 * Function     smp_send_rand
 * Description  send pairing random to the peer
 ******************************************************************************/
void smp_send_rand(tSMP_CB* p_cb, tSMP_INT_DATA* p_data) {
  SMP_TRACE_DEBUG("%s", __func__);
  smp_send_cmd(SMP_OPCODE_RAND, p_cb);
}

/*******************************************************************************
 * Function     smp_send_pair_public_key
 * Description  send pairing public key command to the peer
 ******************************************************************************/
void smp_send_pair_public_key(tSMP_CB* p_cb, tSMP_INT_DATA* p_data) {
  SMP_TRACE_DEBUG("%s", __func__);
  smp_send_cmd(SMP_OPCODE_PAIR_PUBLIC_KEY, p_cb);
}

/*******************************************************************************
 * Function     SMP_SEND_COMMITMENT
 * Description send commitment command to the peer
 ******************************************************************************/
void smp_send_commitment(tSMP_CB* p_cb, tSMP_INT_DATA* p_data) {
  SMP_TRACE_DEBUG("%s", __func__);
  smp_send_cmd(SMP_OPCODE_PAIR_COMMITM, p_cb);
}

/*******************************************************************************
 * Function     smp_send_dhkey_check
 * Description send DHKey Check command to the peer
 ******************************************************************************/
void smp_send_dhkey_check(tSMP_CB* p_cb, tSMP_INT_DATA* p_data) {
  SMP_TRACE_DEBUG("%s", __func__);
  smp_send_cmd(SMP_OPCODE_PAIR_DHKEY_CHECK, p_cb);
}

/*******************************************************************************
 * Function     smp_send_keypress_notification
 * Description send Keypress Notification command to the peer
 ******************************************************************************/
void smp_send_keypress_notification(tSMP_CB* p_cb, tSMP_INT_DATA* p_data) {
  p_cb->local_keypress_notification = p_data->status;
  smp_send_cmd(SMP_OPCODE_PAIR_KEYPR_NOTIF, p_cb);
}

/*******************************************************************************
 * Function     smp_send_enc_info
 * Description  send encryption information command.
 ******************************************************************************/
void smp_send_enc_info(tSMP_CB* p_cb, tSMP_INT_DATA* p_data) {

  SMP_TRACE_DEBUG("%s: p_cb->loc_enc_size = %d", __func__, p_cb->loc_enc_size);
  smp_update_key_mask(p_cb, SMP_SEC_KEY_TYPE_ENC, false);

  smp_send_cmd(SMP_OPCODE_ENCRYPT_INFO, p_cb);
  smp_send_cmd(SMP_OPCODE_CENTRAL_ID, p_cb);

  /* save the DIV and key size information when acting as peripheral device */
  tBTM_LE_KEY_VALUE le_key = {
      .lenc_key =
          {
              .ltk = p_cb->ltk,
              .div = p_cb->div,
              .key_size = p_cb->loc_enc_size,
              .sec_level = p_cb->sec_level,
          },
  };

  if ((p_cb->peer_auth_req & SMP_AUTH_BOND) &&
      (p_cb->loc_auth_req & SMP_AUTH_BOND))
    btm_sec_save_le_key(p_cb->pairing_bda, BTM_LE_KEY_LENC, &le_key, true);

  SMP_TRACE_WARNING("%s", __func__);

  smp_key_distribution(p_cb, NULL);
}

/*******************************************************************************
 * Function     smp_send_id_info
 * Description  send ID information command.
 ******************************************************************************/
void smp_send_id_info(tSMP_CB* p_cb, tSMP_INT_DATA* p_data) {
  SMP_TRACE_DEBUG("%s", __func__);
  smp_update_key_mask(p_cb, SMP_SEC_KEY_TYPE_ID, false);

  smp_send_cmd(SMP_OPCODE_IDENTITY_INFO, p_cb);
  smp_send_cmd(SMP_OPCODE_ID_ADDR, p_cb);

  if ((p_cb->peer_auth_req & SMP_AUTH_BOND) &&
      (p_cb->loc_auth_req & SMP_AUTH_BOND))
    btm_sec_save_le_key(p_cb->pairing_bda, BTM_LE_KEY_LID, nullptr, true);

  smp_key_distribution_by_transport(p_cb, NULL);
}

/**  send CSRK command. */
void smp_send_csrk_info(tSMP_CB* p_cb, tSMP_INT_DATA* p_data) {
  SMP_TRACE_DEBUG("%s", __func__);
  smp_update_key_mask(p_cb, SMP_SEC_KEY_TYPE_CSRK, false);

  if (smp_send_cmd(SMP_OPCODE_SIGN_INFO, p_cb)) {
    tBTM_LE_KEY_VALUE key = {
        .lcsrk_key =
            {
                .counter = 0, /* initialize the local counter */
                .div = p_cb->div,
                .sec_level = p_cb->sec_level,
                .csrk = p_cb->csrk,
            },
    };
    btm_sec_save_le_key(p_cb->pairing_bda, BTM_LE_KEY_LCSRK, &key, true);
  }

  smp_key_distribution_by_transport(p_cb, NULL);
}

/*******************************************************************************
 * Function     smp_send_ltk_reply
 * Description  send LTK reply
 ******************************************************************************/
void smp_send_ltk_reply(tSMP_CB* p_cb, tSMP_INT_DATA* p_data) {
  SMP_TRACE_DEBUG("%s", __func__);

  Octet16 stk;
  memcpy(stk.data(), p_data->key.p_data, stk.size());
  /* send stk as LTK response */
  btm_ble_ltk_request_reply(p_cb->pairing_bda, true, stk);
}

/*******************************************************************************
 * Function     smp_proc_sec_req
 * Description  process security request.
 ******************************************************************************/
void smp_proc_sec_req(tSMP_CB* p_cb, tSMP_INT_DATA* p_data) {
  if (smp_command_has_invalid_length(p_cb)) {
    tSMP_INT_DATA smp_int_data;
    smp_int_data.status = SMP_INVALID_PARAMETERS;
    smp_sm_event(p_cb, SMP_AUTH_CMPL_EVT, &smp_int_data);
    return;
  }

  tBTM_LE_AUTH_REQ auth_req = *(tBTM_LE_AUTH_REQ*)p_data->p_data;
  tBTM_BLE_SEC_REQ_ACT sec_req_act;

  SMP_TRACE_DEBUG("%s: auth_req=0x%x", __func__, auth_req);

  p_cb->cb_evt = SMP_EVT_NONE;

  btm_ble_link_sec_check(p_cb->pairing_bda, auth_req, &sec_req_act);

  SMP_TRACE_DEBUG("%s: sec_req_act=0x%x", __func__, sec_req_act);

  switch (sec_req_act) {
    case BTM_BLE_SEC_REQ_ACT_ENCRYPT:
      SMP_TRACE_DEBUG("%s: BTM_BLE_SEC_REQ_ACT_ENCRYPT", __func__);
      smp_sm_event(p_cb, SMP_ENC_REQ_EVT, NULL);
      break;

    case BTM_BLE_SEC_REQ_ACT_PAIR:
      p_cb->secure_connections_only_mode_required =
          (p_cb->init_security_mode == BTM_SEC_MODE_SC) ? true : false;

      /* respond to non SC pairing request as failure in SC only mode */
      if (p_cb->secure_connections_only_mode_required &&
          (auth_req & SMP_SC_SUPPORT_BIT) == 0) {
        tSMP_INT_DATA smp_int_data;
        smp_int_data.status = SMP_PAIR_AUTH_FAIL;
        smp_sm_event(p_cb, SMP_AUTH_CMPL_EVT, &smp_int_data);
      } else {
        /* initialize local i/r key to be default keys */
        p_cb->peer_auth_req = auth_req;
        p_cb->local_r_key = p_cb->local_i_key = SMP_SEC_DEFAULT_KEY;
        p_cb->cb_evt = SMP_SEC_REQUEST_EVT;
      }
      break;

    case BTM_BLE_SEC_REQ_ACT_DISCARD:
      p_cb->discard_sec_req = true;
      break;

    default:
      /* do nothing */
      break;
  }
}

/*******************************************************************************
 * Function     smp_proc_sec_grant
 * Description  process security grant.
 ******************************************************************************/
void smp_proc_sec_grant(tSMP_CB* p_cb, tSMP_INT_DATA* p_data) {
  uint8_t res = p_data->status;
  SMP_TRACE_DEBUG("%s", __func__);
  if (res != SMP_SUCCESS) {
    smp_sm_event(p_cb, SMP_AUTH_CMPL_EVT, p_data);
  } else /*otherwise, start pairing */
  {
    /* send IO request callback */
    p_cb->cb_evt = SMP_IO_CAP_REQ_EVT;
  }
}

/*******************************************************************************
 * Function     smp_proc_pair_fail
 * Description  process pairing failure from peer device
 ******************************************************************************/
void smp_proc_pair_fail(tSMP_CB* p_cb, tSMP_INT_DATA* p_data) {
  SMP_TRACE_DEBUG("%s", __func__);

  if (p_cb->rcvd_cmd_len < 2) {
    SMP_TRACE_WARNING("%s: rcvd_cmd_len %d too short: must be at least 2",
                      __func__, p_cb->rcvd_cmd_len);
    p_cb->status = SMP_INVALID_PARAMETERS;
  } else {
    p_cb->status = p_data->status;
  }

  /* Cancel pending auth complete timer if set */
  alarm_cancel(p_cb->delayed_auth_timer_ent);
}

/*******************************************************************************
 * Function     smp_proc_pair_cmd
 * Description  Process the SMP pairing request/response from peer device
 ******************************************************************************/
void smp_proc_pair_cmd(tSMP_CB* p_cb, tSMP_INT_DATA* p_data) {
  uint8_t* p = p_data->p_data;
  tBTM_SEC_DEV_REC* p_dev_rec = btm_find_dev(p_cb->pairing_bda);

  SMP_TRACE_DEBUG("%s: pairing_bda=%s", __func__,
                  ADDRESS_TO_LOGGABLE_CSTR(p_cb->pairing_bda));

  /* erase all keys if it is peripheral proc pairing req */
  if (p_dev_rec && (p_cb->role == HCI_ROLE_PERIPHERAL))
    btm_sec_clear_ble_keys(p_dev_rec);

  p_cb->flags |= SMP_PAIR_FLAG_ENC_AFTER_PAIR;

  if (smp_command_has_invalid_length(p_cb)) {
    tSMP_INT_DATA smp_int_data;
    smp_int_data.status = SMP_INVALID_PARAMETERS;
    smp_sm_event(p_cb, SMP_AUTH_CMPL_EVT, &smp_int_data);
    return;
  }

  STREAM_TO_UINT8(p_cb->peer_io_caps, p);
  STREAM_TO_UINT8(p_cb->peer_oob_flag, p);
  STREAM_TO_UINT8(p_cb->peer_auth_req, p);
  STREAM_TO_UINT8(p_cb->peer_enc_size, p);
  STREAM_TO_UINT8(p_cb->peer_i_key, p);
  STREAM_TO_UINT8(p_cb->peer_r_key, p);

  tSMP_STATUS reason = p_cb->cert_failure;
  if (reason == SMP_ENC_KEY_SIZE) {
    tSMP_INT_DATA smp_int_data;
    smp_int_data.status = reason;
    smp_sm_event(p_cb, SMP_AUTH_CMPL_EVT, &smp_int_data);
    return;
  }

  if (smp_command_has_invalid_parameters(p_cb)) {
    tSMP_INT_DATA smp_int_data;
    smp_int_data.status = SMP_INVALID_PARAMETERS;
    smp_sm_event(p_cb, SMP_AUTH_CMPL_EVT, &smp_int_data);
    return;
  }

  // PTS Testing failure modes
  if (pts_test_send_authentication_complete_failure(p_cb)) return;

  if (p_cb->role == HCI_ROLE_PERIPHERAL) {
    if (!(p_cb->flags & SMP_PAIR_FLAGS_WE_STARTED_DD)) {
      /* peer (central) started pairing sending Pairing Request */
      p_cb->local_i_key = p_cb->peer_i_key;
      p_cb->local_r_key = p_cb->peer_r_key;

      p_cb->cb_evt =  SMP_IO_CAP_REQ_EVT;
    } else /* update local i/r key according to pairing request */
    {
      /* pairing started with this side (peripheral) sending Security Request */
      p_cb->local_i_key &= p_cb->peer_i_key;
      p_cb->local_r_key &= p_cb->peer_r_key;
      p_cb->selected_association_model = smp_select_association_model(p_cb);

      if (p_cb->secure_connections_only_mode_required &&
          (!(p_cb->le_secure_connections_mode_is_used) ||
           (p_cb->selected_association_model ==
            SMP_MODEL_SEC_CONN_JUSTWORKS))) {
        SMP_TRACE_ERROR(
            "%s: pairing failed - peripheral requires secure connection only "
            "mode",
            __func__);
        tSMP_INT_DATA smp_int_data;
        smp_int_data.status = SMP_PAIR_AUTH_FAIL;
        smp_sm_event(p_cb, SMP_AUTH_CMPL_EVT, &smp_int_data);
        return;
      }

      if (p_cb->selected_association_model == SMP_MODEL_SEC_CONN_OOB) {
        if (smp_request_oob_data(p_cb)) return;
      } else {
        smp_send_pair_rsp(p_cb, NULL);
      }
    }
  } else /* Central receives pairing response */
  {
    p_cb->selected_association_model = smp_select_association_model(p_cb);

    if (p_cb->secure_connections_only_mode_required &&
        (!(p_cb->le_secure_connections_mode_is_used) ||
         (p_cb->selected_association_model == SMP_MODEL_SEC_CONN_JUSTWORKS))) {
      SMP_TRACE_ERROR(
          "Central requires secure connection only mode "
          "but it can't be provided -> Central fails pairing");
      tSMP_INT_DATA smp_int_data;
      smp_int_data.status = SMP_PAIR_AUTH_FAIL;
      smp_sm_event(p_cb, SMP_AUTH_CMPL_EVT, &smp_int_data);
      return;
    }

    if (p_cb->selected_association_model == SMP_MODEL_SEC_CONN_OOB) {
      if (smp_request_oob_data(p_cb)) return;
    } else {
      smp_decide_association_model(p_cb, NULL);
    }
  }
}

/** process pairing confirm from peer device */
void smp_proc_confirm(tSMP_CB* p_cb, tSMP_INT_DATA* p_data) {
  SMP_TRACE_DEBUG("%s", __func__);

  if (smp_command_has_invalid_parameters(p_cb)) {
    tSMP_INT_DATA smp_int_data;
    smp_int_data.status = SMP_INVALID_PARAMETERS;
    smp_sm_event(p_cb, SMP_AUTH_CMPL_EVT, &smp_int_data);
    return;
  }

  if (p_data) {
    uint8_t* p = p_data->p_data;
    if (p != NULL) {
      /* save the SConfirm for comparison later */
      STREAM_TO_ARRAY(p_cb->rconfirm.data(), p, OCTET16_LEN);
    }
  }

  p_cb->flags |= SMP_PAIR_FLAGS_CMD_CONFIRM;
}

<<<<<<< HEAD
=======
/** process pairing initializer from peer device */
void smp_proc_init(tSMP_CB* p_cb, tSMP_INT_DATA* p_data) {
  uint8_t* p = p_data->p_data;

  SMP_TRACE_DEBUG("%s", __func__);

  if (smp_command_has_invalid_parameters(p_cb)) {
    tSMP_INT_DATA smp_int_data;
    smp_int_data.status = SMP_INVALID_PARAMETERS;
    smp_sm_event(p_cb, SMP_AUTH_CMPL_EVT, &smp_int_data);
    return;
  }

  if (!((p_cb->loc_auth_req & SMP_SC_SUPPORT_BIT) &&
        (p_cb->peer_auth_req & SMP_SC_SUPPORT_BIT)) &&
      !(p_cb->flags & SMP_PAIR_FLAGS_CMD_CONFIRM_SENT)) {
    // in legacy pairing, the peer should send its rand after
    // we send our confirm
    tSMP_INT_DATA smp_int_data{};
    smp_int_data.status = SMP_INVALID_PARAMETERS;
    smp_sm_event(p_cb, SMP_AUTH_CMPL_EVT, &smp_int_data);
    return;
  }

  /* save the SRand for comparison */
  STREAM_TO_ARRAY(p_cb->rrand.data(), p, OCTET16_LEN);
}

>>>>>>> bb3648f0
/*******************************************************************************
 * Function     smp_proc_rand
 * Description  process pairing random (nonce) from peer device
 ******************************************************************************/
void smp_proc_rand(tSMP_CB* p_cb, tSMP_INT_DATA* p_data) {
  uint8_t* p = p_data->p_data;

  SMP_TRACE_DEBUG("%s", __func__);

  if (smp_command_has_invalid_parameters(p_cb)) {
    tSMP_INT_DATA smp_int_data;
    smp_int_data.status = SMP_INVALID_PARAMETERS;
    smp_sm_event(p_cb, SMP_AUTH_CMPL_EVT, &smp_int_data);
    return;
  }

  /* save the SRand for comparison */
  STREAM_TO_ARRAY(p_cb->rrand.data(), p, OCTET16_LEN);
}

/*******************************************************************************
 * Function     smp_process_pairing_public_key
 * Description  process pairing public key command from the peer device
 *              - saves the peer public key;
 *              - sets the flag indicating that the peer public key is received;
 *              - calls smp_wait_for_both_public_keys(...).
 *
 ******************************************************************************/
void smp_process_pairing_public_key(tSMP_CB* p_cb, tSMP_INT_DATA* p_data) {
  uint8_t* p = p_data->p_data;

  SMP_TRACE_DEBUG("%s", __func__);

  if (smp_command_has_invalid_parameters(p_cb)) {
    tSMP_INT_DATA smp_int_data;
    smp_int_data.status = SMP_INVALID_PARAMETERS;
    smp_sm_event(p_cb, SMP_AUTH_CMPL_EVT, &smp_int_data);
    return;
  }

  STREAM_TO_ARRAY(p_cb->peer_publ_key.x, p, BT_OCTET32_LEN);
  STREAM_TO_ARRAY(p_cb->peer_publ_key.y, p, BT_OCTET32_LEN);

  Point pt;
  memcpy(pt.x, p_cb->peer_publ_key.x, BT_OCTET32_LEN);
  memcpy(pt.y, p_cb->peer_publ_key.y, BT_OCTET32_LEN);

  if (!memcmp(p_cb->peer_publ_key.x, p_cb->loc_publ_key.x, BT_OCTET32_LEN)) {
    SMP_TRACE_WARNING("Remote and local public keys can't match");
    tSMP_INT_DATA smp;
    smp.status = SMP_PAIR_AUTH_FAIL;
    smp_sm_event(p_cb, SMP_AUTH_CMPL_EVT, &smp);
    return;
  }

  if (!ECC_ValidatePoint(pt)) {
    tSMP_INT_DATA smp;
    smp.status = SMP_PAIR_AUTH_FAIL;
    smp_sm_event(p_cb, SMP_AUTH_CMPL_EVT, &smp);
    return;
  }

  p_cb->flags |= SMP_PAIR_FLAG_HAVE_PEER_PUBL_KEY;

  smp_wait_for_both_public_keys(p_cb, NULL);
}

/*******************************************************************************
 * Function     smp_process_pairing_commitment
 * Description  process pairing commitment from peer device
 ******************************************************************************/
void smp_process_pairing_commitment(tSMP_CB* p_cb, tSMP_INT_DATA* p_data) {
  uint8_t* p = p_data->p_data;

  SMP_TRACE_DEBUG("%s", __func__);

  if (smp_command_has_invalid_parameters(p_cb)) {
    tSMP_INT_DATA smp_int_data;
    smp_int_data.status = SMP_INVALID_PARAMETERS;
    smp_sm_event(p_cb, SMP_AUTH_CMPL_EVT, &smp_int_data);
    return;
  }

  p_cb->flags |= SMP_PAIR_FLAG_HAVE_PEER_COMM;

  if (p != NULL) {
    STREAM_TO_ARRAY(p_cb->remote_commitment.data(), p, OCTET16_LEN);
  }
}

/*******************************************************************************
 * Function     smp_process_dhkey_check
 * Description  process DHKey Check from peer device
 ******************************************************************************/
void smp_process_dhkey_check(tSMP_CB* p_cb, tSMP_INT_DATA* p_data) {
  uint8_t* p = p_data->p_data;

  SMP_TRACE_DEBUG("%s", __func__);

  if (smp_command_has_invalid_parameters(p_cb)) {
    tSMP_INT_DATA smp_int_data;
    smp_int_data.status = SMP_INVALID_PARAMETERS;
    smp_sm_event(p_cb, SMP_AUTH_CMPL_EVT, &smp_int_data);
    return;
  }

  if (p != NULL) {
    STREAM_TO_ARRAY(p_cb->remote_dhkey_check.data(), p, OCTET16_LEN);
  }

  p_cb->flags |= SMP_PAIR_FLAG_HAVE_PEER_DHK_CHK;
}

/*******************************************************************************
 * Function     smp_process_keypress_notification
 * Description  process pairing keypress notification from peer device
 ******************************************************************************/
void smp_process_keypress_notification(tSMP_CB* p_cb, tSMP_INT_DATA* p_data) {
  uint8_t* p = p_data->p_data;

  SMP_TRACE_DEBUG("%s", __func__);
  p_cb->status = p_data->status;

  if (smp_command_has_invalid_parameters(p_cb)) {
    tSMP_INT_DATA smp_int_data;
    smp_int_data.status = SMP_INVALID_PARAMETERS;
    smp_sm_event(p_cb, SMP_AUTH_CMPL_EVT, &smp_int_data);
    return;
  }

  if (p != NULL) {
    STREAM_TO_UINT8(p_cb->peer_keypress_notification, p);
  } else {
    p_cb->peer_keypress_notification = SMP_SC_KEY_OUT_OF_RANGE;
  }
  p_cb->cb_evt = SMP_PEER_KEYPR_NOT_EVT;
}

/*******************************************************************************
 * Function     smp_br_process_pairing_command
 * Description  Process the SMP pairing request/response from peer device via
 *              BR/EDR transport.
 ******************************************************************************/
void smp_br_process_pairing_command(tSMP_CB* p_cb, tSMP_INT_DATA* p_data) {
  uint8_t* p = p_data->p_data;
  tBTM_SEC_DEV_REC* p_dev_rec = btm_find_dev(p_cb->pairing_bda);

  SMP_TRACE_DEBUG("%s", __func__);
  /* rejecting BR pairing request over non-SC BR link */
  if (!p_dev_rec->new_encryption_key_is_p256 &&
      p_cb->role == HCI_ROLE_PERIPHERAL) {
    tSMP_INT_DATA smp_int_data;
    smp_int_data.status = SMP_XTRANS_DERIVE_NOT_ALLOW;
    smp_br_state_machine_event(p_cb, SMP_BR_AUTH_CMPL_EVT, &smp_int_data);
    return;
  }

  /* erase all keys if it is peripheral proc pairing req*/
  if (p_dev_rec && (p_cb->role == HCI_ROLE_PERIPHERAL))
    btm_sec_clear_ble_keys(p_dev_rec);

  p_cb->flags |= SMP_PAIR_FLAG_ENC_AFTER_PAIR;

  if (smp_command_has_invalid_length(p_cb)) {
    tSMP_INT_DATA smp_int_data;
    smp_int_data.status = SMP_INVALID_PARAMETERS;
    smp_br_state_machine_event(p_cb, SMP_BR_AUTH_CMPL_EVT, &smp_int_data);
    return;
  }

  STREAM_TO_UINT8(p_cb->peer_io_caps, p);
  STREAM_TO_UINT8(p_cb->peer_oob_flag, p);
  STREAM_TO_UINT8(p_cb->peer_auth_req, p);
  STREAM_TO_UINT8(p_cb->peer_enc_size, p);
  STREAM_TO_UINT8(p_cb->peer_i_key, p);
  STREAM_TO_UINT8(p_cb->peer_r_key, p);

  if (smp_command_has_invalid_parameters(p_cb)) {
    tSMP_INT_DATA smp_int_data;
    smp_int_data.status = SMP_INVALID_PARAMETERS;
    smp_br_state_machine_event(p_cb, SMP_BR_AUTH_CMPL_EVT, &smp_int_data);
    return;
  }

  /* peer (central) started pairing sending Pairing Request */
  /* or being central device always use received i/r key as keys to distribute
   */
  p_cb->local_i_key = p_cb->peer_i_key;
  p_cb->local_r_key = p_cb->peer_r_key;

  if (p_cb->role == HCI_ROLE_PERIPHERAL) {
    p_dev_rec->new_encryption_key_is_p256 = false;
    /* shortcut to skip Security Grant step */
    p_cb->cb_evt = SMP_BR_KEYS_REQ_EVT;
  } else {
    /* Central receives pairing response */
    SMP_TRACE_DEBUG(
        "%s central rcvs valid PAIRING RESPONSE."
        " Supposed to move to key distribution phase. ",
        __func__);
  }

  /* auth_req received via BR/EDR SM channel is set to 0,
     but everything derived/exchanged has to be saved */
  p_cb->peer_auth_req |= SMP_AUTH_BOND;
  p_cb->loc_auth_req |= SMP_AUTH_BOND;
}

/*******************************************************************************
 * Function     smp_br_process_security_grant
 * Description  process security grant in case of pairing over BR/EDR transport.
 ******************************************************************************/
void smp_br_process_security_grant(tSMP_CB* p_cb, tSMP_INT_DATA* p_data) {
  SMP_TRACE_DEBUG("%s", __func__);
  if (p_data->status != SMP_SUCCESS) {
    smp_br_state_machine_event(p_cb, SMP_BR_AUTH_CMPL_EVT, p_data);
  } else {
    /* otherwise, start pairing; send IO request callback */
    p_cb->cb_evt = SMP_BR_KEYS_REQ_EVT;
  }
}

/*******************************************************************************
 * Function     smp_br_check_authorization_request
 * Description  sets the SMP kes to be derived/distribute over BR/EDR transport
 *              before starting the distribution/derivation
 ******************************************************************************/
void smp_br_check_authorization_request(tSMP_CB* p_cb, tSMP_INT_DATA* p_data) {
  SMP_TRACE_DEBUG("%s rcvs i_keys=0x%x r_keys=0x%x (i-initiator r-responder)",
                  __func__, p_cb->local_i_key, p_cb->local_r_key);

  /* In LE SC mode LK field is ignored when BR/EDR transport is used */
  p_cb->local_i_key &= ~SMP_SEC_KEY_TYPE_LK;
  p_cb->local_r_key &= ~SMP_SEC_KEY_TYPE_LK;

  /* In LE SC mode only IRK, IAI, CSRK are exchanged with the peer.
  ** Set local_r_key on central to expect only these keys. */
  if (p_cb->role == HCI_ROLE_CENTRAL) {
    p_cb->local_r_key &= (SMP_SEC_KEY_TYPE_ID | SMP_SEC_KEY_TYPE_CSRK);
  }

  /* Check if H7 function needs to be used for key derivation*/
  if ((p_cb->loc_auth_req & SMP_H7_SUPPORT_BIT) &&
      (p_cb->peer_auth_req & SMP_H7_SUPPORT_BIT)) {
    p_cb->key_derivation_h7_used = TRUE;
  }
  SMP_TRACE_DEBUG("%s: use h7 = %d", __func__, p_cb->key_derivation_h7_used);

  SMP_TRACE_DEBUG(
      "%s rcvs upgrades: i_keys=0x%x r_keys=0x%x (i-initiator r-responder)",
      __func__, p_cb->local_i_key, p_cb->local_r_key);

  if (/*((p_cb->peer_auth_req & SMP_AUTH_BOND) ||
          (p_cb->loc_auth_req & SMP_AUTH_BOND)) &&*/
      (p_cb->local_i_key || p_cb->local_r_key)) {
    smp_br_state_machine_event(p_cb, SMP_BR_BOND_REQ_EVT, NULL);

    /* if no peer key is expected, start central key distribution */
    if (p_cb->role == HCI_ROLE_CENTRAL && p_cb->local_r_key == 0)
      smp_key_distribution_by_transport(p_cb, NULL);
  } else {
    tSMP_INT_DATA smp_int_data;
    smp_int_data.status = SMP_SUCCESS;
    smp_br_state_machine_event(p_cb, SMP_BR_AUTH_CMPL_EVT, &smp_int_data);
  }
}

/*******************************************************************************
 * Function     smp_br_select_next_key
 * Description  selects the next key to derive/send when BR/EDR transport is
 *              used.
 ******************************************************************************/
void smp_br_select_next_key(tSMP_CB* p_cb, tSMP_INT_DATA* p_data) {
  SMP_TRACE_DEBUG("%s role=%d (0-central) r_keys=0x%x i_keys=0x%x", __func__,
                  p_cb->role, p_cb->local_r_key, p_cb->local_i_key);

  if (p_cb->role == HCI_ROLE_PERIPHERAL ||
      (!p_cb->local_r_key && p_cb->role == HCI_ROLE_CENTRAL)) {
    smp_key_pick_key(p_cb, p_data);
  }

  if (!p_cb->local_i_key && !p_cb->local_r_key) {
    /* state check to prevent re-entrance */
    if (smp_get_br_state() == SMP_BR_STATE_BOND_PENDING) {
      if (p_cb->total_tx_unacked == 0) {
        tSMP_INT_DATA smp_int_data;
        smp_int_data.status = SMP_SUCCESS;
        smp_br_state_machine_event(p_cb, SMP_BR_AUTH_CMPL_EVT, &smp_int_data);
      } else {
        p_cb->wait_for_authorization_complete = true;
      }
    }
  }
}

/** process encryption information from peer device */
void smp_proc_enc_info(tSMP_CB* p_cb, tSMP_INT_DATA* p_data) {
  uint8_t* p = p_data->p_data;

  SMP_TRACE_DEBUG("%s", __func__);

  if (smp_command_has_invalid_parameters(p_cb)) {
    tSMP_INT_DATA smp_int_data;
    smp_int_data.status = SMP_INVALID_PARAMETERS;
    smp_sm_event(p_cb, SMP_AUTH_CMPL_EVT, &smp_int_data);
    return;
  }

  STREAM_TO_ARRAY(p_cb->ltk.data(), p, OCTET16_LEN);

  smp_key_distribution(p_cb, NULL);
}

/** process central ID from peripheral device */
void smp_proc_central_id(tSMP_CB* p_cb, tSMP_INT_DATA* p_data) {
  uint8_t* p = p_data->p_data;

  SMP_TRACE_DEBUG("%s", __func__);

  if (p_cb->rcvd_cmd_len < 11) {  // 1(Code) + 2(EDIV) + 8(Rand)
    SMP_TRACE_ERROR("%s: Invalid command length: %d, should be at least 11",
                    __func__, p_cb->rcvd_cmd_len);
    return;
  }

  smp_update_key_mask(p_cb, SMP_SEC_KEY_TYPE_ENC, true);

  tBTM_LE_KEY_VALUE le_key = {
      .penc_key = {},
  };
  STREAM_TO_UINT16(le_key.penc_key.ediv, p);
  STREAM_TO_ARRAY(le_key.penc_key.rand, p, BT_OCTET8_LEN);

  /* store the encryption keys from peer device */
  le_key.penc_key.ltk = p_cb->ltk;
  le_key.penc_key.sec_level = p_cb->sec_level;
  le_key.penc_key.key_size = p_cb->loc_enc_size;

  if ((p_cb->peer_auth_req & SMP_AUTH_BOND) &&
      (p_cb->loc_auth_req & SMP_AUTH_BOND))
    btm_sec_save_le_key(p_cb->pairing_bda, BTM_LE_KEY_PENC, &le_key, true);

  smp_key_distribution(p_cb, NULL);
}

/** process identity information from peer device */
void smp_proc_id_info(tSMP_CB* p_cb, tSMP_INT_DATA* p_data) {
  uint8_t* p = p_data->p_data;

  SMP_TRACE_DEBUG("%s", __func__);

  if (smp_command_has_invalid_parameters(p_cb)) {
    tSMP_INT_DATA smp_int_data;
    smp_int_data.status = SMP_INVALID_PARAMETERS;
    smp_sm_event(p_cb, SMP_AUTH_CMPL_EVT, &smp_int_data);
    return;
  }

  STREAM_TO_ARRAY(p_cb->tk.data(), p, OCTET16_LEN); /* reuse TK for IRK */
  smp_key_distribution_by_transport(p_cb, NULL);
}

/** process identity address from peer device */
void smp_proc_id_addr(tSMP_CB* p_cb, tSMP_INT_DATA* p_data) {
  const uint8_t* p = p_data->p_data;

  SMP_TRACE_DEBUG("%s", __func__);

  if (smp_command_has_invalid_parameters(p_cb)) {
    tSMP_INT_DATA smp_int_data;
    smp_int_data.status = SMP_INVALID_PARAMETERS;
    smp_sm_event(p_cb, SMP_AUTH_CMPL_EVT, &smp_int_data);
    return;
  }

  smp_update_key_mask(p_cb, SMP_SEC_KEY_TYPE_ID, true);

  tBTM_LE_KEY_VALUE pid_key = {
      .pid_key = {},
  };

  STREAM_TO_UINT8(pid_key.pid_key.identity_addr_type, p);
  STREAM_TO_BDADDR(pid_key.pid_key.identity_addr, p);
  pid_key.pid_key.irk = p_cb->tk;

  /* to use as BD_ADDR for lk derived from ltk */
  p_cb->id_addr_rcvd = true;
  p_cb->id_addr_type = pid_key.pid_key.identity_addr_type;
  p_cb->id_addr = pid_key.pid_key.identity_addr;

  /* store the ID key from peer device */
  if ((p_cb->peer_auth_req & SMP_AUTH_BOND) &&
      (p_cb->loc_auth_req & SMP_AUTH_BOND)) {
    btm_sec_save_le_key(p_cb->pairing_bda, BTM_LE_KEY_PID, &pid_key, true);
    p_cb->cb_evt = SMP_LE_ADDR_ASSOC_EVT;
    smp_send_app_cback(p_cb, NULL);
  }
  smp_key_distribution_by_transport(p_cb, NULL);
}

/* process security information from peer device */
void smp_proc_srk_info(tSMP_CB* p_cb, tSMP_INT_DATA* p_data) {

  SMP_TRACE_DEBUG("%s", __func__);

  if (smp_command_has_invalid_parameters(p_cb)) {
    tSMP_INT_DATA smp_int_data;
    smp_int_data.status = SMP_INVALID_PARAMETERS;
    smp_sm_event(p_cb, SMP_AUTH_CMPL_EVT, &smp_int_data);
    return;
  }

  smp_update_key_mask(p_cb, SMP_SEC_KEY_TYPE_CSRK, true);

  /* save CSRK to security record */
  tBTM_LE_KEY_VALUE le_key = {
      .pcsrk_key =
          {
              .sec_level = p_cb->sec_level,
          },
  };

  /* get peer CSRK */
  maybe_non_aligned_memcpy(le_key.pcsrk_key.csrk.data(), p_data->p_data,
                           OCTET16_LEN);

  /* initialize the peer counter */
  le_key.pcsrk_key.counter = 0;

  if ((p_cb->peer_auth_req & SMP_AUTH_BOND) &&
      (p_cb->loc_auth_req & SMP_AUTH_BOND))
    btm_sec_save_le_key(p_cb->pairing_bda, BTM_LE_KEY_PCSRK, &le_key, true);
  smp_key_distribution_by_transport(p_cb, NULL);
}

/*******************************************************************************
 * Function     smp_proc_compare
 * Description  process compare value
 ******************************************************************************/
void smp_proc_compare(tSMP_CB* p_cb, tSMP_INT_DATA* p_data) {
  SMP_TRACE_DEBUG("%s", __func__);
  if (!memcmp(p_cb->rconfirm.data(), p_data->key.p_data, OCTET16_LEN)) {
    /* compare the max encryption key size, and save the smaller one for the
     * link */
    if (p_cb->peer_enc_size < p_cb->loc_enc_size)
      p_cb->loc_enc_size = p_cb->peer_enc_size;

    if (p_cb->role == HCI_ROLE_PERIPHERAL)
      smp_sm_event(p_cb, SMP_RAND_EVT, NULL);
    else {
      /* central device always use received i/r key as keys to distribute */
      p_cb->local_i_key = p_cb->peer_i_key;
      p_cb->local_r_key = p_cb->peer_r_key;

      smp_sm_event(p_cb, SMP_ENC_REQ_EVT, NULL);
    }

  } else {
    tSMP_INT_DATA smp_int_data;
    smp_int_data.status = SMP_CONFIRM_VALUE_ERR;
    p_cb->failure = SMP_CONFIRM_VALUE_ERR;
    smp_sm_event(p_cb, SMP_AUTH_CMPL_EVT, &smp_int_data);
  }
}

/*******************************************************************************
 * Function     smp_proc_sl_key
 * Description  process key ready events.
 ******************************************************************************/
void smp_proc_sl_key(tSMP_CB* p_cb, tSMP_INT_DATA* p_data) {
  uint8_t key_type = p_data->key.key_type;

  SMP_TRACE_DEBUG("%s", __func__);
  if (key_type == SMP_KEY_TYPE_TK) {
    smp_generate_srand_mrand_confirm(p_cb, NULL);
  } else if (key_type == SMP_KEY_TYPE_CFM) {
    smp_set_state(SMP_STATE_WAIT_CONFIRM);

    if (p_cb->flags & SMP_PAIR_FLAGS_CMD_CONFIRM)
      smp_sm_event(p_cb, SMP_CONFIRM_EVT, NULL);
  }
}

/*******************************************************************************
 * Function     smp_start_enc
 * Description  start encryption
 ******************************************************************************/
void smp_start_enc(tSMP_CB* p_cb, tSMP_INT_DATA* p_data) {
  tBTM_STATUS cmd;

  SMP_TRACE_DEBUG("%s", __func__);
  if (p_data != NULL) {
    cmd = btm_ble_start_encrypt(p_cb->pairing_bda, true,
                                (Octet16*)p_data->key.p_data);
  } else {
    cmd = btm_ble_start_encrypt(p_cb->pairing_bda, false, NULL);
  }

  if (cmd != BTM_CMD_STARTED && cmd != BTM_BUSY) {
    tSMP_INT_DATA smp_int_data;
    smp_int_data.status = SMP_ENC_FAIL;
    smp_sm_event(p_cb, SMP_AUTH_CMPL_EVT, &smp_int_data);
  }
}

/*******************************************************************************
 * Function     smp_proc_discard
 * Description   processing for discard security request
 ******************************************************************************/
void smp_proc_discard(tSMP_CB* p_cb, tSMP_INT_DATA* p_data) {
  SMP_TRACE_DEBUG("%s", __func__);
  if (!(p_cb->flags & SMP_PAIR_FLAGS_WE_STARTED_DD))
    smp_reset_control_value(p_cb);
}

/*******************************************************************************
 * Function     smp_enc_cmpl
 * Description   encryption success
 ******************************************************************************/
void smp_enc_cmpl(tSMP_CB* p_cb, tSMP_INT_DATA* p_data) {
  uint8_t enc_enable = p_data->status;

  SMP_TRACE_DEBUG("%s", __func__);
  tSMP_INT_DATA smp_int_data;
  smp_int_data.status = enc_enable ? SMP_SUCCESS : SMP_ENC_FAIL;
  smp_sm_event(p_cb, SMP_AUTH_CMPL_EVT, &smp_int_data);
}

/*******************************************************************************
 * Function     smp_sirk_verify
 * Description   verify if device belongs to csis group.
 ******************************************************************************/
void smp_sirk_verify(tSMP_CB* p_cb, tSMP_INT_DATA* p_data) {
  tBTM_STATUS callback_rc;
  LOG_DEBUG("");

  if (p_data->status != SMP_SUCCESS) {
    LOG_DEBUG(
        "Cancel device verification due to invalid status (%d) while "
        "bonding.",
        p_data->status);

    tSMP_INT_DATA smp_int_data;
    smp_int_data.status = SMP_SIRK_DEVICE_INVALID;

    BTM_LogHistory(
        kBtmLogTag, p_cb->pairing_bda, "SIRK verification",
        base::StringPrintf("Verification failed, smp_status:%s",
                           smp_status_text(smp_int_data.status).c_str()));

    smp_sm_event(p_cb, SMP_SIRK_DEVICE_VALID_EVT, &smp_int_data);

    return;
  }

  if (p_cb->p_callback) {
    p_cb->cb_evt = SMP_SIRK_VERIFICATION_REQ_EVT;
    callback_rc = (*p_cb->p_callback)(p_cb->cb_evt, p_cb->pairing_bda, nullptr);

    /* There is no member validator callback - device is by default valid */
    if (callback_rc == BTM_SUCCESS_NO_SECURITY) {
      BTM_LogHistory(kBtmLogTag, p_cb->pairing_bda, "SIRK verification",
                     base::StringPrintf("Device validated due to no security"));

      tSMP_INT_DATA smp_int_data;
      smp_int_data.status = SMP_SUCCESS;
      smp_sm_event(p_cb, SMP_SIRK_DEVICE_VALID_EVT, &smp_int_data);
    }
  } else {
    LOG_ERROR("There are no registrated callbacks for SMP");
  }
}

/*******************************************************************************
 * Function     smp_check_auth_req
 * Description  check authentication request
 ******************************************************************************/
void smp_check_auth_req(tSMP_CB* p_cb, tSMP_INT_DATA* p_data) {
  uint8_t enc_enable = p_data->status;

  SMP_TRACE_DEBUG(
      "%s rcvs enc_enable=%d i_keys=0x%x r_keys=0x%x (i-initiator r-responder)",
      __func__, enc_enable, p_cb->local_i_key, p_cb->local_r_key);
  if (enc_enable == 1) {
    if (p_cb->le_secure_connections_mode_is_used) {
      /* In LE SC mode LTK is used instead of STK and has to be always saved */
      p_cb->local_i_key |= SMP_SEC_KEY_TYPE_ENC;
      p_cb->local_r_key |= SMP_SEC_KEY_TYPE_ENC;

      /* In LE SC mode LK is derived from LTK only if both sides request it */
      if (!(p_cb->local_i_key & SMP_SEC_KEY_TYPE_LK) ||
          !(p_cb->local_r_key & SMP_SEC_KEY_TYPE_LK)) {
        p_cb->local_i_key &= ~SMP_SEC_KEY_TYPE_LK;
        p_cb->local_r_key &= ~SMP_SEC_KEY_TYPE_LK;
      }

      /* In LE SC mode only IRK, IAI, CSRK are exchanged with the peer.
      ** Set local_r_key on central to expect only these keys.
      */
      if (p_cb->role == HCI_ROLE_CENTRAL) {
        p_cb->local_r_key &= (SMP_SEC_KEY_TYPE_ID | SMP_SEC_KEY_TYPE_CSRK);
      }
    } else {
      /* in legacy mode derivation of BR/EDR LK is not supported */
      p_cb->local_i_key &= ~SMP_SEC_KEY_TYPE_LK;
      p_cb->local_r_key &= ~SMP_SEC_KEY_TYPE_LK;
    }
    SMP_TRACE_DEBUG(
        "%s rcvs upgrades: i_keys=0x%x r_keys=0x%x (i-initiator r-responder)",
        __func__, p_cb->local_i_key, p_cb->local_r_key);

    if (/*((p_cb->peer_auth_req & SMP_AUTH_BOND) ||
         (p_cb->loc_auth_req & SMP_AUTH_BOND)) &&*/
        (p_cb->local_i_key || p_cb->local_r_key)) {
      smp_sm_event(p_cb, SMP_BOND_REQ_EVT, NULL);
    } else {
      tSMP_INT_DATA smp_int_data;
      smp_int_data.status = enc_enable ? SMP_SUCCESS : SMP_ENC_FAIL;
      smp_sm_event(p_cb, SMP_AUTH_CMPL_EVT, &smp_int_data);
    }
  } else if (enc_enable == 0) {
    tSMP_INT_DATA smp_int_data;
    smp_int_data.status = enc_enable ? SMP_SUCCESS : SMP_ENC_FAIL;
    /* if failed for encryption after pairing, send callback */
    if (p_cb->flags & SMP_PAIR_FLAG_ENC_AFTER_PAIR)
      smp_sm_event(p_cb, SMP_AUTH_CMPL_EVT, &smp_int_data);
    /* if enc failed for old security information */
    /* if central device, clean up and abck to idle; peripheral device do
     * nothing */
    else if (p_cb->role == HCI_ROLE_CENTRAL) {
      smp_sm_event(p_cb, SMP_AUTH_CMPL_EVT, &smp_int_data);
    }
  }
}

/*******************************************************************************
 * Function     smp_key_pick_key
 * Description  Pick a key distribution function based on the key mask.
 ******************************************************************************/
void smp_key_pick_key(tSMP_CB* p_cb, tSMP_INT_DATA* p_data) {
  uint8_t key_to_dist = (p_cb->role == HCI_ROLE_PERIPHERAL) ? p_cb->local_r_key
                                                            : p_cb->local_i_key;
  uint8_t i = 0;

  SMP_TRACE_DEBUG("%s key_to_dist=0x%x", __func__, key_to_dist);
  while (i < SMP_KEY_DIST_TYPE_MAX) {
    SMP_TRACE_DEBUG("key to send = %02x, i = %d", key_to_dist, i);

    if (key_to_dist & (1 << i)) {
      SMP_TRACE_DEBUG("smp_distribute_act[%d]", i);
      (*smp_distribute_act[i])(p_cb, p_data);
      break;
    }
    i++;
  }
}
/*******************************************************************************
 * Function     smp_key_distribution
 * Description  start key distribution if required.
 ******************************************************************************/
void smp_key_distribution(tSMP_CB* p_cb, tSMP_INT_DATA* p_data) {
  SMP_TRACE_DEBUG("%s role=%d (0-central) r_keys=0x%x i_keys=0x%x", __func__,
                  p_cb->role, p_cb->local_r_key, p_cb->local_i_key);

  if (p_cb->role == HCI_ROLE_PERIPHERAL ||
      (!p_cb->local_r_key && p_cb->role == HCI_ROLE_CENTRAL)) {
    smp_key_pick_key(p_cb, p_data);
  }

  if (!p_cb->local_i_key && !p_cb->local_r_key) {
    /* state check to prevent re-entrant */
    if (smp_get_state() == SMP_STATE_BOND_PENDING) {
      if (p_cb->derive_lk) {
        tBTM_SEC_DEV_REC* p_dev_rec = btm_find_dev(p_cb->pairing_bda);
        if (!(p_dev_rec->sec_flags & BTM_SEC_LE_LINK_KEY_AUTHED) &&
            (p_dev_rec->sec_flags & BTM_SEC_LINK_KEY_AUTHED)) {
          SMP_TRACE_DEBUG(
              "%s BR key is higher security than existing LE keys, don't "
              "derive LK from LTK",
              __func__);
        } else {
          smp_derive_link_key_from_long_term_key(p_cb, NULL);
        }
        p_cb->derive_lk = false;
      }

      if (p_cb->total_tx_unacked == 0) {
        /*
         * Instead of declaring authorization complete immediately,
         * delay the event from being sent by SMP_DELAYED_AUTH_TIMEOUT_MS.
         * This allows the peripheral to send over Pairing Failed if the
         * last key is rejected.  During this waiting window, the
         * state should remain in SMP_STATE_BOND_PENDING.
         */
        if (!alarm_is_scheduled(p_cb->delayed_auth_timer_ent)) {
          SMP_TRACE_DEBUG("%s delaying auth complete.", __func__);
          alarm_set_on_mloop(p_cb->delayed_auth_timer_ent,
                             SMP_DELAYED_AUTH_TIMEOUT_MS,
                             smp_delayed_auth_complete_timeout, NULL);
        }
      } else {
        p_cb->wait_for_authorization_complete = true;
      }
    }
  }
}

/*******************************************************************************
 * Function         smp_decide_association_model
 * Description      This function is called to select assoc model to be used for
 *                  STK generation and to start STK generation process.
 *
 ******************************************************************************/
void smp_decide_association_model(tSMP_CB* p_cb, tSMP_INT_DATA* p_data) {
  tSMP_EVENT int_evt = SMP_NOP_EVT;
  tSMP_INT_DATA smp_int_data;

  SMP_TRACE_DEBUG("%s Association Model = %d", __func__,
                  p_cb->selected_association_model);

  switch (p_cb->selected_association_model) {
    case SMP_MODEL_ENCRYPTION_ONLY: /* TK = 0, go calculate Confirm */
      if (p_cb->role == HCI_ROLE_CENTRAL &&
          ((p_cb->peer_auth_req & SMP_AUTH_YN_BIT) != 0) &&
          ((p_cb->loc_auth_req & SMP_AUTH_YN_BIT) == 0)) {
        SMP_TRACE_ERROR(
            "IO capability does not meet authentication requirement");
        smp_int_data.status = SMP_PAIR_AUTH_FAIL;
        int_evt = SMP_AUTH_CMPL_EVT;
      } else {
        if (!GetInterfaceToProfiles()->config->isAndroidTVDevice() &&
            (p_cb->local_io_capability == SMP_IO_CAP_IO ||
             p_cb->local_io_capability == SMP_IO_CAP_KBDISP)) {
          /* display consent dialog if this device has a display */
          SMP_TRACE_DEBUG("ENCRYPTION_ONLY showing Consent Dialog");
          p_cb->cb_evt = SMP_CONSENT_REQ_EVT;
          smp_set_state(SMP_STATE_WAIT_NONCE);
          smp_sm_event(p_cb, SMP_SC_DSPL_NC_EVT, NULL);
        } else {
          p_cb->sec_level = SMP_SEC_UNAUTHENTICATE;
          SMP_TRACE_EVENT("p_cb->sec_level =%d (SMP_SEC_UNAUTHENTICATE) ",
                          p_cb->sec_level);

          tSMP_KEY key;
          key.key_type = SMP_KEY_TYPE_TK;
          key.p_data = p_cb->tk.data();
          smp_int_data.key = key;

          p_cb->tk = {0};
          /* TK, ready  */
          int_evt = SMP_KEY_READY_EVT;
        }
      }
      break;

    case SMP_MODEL_PASSKEY:
      p_cb->sec_level = SMP_SEC_AUTHENTICATED;
      SMP_TRACE_EVENT("p_cb->sec_level =%d (SMP_SEC_AUTHENTICATED) ",
                      p_cb->sec_level);

      p_cb->cb_evt = SMP_PASSKEY_REQ_EVT;
      int_evt = SMP_TK_REQ_EVT;
      break;

    case SMP_MODEL_OOB:
      SMP_TRACE_ERROR("Association Model = SMP_MODEL_OOB");
      p_cb->sec_level = SMP_SEC_AUTHENTICATED;
      SMP_TRACE_EVENT("p_cb->sec_level =%d (SMP_SEC_AUTHENTICATED) ",
                      p_cb->sec_level);

      p_cb->cb_evt = SMP_OOB_REQ_EVT;
      int_evt = SMP_TK_REQ_EVT;
      break;

    case SMP_MODEL_KEY_NOTIF:
      p_cb->sec_level = SMP_SEC_AUTHENTICATED;
      SMP_TRACE_DEBUG("Need to generate Passkey");

      /* generate passkey and notify application */
      smp_generate_passkey(p_cb, NULL);
      break;

    case SMP_MODEL_SEC_CONN_JUSTWORKS:
    case SMP_MODEL_SEC_CONN_NUM_COMP:
    case SMP_MODEL_SEC_CONN_PASSKEY_ENT:
    case SMP_MODEL_SEC_CONN_PASSKEY_DISP:
    case SMP_MODEL_SEC_CONN_OOB:
      int_evt = SMP_PUBL_KEY_EXCH_REQ_EVT;
      break;

    case SMP_MODEL_OUT_OF_RANGE:
      SMP_TRACE_ERROR("Association Model = SMP_MODEL_OUT_OF_RANGE (failed)");
      smp_int_data.status = SMP_UNKNOWN_IO_CAP;
      int_evt = SMP_AUTH_CMPL_EVT;
      break;

    default:
      SMP_TRACE_ERROR(
          "Association Model = %d (SOMETHING IS WRONG WITH THE CODE)",
          p_cb->selected_association_model);
      smp_int_data.status = SMP_UNKNOWN_IO_CAP;
      int_evt = SMP_AUTH_CMPL_EVT;
  }

  SMP_TRACE_EVENT("sec_level=%d ", p_cb->sec_level);
  if (int_evt) smp_sm_event(p_cb, int_evt, &smp_int_data);
}

/*******************************************************************************
 * Function     smp_process_io_response
 * Description  process IO response for a peripheral device.
 ******************************************************************************/
void smp_process_io_response(tSMP_CB* p_cb, tSMP_INT_DATA* p_data) {
  SMP_TRACE_DEBUG("%s", __func__);
  if (p_cb->flags & SMP_PAIR_FLAGS_WE_STARTED_DD) {
    /* pairing started by local (peripheral) Security Request */
    smp_set_state(SMP_STATE_SEC_REQ_PENDING);
    smp_send_cmd(SMP_OPCODE_SEC_REQ, p_cb);
  } else /* plan to send pairing respond */
  {
    /* pairing started by peer (central) Pairing Request */
    p_cb->selected_association_model = smp_select_association_model(p_cb);

    if (p_cb->secure_connections_only_mode_required &&
        (!(p_cb->le_secure_connections_mode_is_used) ||
         (p_cb->selected_association_model == SMP_MODEL_SEC_CONN_JUSTWORKS))) {
      SMP_TRACE_ERROR(
          "Peripheral requires secure connection only mode "
          "but it can't be provided -> Peripheral fails pairing");
      tSMP_INT_DATA smp_int_data;
      smp_int_data.status = SMP_PAIR_AUTH_FAIL;
      smp_sm_event(p_cb, SMP_AUTH_CMPL_EVT, &smp_int_data);
      return;
    }

    // If we are doing SMP_MODEL_SEC_CONN_OOB we don't need to request OOB data
    // locally if loc_oob_flag == 0x00 b/c there is no OOB data to give.  In the
    // event the loc_oob_flag is present value, we should request the OOB data
    // locally; otherwise fail.
    // If we are the initiator the OOB data has already been stored and will be
    // collected in the statemachine later.
    //
    // loc_oob_flag could be one of the following tSMP_OOB_FLAG enum values:
    // SMP_OOB_NONE = 0
    // SMP_OOB_PRESENT = 1
    // SMP_OOB_UNKNOWN = 2
    //
    // The only time Android cares about needing to provide the peer oob data
    // here would be in the advertiser situation or role.  If the
    // device is doing the connecting it will not need to get the data again as
    // it was already provided in the initiation call.
    //
    // loc_oob_flag should only equal SMP_OOB_PRESENT when PEER DATA exists and
    // device is the advertiser as opposed to being the connector.
    if (p_cb->selected_association_model == SMP_MODEL_SEC_CONN_OOB) {
      switch (p_cb->loc_oob_flag) {
        case SMP_OOB_NONE:
          LOG_INFO("SMP_MODEL_SEC_CONN_OOB with SMP_OOB_NONE");
          smp_send_pair_rsp(p_cb, NULL);
          break;
        case SMP_OOB_PRESENT:
          LOG_INFO("SMP_MODEL_SEC_CONN_OOB with SMP_OOB_PRESENT");
          if (smp_request_oob_data(p_cb)) return;
          break;
        case SMP_OOB_UNKNOWN:
          LOG_WARN("SMP_MODEL_SEC_CONN_OOB with SMP_OOB_UNKNOWN");
          tSMP_INT_DATA smp_int_data;
          smp_int_data.status = SMP_PAIR_AUTH_FAIL;
          smp_send_pair_fail(p_cb, &smp_int_data);
          return;
      }
    }

    // PTS Testing failure modes
    if (pts_test_send_authentication_complete_failure(p_cb)) return;

    smp_send_pair_rsp(p_cb, NULL);
  }
}

/*******************************************************************************
 * Function     smp_br_process_peripheral_keys_response
 * Description  process application keys response for a peripheral device
 *              (BR/EDR transport).
 ******************************************************************************/
void smp_br_process_peripheral_keys_response(tSMP_CB* p_cb,
                                             tSMP_INT_DATA* p_data) {
  smp_br_send_pair_response(p_cb, NULL);
}

/*******************************************************************************
 * Function     smp_br_send_pair_response
 * Description  actions related to sending pairing response over BR/EDR
 *              transport.
 ******************************************************************************/
void smp_br_send_pair_response(tSMP_CB* p_cb, tSMP_INT_DATA* p_data) {
  SMP_TRACE_DEBUG("%s", __func__);

  p_cb->local_i_key &= p_cb->peer_i_key;
  p_cb->local_r_key &= p_cb->peer_r_key;

  smp_send_cmd(SMP_OPCODE_PAIRING_RSP, p_cb);
}

/*******************************************************************************
 * Function         smp_pairing_cmpl
 * Description      This function is called to send the pairing complete
 *                  callback and remove the connection if needed.
 ******************************************************************************/
void smp_pairing_cmpl(tSMP_CB* p_cb, tSMP_INT_DATA* p_data) {
  if (p_cb->total_tx_unacked == 0) {
    /* process the pairing complete */
    smp_proc_pairing_cmpl(p_cb);
  }
}

/*******************************************************************************
 * Function         smp_pair_terminate
 * Description      This function is called to send the pairing complete
 *                  callback and remove the connection if needed.
 ******************************************************************************/
void smp_pair_terminate(tSMP_CB* p_cb, tSMP_INT_DATA* p_data) {
  SMP_TRACE_DEBUG("%s", __func__);
  p_cb->status = SMP_CONN_TOUT;
  smp_proc_pairing_cmpl(p_cb);
}

/*******************************************************************************
 * Function         smp_idle_terminate
 * Description      This function calledin idle state to determine to send
 *                  authentication complete or not.
 ******************************************************************************/
void smp_idle_terminate(tSMP_CB* p_cb, tSMP_INT_DATA* p_data) {
  if (p_cb->flags & SMP_PAIR_FLAGS_WE_STARTED_DD) {
    SMP_TRACE_DEBUG("Pairing terminated at IDLE state.");
    p_cb->status = SMP_FAIL;
    smp_proc_pairing_cmpl(p_cb);
  }
}

/*******************************************************************************
 * Function     smp_both_have_public_keys
 * Description  The function is called when both local and peer public keys are
 *              saved.
 *              Actions:
 *              - invokes DHKey computation;
 *              - on peripheral side invokes sending local public key to the
 *peer.
 *              - invokes SC phase 1 process.
 ******************************************************************************/
void smp_both_have_public_keys(tSMP_CB* p_cb, tSMP_INT_DATA* p_data) {
  SMP_TRACE_DEBUG("%s", __func__);

  /* invokes DHKey computation */
  smp_compute_dhkey(p_cb);

  /* on peripheral side invokes sending local public key to the peer */
  if (p_cb->role == HCI_ROLE_PERIPHERAL) smp_send_pair_public_key(p_cb, NULL);

  smp_sm_event(p_cb, SMP_SC_DHKEY_CMPLT_EVT, NULL);
}

/*******************************************************************************
 * Function     smp_start_secure_connection_phase1
 * Description  Start Secure Connection phase1 i.e. invokes initialization of
 *              Secure Connection phase 1 parameters and starts building/sending
 *              to the peer messages appropriate for the role and association
 *              model.
 ******************************************************************************/
void smp_start_secure_connection_phase1(tSMP_CB* p_cb, tSMP_INT_DATA* p_data) {
  SMP_TRACE_DEBUG("%s", __func__);

  if (p_cb->selected_association_model == SMP_MODEL_SEC_CONN_JUSTWORKS) {
    p_cb->sec_level = SMP_SEC_UNAUTHENTICATE;
    SMP_TRACE_EVENT("p_cb->sec_level =%d (SMP_SEC_UNAUTHENTICATE) ",
                    p_cb->sec_level);
  } else {
    p_cb->sec_level = SMP_SEC_AUTHENTICATED;
    SMP_TRACE_EVENT("p_cb->sec_level =%d (SMP_SEC_AUTHENTICATED) ",
                    p_cb->sec_level);
  }

  switch (p_cb->selected_association_model) {
    case SMP_MODEL_SEC_CONN_JUSTWORKS:
    case SMP_MODEL_SEC_CONN_NUM_COMP:
      p_cb->local_random = {0};
      smp_start_nonce_generation(p_cb);
      break;
    case SMP_MODEL_SEC_CONN_PASSKEY_ENT:
      /* user has to provide passkey */
      p_cb->cb_evt = SMP_PASSKEY_REQ_EVT;
      smp_sm_event(p_cb, SMP_TK_REQ_EVT, NULL);
      break;
    case SMP_MODEL_SEC_CONN_PASSKEY_DISP:
      /* passkey has to be provided to user */
      SMP_TRACE_DEBUG("Need to generate SC Passkey");
      smp_generate_passkey(p_cb, NULL);
      break;
    case SMP_MODEL_SEC_CONN_OOB:
      /* use the available OOB information */
      smp_process_secure_connection_oob_data(p_cb, NULL);
      break;
    default:
      SMP_TRACE_ERROR("Association Model = %d is not used in LE SC",
                      p_cb->selected_association_model);
      break;
  }
}

/*******************************************************************************
 * Function     smp_process_local_nonce
 * Description  The function processes new local nonce.
 *
 * Note         It is supposed to be called in SC phase1.
 ******************************************************************************/
void smp_process_local_nonce(tSMP_CB* p_cb, tSMP_INT_DATA* p_data) {
  SMP_TRACE_DEBUG("%s", __func__);

  switch (p_cb->selected_association_model) {
    case SMP_MODEL_SEC_CONN_JUSTWORKS:
    case SMP_MODEL_SEC_CONN_NUM_COMP:
      if (p_cb->role == HCI_ROLE_PERIPHERAL) {
        /* peripheral calculates and sends local commitment */
        smp_calculate_local_commitment(p_cb);
        smp_send_commitment(p_cb, NULL);
        /* peripheral has to wait for peer nonce */
        smp_set_state(SMP_STATE_WAIT_NONCE);
      } else /* i.e. central */
      {
        if (p_cb->flags & SMP_PAIR_FLAG_HAVE_PEER_COMM) {
          /* peripheral commitment is already received, send local nonce, wait
           * for remote nonce*/
          SMP_TRACE_DEBUG(
              "central in assoc mode = %d "
              "already rcvd peripheral commitment - race condition",
              p_cb->selected_association_model);
          p_cb->flags &= ~SMP_PAIR_FLAG_HAVE_PEER_COMM;
          smp_send_rand(p_cb, NULL);
          smp_set_state(SMP_STATE_WAIT_NONCE);
        }
      }
      break;
    case SMP_MODEL_SEC_CONN_PASSKEY_ENT:
    case SMP_MODEL_SEC_CONN_PASSKEY_DISP:
      smp_calculate_local_commitment(p_cb);

      if (p_cb->role == HCI_ROLE_CENTRAL) {
        smp_send_commitment(p_cb, NULL);
      } else /* peripheral */
      {
        if (p_cb->flags & SMP_PAIR_FLAG_HAVE_PEER_COMM) {
          /* central commitment is already received */
          smp_send_commitment(p_cb, NULL);
          smp_set_state(SMP_STATE_WAIT_NONCE);
        }
      }
      break;
    case SMP_MODEL_SEC_CONN_OOB:
      if (p_cb->role == HCI_ROLE_CENTRAL) {
        smp_send_rand(p_cb, NULL);
      }

      smp_set_state(SMP_STATE_WAIT_NONCE);
      break;
    default:
      SMP_TRACE_ERROR("Association Model = %d is not used in LE SC",
                      p_cb->selected_association_model);
      break;
  }
}

/*******************************************************************************
 * Function     smp_process_peer_nonce
 * Description  The function processes newly received and saved in CB peer
 *              nonce. The actions depend on the selected association model and
 *              the role.
 *
 * Note         It is supposed to be called in SC phase1.
 ******************************************************************************/
void smp_process_peer_nonce(tSMP_CB* p_cb, tSMP_INT_DATA* p_data) {
  SMP_TRACE_DEBUG("%s start ", __func__);

  // PTS Testing failure modes
  if (p_cb->cert_failure == SMP_CONFIRM_VALUE_ERR) {
    SMP_TRACE_ERROR("%s failure case = %d", __func__, p_cb->cert_failure);
    tSMP_INT_DATA smp_int_data;
    smp_int_data.status = SMP_CONFIRM_VALUE_ERR;
    p_cb->failure = SMP_CONFIRM_VALUE_ERR;
    smp_sm_event(p_cb, SMP_AUTH_CMPL_EVT, &smp_int_data);
    return;
  }
  // PTS Testing failure modes (for LT)
  if ((p_cb->cert_failure == SMP_NUMERIC_COMPAR_FAIL) &&
      (p_cb->selected_association_model == SMP_MODEL_SEC_CONN_JUSTWORKS) &&
      (p_cb->role == HCI_ROLE_PERIPHERAL)) {
    SMP_TRACE_ERROR("%s failure case = %d", __func__, p_cb->cert_failure);
    tSMP_INT_DATA smp_int_data;
    smp_int_data.status = SMP_NUMERIC_COMPAR_FAIL;
    p_cb->failure = SMP_NUMERIC_COMPAR_FAIL;
    smp_sm_event(p_cb, SMP_AUTH_CMPL_EVT, &smp_int_data);
    return;
  }

  switch (p_cb->selected_association_model) {
    case SMP_MODEL_SEC_CONN_JUSTWORKS:
    case SMP_MODEL_SEC_CONN_NUM_COMP:
      /* in these models only central receives commitment */
      if (p_cb->role == HCI_ROLE_CENTRAL) {
        if (!smp_check_commitment(p_cb)) {
          tSMP_INT_DATA smp_int_data;
          smp_int_data.status = SMP_CONFIRM_VALUE_ERR;
          p_cb->failure = SMP_CONFIRM_VALUE_ERR;
          smp_sm_event(p_cb, SMP_AUTH_CMPL_EVT, &smp_int_data);
          break;
        }
      } else {
        /* peripheral sends local nonce */
        smp_send_rand(p_cb, NULL);
      }

      if (p_cb->selected_association_model == SMP_MODEL_SEC_CONN_JUSTWORKS) {
        if (!GetInterfaceToProfiles()->config->isAndroidTVDevice() &&
            (p_cb->local_io_capability == SMP_IO_CAP_IO ||
             p_cb->local_io_capability == SMP_IO_CAP_KBDISP)) {
          /* display consent dialog */
          SMP_TRACE_DEBUG("JUST WORKS showing Consent Dialog");
          p_cb->cb_evt = SMP_CONSENT_REQ_EVT;
          smp_set_state(SMP_STATE_WAIT_NONCE);
          smp_sm_event(p_cb, SMP_SC_DSPL_NC_EVT, NULL);
        } else {
          /* go directly to phase 2 */
          smp_sm_event(p_cb, SMP_SC_PHASE1_CMPLT_EVT, NULL);
        }
      } else /* numeric comparison */
      {
        smp_set_state(SMP_STATE_WAIT_NONCE);
        smp_sm_event(p_cb, SMP_SC_CALC_NC_EVT, NULL);
      }
      break;
    case SMP_MODEL_SEC_CONN_PASSKEY_ENT:
    case SMP_MODEL_SEC_CONN_PASSKEY_DISP:
      if (!smp_check_commitment(p_cb) &&
          p_cb->cert_failure != SMP_NUMERIC_COMPAR_FAIL) {
        tSMP_INT_DATA smp_int_data;
        smp_int_data.status = SMP_CONFIRM_VALUE_ERR;
        p_cb->failure = SMP_CONFIRM_VALUE_ERR;
        smp_sm_event(p_cb, SMP_AUTH_CMPL_EVT, &smp_int_data);
        break;
      }

      if (p_cb->role == HCI_ROLE_PERIPHERAL) {
        smp_send_rand(p_cb, NULL);
      }

      if (++p_cb->round < 20) {
        smp_set_state(SMP_STATE_SEC_CONN_PHS1_START);
        p_cb->flags &= ~SMP_PAIR_FLAG_HAVE_PEER_COMM;
        smp_start_nonce_generation(p_cb);
        break;
      }

      smp_sm_event(p_cb, SMP_SC_PHASE1_CMPLT_EVT, NULL);
      break;
    case SMP_MODEL_SEC_CONN_OOB:
      if (p_cb->role == HCI_ROLE_PERIPHERAL) {
        smp_send_rand(p_cb, NULL);
      }

      smp_sm_event(p_cb, SMP_SC_PHASE1_CMPLT_EVT, NULL);
      break;
    default:
      SMP_TRACE_ERROR("Association Model = %d is not used in LE SC",
                      p_cb->selected_association_model);
      break;
  }

  SMP_TRACE_DEBUG("%s end ", __func__);
}

/*******************************************************************************
 * Function     smp_match_dhkey_checks
 * Description  checks if the calculated peer DHKey Check value is the same as
 *              received from the peer DHKey check value.
 ******************************************************************************/
void smp_match_dhkey_checks(tSMP_CB* p_cb, tSMP_INT_DATA* p_data) {
  SMP_TRACE_DEBUG("%s", __func__);

  if (memcmp(p_data->key.p_data, p_cb->remote_dhkey_check.data(),
             OCTET16_LEN)) {
    SMP_TRACE_WARNING("dhkey chcks do no match");
    tSMP_INT_DATA smp_int_data;
    smp_int_data.status = SMP_DHKEY_CHK_FAIL;
    p_cb->failure = SMP_DHKEY_CHK_FAIL;
    smp_sm_event(p_cb, SMP_AUTH_CMPL_EVT, &smp_int_data);
    return;
  }

  SMP_TRACE_EVENT("dhkey chcks match");

  /* compare the max encryption key size, and save the smaller one for the link
   */
  if (p_cb->peer_enc_size < p_cb->loc_enc_size)
    p_cb->loc_enc_size = p_cb->peer_enc_size;

  if (p_cb->role == HCI_ROLE_PERIPHERAL) {
    smp_sm_event(p_cb, SMP_PAIR_DHKEY_CHCK_EVT, NULL);
  } else {
    /* central device always use received i/r key as keys to distribute */
    p_cb->local_i_key = p_cb->peer_i_key;
    p_cb->local_r_key = p_cb->peer_r_key;
    smp_sm_event(p_cb, SMP_ENC_REQ_EVT, NULL);
  }
}

/*******************************************************************************
 * Function     smp_move_to_secure_connections_phase2
 * Description  Signal State Machine to start SC phase 2 initialization (to
 *              compute local DHKey Check value).
 *
 * Note         SM is supposed to be in the state SMP_STATE_SEC_CONN_PHS2_START.
 ******************************************************************************/
void smp_move_to_secure_connections_phase2(tSMP_CB* p_cb,
                                           tSMP_INT_DATA* p_data) {
  SMP_TRACE_DEBUG("%s", __func__);
  smp_sm_event(p_cb, SMP_SC_PHASE1_CMPLT_EVT, NULL);
}

/*******************************************************************************
 * Function     smp_phase_2_dhkey_checks_are_present
 * Description  generates event if dhkey check from the peer is already
 *              received.
 *
 * Note         It is supposed to be used on peripheral to prevent race
 *condition. It is supposed to be called after peripheral dhkey check is
 *              calculated.
 ******************************************************************************/
void smp_phase_2_dhkey_checks_are_present(tSMP_CB* p_cb,
                                          tSMP_INT_DATA* p_data) {
  SMP_TRACE_DEBUG("%s", __func__);

  if (p_cb->flags & SMP_PAIR_FLAG_HAVE_PEER_DHK_CHK)
    smp_sm_event(p_cb, SMP_SC_2_DHCK_CHKS_PRES_EVT, NULL);
}

/*******************************************************************************
 * Function     smp_wait_for_both_public_keys
 * Description  generates SMP_BOTH_PUBL_KEYS_RCVD_EVT event when both local and
 *              central public keys are available.
 *
 * Note         on the peripheral it is used to prevent race condition.
 *
 ******************************************************************************/
void smp_wait_for_both_public_keys(tSMP_CB* p_cb, tSMP_INT_DATA* p_data) {
  SMP_TRACE_DEBUG("%s", __func__);

  if ((p_cb->flags & SMP_PAIR_FLAG_HAVE_PEER_PUBL_KEY) &&
      (p_cb->flags & SMP_PAIR_FLAG_HAVE_LOCAL_PUBL_KEY)) {
    if ((p_cb->role == HCI_ROLE_PERIPHERAL) &&
        ((p_cb->req_oob_type == SMP_OOB_LOCAL) ||
         (p_cb->req_oob_type == SMP_OOB_BOTH))) {
      smp_set_state(SMP_STATE_PUBLIC_KEY_EXCH);
    }
    smp_sm_event(p_cb, SMP_BOTH_PUBL_KEYS_RCVD_EVT, NULL);
  }
}

/*******************************************************************************
 * Function     smp_start_passkey_verification
 * Description  Starts SC passkey entry verification.
 ******************************************************************************/
void smp_start_passkey_verification(tSMP_CB* p_cb, tSMP_INT_DATA* p_data) {
  uint8_t* p = NULL;

  SMP_TRACE_DEBUG("%s", __func__);
  p = p_cb->local_random.data();
  UINT32_TO_STREAM(p, p_data->passkey);

  p = p_cb->peer_random.data();
  UINT32_TO_STREAM(p, p_data->passkey);

  p_cb->round = 0;
  smp_start_nonce_generation(p_cb);
}

/*******************************************************************************
 * Function     smp_process_secure_connection_oob_data
 * Description  Processes local/peer SC OOB data received from somewhere.
 ******************************************************************************/
void smp_process_secure_connection_oob_data(tSMP_CB* p_cb,
                                            tSMP_INT_DATA* p_data) {
  SMP_TRACE_DEBUG("%s", __func__);

  tSMP_SC_OOB_DATA* p_sc_oob_data = &p_cb->sc_oob_data;
  if (p_sc_oob_data->loc_oob_data.present) {
    p_cb->local_random = p_sc_oob_data->loc_oob_data.randomizer;
  } else {
    SMP_TRACE_EVENT("%s: local OOB randomizer is absent", __func__);
    p_cb->local_random = {0};
  }

  if (!p_sc_oob_data->peer_oob_data.present) {
    SMP_TRACE_EVENT("%s: peer OOB data is absent", __func__);
    p_cb->peer_random = {0};
  } else {
    p_cb->peer_random = p_sc_oob_data->peer_oob_data.randomizer;
    p_cb->remote_commitment = p_sc_oob_data->peer_oob_data.commitment;

    /* check commitment */
    if (!smp_check_commitment(p_cb)) {
      tSMP_INT_DATA smp_int_data;
      smp_int_data.status = SMP_CONFIRM_VALUE_ERR;
      p_cb->failure = SMP_CONFIRM_VALUE_ERR;
      smp_sm_event(p_cb, SMP_AUTH_CMPL_EVT, &smp_int_data);
      return;
    }

    if (p_cb->peer_oob_flag != SMP_OOB_PRESENT) {
      /* the peer doesn't have local randomiser */
      SMP_TRACE_EVENT(
          "%s: peer didn't receive local OOB data, set local randomizer to 0",
          __func__);
      p_cb->local_random = {0};
    }
  }

  print128(p_cb->local_random, (const uint8_t*)"local OOB randomizer");
  print128(p_cb->peer_random, (const uint8_t*)"peer OOB randomizer");
  smp_start_nonce_generation(p_cb);
}

/*******************************************************************************
 * Function     smp_set_local_oob_keys
 * Description  Saves calculated private/public keys in
 *              sc_oob_data.loc_oob_data, starts nonce generation
 *              (to be saved in sc_oob_data.loc_oob_data.randomizer).
 ******************************************************************************/
void smp_set_local_oob_keys(tSMP_CB* p_cb, tSMP_INT_DATA* p_data) {
  SMP_TRACE_DEBUG("%s", __func__);

  memcpy(p_cb->sc_oob_data.loc_oob_data.private_key_used, p_cb->private_key,
         BT_OCTET32_LEN);
  p_cb->sc_oob_data.loc_oob_data.publ_key_used = p_cb->loc_publ_key;
  smp_start_nonce_generation(p_cb);
}

/*******************************************************************************
 * Function     smp_set_local_oob_random_commitment
 * Description  Saves calculated randomizer and commitment in
 *              sc_oob_data.loc_oob_data, passes sc_oob_data.loc_oob_data up
 *              for safekeeping.
 ******************************************************************************/
void smp_set_local_oob_random_commitment(tSMP_CB* p_cb, tSMP_INT_DATA* p_data) {
  SMP_TRACE_DEBUG("%s", __func__);
  p_cb->sc_oob_data.loc_oob_data.randomizer = p_cb->rand;

  p_cb->sc_oob_data.loc_oob_data.commitment =
      crypto_toolbox::f4(p_cb->sc_oob_data.loc_oob_data.publ_key_used.x,
                         p_cb->sc_oob_data.loc_oob_data.publ_key_used.x,
                         p_cb->sc_oob_data.loc_oob_data.randomizer, 0);

  p_cb->sc_oob_data.loc_oob_data.present = true;

  /* pass created OOB data up */
  p_cb->cb_evt = SMP_SC_LOC_OOB_DATA_UP_EVT;
  smp_send_app_cback(p_cb, NULL);

  // Store the data for later use when we are paired with
  // Event though the doc above says to pass up for safe keeping it never gets
  // kept safe. Additionally, when we need the data to make a decision we
  // wouldn't have it.  This will save the sc_oob_data in the smp_keys.cc such
  // that when we receive a request to create new keys we check to see if the
  // sc_oob_data exists and utilize the keys that are stored there otherwise the
  // connector will fail commitment check and dhkey exchange.
  smp_save_local_oob_data(p_cb);

  smp_cb_cleanup(p_cb);
}

/*******************************************************************************
 *
 * Function         smp_link_encrypted
 *
 * Description      This function is called when link is encrypted and notified
 *                  to the peripheral device. Proceed to to send LTK, DIV and ER
 *to central if bonding the devices.
 *
 *
 * Returns          void
 *
 ******************************************************************************/
void smp_link_encrypted(const RawAddress& bda, uint8_t encr_enable) {
  tSMP_CB* p_cb = &smp_cb;

  if (smp_cb.pairing_bda == bda) {
    LOG_DEBUG("SMP encryption enable:%hhu device:%s", encr_enable,
              ADDRESS_TO_LOGGABLE_CSTR(bda));

    /* encryption completed with STK, remember the key size now, could be
     * overwritten when key exchange happens                                 */
    if (p_cb->loc_enc_size != 0 && encr_enable) {
      /* update the link encryption key size if a SMP pairing just performed */
      btm_ble_update_sec_key_size(bda, p_cb->loc_enc_size);
    }

    tSMP_INT_DATA smp_int_data = {
        // TODO This is not a tSMP_STATUS
        .status = static_cast<tSMP_STATUS>(encr_enable),
    };

    smp_sm_event(&smp_cb, SMP_ENCRYPTED_EVT, &smp_int_data);
  } else {
    LOG_WARN(
        "SMP state machine busy so skipping encryption enable:%hhu device:%s",
        encr_enable, ADDRESS_TO_LOGGABLE_CSTR(bda));
  }
}

void smp_cancel_start_encryption_attempt() {
  SMP_TRACE_ERROR("%s: Encryption request cancelled", __func__);
  smp_sm_event(&smp_cb, SMP_DISCARD_SEC_REQ_EVT, NULL);
}

/*******************************************************************************
 *
 * Function         smp_proc_ltk_request
 *
 * Description      This function is called when LTK request is received from
 *                  controller.
 *
 * Returns          void
 *
 ******************************************************************************/
bool smp_proc_ltk_request(const RawAddress& bda) {
  SMP_TRACE_DEBUG("%s state = %d", __func__, smp_cb.state);
  bool match = false;

  if (bda == smp_cb.pairing_bda) {
    match = true;
  } else {
    tBTM_SEC_DEV_REC* p_dev_rec = btm_find_dev(bda);
    if (p_dev_rec != NULL && p_dev_rec->ble.pseudo_addr == smp_cb.pairing_bda &&
        p_dev_rec->ble.pseudo_addr != RawAddress::kEmpty) {
      match = true;
    }
  }

  if (match && smp_cb.state == SMP_STATE_ENCRYPTION_PENDING) {
    smp_sm_event(&smp_cb, SMP_ENC_REQ_EVT, NULL);
    return true;
  }

  return false;
}

/*******************************************************************************
 *
 * Function         smp_process_secure_connection_long_term_key
 *
 * Description      This function is called to process SC LTK.
 *                  SC LTK is calculated and used instead of STK.
 *                  Here SC LTK is saved in BLE DB.
 *
 * Returns          void
 *
 ******************************************************************************/
void smp_process_secure_connection_long_term_key(void) {
  tSMP_CB* p_cb = &smp_cb;

  SMP_TRACE_DEBUG("%s", __func__);
  smp_save_secure_connections_long_term_key(p_cb);

  smp_update_key_mask(p_cb, SMP_SEC_KEY_TYPE_ENC, false);
  smp_key_distribution(p_cb, NULL);
}

/*******************************************************************************
 *
 * Function         smp_set_derive_link_key
 *
 * Description      This function is called to set flag that indicates that
 *                  BR/EDR LK has to be derived from LTK after all keys are
 *                  distributed.
 *
 * Returns          void
 *
 ******************************************************************************/
void smp_set_derive_link_key(tSMP_CB* p_cb, tSMP_INT_DATA* p_data) {
  SMP_TRACE_DEBUG("%s", __func__);
  p_cb->derive_lk = true;
  smp_update_key_mask(p_cb, SMP_SEC_KEY_TYPE_LK, false);
  smp_key_distribution(p_cb, NULL);
}

/*******************************************************************************
 *
 * Function         smp_derive_link_key_from_long_term_key
 *
 * Description      This function is called to derive BR/EDR LK from LTK.
 *
 * Returns          void
 *
 ******************************************************************************/
void smp_derive_link_key_from_long_term_key(tSMP_CB* p_cb,
                                            tSMP_INT_DATA* p_data) {
  tSMP_STATUS status = SMP_PAIR_FAIL_UNKNOWN;

  SMP_TRACE_DEBUG("%s", __func__);
  if (!smp_calculate_link_key_from_long_term_key(p_cb)) {
    SMP_TRACE_ERROR("%s failed", __func__);
    tSMP_INT_DATA smp_int_data;
    smp_int_data.status = status;
    smp_sm_event(p_cb, SMP_AUTH_CMPL_EVT, &smp_int_data);
    return;
  }
}

/*******************************************************************************
 *
 * Function         smp_br_process_link_key
 *
 * Description      This function is called to process BR/EDR LK:
 *                  - to derive SMP LTK from BR/EDR LK;
 *                  - to save SMP LTK.
 *
 * Returns          void
 *
 ******************************************************************************/
void smp_br_process_link_key(tSMP_CB* p_cb, tSMP_INT_DATA* p_data) {
  tSMP_STATUS status = SMP_PAIR_FAIL_UNKNOWN;

  SMP_TRACE_DEBUG("%s", __func__);
  if (!smp_calculate_long_term_key_from_link_key(p_cb)) {
    SMP_TRACE_ERROR("%s: failed", __func__);
    tSMP_INT_DATA smp_int_data;
    smp_int_data.status = status;
    smp_sm_event(p_cb, SMP_BR_AUTH_CMPL_EVT, &smp_int_data);
    return;
  }

  tBTM_SEC_DEV_REC* p_dev_rec = btm_find_dev(p_cb->pairing_bda);
  if (p_dev_rec) {
    SMP_TRACE_DEBUG("%s: dev_type = %d ", __func__, p_dev_rec->device_type);
    p_dev_rec->device_type |= BT_DEVICE_TYPE_BLE;
  } else {
    SMP_TRACE_ERROR("%s failed to find Security Record", __func__);
  }

  SMP_TRACE_DEBUG("%s: LTK derivation from LK successfully completed",
                  __func__);
  smp_save_secure_connections_long_term_key(p_cb);
  smp_update_key_mask(p_cb, SMP_SEC_KEY_TYPE_ENC, false);
  smp_br_select_next_key(p_cb, NULL);
}

/*******************************************************************************
 * Function     smp_key_distribution_by_transport
 * Description  depending on the transport used at the moment calls either
 *              smp_key_distribution(...) or smp_br_key_distribution(...).
 ******************************************************************************/
static void smp_key_distribution_by_transport(tSMP_CB* p_cb,
                                              tSMP_INT_DATA* p_data) {
  SMP_TRACE_DEBUG("%s", __func__);
  if (p_cb->smp_over_br) {
    smp_br_select_next_key(p_cb, NULL);
  } else {
    smp_key_distribution(p_cb, NULL);
  }
}

/*******************************************************************************
 * Function         smp_br_pairing_complete
 * Description      This function is called to send the pairing complete
 *                  callback and remove the connection if needed.
 ******************************************************************************/
void smp_br_pairing_complete(tSMP_CB* p_cb, tSMP_INT_DATA* p_data) {
  SMP_TRACE_DEBUG("%s", __func__);

  if (p_cb->total_tx_unacked == 0) {
    /* process the pairing complete */
    smp_proc_pairing_cmpl(p_cb);
  }
}<|MERGE_RESOLUTION|>--- conflicted
+++ resolved
@@ -678,10 +678,11 @@
   p_cb->flags |= SMP_PAIR_FLAGS_CMD_CONFIRM;
 }
 
-<<<<<<< HEAD
-=======
-/** process pairing initializer from peer device */
-void smp_proc_init(tSMP_CB* p_cb, tSMP_INT_DATA* p_data) {
+/*******************************************************************************
+ * Function     smp_proc_rand
+ * Description  process pairing random (nonce) from peer device
+ ******************************************************************************/
+void smp_proc_rand(tSMP_CB* p_cb, tSMP_INT_DATA* p_data) {
   uint8_t* p = p_data->p_data;
 
   SMP_TRACE_DEBUG("%s", __func__);
@@ -699,27 +700,6 @@
     // in legacy pairing, the peer should send its rand after
     // we send our confirm
     tSMP_INT_DATA smp_int_data{};
-    smp_int_data.status = SMP_INVALID_PARAMETERS;
-    smp_sm_event(p_cb, SMP_AUTH_CMPL_EVT, &smp_int_data);
-    return;
-  }
-
-  /* save the SRand for comparison */
-  STREAM_TO_ARRAY(p_cb->rrand.data(), p, OCTET16_LEN);
-}
-
->>>>>>> bb3648f0
-/*******************************************************************************
- * Function     smp_proc_rand
- * Description  process pairing random (nonce) from peer device
- ******************************************************************************/
-void smp_proc_rand(tSMP_CB* p_cb, tSMP_INT_DATA* p_data) {
-  uint8_t* p = p_data->p_data;
-
-  SMP_TRACE_DEBUG("%s", __func__);
-
-  if (smp_command_has_invalid_parameters(p_cb)) {
-    tSMP_INT_DATA smp_int_data;
     smp_int_data.status = SMP_INVALID_PARAMETERS;
     smp_sm_event(p_cb, SMP_AUTH_CMPL_EVT, &smp_int_data);
     return;
