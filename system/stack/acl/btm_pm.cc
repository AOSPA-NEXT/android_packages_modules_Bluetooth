--- conflicted
+++ resolved
@@ -862,11 +862,7 @@
   /* Check for inquiry */
   if ((btm_cb.btm_inq_vars.inq_active &
        (BTM_BR_INQ_ACTIVE_MASK | BTM_BLE_INQ_ACTIVE_MASK)) != 0) {
-<<<<<<< HEAD
-    LOG_VERBOSE("btm_pm_device_in_scan_state- Inq active");
-=======
-    log::verbose("BTM_PM_DeviceInScanState- Inq active");
->>>>>>> 90545eb9
+    LOG_VERBOSE("BTM_PM_DeviceInScanState- Inq active");
     return true;
   }
 
@@ -941,7 +937,7 @@
   }
   uint32_t scan_window = btm_cb.ble_ctr_cb.inq_var.scan_window;
   uint32_t scan_interval = btm_cb.ble_ctr_cb.inq_var.scan_interval;
-  log::debug("LE scan_window:{} scan interval:{}", scan_window, scan_interval);
+  LOG_VERBOSE("LE scan_window:%d scan interval:%d", scan_window, scan_interval);
   return (scan_window * 100) / scan_interval;
 }
 
