/******************************************************************************
 *
 *  Copyright 1999-2012 Broadcom Corporation
 *
 *  Licensed under the Apache License, Version 2.0 (the "License");
 *  you may not use this file except in compliance with the License.
 *  You may obtain a copy of the License at:
 *
 *  http://www.apache.org/licenses/LICENSE-2.0
 *
 *  Unless required by applicable law or agreed to in writing, software
 *  distributed under the License is distributed on an "AS IS" BASIS,
 *  WITHOUT WARRANTIES OR CONDITIONS OF ANY KIND, either express or implied.
 *  See the License for the specific language governing permissions and
 *  limitations under the License.
 *
 ******************************************************************************/

/******************************************************************************
 *
 *  This file contains functions that handle BTM interface functions for the
 *  Bluetooth device including Rest, HCI buffer size and others
 *
 ******************************************************************************/

#define LOG_TAG "devctl"

#include <bluetooth/log.h>
#include <stddef.h>
#include <stdlib.h>
#include <string.h>

#include "acl_api_types.h"
#include "btm_sec_cb.h"
#include "btm_sec_int_types.h"
#include "hci/controller_interface.h"
#include "internal_include/bt_target.h"
#include "main/shim/btm_api.h"
#include "main/shim/entry.h"
#include "stack/btm/btm_int_types.h"
#include "stack/btm/btm_sec.h"
#include "stack/gatt/connection_manager.h"
#include "stack/include/acl_api.h"
#include "stack/include/acl_api_types.h"
#include "stack/include/bt_types.h"
#include "stack/include/btm_api.h"
#include "stack/include/btm_ble_privacy.h"
#include "stack/include/hcidefs.h"
#include "stack/include/l2cap_controller_interface.h"
#include "types/raw_address.h"

using namespace bluetooth;

extern tBTM_CB btm_cb;

void btm_inq_db_reset(void);
void btm_pm_reset(void);
/******************************************************************************/
/*               L O C A L    D A T A    D E F I N I T I O N S                */
/******************************************************************************/

#ifndef BTM_DEV_RESET_TIMEOUT
#define BTM_DEV_RESET_TIMEOUT 4
#endif

// TODO: Reevaluate this value in the context of timers with ms granularity
#define BTM_DEV_NAME_REPLY_TIMEOUT_MS    \
  (2 * 1000) /* 2 seconds for name reply \
                */

#define BTM_INFO_TIMEOUT 5 /* 5 seconds for info response */
/******************************************************************************/
/*            L O C A L    F U N C T I O N     P R O T O T Y P E S            */
/******************************************************************************/

static void decode_controller_support();

/*******************************************************************************
 *
 * Function         btm_dev_init
 *
 * Description      This function is on the BTM startup
 *
 * Returns          void
 *
 ******************************************************************************/
void btm_dev_init() {
  /* Initialize nonzero defaults */
  memset(btm_sec_cb.cfg.bd_name, 0, sizeof(BD_NAME));

  btm_cb.devcb.read_local_name_timer = alarm_new("btm.read_local_name_timer");
  btm_cb.devcb.read_rssi_timer = alarm_new("btm.read_rssi_timer");
  btm_cb.devcb.read_failed_contact_counter_timer =
      alarm_new("btm.read_failed_contact_counter_timer");
  btm_cb.devcb.read_automatic_flush_timeout_timer =
      alarm_new("btm.read_automatic_flush_timeout_timer");
  btm_cb.devcb.read_tx_power_timer = alarm_new("btm.read_tx_power_timer");
}

void btm_dev_free() {
  alarm_free(btm_cb.devcb.read_local_name_timer);
  alarm_free(btm_cb.devcb.read_rssi_timer);
  alarm_free(btm_cb.devcb.read_failed_contact_counter_timer);
  alarm_free(btm_cb.devcb.read_automatic_flush_timeout_timer);
  alarm_free(btm_cb.devcb.read_tx_power_timer);
}

/*******************************************************************************
 *
 * Function         btm_db_reset
 *
 * Returns          void
 *
 ******************************************************************************/
void BTM_db_reset(void) {
  tBTM_CMPL_CB* p_cb;

  btm_inq_db_reset();

  if (btm_cb.devcb.p_rln_cmpl_cb) {
    p_cb = btm_cb.devcb.p_rln_cmpl_cb;
    btm_cb.devcb.p_rln_cmpl_cb = NULL;

    if (p_cb) (*p_cb)((void*)NULL);
  }

  if (btm_cb.devcb.p_rssi_cmpl_cb) {
    p_cb = btm_cb.devcb.p_rssi_cmpl_cb;
    btm_cb.devcb.p_rssi_cmpl_cb = NULL;

    if (p_cb) {
      tBTM_RSSI_RESULT btm_rssi_result;
      btm_rssi_result.status = BTM_DEV_RESET;
      (*p_cb)(&btm_rssi_result);
    }
  }

  if (btm_cb.devcb.p_failed_contact_counter_cmpl_cb) {
    p_cb = btm_cb.devcb.p_failed_contact_counter_cmpl_cb;
    btm_cb.devcb.p_failed_contact_counter_cmpl_cb = NULL;

    if (p_cb) {
      tBTM_FAILED_CONTACT_COUNTER_RESULT btm_failed_contact_counter_result;
      btm_failed_contact_counter_result.status = BTM_DEV_RESET;
      (*p_cb)(&btm_failed_contact_counter_result);
    }
  }

  if (btm_cb.devcb.p_automatic_flush_timeout_cmpl_cb) {
    p_cb = btm_cb.devcb.p_automatic_flush_timeout_cmpl_cb;
    btm_cb.devcb.p_automatic_flush_timeout_cmpl_cb = NULL;

    if (p_cb) {
      tBTM_AUTOMATIC_FLUSH_TIMEOUT_RESULT btm_automatic_flush_timeout_result;
      btm_automatic_flush_timeout_result.status = BTM_DEV_RESET;
      (*p_cb)(&btm_automatic_flush_timeout_result);
    }
  }
}

static bool set_sec_state_idle(void* data, void* /* context */) {
  tBTM_SEC_DEV_REC* p_dev_rec = static_cast<tBTM_SEC_DEV_REC*>(data);
  p_dev_rec->sec_rec.sec_state = BTM_SEC_STATE_IDLE;
  return true;
}

void BTM_reset_complete() {
  /* Tell L2CAP that all connections are gone */
  l2cu_device_reset();

  /* Clear current security state */
  list_foreach(btm_sec_cb.sec_dev_rec, set_sec_state_idle, NULL);

  /* After the reset controller should restore all parameters to defaults. */
  btm_cb.btm_inq_vars.inq_counter = 1;
  btm_cb.btm_inq_vars.inq_scan_window = HCI_DEF_INQUIRYSCAN_WINDOW;
  btm_cb.btm_inq_vars.inq_scan_period = HCI_DEF_INQUIRYSCAN_INTERVAL;
  btm_cb.btm_inq_vars.inq_scan_type = HCI_DEF_SCAN_TYPE;

  btm_cb.btm_inq_vars.page_scan_window = HCI_DEF_PAGESCAN_WINDOW;
  btm_cb.btm_inq_vars.page_scan_period = HCI_DEF_PAGESCAN_INTERVAL;
  btm_cb.btm_inq_vars.page_scan_type = HCI_DEF_SCAN_TYPE;

  btm_cb.ble_ctr_cb.set_connection_state_idle();
  connection_manager::reset(true);

  btm_pm_reset();

  l2c_link_init(bluetooth::shim::GetController()->GetNumAclPacketBuffers());

  // setup the random number generator
  std::srand(std::time(nullptr));

  /* Set up the BLE privacy settings */
  if (bluetooth::shim::GetController()->SupportsBle() &&
      bluetooth::shim::GetController()->SupportsBlePrivacy() &&
      bluetooth::shim::GetController()->GetLeResolvingListSize() > 0) {
    btm_ble_resolving_list_init(
        bluetooth::shim::GetController()->GetLeResolvingListSize());
    /* set the default random private address timeout */
    btsnd_hcic_ble_set_rand_priv_addr_timeout(
        btm_get_next_private_addrress_interval_ms() / 1000);
  } else {
    log::info(
        "Le Address Resolving list disabled due to lack of controller support");
  }

  if (bluetooth::shim::GetController()->SupportsBle()) {
    l2c_link_processs_ble_num_bufs(bluetooth::shim::GetController()
                                       ->GetLeBufferSize()
                                       .total_num_le_packets_);
  }

  BTM_SetPinType(btm_sec_cb.cfg.pin_type, btm_sec_cb.cfg.pin_code,
                 btm_sec_cb.cfg.pin_code_len);

  decode_controller_support();
}

/*******************************************************************************
 *
 * Function         BTM_IsDeviceUp
 *
 * Description      This function is called to check if the device is up.
 *
 * Returns          true if device is up, else false
 *
 ******************************************************************************/
bool BTM_IsDeviceUp(void) {
  return bluetooth::shim::GetController() != nullptr;
}

/*******************************************************************************
 *
 * Function         btm_read_local_name_timeout
 *
 * Description      Callback when reading the local name times out.
 *
 * Returns          void
 *
 ******************************************************************************/
static void btm_read_local_name_timeout(void* /* data */) {
  tBTM_CMPL_CB* p_cb = btm_cb.devcb.p_rln_cmpl_cb;
  btm_cb.devcb.p_rln_cmpl_cb = NULL;
  if (p_cb) (*p_cb)((void*)NULL);
}

static void decode_controller_support() {
  /* Create (e)SCO supported packet types mask */
  btm_cb.btm_sco_pkt_types_supported = 0;
  btm_cb.sco_cb.esco_supported = false;
  if (bluetooth::shim::GetController()->SupportsSco()) {
    btm_cb.btm_sco_pkt_types_supported = ESCO_PKT_TYPES_MASK_HV1;

    if (bluetooth::shim::GetController()->SupportsHv2Packets())
      btm_cb.btm_sco_pkt_types_supported |= ESCO_PKT_TYPES_MASK_HV2;

    if (bluetooth::shim::GetController()->SupportsHv3Packets())
      btm_cb.btm_sco_pkt_types_supported |= ESCO_PKT_TYPES_MASK_HV3;
  }

  if (bluetooth::shim::GetController()->SupportsEv3Packets())
    btm_cb.btm_sco_pkt_types_supported |= ESCO_PKT_TYPES_MASK_EV3;

  if (bluetooth::shim::GetController()->SupportsEv4Packets())
    btm_cb.btm_sco_pkt_types_supported |= ESCO_PKT_TYPES_MASK_EV4;

  if (bluetooth::shim::GetController()->SupportsEv5Packets())
    btm_cb.btm_sco_pkt_types_supported |= ESCO_PKT_TYPES_MASK_EV5;

  if (btm_cb.btm_sco_pkt_types_supported & BTM_ESCO_LINK_ONLY_MASK) {
    btm_cb.sco_cb.esco_supported = true;

    /* Add in EDR related eSCO types */
    if (bluetooth::shim::GetController()->SupportsEsco2mPhy()) {
      if (!bluetooth::shim::GetController()->Supports3SlotEdrPackets())
        btm_cb.btm_sco_pkt_types_supported |= ESCO_PKT_TYPES_MASK_NO_2_EV5;
    } else {
      btm_cb.btm_sco_pkt_types_supported |=
          (ESCO_PKT_TYPES_MASK_NO_2_EV3 + ESCO_PKT_TYPES_MASK_NO_2_EV5);
    }

    if (bluetooth::shim::GetController()->SupportsEsco3mPhy()) {
      if (!bluetooth::shim::GetController()->Supports3SlotEdrPackets())
        btm_cb.btm_sco_pkt_types_supported |= ESCO_PKT_TYPES_MASK_NO_3_EV5;
    } else {
      btm_cb.btm_sco_pkt_types_supported |=
          (ESCO_PKT_TYPES_MASK_NO_3_EV3 + ESCO_PKT_TYPES_MASK_NO_3_EV5);
    }
  }

  log::verbose("Local supported SCO packet types: 0x{:04x}",
               btm_cb.btm_sco_pkt_types_supported);

  BTM_acl_after_controller_started();
  btm_sec_dev_reset();

  if (bluetooth::shim::GetController()->SupportsRssiWithInquiryResults()) {
    if (bluetooth::shim::GetController()->SupportsExtendedInquiryResponse())
      BTM_SetInquiryMode(BTM_INQ_RESULT_EXTENDED);
    else
      BTM_SetInquiryMode(BTM_INQ_RESULT_WITH_RSSI);
  }

  l2cu_set_non_flushable_pbf(
      bluetooth::shim::GetController()->SupportsNonFlushablePb());
  BTM_EnableInterlacedPageScan();
  BTM_EnableInterlacedInquiryScan();
}

/*******************************************************************************
 *
 * Function         BTM_SetLocalDeviceName
 *
 * Description      This function is called to set the local device name.
 *
 * Returns          status of the operation
 *
 ******************************************************************************/
tBTM_STATUS BTM_SetLocalDeviceName(const char* p_name) {
  uint8_t* p;

  if (!p_name || !p_name[0] || (strlen((char*)p_name) > BD_NAME_LEN))
    return (BTM_ILLEGAL_VALUE);

  if (bluetooth::shim::GetController() == nullptr) return (BTM_DEV_RESET);
  /* Save the device name if local storage is enabled */
  p = (uint8_t*)btm_sec_cb.cfg.bd_name;
  if (p != (uint8_t*)p_name)
    bd_name_from_char_pointer(btm_sec_cb.cfg.bd_name, p_name);

  btsnd_hcic_change_name(p);
  return (BTM_CMD_STARTED);
}

/*******************************************************************************
 *
 * Function         BTM_ReadLocalDeviceName
 *
 * Description      This function is called to read the local device name.
 *
 * Returns          status of the operation
 *                  If success, BTM_SUCCESS is returned and p_name points stored
 *                              local device name
 *                  If BTM doesn't store local device name, BTM_NO_RESOURCES is
 *                              is returned and p_name is set to NULL
 *
 ******************************************************************************/
tBTM_STATUS BTM_ReadLocalDeviceName(const char** p_name) {
  *p_name = (const char*)btm_sec_cb.cfg.bd_name;
  return (BTM_SUCCESS);
}

/*******************************************************************************
 *
 * Function         BTM_ReadLocalDeviceNameFromController
 *
 * Description      Get local device name from controller. Do not use cached
 *                  name (used to get chip-id prior to btm reset complete).
 *
 * Returns          BTM_CMD_STARTED if successful, otherwise an error
 *
 ******************************************************************************/
tBTM_STATUS BTM_ReadLocalDeviceNameFromController(
    tBTM_CMPL_CB* p_rln_cmpl_cback) {
  /* Check if rln already in progress */
  if (btm_cb.devcb.p_rln_cmpl_cb) return (BTM_NO_RESOURCES);

  /* Save callback */
  btm_cb.devcb.p_rln_cmpl_cb = p_rln_cmpl_cback;

  btsnd_hcic_read_name();
  alarm_set_on_mloop(btm_cb.devcb.read_local_name_timer,
                     BTM_DEV_NAME_REPLY_TIMEOUT_MS, btm_read_local_name_timeout,
                     NULL);

  return BTM_CMD_STARTED;
}

/*******************************************************************************
 *
 * Function         btm_read_local_name_complete
 *
 * Description      This function is called when local name read complete.
 *                  message is received from the HCI.
 *
 * Returns          void
 *
 ******************************************************************************/
void btm_read_local_name_complete(uint8_t* p, uint16_t /* evt_len */) {
  tBTM_CMPL_CB* p_cb = btm_cb.devcb.p_rln_cmpl_cb;
  uint8_t status;

  alarm_cancel(btm_cb.devcb.read_local_name_timer);

  /* If there was a callback address for read local name, call it */
  btm_cb.devcb.p_rln_cmpl_cb = NULL;

  if (p_cb) {
    STREAM_TO_UINT8(status, p);

    if (status == HCI_SUCCESS)
      (*p_cb)(p);
    else
      (*p_cb)(NULL);
  }
}

/*******************************************************************************
 *
 * Function         BTM_SetDeviceClass
 *
 * Description      This function is called to set the local device class
 *
 * Returns          status of the operation
 *
 ******************************************************************************/
tBTM_STATUS BTM_SetDeviceClass(DEV_CLASS dev_class) {
  if (btm_cb.devcb.dev_class == dev_class) return (BTM_SUCCESS);

  btm_cb.devcb.dev_class = dev_class;

  if (bluetooth::shim::GetController() == nullptr) return (BTM_DEV_RESET);

  btsnd_hcic_write_dev_class(dev_class);

  return (BTM_SUCCESS);
}

/*******************************************************************************
 *
 * Function         BTM_ReadDeviceClass
 *
 * Description      This function is called to read the local device class
 *
 * Returns          the device class
 *
 ******************************************************************************/
DEV_CLASS BTM_ReadDeviceClass(void) { return btm_cb.devcb.dev_class; }

/*******************************************************************************
 *
 * Function         BTM_VendorSpecificCommand
 *
 * Description      Send a vendor specific HCI command to the controller.
 *
 * Notes
 *      Opcode will be OR'd with HCI_GRP_VENDOR_SPECIFIC.
 *
 ******************************************************************************/
void BTM_VendorSpecificCommand(uint16_t opcode, uint8_t param_len,
                               uint8_t* p_param_buf, tBTM_VSC_CMPL_CB* p_cb) {
  log::verbose("BTM: Opcode: 0x{:04X}, ParamLen: {}.", opcode, param_len);

  /* Send the HCI command (opcode will be OR'd with HCI_GRP_VENDOR_SPECIFIC) */
  btsnd_hcic_vendor_spec_cmd(opcode, param_len, p_param_buf, p_cb);
}

/*******************************************************************************
 *
<<<<<<< HEAD
 * Function         BTM_RegisterForVSEvents
 *
 * Description      This function is called to register/deregister for vendor
 *                  specific HCI events.
 *
 *                  If is_register=true, then the function will be registered;
 *                  otherwise, the the function will be deregistered.
 *
 * Returns          BTM_SUCCESS if successful,
 *                  BTM_BUSY if maximum number of callbacks have already been
 *                           registered.
 *
 ******************************************************************************/
tBTM_STATUS BTM_RegisterForVSEvents(tBTM_VS_EVT_CB* p_cb, bool is_register) {
  tBTM_STATUS retval = BTM_SUCCESS;
  uint8_t i, free_idx = BTM_MAX_VSE_CALLBACKS;

  /* See if callback is already registered */
  for (i = 0; i < BTM_MAX_VSE_CALLBACKS; i++) {
    if (btm_cb.devcb.p_vend_spec_cb[i] == NULL) {
      /* Found a free slot. Store index */
      free_idx = i;
    } else if (btm_cb.devcb.p_vend_spec_cb[i] == p_cb) {
      /* Found callback in lookup table. If deregistering, clear the entry. */
      if (!is_register) {
        btm_cb.devcb.p_vend_spec_cb[i] = NULL;
        log::verbose("BTM Deregister For VSEvents is successfully");
      }
      return (BTM_SUCCESS);
    }
  }

  /* Didn't find callback. Add callback to free slot if registering */
  if (is_register) {
    if (free_idx < BTM_MAX_VSE_CALLBACKS) {
      btm_cb.devcb.p_vend_spec_cb[free_idx] = p_cb;
      log::verbose("BTM Register For VSEvents is successfully");
    } else {
      /* No free entries available */
      log::error("BTM_RegisterForVSEvents: too many callbacks registered");

      retval = BTM_NO_RESOURCES;
    }
  }

  return (retval);
}

/*******************************************************************************
 *
 * Function         btm_vendor_specific_evt
 *
 * Description      Process event HCI_VENDOR_SPECIFIC_EVT (BQR)
 *
 * Returns          void
 *
 ******************************************************************************/
void btm_vendor_specific_evt(const uint8_t* p, uint8_t evt_len) {
  uint8_t sub_event_code = HCI_VSE_SUBCODE_BQR_SUB_EVT;
  uint8_t bqr_parameter_length = evt_len;
  const uint8_t* p_bqr_event = p;

  log::verbose("BTM Event: Vendor Specific event from controller");

        // The stream currently points to the BQR sub-event parameters
        switch (sub_event_code) {
        case bluetooth::bqr::QUALITY_REPORT_ID_LMP_LL_MESSAGE_TRACE:
          if (bqr_parameter_length >= bluetooth::bqr::kLogDumpParamTotalLen) {
            bluetooth::bqr::DumpLmpLlMessage(bqr_parameter_length, p_bqr_event);
          } else {
            log::info("Malformed LMP event of length {}", bqr_parameter_length);
          }

          break;

        case bluetooth::bqr::QUALITY_REPORT_ID_BT_SCHEDULING_TRACE:
          if (bqr_parameter_length >= bluetooth::bqr::kLogDumpParamTotalLen) {
            bluetooth::bqr::DumpBtScheduling(bqr_parameter_length, p_bqr_event);
          } else {
            log::info("Malformed TRACE event of length {}",
                      bqr_parameter_length);
          }
          break;

        default:
          log::info("Unhandled BQR subevent 0x{:02x}x", sub_event_code);
        }

        uint8_t i;
        std::vector<uint8_t> reconstructed_event;
        reconstructed_event.push_back(HCI_VSE_SUBCODE_BQR_SUB_EVT);
        for (i = 0; i < bqr_parameter_length; i++) {
          reconstructed_event.push_back(p[i]);
        }

  for (i = 0; i < BTM_MAX_VSE_CALLBACKS; i++) {
    if (btm_cb.devcb.p_vend_spec_cb[i])
      (*btm_cb.devcb.p_vend_spec_cb[i])(reconstructed_event.size(),
                                        reconstructed_event.data());
  }
}

/*******************************************************************************
 *
=======
>>>>>>> cf49fe8b
 * Function         BTM_WritePageTimeout
 *
 * Description      Send HCI Write Page Timeout.
 *
 ******************************************************************************/
void BTM_WritePageTimeout(uint16_t timeout) {
  log::verbose("BTM: BTM_WritePageTimeout: Timeout: {}.", timeout);

  /* Send the HCI command */
  btsnd_hcic_write_page_tout(timeout);
}

/*******************************************************************************
 *
 * Function         BTM_WriteVoiceSettings
 *
 * Description      Send HCI Write Voice Settings command.
 *                  See hcidefs.h for settings bitmask values.
 *
 ******************************************************************************/
void BTM_WriteVoiceSettings(uint16_t settings) {
  log::verbose("BTM: BTM_WriteVoiceSettings: Settings: 0x{:04x}.", settings);

  /* Send the HCI command */
  btsnd_hcic_write_voice_settings((uint16_t)(settings & 0x03ff));
}

/*******************************************************************************
 *
 * Function         BTM_EnableTestMode
 *
 * Description      Send HCI the enable device under test command.
 *
 *                  Note: Controller can only be taken out of this mode by
 *                      resetting the controller.
 *
 * Returns
 *      BTM_SUCCESS         Command sent.
 *      BTM_NO_RESOURCES    If out of resources to send the command.
 *
 *
 ******************************************************************************/
tBTM_STATUS BTM_EnableTestMode(void) {
  uint8_t cond;

  log::verbose("BTM: BTM_EnableTestMode");

  /* set auto accept connection as this is needed during test mode */
  /* Allocate a buffer to hold HCI command */
  cond = HCI_DO_AUTO_ACCEPT_CONNECT;
  btsnd_hcic_set_event_filter(HCI_FILTER_CONNECTION_SETUP,
                              HCI_FILTER_COND_NEW_DEVICE, &cond, sizeof(cond));

  /* put device to connectable mode */
  if (BTM_SetConnectability(BTM_CONNECTABLE) != BTM_SUCCESS) {
    return BTM_NO_RESOURCES;
  }

  /* put device to discoverable mode */
  if (BTM_SetDiscoverability(BTM_GENERAL_DISCOVERABLE) != BTM_SUCCESS) {
    return BTM_NO_RESOURCES;
  }

  /* mask off all of event from controller */
  bluetooth::shim::BTM_ClearEventMask();

  /* Send the HCI command */
  btsnd_hcic_enable_test_mode();
  return (BTM_SUCCESS);
}

/*******************************************************************************
 *
 * Function         BTM_DeleteStoredLinkKey
 *
 * Description      This function is called to delete link key for the specified
 *                  device addresses from the NVRAM storage attached to the
 *                  Bluetooth controller.
 *
 * Parameters:      bd_addr      - Addresses of the devices
 *                  p_cb         - Call back function to be called to return
 *                                 the results
 *
 ******************************************************************************/
tBTM_STATUS BTM_DeleteStoredLinkKey(const RawAddress* bd_addr,
                                    tBTM_CMPL_CB* p_cb) {
  /* Read and Write STORED link key stems from a legacy use-case and is no
   * longer expected to be used. Disable explicitly for Floss and queue overall
   * deletion from Fluoride.
   */
#if !defined(TARGET_FLOSS)
  /* Check if the previous command is completed */
  if (btm_sec_cb.devcb.p_stored_link_key_cmpl_cb) return (BTM_BUSY);

  bool delete_all_flag = !bd_addr;

  log::verbose("BTM: BTM_DeleteStoredLinkKey: delete_all_flag: {}",
               delete_all_flag);

  btm_sec_cb.devcb.p_stored_link_key_cmpl_cb = p_cb;
  if (!bd_addr) {
    /* This is to delete all link keys */
    /* We don't care the BD address. Just pass a non zero pointer */
    RawAddress local_bd_addr = RawAddress::kEmpty;
    btsnd_hcic_delete_stored_key(local_bd_addr, delete_all_flag);
  } else {
    btsnd_hcic_delete_stored_key(*bd_addr, delete_all_flag);
  }
#endif

  return (BTM_SUCCESS);
}

/*******************************************************************************
 *
 * Function         btm_delete_stored_link_key_complete
 *
 * Description      This function is called when the command complete message
 *                  is received from the HCI for the delete stored link key
 *                  command.
 *
 * Returns          void
 *
 ******************************************************************************/
void btm_delete_stored_link_key_complete(uint8_t* p, uint16_t evt_len) {
  tBTM_CMPL_CB* p_cb = btm_sec_cb.devcb.p_stored_link_key_cmpl_cb;
  tBTM_DELETE_STORED_LINK_KEY_COMPLETE result;

  /* If there was a callback registered for read stored link key, call it */
  btm_sec_cb.devcb.p_stored_link_key_cmpl_cb = NULL;

  if (p_cb) {
    /* Set the call back event to indicate command complete */
    result.event = BTM_CB_EVT_DELETE_STORED_LINK_KEYS;

    if (evt_len < 3) {
      log::error("Malformatted event packet, too short");
      return;
    }

    /* Extract the result fields from the HCI event */
    STREAM_TO_UINT8(result.status, p);
    STREAM_TO_UINT16(result.num_keys, p);

    /* Call the call back and pass the result */
    (*p_cb)(&result);
  }
}<|MERGE_RESOLUTION|>--- conflicted
+++ resolved
@@ -458,113 +458,6 @@
 
 /*******************************************************************************
  *
-<<<<<<< HEAD
- * Function         BTM_RegisterForVSEvents
- *
- * Description      This function is called to register/deregister for vendor
- *                  specific HCI events.
- *
- *                  If is_register=true, then the function will be registered;
- *                  otherwise, the the function will be deregistered.
- *
- * Returns          BTM_SUCCESS if successful,
- *                  BTM_BUSY if maximum number of callbacks have already been
- *                           registered.
- *
- ******************************************************************************/
-tBTM_STATUS BTM_RegisterForVSEvents(tBTM_VS_EVT_CB* p_cb, bool is_register) {
-  tBTM_STATUS retval = BTM_SUCCESS;
-  uint8_t i, free_idx = BTM_MAX_VSE_CALLBACKS;
-
-  /* See if callback is already registered */
-  for (i = 0; i < BTM_MAX_VSE_CALLBACKS; i++) {
-    if (btm_cb.devcb.p_vend_spec_cb[i] == NULL) {
-      /* Found a free slot. Store index */
-      free_idx = i;
-    } else if (btm_cb.devcb.p_vend_spec_cb[i] == p_cb) {
-      /* Found callback in lookup table. If deregistering, clear the entry. */
-      if (!is_register) {
-        btm_cb.devcb.p_vend_spec_cb[i] = NULL;
-        log::verbose("BTM Deregister For VSEvents is successfully");
-      }
-      return (BTM_SUCCESS);
-    }
-  }
-
-  /* Didn't find callback. Add callback to free slot if registering */
-  if (is_register) {
-    if (free_idx < BTM_MAX_VSE_CALLBACKS) {
-      btm_cb.devcb.p_vend_spec_cb[free_idx] = p_cb;
-      log::verbose("BTM Register For VSEvents is successfully");
-    } else {
-      /* No free entries available */
-      log::error("BTM_RegisterForVSEvents: too many callbacks registered");
-
-      retval = BTM_NO_RESOURCES;
-    }
-  }
-
-  return (retval);
-}
-
-/*******************************************************************************
- *
- * Function         btm_vendor_specific_evt
- *
- * Description      Process event HCI_VENDOR_SPECIFIC_EVT (BQR)
- *
- * Returns          void
- *
- ******************************************************************************/
-void btm_vendor_specific_evt(const uint8_t* p, uint8_t evt_len) {
-  uint8_t sub_event_code = HCI_VSE_SUBCODE_BQR_SUB_EVT;
-  uint8_t bqr_parameter_length = evt_len;
-  const uint8_t* p_bqr_event = p;
-
-  log::verbose("BTM Event: Vendor Specific event from controller");
-
-        // The stream currently points to the BQR sub-event parameters
-        switch (sub_event_code) {
-        case bluetooth::bqr::QUALITY_REPORT_ID_LMP_LL_MESSAGE_TRACE:
-          if (bqr_parameter_length >= bluetooth::bqr::kLogDumpParamTotalLen) {
-            bluetooth::bqr::DumpLmpLlMessage(bqr_parameter_length, p_bqr_event);
-          } else {
-            log::info("Malformed LMP event of length {}", bqr_parameter_length);
-          }
-
-          break;
-
-        case bluetooth::bqr::QUALITY_REPORT_ID_BT_SCHEDULING_TRACE:
-          if (bqr_parameter_length >= bluetooth::bqr::kLogDumpParamTotalLen) {
-            bluetooth::bqr::DumpBtScheduling(bqr_parameter_length, p_bqr_event);
-          } else {
-            log::info("Malformed TRACE event of length {}",
-                      bqr_parameter_length);
-          }
-          break;
-
-        default:
-          log::info("Unhandled BQR subevent 0x{:02x}x", sub_event_code);
-        }
-
-        uint8_t i;
-        std::vector<uint8_t> reconstructed_event;
-        reconstructed_event.push_back(HCI_VSE_SUBCODE_BQR_SUB_EVT);
-        for (i = 0; i < bqr_parameter_length; i++) {
-          reconstructed_event.push_back(p[i]);
-        }
-
-  for (i = 0; i < BTM_MAX_VSE_CALLBACKS; i++) {
-    if (btm_cb.devcb.p_vend_spec_cb[i])
-      (*btm_cb.devcb.p_vend_spec_cb[i])(reconstructed_event.size(),
-                                        reconstructed_event.data());
-  }
-}
-
-/*******************************************************************************
- *
-=======
->>>>>>> cf49fe8b
  * Function         BTM_WritePageTimeout
  *
  * Description      Send HCI Write Page Timeout.
