/******************************************************************************
 *
 *  Copyright 2008-2014 Broadcom Corporation
 *
 *  Licensed under the Apache License, Version 2.0 (the "License");
 *  you may not use this file except in compliance with the License.
 *  You may obtain a copy of the License at:
 *
 *  http://www.apache.org/licenses/LICENSE-2.0
 *
 *  Unless required by applicable law or agreed to in writing, software
 *  distributed under the License is distributed on an "AS IS" BASIS,
 *  WITHOUT WARRANTIES OR CONDITIONS OF ANY KIND, either express or implied.
 *  See the License for the specific language governing permissions and
 *  limitations under the License.
 *
 ******************************************************************************/

/******************************************************************************
 *
 *  This file contains functions for BLE GAP.
 *
 ******************************************************************************/

#define LOG_TAG "bt_btm_ble"

#include <base/functional/bind.h>
#include <base/logging.h>
#include <base/strings/string_number_conversions.h>

#ifdef __ANDROID__
#include <ble.sysprop.h>
#endif

#include <cstdint>
#include <list>
#include <memory>
#include <type_traits>
#include <vector>

#include "bta/include/bta_api.h"
#include "common/time_util.h"
#include "device/include/controller.h"
#include "main/shim/acl_api.h"
#include "osi/include/osi.h"  // UNUSED_ATTR
#include "osi/include/properties.h"
#include "osi/include/stack_power_telemetry.h"
#include "stack/acl/acl.h"
#include "stack/btm/btm_ble_int.h"
#include "stack/btm/btm_ble_int_types.h"
#include "stack/btm/btm_dev.h"
#include "stack/btm/btm_int_types.h"
#include "stack/btm/btm_sec.h"
#include "stack/btm/btm_sec_int_types.h"
#include "stack/gatt/gatt_int.h"
#include "stack/include/acl_api.h"
#include "stack/include/advertise_data_parser.h"
#include "stack/include/ble_scanner.h"
#include "stack/include/bt_types.h"
#include "stack/include/bt_uuid16.h"
#include "stack/include/btm_api_types.h"
#include "stack/include/gap_api.h"
#include "stack/include/hci_error_code.h"
#include "stack/include/inq_hci_link_interface.h"
#include "types/ble_address_with_type.h"
#include "types/raw_address.h"

extern tBTM_CB btm_cb;

void btm_inq_remote_name_timer_timeout(void* data);
bool btm_ble_init_pseudo_addr(tBTM_SEC_DEV_REC* p_dev_rec,
                              const RawAddress& new_pseudo_addr);
bool btm_identity_addr_to_random_pseudo(RawAddress* bd_addr,
                                        tBLE_ADDR_TYPE* p_addr_type,
                                        bool refresh);
void btm_ble_batchscan_init(void);
void btm_ble_adv_filter_init(void);
extern const tBLE_BD_ADDR convert_to_address_with_type(
    const RawAddress& bd_addr, const tBTM_SEC_DEV_REC* p_dev_rec);

#define BTM_EXT_BLE_RMT_NAME_TIMEOUT_MS (30 * 1000)
#define MIN_ADV_LENGTH 2
#define BTM_VSC_CHIP_CAPABILITY_RSP_LEN 9
#define BTM_VSC_CHIP_CAPABILITY_RSP_LEN_L_RELEASE \
  BTM_VSC_CHIP_CAPABILITY_RSP_LEN
#define BTM_VSC_CHIP_CAPABILITY_RSP_LEN_M_RELEASE 15
#define BTM_VSC_CHIP_CAPABILITY_RSP_LEN_S_RELEASE 25

/* Sysprop paths for scan parameters */
static const char kPropertyInquiryScanInterval[] =
    "bluetooth.core.le.inquiry_scan_interval";
static const char kPropertyInquiryScanWindow[] =
    "bluetooth.core.le.inquiry_scan_window";

static void btm_ble_start_scan();
static void btm_ble_stop_scan();
static tBTM_STATUS btm_ble_stop_adv(void);
static tBTM_STATUS btm_ble_start_adv(void);

namespace {

constexpr char kBtmLogTag[] = "SCAN";

class AdvertisingCache {
 public:
  /* Set the data to |data| for device |addr_type, addr| */
  const std::vector<uint8_t>& Set(uint8_t addr_type, const RawAddress& addr,
                                  std::vector<uint8_t> data) {
    auto it = Find(addr_type, addr);
    if (it != items.end()) {
      it->data = std::move(data);
      return it->data;
    }

    if (items.size() > cache_max) {
      items.pop_back();
    }

    items.emplace_front(addr_type, addr, std::move(data));
    return items.front().data;
  }

  bool Exist(uint8_t addr_type, const RawAddress& addr) {
    auto it = Find(addr_type, addr);
    if (it != items.end()) {
      return true;
    }
    return false;
  }

  /* Append |data| for device |addr_type, addr| */
  const std::vector<uint8_t>& Append(uint8_t addr_type, const RawAddress& addr,
                                     std::vector<uint8_t> data) {
    auto it = Find(addr_type, addr);
    if (it != items.end()) {
      it->data.insert(it->data.end(), data.begin(), data.end());
      return it->data;
    }

    if (items.size() > cache_max) {
      items.pop_back();
    }

    items.emplace_front(addr_type, addr, std::move(data));
    return items.front().data;
  }

  /* Clear data for device |addr_type, addr| */
  void Clear(uint8_t addr_type, const RawAddress& addr) {
    auto it = Find(addr_type, addr);
    if (it != items.end()) {
      items.erase(it);
    }
  }

  void ClearAll() { items.clear(); }

 private:
  struct Item {
    uint8_t addr_type;
    RawAddress addr;
    std::vector<uint8_t> data;

    Item(uint8_t addr_type, const RawAddress& addr, std::vector<uint8_t> data)
        : addr_type(addr_type), addr(addr), data(data) {}
  };

  std::list<Item>::iterator Find(uint8_t addr_type, const RawAddress& addr) {
    for (auto it = items.begin(); it != items.end(); it++) {
      if (it->addr_type == addr_type && it->addr == addr) {
        return it;
      }
    }
    return items.end();
  }

  /* we keep maximum 7 devices in the cache */
  const size_t cache_max = 7;
  std::list<Item> items;
};

/* Devices in this cache are waiting for eiter scan response, or chained packets
 * on secondary channel */
AdvertisingCache cache;

}  // namespace

bool ble_vnd_is_included() {
#ifdef __ANDROID__
  // replace build time config BLE_VND_INCLUDED with runtime
  static const bool vnd_is_included =
      android::sysprop::bluetooth::Ble::vnd_included().value_or(true);
  return vnd_is_included;
#else
  return true;
#endif
}

static tBTM_BLE_CTRL_FEATURES_CBACK* p_ctrl_le_feature_rd_cmpl_cback = NULL;
/**********PAST & PS *******************/
using StartSyncCb = base::Callback<void(
    uint8_t /*status*/, uint16_t /*sync_handle*/, uint8_t /*advertising_sid*/,
    uint8_t /*address_type*/, RawAddress /*address*/, uint8_t /*phy*/,
    uint16_t /*interval*/)>;
using SyncReportCb = base::Callback<void(
    uint16_t /*sync_handle*/, int8_t /*tx_power*/, int8_t /*rssi*/,
    uint8_t /*status*/, std::vector<uint8_t> /*data*/)>;
using SyncLostCb = base::Callback<void(uint16_t /*sync_handle*/)>;
using SyncTransferCb = base::Callback<void(uint8_t /*status*/, RawAddress)>;
#define MAX_SYNC_TRANSACTION 16
#define SYNC_TIMEOUT (30 * 1000)
#define ADV_SYNC_ESTB_EVT_LEN 16
#define SYNC_LOST_EVT_LEN 3
typedef enum {
  PERIODIC_SYNC_IDLE = 0,
  PERIODIC_SYNC_PENDING,
  PERIODIC_SYNC_ESTABLISHED,
  PERIODIC_SYNC_LOST,
} tBTM_BLE_PERIODIC_SYNC_STATE;

struct alarm_t* sync_timeout_alarm;
typedef struct {
  uint8_t sid;
  RawAddress remote_bda;
  tBTM_BLE_PERIODIC_SYNC_STATE sync_state;
  uint16_t sync_handle;
  bool in_use;
  StartSyncCb sync_start_cb;
  SyncReportCb sync_report_cb;
  SyncLostCb sync_lost_cb;
  BigInfoReportCb biginfo_report_cb;
} tBTM_BLE_PERIODIC_SYNC;

typedef struct {
  bool in_use;
  int conn_handle;
  RawAddress addr;
  SyncTransferCb cb;
} tBTM_BLE_PERIODIC_SYNC_TRANSFER;

static list_t* sync_queue;
static std::mutex sync_queue_mutex_;

typedef struct {
  bool busy;
  uint8_t sid;
  RawAddress address;
  uint16_t skip;
  uint16_t timeout;
} sync_node_t;
typedef struct {
  uint8_t sid;
  RawAddress address;
} remove_sync_node_t;
typedef enum {
  BTM_QUEUE_SYNC_REQ_EVT,
  BTM_QUEUE_SYNC_ADVANCE_EVT,
  BTM_QUEUE_SYNC_CLEANUP_EVT
} btif_queue_event_t;

typedef struct {
  tBTM_BLE_PERIODIC_SYNC p_sync[MAX_SYNC_TRANSACTION];
  tBTM_BLE_PERIODIC_SYNC_TRANSFER sync_transfer[MAX_SYNC_TRANSACTION];
} tBTM_BLE_PA_SYNC_TX_CB;
tBTM_BLE_PA_SYNC_TX_CB btm_ble_pa_sync_cb;
StartSyncCb sync_rcvd_cb;
static bool syncRcvdCbRegistered = false;
static int btm_ble_get_psync_index(uint8_t adv_sid, RawAddress addr);
static void btm_ble_start_sync_timeout(void* data);

/*****************************/
/*******************************************************************************
 *  Local functions
 ******************************************************************************/
static void btm_ble_update_adv_flag(uint8_t flag);
void btm_ble_process_adv_pkt_cont(uint16_t evt_type, tBLE_ADDR_TYPE addr_type,
                                  const RawAddress& bda, uint8_t primary_phy,
                                  uint8_t secondary_phy,
                                  uint8_t advertising_sid, int8_t tx_power,
                                  int8_t rssi, uint16_t periodic_adv_int,
                                  uint8_t data_len, const uint8_t* data,
                                  const RawAddress& original_bda);
static uint8_t btm_set_conn_mode_adv_init_addr(RawAddress& p_peer_addr_ptr,
                                               tBLE_ADDR_TYPE* p_peer_addr_type,
                                               tBLE_ADDR_TYPE* p_own_addr_type);
static void btm_ble_stop_observe(void);
static void btm_ble_fast_adv_timer_timeout(void* data);
static void btm_ble_start_slow_adv(void);
static void btm_ble_inquiry_timer_gap_limited_discovery_timeout(void* data);
static void btm_ble_inquiry_timer_timeout(void* data);
static void btm_ble_observer_timer_timeout(void* data);

enum : uint8_t {
  BTM_BLE_NOT_SCANNING = 0x00,
  BTM_BLE_INQ_RESULT = 0x01,
  BTM_BLE_OBS_RESULT = 0x02,
};

static bool ble_evt_type_is_connectable(uint16_t evt_type) {
  return evt_type & (1 << BLE_EVT_CONNECTABLE_BIT);
}

static bool ble_evt_type_is_scannable(uint16_t evt_type) {
  return evt_type & (1 << BLE_EVT_SCANNABLE_BIT);
}

static bool ble_evt_type_is_directed(uint16_t evt_type) {
  return evt_type & (1 << BLE_EVT_DIRECTED_BIT);
}

static bool ble_evt_type_is_scan_resp(uint16_t evt_type) {
  return evt_type & (1 << BLE_EVT_SCAN_RESPONSE_BIT);
}

static bool ble_evt_type_is_legacy(uint16_t evt_type) {
  return evt_type & (1 << BLE_EVT_LEGACY_BIT);
}

static uint8_t ble_evt_type_data_status(uint16_t evt_type) {
  return (evt_type >> 5) & 3;
}

constexpr uint8_t UNSUPPORTED = 255;

/* LE states combo bit to check */
const uint8_t btm_le_state_combo_tbl[BTM_BLE_STATE_MAX][BTM_BLE_STATE_MAX] = {
    {
        /* single state support */
        HCI_LE_STATES_CONN_ADV_BIT,   /* conn_adv */
        HCI_LE_STATES_INIT_BIT,       /* init */
        HCI_LE_STATES_INIT_BIT,       /* central */
        HCI_LE_STATES_PERIPHERAL_BIT, /* peripheral */
        UNSUPPORTED,                  /* todo: lo du dir adv, not covered ? */
        HCI_LE_STATES_HI_DUTY_DIR_ADV_BIT, /* hi duty dir adv */
        HCI_LE_STATES_NON_CONN_ADV_BIT,    /* non connectable adv */
        HCI_LE_STATES_PASS_SCAN_BIT,       /*  passive scan */
        HCI_LE_STATES_ACTIVE_SCAN_BIT,     /*   active scan */
        HCI_LE_STATES_SCAN_ADV_BIT         /* scanable adv */
    },
    {
        /* conn_adv =0 */
        UNSUPPORTED,                            /* conn_adv */
        HCI_LE_STATES_CONN_ADV_INIT_BIT,        /* init: 32 */
        HCI_LE_STATES_CONN_ADV_CENTRAL_BIT,     /* central: 35 */
        HCI_LE_STATES_CONN_ADV_PERIPHERAL_BIT,  /* peripheral: 38,*/
        UNSUPPORTED,                            /* lo du dir adv */
        UNSUPPORTED,                            /* hi duty dir adv */
        UNSUPPORTED,                            /* non connectable adv */
        HCI_LE_STATES_CONN_ADV_PASS_SCAN_BIT,   /*  passive scan */
        HCI_LE_STATES_CONN_ADV_ACTIVE_SCAN_BIT, /*   active scan */
        UNSUPPORTED                             /* scanable adv */
    },
    {
        /* init */
        HCI_LE_STATES_CONN_ADV_INIT_BIT,           /* conn_adv: 32 */
        UNSUPPORTED,                               /* init */
        HCI_LE_STATES_INIT_CENTRAL_BIT,            /* central 28 */
        HCI_LE_STATES_INIT_CENTRAL_PERIPHERAL_BIT, /* peripheral 41 */
        HCI_LE_STATES_LO_DUTY_DIR_ADV_INIT_BIT,    /* lo du dir adv 34 */
        HCI_LE_STATES_HI_DUTY_DIR_ADV_INIT_BIT,    /* hi duty dir adv 33 */
        HCI_LE_STATES_NON_CONN_INIT_BIT,           /*  non connectable adv */
        HCI_LE_STATES_PASS_SCAN_INIT_BIT,          /* passive scan */
        HCI_LE_STATES_ACTIVE_SCAN_INIT_BIT,        /*  active scan */
        HCI_LE_STATES_SCAN_ADV_INIT_BIT            /* scanable adv */

    },
    {
        /* central */
        HCI_LE_STATES_CONN_ADV_CENTRAL_BIT,        /* conn_adv: 35 */
        HCI_LE_STATES_INIT_CENTRAL_BIT,            /* init 28 */
        HCI_LE_STATES_INIT_CENTRAL_BIT,            /* central 28 */
        HCI_LE_STATES_CONN_ADV_INIT_BIT,           /* peripheral: 32 */
        HCI_LE_STATES_LO_DUTY_DIR_ADV_CENTRAL_BIT, /* lo duty cycle adv 37 */
        HCI_LE_STATES_HI_DUTY_DIR_ADV_CENTRAL_BIT, /* hi duty cycle adv 36 */
        HCI_LE_STATES_NON_CONN_ADV_CENTRAL_BIT,    /*  non connectable adv*/
        HCI_LE_STATES_PASS_SCAN_CENTRAL_BIT,       /*  passive scan */
        HCI_LE_STATES_ACTIVE_SCAN_CENTRAL_BIT,     /*   active scan */
        HCI_LE_STATES_SCAN_ADV_CENTRAL_BIT         /*  scanable adv */

    },
    {
        /* peripheral */
        HCI_LE_STATES_CONN_ADV_PERIPHERAL_BIT,        /* conn_adv: 38,*/
        HCI_LE_STATES_INIT_CENTRAL_PERIPHERAL_BIT,    /* init 41 */
        HCI_LE_STATES_INIT_CENTRAL_PERIPHERAL_BIT,    /* central 41 */
        HCI_LE_STATES_CONN_ADV_PERIPHERAL_BIT,        /* peripheral: 38,*/
        HCI_LE_STATES_LO_DUTY_DIR_ADV_PERIPHERAL_BIT, /* lo duty cycle adv 40 */
        HCI_LE_STATES_HI_DUTY_DIR_ADV_PERIPHERAL_BIT, /* hi duty cycle adv 39 */
        HCI_LE_STATES_NON_CONN_ADV_PERIPHERAL_BIT,    /* non connectable adv */
        HCI_LE_STATES_PASS_SCAN_PERIPHERAL_BIT,       /* passive scan */
        HCI_LE_STATES_ACTIVE_SCAN_PERIPHERAL_BIT,     /*  active scan */
        HCI_LE_STATES_SCAN_ADV_PERIPHERAL_BIT         /* scanable adv */

    },
    {
        /* lo duty cycle adv */
        UNSUPPORTED,                                  /* conn_adv: 38,*/
        HCI_LE_STATES_LO_DUTY_DIR_ADV_INIT_BIT,       /* init 34 */
        HCI_LE_STATES_LO_DUTY_DIR_ADV_CENTRAL_BIT,    /* central 37 */
        HCI_LE_STATES_LO_DUTY_DIR_ADV_PERIPHERAL_BIT, /* peripheral: 40 */
        UNSUPPORTED,                                  /* lo duty cycle adv 40 */
        UNSUPPORTED,                                  /* hi duty cycle adv 39 */
        UNSUPPORTED,                                  /*  non connectable adv */
        UNSUPPORTED, /* TODO: passive scan, not covered? */
        UNSUPPORTED, /* TODO:  active scan, not covered? */
        UNSUPPORTED  /*  scanable adv */
    },
    {
        /* hi duty cycle adv */
        UNSUPPORTED,                                  /* conn_adv: 38,*/
        HCI_LE_STATES_HI_DUTY_DIR_ADV_INIT_BIT,       /* init 33 */
        HCI_LE_STATES_HI_DUTY_DIR_ADV_CENTRAL_BIT,    /* central 36 */
        HCI_LE_STATES_HI_DUTY_DIR_ADV_PERIPHERAL_BIT, /* peripheral: 39*/
        UNSUPPORTED,                                  /* lo duty cycle adv 40 */
        UNSUPPORTED,                                  /* hi duty cycle adv 39 */
        UNSUPPORTED,                                  /* non connectable adv */
        HCI_LE_STATES_HI_DUTY_DIR_ADV_PASS_SCAN_BIT,  /* passive scan */
        HCI_LE_STATES_HI_DUTY_DIR_ADV_ACTIVE_SCAN_BIT, /* active scan */
        UNSUPPORTED                                    /* scanable adv */
    },
    {
        /* non connectable adv */
        UNSUPPORTED,                                /* conn_adv: */
        HCI_LE_STATES_NON_CONN_INIT_BIT,            /* init  */
        HCI_LE_STATES_NON_CONN_ADV_CENTRAL_BIT,     /* central  */
        HCI_LE_STATES_NON_CONN_ADV_PERIPHERAL_BIT,  /* peripheral: */
        UNSUPPORTED,                                /* lo duty cycle adv */
        UNSUPPORTED,                                /* hi duty cycle adv */
        UNSUPPORTED,                                /* non connectable adv */
        HCI_LE_STATES_NON_CONN_ADV_PASS_SCAN_BIT,   /* passive scan */
        HCI_LE_STATES_NON_CONN_ADV_ACTIVE_SCAN_BIT, /* active scan */
        UNSUPPORTED                                 /* scanable adv */
    },
    {
        /* passive scan */
        HCI_LE_STATES_CONN_ADV_PASS_SCAN_BIT,        /* conn_adv: */
        HCI_LE_STATES_PASS_SCAN_INIT_BIT,            /* init  */
        HCI_LE_STATES_PASS_SCAN_CENTRAL_BIT,         /* central  */
        HCI_LE_STATES_PASS_SCAN_PERIPHERAL_BIT,      /* peripheral: */
        UNSUPPORTED,                                 /* lo duty cycle adv */
        HCI_LE_STATES_HI_DUTY_DIR_ADV_PASS_SCAN_BIT, /* hi duty cycle adv */
        HCI_LE_STATES_NON_CONN_ADV_PASS_SCAN_BIT,    /* non connectable adv */
        UNSUPPORTED,                                 /* passive scan */
        UNSUPPORTED,                                 /* active scan */
        HCI_LE_STATES_SCAN_ADV_PASS_SCAN_BIT         /* scanable adv */
    },
    {
        /* active scan */
        HCI_LE_STATES_CONN_ADV_ACTIVE_SCAN_BIT,        /* conn_adv: */
        HCI_LE_STATES_ACTIVE_SCAN_INIT_BIT,            /* init  */
        HCI_LE_STATES_ACTIVE_SCAN_CENTRAL_BIT,         /* central  */
        HCI_LE_STATES_ACTIVE_SCAN_PERIPHERAL_BIT,      /* peripheral: */
        UNSUPPORTED,                                   /* lo duty cycle adv */
        HCI_LE_STATES_HI_DUTY_DIR_ADV_ACTIVE_SCAN_BIT, /* hi duty cycle adv */
        HCI_LE_STATES_NON_CONN_ADV_ACTIVE_SCAN_BIT, /*  non connectable adv */
        UNSUPPORTED,                                /* TODO: passive scan */
        UNSUPPORTED,                                /* TODO:  active scan */
        HCI_LE_STATES_SCAN_ADV_ACTIVE_SCAN_BIT      /*  scanable adv */
    },
    {
        /* scanable adv */
        UNSUPPORTED,                            /* conn_adv: */
        HCI_LE_STATES_SCAN_ADV_INIT_BIT,        /* init  */
        HCI_LE_STATES_SCAN_ADV_CENTRAL_BIT,     /* central  */
        HCI_LE_STATES_SCAN_ADV_PERIPHERAL_BIT,  /* peripheral: */
        UNSUPPORTED,                            /* lo duty cycle adv */
        UNSUPPORTED,                            /* hi duty cycle adv */
        UNSUPPORTED,                            /* non connectable adv */
        HCI_LE_STATES_SCAN_ADV_PASS_SCAN_BIT,   /*  passive scan */
        HCI_LE_STATES_SCAN_ADV_ACTIVE_SCAN_BIT, /*  active scan */
        UNSUPPORTED                             /* scanable adv */
    }};

/* check LE combo state supported */
inline bool BTM_LE_STATES_SUPPORTED(const uint8_t* x, uint8_t bit_num) {
  uint8_t mask = 1 << (bit_num % 8);
  uint8_t offset = bit_num / 8;
  return ((x)[offset] & mask);
}

void BTM_BleOpportunisticObserve(bool enable,
                                 tBTM_INQ_RESULTS_CB* p_results_cb) {
  if (enable) {
    btm_sec_cb.ble_ctr_cb.p_opportunistic_obs_results_cb = p_results_cb;
  } else {
    btm_sec_cb.ble_ctr_cb.p_opportunistic_obs_results_cb = NULL;
  }
}

void BTM_BleTargetAnnouncementObserve(bool enable,
                                      tBTM_INQ_RESULTS_CB* p_results_cb) {
  if (enable) {
    btm_sec_cb.ble_ctr_cb.p_target_announcement_obs_results_cb = p_results_cb;
  } else {
    btm_sec_cb.ble_ctr_cb.p_target_announcement_obs_results_cb = NULL;
  }
}

/*******************************************************************************
 *
 * Function         BTM_BleObserve
 *
 * Description      This procedure keep the device listening for advertising
 *                  events from a broadcast device.
 *
 * Parameters       start: start or stop observe.
 *                  duration: how long the scan should last, in seconds. 0 means
 *                  scan without timeout. Starting the scan second time without
 *                  timeout will disable the timer.
 *                  low_latency_scan: whether this is a low latency scan,
 *                                    default is false.
 *
 * Returns          void
 *
 ******************************************************************************/
tBTM_STATUS BTM_BleObserve(bool start, uint8_t duration,
                           tBTM_INQ_RESULTS_CB* p_results_cb,
                           tBTM_CMPL_CB* p_cmpl_cb, bool low_latency_scan) {
  tBTM_BLE_INQ_CB* p_inq = &btm_sec_cb.ble_ctr_cb.inq_var;
  tBTM_STATUS status = BTM_WRONG_MODE;

  uint32_t scan_interval =
      !p_inq->scan_interval ? BTM_BLE_GAP_DISC_SCAN_INT : p_inq->scan_interval;
  uint32_t scan_window =
      !p_inq->scan_window ? BTM_BLE_GAP_DISC_SCAN_WIN : p_inq->scan_window;

  // use low latency scanning if the scanning is active
  if (low_latency_scan) {
    scan_interval = BTM_BLE_LOW_LATENCY_SCAN_INT;
    scan_window = BTM_BLE_LOW_LATENCY_SCAN_WIN;
  }

  LOG_VERBOSE("%s : scan_type:%d, %d, %d", __func__, p_inq->scan_type,
              scan_interval, scan_window);

  if (!controller_get_interface()->supports_ble()) return BTM_ILLEGAL_VALUE;

  if (start) {
    /* shared inquiry database, do not allow observe if any inquiry is active.
     * except we are doing CSIS active scanning
     */
    if (btm_sec_cb.ble_ctr_cb.is_ble_observe_active()) {
      if (duration == 0) {
        if (alarm_is_scheduled(btm_sec_cb.ble_ctr_cb.observer_timer)) {
          alarm_cancel(btm_sec_cb.ble_ctr_cb.observer_timer);
        } else {
          LOG_ERROR("%s Scan with no duration started twice!", __func__);
        }
      } else {
        if (!low_latency_scan &&
            alarm_is_scheduled(btm_sec_cb.ble_ctr_cb.observer_timer)) {
          LOG_ERROR("%s Scan with duration started twice!", __func__);
        }
      }
      /*
       * we stop current observation request for below scenarios
       * 1. if the scan we wish to start is not low latency
       * 2. current ongoing scanning is low latency
       */
      bool is_ongoing_low_latency =
          p_inq->scan_interval == BTM_BLE_GAP_DISC_SCAN_INT &&
          p_inq->scan_window == BTM_BLE_LOW_LATENCY_SCAN_WIN;
      if (!low_latency_scan || is_ongoing_low_latency) {
        LOG_WARN("%s Observer was already active, is_low_latency: %d", __func__,
                 is_ongoing_low_latency);
        return BTM_CMD_STARTED;
      }
      // stop any scan without low latency config
      btm_ble_stop_observe();
    }

    btm_sec_cb.ble_ctr_cb.p_obs_results_cb = p_results_cb;
    btm_sec_cb.ble_ctr_cb.p_obs_cmpl_cb = p_cmpl_cb;
    status = BTM_CMD_STARTED;

    /* scan is not started */
    if (!btm_sec_cb.ble_ctr_cb.is_ble_scan_active()) {
      /* allow config of scan type */
      cache.ClearAll();
      p_inq->scan_type = (p_inq->scan_type == BTM_BLE_SCAN_MODE_NONE)
                             ? BTM_BLE_SCAN_MODE_ACTI
                             : p_inq->scan_type;
      btm_send_hci_set_scan_params(
          p_inq->scan_type, (uint16_t)scan_interval, (uint16_t)scan_window,
          btm_sec_cb.ble_ctr_cb.addr_mgnt_cb.own_addr_type,
          BTM_BLE_DEFAULT_SFP);

      btm_ble_start_scan();
    }

    btm_cb.neighbor.le_observe = {
        .start_time_ms = timestamper_in_milliseconds.GetTimestamp(),
        .results = 0,
    };

    BTM_LogHistory(kBtmLogTag, RawAddress::kEmpty, "Le observe started",
                   base::StringPrintf("low latency scanning enabled: %d",
                                      low_latency_scan));

    if (status == BTM_CMD_STARTED) {
      btm_sec_cb.ble_ctr_cb.set_ble_observe_active();
      if (duration != 0) {
        /* start observer timer */
        uint64_t duration_ms = duration * 1000;
        alarm_set_on_mloop(btm_sec_cb.ble_ctr_cb.observer_timer, duration_ms,
                           btm_ble_observer_timer_timeout, NULL);
      }
    }
  } else if (btm_sec_cb.ble_ctr_cb.is_ble_observe_active()) {
    const unsigned long long duration_timestamp =
        timestamper_in_milliseconds.GetTimestamp() -
        btm_cb.neighbor.le_observe.start_time_ms;
    BTM_LogHistory(kBtmLogTag, RawAddress::kEmpty, "Le observe stopped",
                   base::StringPrintf("duration_s:%6.3f results:%-3lu",
                                      (double)duration_timestamp / 1000.0,
                                      btm_cb.neighbor.le_observe.results));
    status = BTM_CMD_STARTED;
    btm_ble_stop_observe();
  } else {
    LOG_ERROR("%s Observe not active", __func__);
  }

  return status;
}

static void btm_get_dynamic_audio_buffer_vsc_cmpl_cback(
    tBTM_VSC_CMPL* p_vsc_cmpl_params) {
  LOG(INFO) << __func__;

  if (p_vsc_cmpl_params->param_len < 1) {
    LOG(ERROR) << __func__
               << ": The length of returned parameters is less than 1";
    return;
  }
  uint8_t* p_event_param_buf = p_vsc_cmpl_params->p_param_buf;
  uint8_t status = 0xff;
  uint8_t opcode = 0xff;
  uint32_t codec_mask = 0xffffffff;

  // [Return Parameter]         | [Size]   | [Purpose]
  // Status                     | 1 octet  | Command complete status
  // Dynamic_Audio_Buffer_opcode| 1 octet  | 0x01 - Get buffer time
  // Audio_Codedc_Type_Supported| 4 octet  | Bit masks for selected codec types
  // Audio_Codec_Buffer_Time    | 192 octet| Default/Max/Min buffer time
  STREAM_TO_UINT8(status, p_event_param_buf);
  if (status != HCI_SUCCESS) {
    LOG(ERROR) << __func__
               << ": Fail to configure DFTB. status: " << loghex(status);
    return;
  }

  if (p_vsc_cmpl_params->param_len != 198) {
    LOG(FATAL) << __func__
               << ": The length of returned parameters is not equal to 198: "
               << std::to_string(p_vsc_cmpl_params->param_len);
    return;
  }

  STREAM_TO_UINT8(opcode, p_event_param_buf);
  LOG(INFO) << __func__ << ": opcode = " << loghex(opcode);

  if (opcode == 0x01) {
    STREAM_TO_UINT32(codec_mask, p_event_param_buf);
    LOG(INFO) << __func__ << ": codec_mask = " << loghex(codec_mask);

    for (int i = 0; i < BTM_CODEC_TYPE_MAX_RECORDS; i++) {
      STREAM_TO_UINT16(btm_cb.dynamic_audio_buffer_cb[i].default_buffer_time,
                       p_event_param_buf);
      STREAM_TO_UINT16(btm_cb.dynamic_audio_buffer_cb[i].maximum_buffer_time,
                       p_event_param_buf);
      STREAM_TO_UINT16(btm_cb.dynamic_audio_buffer_cb[i].minimum_buffer_time,
                       p_event_param_buf);
    }

    LOG(INFO) << __func__ << ": Succeed to receive Media Tx Buffer.";
  }
}

/*******************************************************************************
 *
 * Function         btm_vsc_brcm_features_complete
 *
 * Description      Command Complete callback for HCI_BLE_VENDOR_CAP
 *
 * Returns          void
 *
 ******************************************************************************/
static void btm_ble_vendor_capability_vsc_cmpl_cback(
    tBTM_VSC_CMPL* p_vcs_cplt_params) {
  LOG_VERBOSE("%s", __func__);

  /* Check status of command complete event */
  CHECK(p_vcs_cplt_params->opcode == HCI_BLE_VENDOR_CAP);
  CHECK(p_vcs_cplt_params->param_len > 0);

  const uint8_t* p = p_vcs_cplt_params->p_param_buf;
  uint8_t raw_status;
  STREAM_TO_UINT8(raw_status, p);
  tHCI_STATUS status = to_hci_status_code(raw_status);

  if (status != HCI_SUCCESS) {
    LOG_VERBOSE("%s: Status = 0x%02x (0 is success)", __func__, status);
    return;
  }
  CHECK(p_vcs_cplt_params->param_len >= BTM_VSC_CHIP_CAPABILITY_RSP_LEN);
  STREAM_TO_UINT8(btm_cb.cmn_ble_vsc_cb.adv_inst_max, p);
  STREAM_TO_UINT8(btm_cb.cmn_ble_vsc_cb.rpa_offloading, p);
  STREAM_TO_UINT16(btm_cb.cmn_ble_vsc_cb.tot_scan_results_strg, p);
  STREAM_TO_UINT8(btm_cb.cmn_ble_vsc_cb.max_irk_list_sz, p);
  STREAM_TO_UINT8(btm_cb.cmn_ble_vsc_cb.filter_support, p);
  STREAM_TO_UINT8(btm_cb.cmn_ble_vsc_cb.max_filter, p);
  STREAM_TO_UINT8(btm_cb.cmn_ble_vsc_cb.energy_support, p);

  if (p_vcs_cplt_params->param_len >
      BTM_VSC_CHIP_CAPABILITY_RSP_LEN_L_RELEASE) {
    STREAM_TO_UINT16(btm_cb.cmn_ble_vsc_cb.version_supported, p);
  } else {
    btm_cb.cmn_ble_vsc_cb.version_supported = BTM_VSC_CHIP_CAPABILITY_L_VERSION;
  }

  if (btm_cb.cmn_ble_vsc_cb.version_supported >=
      BTM_VSC_CHIP_CAPABILITY_M_VERSION) {
    CHECK(p_vcs_cplt_params->param_len >=
          BTM_VSC_CHIP_CAPABILITY_RSP_LEN_M_RELEASE);
    STREAM_TO_UINT16(btm_cb.cmn_ble_vsc_cb.total_trackable_advertisers, p);
    STREAM_TO_UINT8(btm_cb.cmn_ble_vsc_cb.extended_scan_support, p);
    STREAM_TO_UINT8(btm_cb.cmn_ble_vsc_cb.debug_logging_supported, p);
  }

  if (btm_cb.cmn_ble_vsc_cb.version_supported >=
      BTM_VSC_CHIP_CAPABILITY_S_VERSION) {
    if (p_vcs_cplt_params->param_len >=
        BTM_VSC_CHIP_CAPABILITY_RSP_LEN_S_RELEASE) {
      STREAM_TO_UINT8(
          btm_cb.cmn_ble_vsc_cb.le_address_generation_offloading_support, p);
      STREAM_TO_UINT32(
          btm_cb.cmn_ble_vsc_cb.a2dp_source_offload_capability_mask, p);
      STREAM_TO_UINT8(btm_cb.cmn_ble_vsc_cb.quality_report_support, p);
      STREAM_TO_UINT32(btm_cb.cmn_ble_vsc_cb.dynamic_audio_buffer_support, p);

      if (btm_cb.cmn_ble_vsc_cb.dynamic_audio_buffer_support != 0) {
        uint8_t param[3] = {0};
        uint8_t* p_param = param;

        UINT8_TO_STREAM(p_param, HCI_CONTROLLER_DAB_GET_BUFFER_TIME);
        BTM_VendorSpecificCommand(HCI_CONTROLLER_DAB, p_param - param, param,
                                  btm_get_dynamic_audio_buffer_vsc_cmpl_cback);
      }
    }
  }

  if (btm_cb.cmn_ble_vsc_cb.filter_support == 1 &&
      controller_get_interface()->get_bt_version()->manufacturer ==
          LMP_COMPID_QTI) {
    // QTI controller, TDS data filter are supported by default. Check is added
    // to keep backward compatibility.
    btm_cb.cmn_ble_vsc_cb.adv_filter_extended_features_mask = 0x01;
  } else {
    btm_cb.cmn_ble_vsc_cb.adv_filter_extended_features_mask = 0x00;
  }

  btm_cb.cmn_ble_vsc_cb.values_read = true;

  LOG_VERBOSE("%s: stat=%d, irk=%d, ADV ins:%d, rpa=%d, ener=%d, ext_scan=%d",
              __func__, status, btm_cb.cmn_ble_vsc_cb.max_irk_list_sz,
              btm_cb.cmn_ble_vsc_cb.adv_inst_max,
              btm_cb.cmn_ble_vsc_cb.rpa_offloading,
              btm_cb.cmn_ble_vsc_cb.energy_support,
              btm_cb.cmn_ble_vsc_cb.extended_scan_support);

  if (btm_cb.cmn_ble_vsc_cb.max_filter > 0) btm_ble_adv_filter_init();

  /* VS capability included and non-4.2 device */
  if (controller_get_interface()->supports_ble() &&
      controller_get_interface()->supports_ble_privacy() &&
      btm_cb.cmn_ble_vsc_cb.max_irk_list_sz > 0 &&
      controller_get_interface()->get_ble_resolving_list_max_size() == 0)
    btm_ble_resolving_list_init(btm_cb.cmn_ble_vsc_cb.max_irk_list_sz);

  if (btm_cb.cmn_ble_vsc_cb.tot_scan_results_strg > 0) btm_ble_batchscan_init();

  if (p_ctrl_le_feature_rd_cmpl_cback != NULL)
    p_ctrl_le_feature_rd_cmpl_cback(static_cast<tHCI_STATUS>(status));
}

/*******************************************************************************
 *
 * Function         BTM_BleGetVendorCapabilities
 *
 * Description      This function reads local LE features
 *
 * Parameters       p_cmn_vsc_cb : Locala LE capability structure
 *
 * Returns          void
 *
 ******************************************************************************/
void BTM_BleGetVendorCapabilities(tBTM_BLE_VSC_CB* p_cmn_vsc_cb) {
  if (NULL != p_cmn_vsc_cb) {
    *p_cmn_vsc_cb = btm_cb.cmn_ble_vsc_cb;
  }
}

void BTM_BleGetDynamicAudioBuffer(
    tBTM_BT_DYNAMIC_AUDIO_BUFFER_CB p_dynamic_audio_buffer_cb[]) {
  LOG_VERBOSE("BTM_BleGetDynamicAudioBuffer");

  if (NULL != p_dynamic_audio_buffer_cb) {
    for (int i = 0; i < 32; i++) {
      p_dynamic_audio_buffer_cb[i] = btm_cb.dynamic_audio_buffer_cb[i];
    }
  }
}

/******************************************************************************
 *
 * Function         BTM_BleReadControllerFeatures
 *
 * Description      Reads BLE specific controller features
 *
 * Parameters:      tBTM_BLE_CTRL_FEATURES_CBACK : Callback to notify when
 *                  features are read
 *
 * Returns          void
 *
 ******************************************************************************/
void BTM_BleReadControllerFeatures(tBTM_BLE_CTRL_FEATURES_CBACK* p_vsc_cback) {
  if (!ble_vnd_is_included()) return;

  if (btm_cb.cmn_ble_vsc_cb.values_read) return;

  LOG_VERBOSE("BTM_BleReadControllerFeatures");

  p_ctrl_le_feature_rd_cmpl_cback = p_vsc_cback;
  BTM_VendorSpecificCommand(HCI_BLE_VENDOR_CAP, 0, NULL,
                            btm_ble_vendor_capability_vsc_cmpl_cback);
}

/*******************************************************************************
 *
 * Function         BTM_BleConfigPrivacy
 *
 * Description      This function is called to enable or disable the privacy in
 *                   LE channel of the local device.
 *
 * Parameters       privacy_mode:  privacy mode on or off.
 *
 * Returns          bool    privacy mode set success; otherwise failed.
 *
 ******************************************************************************/
bool BTM_BleConfigPrivacy(bool privacy_mode) {
  tBTM_BLE_CB* p_cb = &btm_sec_cb.ble_ctr_cb;

  LOG_WARN("%s %d", __func__, (int)privacy_mode);

  /* if LE is not supported, return error */
  if (!controller_get_interface()->supports_ble()) return false;

  tGAP_BLE_ATTR_VALUE gap_ble_attr_value;
  gap_ble_attr_value.addr_resolution = 0;
  if (!privacy_mode) /* if privacy disabled, always use public address */
  {
    p_cb->addr_mgnt_cb.own_addr_type = BLE_ADDR_PUBLIC;
    p_cb->privacy_mode = BTM_PRIVACY_NONE;
  } else /* privacy is turned on*/
  {
    /* always set host random address, used when privacy 1.1 or priavcy 1.2 is
     * disabled */
    p_cb->addr_mgnt_cb.own_addr_type = BLE_ADDR_RANDOM;
    btm_gen_resolvable_private_addr(base::Bind(&btm_gen_resolve_paddr_low));

    /* 4.2 controller only allow privacy 1.2 or mixed mode, resolvable private
     * address in controller */
    if (controller_get_interface()->supports_ble_privacy()) {
      gap_ble_attr_value.addr_resolution = 1;
      p_cb->privacy_mode = BTM_PRIVACY_1_2;
    } else /* 4.1/4.0 controller */
      p_cb->privacy_mode = BTM_PRIVACY_1_1;
  }
  VLOG(2) << __func__ << " privacy_mode: " << p_cb->privacy_mode
          << " own_addr_type: " << p_cb->addr_mgnt_cb.own_addr_type;

  GAP_BleAttrDBUpdate(GATT_UUID_GAP_CENTRAL_ADDR_RESOL, &gap_ble_attr_value);

  bluetooth::shim::ACL_ConfigureLePrivacy(privacy_mode);
  return true;
}

/*******************************************************************************
 *
 * Function          BTM_BleMaxMultiAdvInstanceCount
 *
 * Description        Returns max number of multi adv instances supported by
 *                  controller
 *
 * Returns          Max multi adv instance count
 *
 ******************************************************************************/
uint8_t BTM_BleMaxMultiAdvInstanceCount(void) {
  return btm_cb.cmn_ble_vsc_cb.adv_inst_max < BTM_BLE_MULTI_ADV_MAX
             ? btm_cb.cmn_ble_vsc_cb.adv_inst_max
             : BTM_BLE_MULTI_ADV_MAX;
}

/*******************************************************************************
 *
 * Function         BTM_BleLocalPrivacyEnabled
 *
 * Description        Checks if local device supports private address
 *
 * Returns          Return true if local privacy is enabled else false
 *
 ******************************************************************************/
bool BTM_BleLocalPrivacyEnabled(void) {
  return (btm_sec_cb.ble_ctr_cb.privacy_mode != BTM_PRIVACY_NONE);
}

static bool is_resolving_list_bit_set(void* data, void* context) {
  tBTM_SEC_DEV_REC* p_dev_rec = static_cast<tBTM_SEC_DEV_REC*>(data);

  if ((p_dev_rec->ble.in_controller_list & BTM_RESOLVING_LIST_BIT) != 0)
    return false;

  return true;
}

/*******************************************************************************
 * PAST and Periodic Sync helper functions
 ******************************************************************************/

static void sync_queue_add(sync_node_t* p_param) {
  std::unique_lock<std::mutex> guard(sync_queue_mutex_);
  if (!sync_queue) {
    LOG_INFO("%s: allocating sync queue", __func__);
    sync_queue = list_new(osi_free);
    CHECK(sync_queue != NULL);
  }

  // Validity check
  CHECK(list_length(sync_queue) < MAX_SYNC_TRANSACTION);
  sync_node_t* p_node = (sync_node_t*)osi_malloc(sizeof(sync_node_t));
  *p_node = *p_param;
  list_append(sync_queue, p_node);
}

static void sync_queue_advance() {
  LOG_DEBUG("%s", "");
  std::unique_lock<std::mutex> guard(sync_queue_mutex_);

  if (sync_queue && !list_is_empty(sync_queue)) {
    sync_node_t* p_head = (sync_node_t*)list_front(sync_queue);
    LOG_INFO("queue_advance");
    list_remove(sync_queue, p_head);
  }
}

static void sync_queue_cleanup(remove_sync_node_t* p_param) {
  std::unique_lock<std::mutex> guard(sync_queue_mutex_);
  if (!sync_queue) {
    return;
  }

  sync_node_t* sync_request;
  const list_node_t* node = list_begin(sync_queue);
  while (node && node != list_end(sync_queue)) {
    sync_request = (sync_node_t*)list_node(node);
    node = list_next(node);
    if (sync_request->sid == p_param->sid &&
        sync_request->address == p_param->address) {
      LOG_INFO("%s: removing connection request SID=%04X, bd_addr=%s, busy=%d",
               __func__, sync_request->sid,
               ADDRESS_TO_LOGGABLE_CSTR(sync_request->address),
               sync_request->busy);
      list_remove(sync_queue, sync_request);
    }
  }
}

void btm_ble_start_sync_request(uint8_t sid, RawAddress addr, uint16_t skip,
                                uint16_t timeout) {
  tBLE_ADDR_TYPE address_type = BLE_ADDR_RANDOM;
  tINQ_DB_ENT* p_i = btm_inq_db_find(addr);
  if (p_i) {
    address_type = p_i->inq_info.results.ble_addr_type;  // Random
  }
  btm_random_pseudo_to_identity_addr(&addr, &address_type);
  address_type &= ~BLE_ADDR_TYPE_ID_BIT;
  uint8_t options = 0;
  uint8_t cte_type = 7;
  int index = btm_ble_get_psync_index(sid, addr);

  if (index == MAX_SYNC_TRANSACTION) {
    LOG_ERROR("Failed to get sync transfer index");
    return;
  }

  tBTM_BLE_PERIODIC_SYNC* p = &btm_ble_pa_sync_cb.p_sync[index];
  p->sync_state = PERIODIC_SYNC_PENDING;

  if (BleScanningManager::IsInitialized()) {
    BleScanningManager::Get()->PeriodicScanStart(options, sid, address_type,
                                                 addr, skip, timeout, cte_type);
  }

  alarm_set(sync_timeout_alarm, SYNC_TIMEOUT, btm_ble_start_sync_timeout, NULL);
}

static void btm_queue_sync_next() {
  if (!sync_queue || list_is_empty(sync_queue)) {
    LOG_DEBUG("sync_queue empty");
    return;
  }

  sync_node_t* p_head = (sync_node_t*)list_front(sync_queue);

  LOG_INFO("%s: executing sync request SID=%04X, bd_addr=%s", __func__,
           p_head->sid, ADDRESS_TO_LOGGABLE_CSTR(p_head->address));
  if (p_head->busy) {
    LOG_DEBUG("BUSY");
    return;
  }

  p_head->busy = true;
  alarm_cancel(sync_timeout_alarm);
  btm_ble_start_sync_request(p_head->sid, p_head->address, p_head->skip,
                             p_head->timeout);
}

static void btm_ble_sync_queue_handle(uint16_t event, char* param) {
  switch (event) {
    case BTM_QUEUE_SYNC_REQ_EVT:
      LOG_DEBUG("BTIF_QUEUE_SYNC_REQ_EVT");
      sync_queue_add((sync_node_t*)param);
      break;
    case BTM_QUEUE_SYNC_ADVANCE_EVT:
      LOG_DEBUG("BTIF_QUEUE_ADVANCE_EVT");
      sync_queue_advance();
      break;
    case BTM_QUEUE_SYNC_CLEANUP_EVT:
      sync_queue_cleanup((remove_sync_node_t*)param);
      return;
  }
  btm_queue_sync_next();
}

void btm_queue_start_sync_req(uint8_t sid, RawAddress address, uint16_t skip,
                              uint16_t timeout) {
  LOG_DEBUG("address = %s, sid = %d", ADDRESS_TO_LOGGABLE_CSTR(address), sid);
  sync_node_t node = {};
  node.sid = sid;
  node.address = address;
  node.skip = skip;
  node.timeout = timeout;
  btm_ble_sync_queue_handle(BTM_QUEUE_SYNC_REQ_EVT, (char*)&node);
}

static void btm_sync_queue_advance() {
  LOG_DEBUG("%s", "");
  btm_ble_sync_queue_handle(BTM_QUEUE_SYNC_ADVANCE_EVT, nullptr);
}

static void btm_ble_start_sync_timeout(void* data) {
  LOG_DEBUG("%s", "");
  sync_node_t* p_head = (sync_node_t*)list_front(sync_queue);
  uint8_t adv_sid = p_head->sid;
  RawAddress address = p_head->address;

  int index = btm_ble_get_psync_index(adv_sid, address);

  if (index == MAX_SYNC_TRANSACTION) {
    LOG_ERROR("Failed to get sync transfer index");
    return;
  }

  tBTM_BLE_PERIODIC_SYNC* p = &btm_ble_pa_sync_cb.p_sync[index];

  if (BleScanningManager::IsInitialized()) {
    BleScanningManager::Get()->PeriodicScanCancelStart();
  }
  p->sync_start_cb.Run(0x3C, 0, p->sid, 0, p->remote_bda, 0, 0);

  p->sync_state = PERIODIC_SYNC_IDLE;
  p->in_use = false;
  p->remote_bda = RawAddress::kEmpty;
  p->sid = 0;
  p->sync_handle = 0;
  p->in_use = false;
}

static int btm_ble_get_free_psync_index() {
  int i;
  for (i = 0; i < MAX_SYNC_TRANSACTION; i++) {
    if (btm_ble_pa_sync_cb.p_sync[i].in_use == false) {
      LOG_DEBUG("found index at %d", i);
      return i;
    }
  }
  return i;
}

static int btm_ble_get_psync_index_from_handle(uint16_t handle) {
  int i;
  for (i = 0; i < MAX_SYNC_TRANSACTION; i++) {
    if (btm_ble_pa_sync_cb.p_sync[i].sync_handle == handle &&
        btm_ble_pa_sync_cb.p_sync[i].sync_state == PERIODIC_SYNC_ESTABLISHED) {
      LOG_DEBUG("found index at %d", i);
      return i;
    }
  }
  return i;
}

static int btm_ble_get_psync_index(uint8_t adv_sid, RawAddress addr) {
  int i;
  for (i = 0; i < MAX_SYNC_TRANSACTION; i++) {
    if (btm_ble_pa_sync_cb.p_sync[i].sid == adv_sid &&
        btm_ble_pa_sync_cb.p_sync[i].remote_bda == addr) {
      LOG_DEBUG("found index at %d", i);
      return i;
    }
  }
  return i;
}

static int btm_ble_get_free_sync_transfer_index() {
  int i;
  for (i = 0; i < MAX_SYNC_TRANSACTION; i++) {
    if (!btm_ble_pa_sync_cb.sync_transfer[i].in_use) {
      LOG_DEBUG("found index at %d", i);
      return i;
    }
  }
  return i;
}

static int btm_ble_get_sync_transfer_index(uint16_t conn_handle) {
  int i;
  for (i = 0; i < MAX_SYNC_TRANSACTION; i++) {
    if (btm_ble_pa_sync_cb.sync_transfer[i].conn_handle == conn_handle) {
      LOG_DEBUG("found index at %d", i);
      return i;
    }
  }
  return i;
}

/*******************************************************************************
 *
 * Function         btm_ble_periodic_adv_sync_established
 *
 * Description      Periodic Adv Sync Established callback from controller when
 &                  sync to PA is established
 *
 *
 ******************************************************************************/
void btm_ble_periodic_adv_sync_established(uint8_t status, uint16_t sync_handle,
                                           uint8_t adv_sid,
                                           uint8_t address_type,
                                           const RawAddress& addr, uint8_t phy,
                                           uint16_t interval,
                                           uint8_t adv_clock_accuracy) {
  LOG_DEBUG(
      "[PSync]: status=%d, sync_handle=%d, s_id=%d, "
      "addr_type=%d, adv_phy=%d,adv_interval=%d, clock_acc=%d",
      status, sync_handle, adv_sid, address_type, phy, interval,
      adv_clock_accuracy);

  /*if (param_len != ADV_SYNC_ESTB_EVT_LEN) {
    LOG_ERROR("[PSync]%s: Invalid event length",__func__);
    STREAM_TO_UINT8(status, param);
    if (status == BTM_SUCCESS) {
      STREAM_TO_UINT16(sync_handle, param);
      //btsnd_hcic_ble_terminate_periodic_sync(sync_handle);
      if (BleScanningManager::IsInitialized()) {
        BleScanningManager::Get()->PeriodicScanTerminate(sync_handle);
      }
      return;
    }
  }*/

  RawAddress bda = addr;
  alarm_cancel(sync_timeout_alarm);

  tBLE_ADDR_TYPE ble_addr_type = to_ble_addr_type(address_type);
  if (ble_addr_type & BLE_ADDR_TYPE_ID_BIT) {
    btm_identity_addr_to_random_pseudo(&bda, &ble_addr_type, true);
  }
  int index = btm_ble_get_psync_index(adv_sid, bda);
  if (index == MAX_SYNC_TRANSACTION) {
    LOG_WARN("[PSync]%s: Invalid index for sync established", __func__);
    if (status == BTM_SUCCESS) {
      LOG_WARN("%s: Terminate sync", __func__);
      if (BleScanningManager::IsInitialized()) {
        BleScanningManager::Get()->PeriodicScanTerminate(sync_handle);
      }
    }
    btm_sync_queue_advance();
    return;
  }
  tBTM_BLE_PERIODIC_SYNC* ps = &btm_ble_pa_sync_cb.p_sync[index];
  ps->sync_handle = sync_handle;
  ps->sync_state = PERIODIC_SYNC_ESTABLISHED;
  ps->sync_start_cb.Run(status, sync_handle, adv_sid,
                        from_ble_addr_type(ble_addr_type), bda, phy, interval);
  btm_sync_queue_advance();
}

/*******************************************************************************
 *
 * Function        btm_ble_periodic_adv_report
 *
 * Description     This callback is received when controller estalishes sync
 *                 to a PA requested from host
 *
 ******************************************************************************/
void btm_ble_periodic_adv_report(uint16_t sync_handle, uint8_t tx_power,
                                 int8_t rssi, uint8_t cte_type,
                                 uint8_t data_status, uint8_t data_len,
                                 const uint8_t* periodic_data) {
  LOG_DEBUG(
      "[PSync]: sync_handle = %u, tx_power = %d, rssi = %d,"
      "cte_type = %u, data_status = %u, data_len = %u",
      sync_handle, tx_power, rssi, cte_type, data_status, data_len);

  std::vector<uint8_t> data;
  for (int i = 0; i < data_len; i++) {
    data.push_back(periodic_data[i]);
  }
  int index = btm_ble_get_psync_index_from_handle(sync_handle);
  if (index == MAX_SYNC_TRANSACTION) {
    LOG_ERROR("[PSync]: index not found for handle %u", sync_handle);
    return;
  }
  tBTM_BLE_PERIODIC_SYNC* ps = &btm_ble_pa_sync_cb.p_sync[index];
  LOG_DEBUG("%s", "[PSync]: invoking callback");
  ps->sync_report_cb.Run(sync_handle, tx_power, rssi, data_status, data);
}

/*******************************************************************************
 *
 * Function        btm_ble_periodic_adv_sync_lost
 *
 * Description     This callback is received when sync to PA is lost
 *
 ******************************************************************************/
void btm_ble_periodic_adv_sync_lost(uint16_t sync_handle) {
  LOG_DEBUG("[PSync]: sync_handle = %d", sync_handle);

  int index = btm_ble_get_psync_index_from_handle(sync_handle);
  if (index == MAX_SYNC_TRANSACTION) {
    LOG_ERROR("[PSync]: index not found for handle %u", sync_handle);
    return;
  }
  tBTM_BLE_PERIODIC_SYNC* ps = &btm_ble_pa_sync_cb.p_sync[index];
  ps->sync_lost_cb.Run(sync_handle);

  ps->in_use = false;
  ps->sid = 0;
  ps->sync_handle = 0;
  ps->sync_state = PERIODIC_SYNC_IDLE;
  ps->remote_bda = RawAddress::kEmpty;
}

/*******************************************************************************
 *
 * Function        BTM_BleStartPeriodicSync
 *
 * Description     Create sync request to PA associated with address and sid
 *
 ******************************************************************************/
void BTM_BleStartPeriodicSync(uint8_t adv_sid, RawAddress address,
                              uint16_t skip, uint16_t timeout,
                              StartSyncCb syncCb, SyncReportCb reportCb,
                              SyncLostCb lostCb, BigInfoReportCb biginfo_reportCb) {
  LOG_DEBUG("%s", "[PSync]");
  int index = btm_ble_get_free_psync_index();

  if (index == MAX_SYNC_TRANSACTION) {
    syncCb.Run(BTM_NO_RESOURCES, 0, adv_sid, BLE_ADDR_RANDOM, address, 0, 0);
    return;
  }

  tBTM_BLE_PERIODIC_SYNC* p = &btm_ble_pa_sync_cb.p_sync[index];

  p->in_use = true;
  p->remote_bda = address;
  p->sid = adv_sid;
  p->sync_start_cb = syncCb;
  p->sync_report_cb = reportCb;
  p->sync_lost_cb = lostCb;
  p->biginfo_report_cb = biginfo_reportCb;
  btm_queue_start_sync_req(adv_sid, address, skip, timeout);
}

/*******************************************************************************
 *
 * Function        BTM_BleStopPeriodicSync
 *
 * Description     Terminate sync request to PA associated with sync handle
 *
 ******************************************************************************/
void BTM_BleStopPeriodicSync(uint16_t handle) {
  LOG_DEBUG("[PSync]: handle = %u", handle);
  int index = btm_ble_get_psync_index_from_handle(handle);
  if (index == MAX_SYNC_TRANSACTION) {
    LOG_ERROR("[PSync]: invalid index for handle %u", handle);
    if (BleScanningManager::IsInitialized()) {
      BleScanningManager::Get()->PeriodicScanTerminate(handle);
    }
    return;
  }
  tBTM_BLE_PERIODIC_SYNC* p = &btm_ble_pa_sync_cb.p_sync[index];
  p->sync_state = PERIODIC_SYNC_IDLE;
  p->in_use = false;
  p->remote_bda = RawAddress::kEmpty;
  p->sid = 0;
  p->sync_handle = 0;
  p->in_use = false;
  if (BleScanningManager::IsInitialized()) {
    BleScanningManager::Get()->PeriodicScanTerminate(handle);
  }
}

/*******************************************************************************
 *
 * Function        BTM_BleCancelPeriodicSync
 *
 * Description     Cancel create sync request to PA associated with sid and
 *                 address
 *
 ******************************************************************************/
void BTM_BleCancelPeriodicSync(uint8_t adv_sid, RawAddress address) {
  LOG_DEBUG("%s", "[PSync]");
  int index = btm_ble_get_psync_index(adv_sid, address);
  if (index == MAX_SYNC_TRANSACTION) {
    LOG_ERROR("[PSync]:Invalid index for sid=%u", adv_sid);
    return;
  }
  tBTM_BLE_PERIODIC_SYNC* p = &btm_ble_pa_sync_cb.p_sync[index];
  if (p->sync_state == PERIODIC_SYNC_PENDING) {
    LOG_WARN("[PSync]: Sync state is pending for index %d", index);
    if (BleScanningManager::IsInitialized()) {
      BleScanningManager::Get()->PeriodicScanCancelStart();
    }
  } else if (p->sync_state == PERIODIC_SYNC_IDLE) {
    LOG_DEBUG("[PSync]: Removing Sync request from queue for index %d", index);
    remove_sync_node_t remove_node;
    remove_node.sid = adv_sid;
    remove_node.address = address;
    btm_ble_sync_queue_handle(BTM_QUEUE_SYNC_CLEANUP_EVT, (char*)&remove_node);
  }
  p->sync_state = PERIODIC_SYNC_IDLE;
  p->in_use = false;
  p->remote_bda = RawAddress::kEmpty;
  p->sid = 0;
  p->sync_handle = 0;
  p->in_use = false;
}

/*******************************************************************************
 *
 * Function        btm_ble_periodic_syc_transfer_cmd_cmpl
 *
 * Description     PAST complete callback
 *
 ******************************************************************************/
void btm_ble_periodic_syc_transfer_cmd_cmpl(uint8_t status,
                                            uint16_t conn_handle) {
  LOG_DEBUG("[PAST]: status = %d, conn_handle =%d", status, conn_handle);

  int index = btm_ble_get_sync_transfer_index(conn_handle);
  if (index == MAX_SYNC_TRANSACTION) {
    LOG_ERROR("[PAST]:Invalid, conn_handle %u not found in DB", conn_handle);
    return;
  }

  tBTM_BLE_PERIODIC_SYNC_TRANSFER* p_sync_transfer =
      &btm_ble_pa_sync_cb.sync_transfer[index];
  p_sync_transfer->cb.Run(status, p_sync_transfer->addr);

  p_sync_transfer->in_use = false;
  p_sync_transfer->conn_handle = -1;
  p_sync_transfer->addr = RawAddress::kEmpty;
}

void btm_ble_periodic_syc_transfer_param_cmpl(uint8_t status) {
  LOG_DEBUG("[PAST]: status = %d", status);
}

/*******************************************************************************
 *
 * Function        BTM_BlePeriodicSyncTransfer
 *
 * Description     Initiate PAST to connected remote device with sync handle
 *
 ******************************************************************************/
void BTM_BlePeriodicSyncTransfer(RawAddress addr, uint16_t service_data,
                                 uint16_t sync_handle, SyncTransferCb cb) {
  uint16_t conn_handle = BTM_GetHCIConnHandle(addr, BT_TRANSPORT_LE);
  tACL_CONN* p_acl = btm_acl_for_bda(addr, BT_TRANSPORT_LE);
  LOG_VERBOSE("[PAST]%s for connection_handle = %x", __func__, conn_handle);
  if (conn_handle == 0xFFFF || p_acl == NULL) {
    LOG_ERROR("[PAST]%s:Invalid connection handle or no LE ACL link", __func__);
    cb.Run(BTM_UNKNOWN_ADDR, addr);
    return;
  }

  if (!HCI_LE_PERIODIC_ADVERTISING_SYNC_TRANSFER_RECIPIENT(
          p_acl->peer_le_features)) {
    LOG_ERROR("[PAST]%s:Remote doesn't support PAST", __func__);
    cb.Run(BTM_MODE_UNSUPPORTED, addr);
    return;
  }

  int index = btm_ble_get_free_sync_transfer_index();
  if (index == MAX_SYNC_TRANSACTION) {
    LOG_ERROR("Failed to get sync transfer index");
    cb.Run(BTM_ILLEGAL_VALUE, addr);
    return;
  }

  tBTM_BLE_PERIODIC_SYNC_TRANSFER* p_sync_transfer =
      &btm_ble_pa_sync_cb.sync_transfer[index];
  p_sync_transfer->in_use = true;
  p_sync_transfer->conn_handle = conn_handle;
  p_sync_transfer->addr = addr;
  p_sync_transfer->cb = cb;
  if (BleScanningManager::IsInitialized()) {
    BleScanningManager::Get()->PeriodicAdvSyncTransfer(
        addr, service_data, sync_handle,
        base::Bind(&btm_ble_periodic_syc_transfer_cmd_cmpl));
  }
}

/*******************************************************************************
 *
 * Function        BTM_BlePeriodicSyncSetInfo
 *
 * Description     Initiate PAST to connected remote device with adv handle
 *
 ******************************************************************************/
void BTM_BlePeriodicSyncSetInfo(RawAddress addr, uint16_t service_data,
                                uint8_t adv_handle, SyncTransferCb cb) {
  uint16_t conn_handle = BTM_GetHCIConnHandle(addr, BT_TRANSPORT_LE);
  tACL_CONN* p_acl = btm_acl_for_bda(addr, BT_TRANSPORT_LE);
  LOG_DEBUG("[PAST] for connection_handle = %u", conn_handle);
  if (conn_handle == 0xFFFF || p_acl == nullptr) {
    LOG_ERROR("[PAST]:Invalid connection handle %u or no LE ACL link",
              conn_handle);
    cb.Run(BTM_UNKNOWN_ADDR, addr);
    return;
  }
  if (!HCI_LE_PERIODIC_ADVERTISING_SYNC_TRANSFER_RECIPIENT(
          p_acl->peer_le_features)) {
    LOG_ERROR("%s", "[PAST]:Remote doesn't support PAST");
    cb.Run(BTM_MODE_UNSUPPORTED, addr);
    return;
  }

  int index = btm_ble_get_free_sync_transfer_index();
  if (index == MAX_SYNC_TRANSACTION) {
    LOG_ERROR("Failed to get sync transfer index");
    cb.Run(BTM_ILLEGAL_VALUE, addr);
    return;
  }

  tBTM_BLE_PERIODIC_SYNC_TRANSFER* p_sync_transfer =
      &btm_ble_pa_sync_cb.sync_transfer[index];
  p_sync_transfer->in_use = true;
  p_sync_transfer->conn_handle = conn_handle;
  p_sync_transfer->addr = addr;
  p_sync_transfer->cb = cb;
  if (BleScanningManager::IsInitialized()) {
    BleScanningManager::Get()->PeriodicAdvSetInfoTransfer(
        addr, service_data, adv_handle,
        base::Bind(&btm_ble_periodic_syc_transfer_cmd_cmpl));
  }
}

/*******************************************************************************
 *
 * Function        btm_ble_biginfo_adv_report_rcvd
 *
 * Description     Host receives this event when synced PA has BIGInfo
 *
 ******************************************************************************/
void btm_ble_biginfo_adv_report_rcvd(uint8_t* p, uint16_t param_len) {
  LOG_DEBUG("[PAST]: BIGINFO report received, len=%u", param_len);
  uint16_t sync_handle, iso_interval, max_pdu, max_sdu;
  uint8_t num_bises, nse, bn, pto, irc, phy, framing, encryption;
  uint32_t sdu_interval;

  // 2 bytes for sync handle, 1 byte for num_bises, 1 byte for nse, 2 bytes for
  // iso_interval, 1 byte each for bn, pto, irc, 2 bytes for max_pdu, 3 bytes
  // for sdu_interval, 2 bytes for max_sdu, 1 byte each for phy, framing,
  // encryption
  if (param_len < 19) {
    LOG_ERROR("Insufficient data");
    return;
  }

  STREAM_TO_UINT16(sync_handle, p);
  STREAM_TO_UINT8(num_bises, p);
  STREAM_TO_UINT8(nse, p);
  STREAM_TO_UINT16(iso_interval, p);
  STREAM_TO_UINT8(bn, p);
  STREAM_TO_UINT8(pto, p);
  STREAM_TO_UINT8(irc, p);
  STREAM_TO_UINT16(max_pdu, p);
  STREAM_TO_UINT24(sdu_interval, p);
  STREAM_TO_UINT16(max_sdu, p);
  STREAM_TO_UINT8(phy, p);
  STREAM_TO_UINT8(framing, p);
  STREAM_TO_UINT8(encryption, p);
  LOG_DEBUG(
      "[PAST]:sync_handle %u, num_bises = %u, nse = %u,"
      "iso_interval = %d, bn = %u, pto = %u, irc = %u, max_pdu = %u "
      "sdu_interval = %d, max_sdu = %u, phy = %u, framing = %u, encryption  = "
      "%u",
      sync_handle, num_bises, nse, iso_interval, bn, pto, irc, max_pdu,
      sdu_interval, max_sdu, phy, framing, encryption);

  int index = btm_ble_get_psync_index_from_handle(sync_handle);
  if (index == MAX_SYNC_TRANSACTION) {
    LOG_ERROR("[PSync]: index not found for handle %u", sync_handle);
    return;
  }
  tBTM_BLE_PERIODIC_SYNC* ps = &btm_ble_pa_sync_cb.p_sync[index];
  LOG_DEBUG("%s", "[PSync]: invoking callback");
  ps->biginfo_report_cb.Run(sync_handle, encryption ? true : false);
}

/*******************************************************************************
 *
 * Function        btm_ble_periodic_adv_sync_tx_rcvd
 *
 * Description     Host receives this event when the controller receives sync
 *                 info of PA from the connected remote device and successfully
 *                 synced to PA associated with sync handle
 *
 ******************************************************************************/
void btm_ble_periodic_adv_sync_tx_rcvd(uint8_t* p, uint16_t param_len) {
  LOG_DEBUG("[PAST]: PAST received, param_len=%u", param_len);
  if (param_len < 19) {
    LOG_ERROR("%s", "Insufficient data");
    return;
  }
  uint8_t status, adv_sid, address_type, adv_phy, clk_acc;
  uint16_t pa_int, sync_handle, service_data, conn_handle;
  RawAddress addr;
  STREAM_TO_UINT8(status, p);
  STREAM_TO_UINT16(conn_handle, p);
  STREAM_TO_UINT16(service_data, p);
  STREAM_TO_UINT16(sync_handle, p);
  STREAM_TO_UINT8(adv_sid, p);
  STREAM_TO_UINT8(address_type, p);
  STREAM_TO_BDADDR(addr, p);
  STREAM_TO_UINT8(adv_phy, p);
  STREAM_TO_UINT16(pa_int, p);
  STREAM_TO_UINT8(clk_acc, p);
  LOG_VERBOSE(
      "[PAST]: status = %u, conn_handle = %u, service_data = %u,"
      " sync_handle = %u, adv_sid = %u, address_type = %u, addr = %s,"
      " adv_phy = %u, pa_int = %u, clk_acc = %u",
      status, conn_handle, service_data, sync_handle, adv_sid, address_type,
      ADDRESS_TO_LOGGABLE_CSTR(addr), adv_phy, pa_int, clk_acc);
  if (syncRcvdCbRegistered) {
    sync_rcvd_cb.Run(status, sync_handle, adv_sid, address_type, addr, adv_phy,
                     pa_int);
  }
}

/*******************************************************************************
 *
 * Function        BTM_BlePeriodicSyncTxParameters
 *
 * Description     On receiver side this command is used to specify how BT SoC
 *                 will process PA sync info received from the remote device
 *                 identified by the addr.
 *
 ******************************************************************************/
void BTM_BlePeriodicSyncTxParameters(RawAddress addr, uint8_t mode,
                                     uint16_t skip, uint16_t timeout,
                                     StartSyncCb syncCb) {
  LOG_DEBUG("[PAST]: mode=%u, skip=%u, timeout=%u", mode, skip, timeout);
  uint8_t cte_type = 7;
  sync_rcvd_cb = syncCb;
  syncRcvdCbRegistered = true;
  if (BleScanningManager::IsInitialized()) {
    BleScanningManager::Get()->SetPeriodicAdvSyncTransferParams(
        addr, mode, skip, timeout, cte_type, true,
        base::Bind(&btm_ble_periodic_syc_transfer_param_cmpl));
  }
}

/*******************************************************************************
 *
 * Function         btm_set_conn_mode_adv_init_addr
 *
 * Description      set initator address type and local address type based on
 *                  adv mode.
 *
 *
 ******************************************************************************/
static uint8_t btm_set_conn_mode_adv_init_addr(
    RawAddress& p_peer_addr_ptr, tBLE_ADDR_TYPE* p_peer_addr_type,
    tBLE_ADDR_TYPE* p_own_addr_type) {
  tBTM_BLE_INQ_CB* p_cb = &btm_sec_cb.ble_ctr_cb.inq_var;
  uint8_t evt_type;
  tBTM_SEC_DEV_REC* p_dev_rec;

  if (p_cb->connectable_mode == BTM_BLE_NON_CONNECTABLE) {
    if (p_cb->scan_rsp) {
      evt_type = BTM_BLE_DISCOVER_EVT;
    } else {
      evt_type = BTM_BLE_NON_CONNECT_EVT;
    }
  } else {
    evt_type = BTM_BLE_CONNECT_EVT;
  }

  if (evt_type == BTM_BLE_CONNECT_EVT) {
    CHECK(p_peer_addr_type != nullptr);
    const tBLE_BD_ADDR ble_bd_addr = {
        .type = *p_peer_addr_type,
        .bda = p_peer_addr_ptr,
    };
    LOG_DEBUG("Received BLE connect event %s", ADDRESS_TO_LOGGABLE_CSTR(ble_bd_addr));

    evt_type = p_cb->directed_conn;

    if (static_cast<std::underlying_type_t<tBTM_BLE_EVT>>(
            p_cb->directed_conn) == BTM_BLE_CONNECT_DIR_EVT ||
        static_cast<std::underlying_type_t<tBTM_BLE_EVT>>(
            p_cb->directed_conn) == BTM_BLE_CONNECT_LO_DUTY_DIR_EVT) {
      /* for privacy 1.2, convert peer address as static, own address set as ID
       * addr */
      if (btm_sec_cb.ble_ctr_cb.privacy_mode == BTM_PRIVACY_1_2 ||
          btm_sec_cb.ble_ctr_cb.privacy_mode == BTM_PRIVACY_MIXED) {
        /* only do so for bonded device */
        if ((p_dev_rec = btm_find_or_alloc_dev(p_cb->direct_bda.bda)) != NULL &&
            p_dev_rec->ble.in_controller_list & BTM_RESOLVING_LIST_BIT) {
          p_peer_addr_ptr = p_dev_rec->ble.identity_address_with_type.bda;
          *p_peer_addr_type = p_dev_rec->ble.identity_address_with_type.type;
          *p_own_addr_type = BLE_ADDR_RANDOM_ID;
          return evt_type;
        }
        /* otherwise fall though as normal directed adv */
      }
      /* direct adv mode does not have privacy, if privacy is not enabled  */
      *p_peer_addr_type = p_cb->direct_bda.type;
      p_peer_addr_ptr = p_cb->direct_bda.bda;
      return evt_type;
    }
  }

  /* undirect adv mode or non-connectable mode*/
  /* when privacy 1.2 privacy only mode is used, or mixed mode */
  if ((btm_sec_cb.ble_ctr_cb.privacy_mode == BTM_PRIVACY_1_2 &&
       p_cb->afp != AP_SCAN_CONN_ALL) ||
      btm_sec_cb.ble_ctr_cb.privacy_mode == BTM_PRIVACY_MIXED) {
    list_node_t* n =
        list_foreach(btm_sec_cb.sec_dev_rec, is_resolving_list_bit_set, NULL);
    if (n) {
      /* if enhanced privacy is required, set Identity address and matching IRK
       * peer */
      tBTM_SEC_DEV_REC* p_dev_rec =
          static_cast<tBTM_SEC_DEV_REC*>(list_node(n));
      p_peer_addr_ptr = p_dev_rec->ble.identity_address_with_type.bda;
      *p_peer_addr_type = p_dev_rec->ble.identity_address_with_type.type;

      *p_own_addr_type = BLE_ADDR_RANDOM_ID;
    } else {
      /* resolving list is empty, not enabled */
      *p_own_addr_type = BLE_ADDR_RANDOM;
    }
  }
  /* privacy 1.1, or privacy 1.2, general discoverable/connectable mode, disable
     privacy in */
  /* controller fall back to host based privacy */
  else if (btm_sec_cb.ble_ctr_cb.privacy_mode != BTM_PRIVACY_NONE) {
    *p_own_addr_type = BLE_ADDR_RANDOM;
  }

  /* if no privacy,do not set any peer address,*/
  /* local address type go by global privacy setting */
  return evt_type;
}

/**
 * This function is called to set scan parameters. |cb| is called with operation
 * status
 **/
void BTM_BleSetScanParams(std::vector<uint32_t> scan_interval, std::vector<uint32_t> scan_window,
                          tBLE_SCAN_MODE scan_mode,
                          base::Callback<void(uint8_t)> cb) {
  if (!controller_get_interface()->supports_ble()) {
    LOG_INFO("Controller does not support ble");
    return;
  }
  
  //BUG(b/)
  if (scan_interval.size() == 0 || scan_window.size() == 0) {
    LOG_INFO("Empty scan interval or window");
    return;
  }
  auto first_scan_interval = scan_interval.front(), first_scan_window = scan_window.front();

  uint32_t max_scan_interval = BTM_BLE_EXT_SCAN_INT_MAX;
  uint32_t max_scan_window = BTM_BLE_EXT_SCAN_WIN_MAX;
  if (btm_cb.cmn_ble_vsc_cb.extended_scan_support == 0) {
    max_scan_interval = BTM_BLE_SCAN_INT_MAX;
    max_scan_window = BTM_BLE_SCAN_WIN_MAX;
  }

<<<<<<< HEAD
  tBTM_BLE_INQ_CB* p_cb = &btm_cb.ble_ctr_cb.inq_var;
  if (BTM_BLE_ISVALID_PARAM(first_scan_interval, BTM_BLE_SCAN_INT_MIN,
=======
  tBTM_BLE_INQ_CB* p_cb = &btm_sec_cb.ble_ctr_cb.inq_var;
  if (BTM_BLE_ISVALID_PARAM(scan_interval, BTM_BLE_SCAN_INT_MIN,
>>>>>>> 3979f220
                            max_scan_interval) &&
      BTM_BLE_ISVALID_PARAM(first_scan_window, BTM_BLE_SCAN_WIN_MIN,
                            max_scan_window) &&
      (scan_mode == BTM_BLE_SCAN_MODE_ACTI ||
       scan_mode == BTM_BLE_SCAN_MODE_PASS)) {
    p_cb->scan_type = scan_mode;
    p_cb->scan_interval = first_scan_interval;
    p_cb->scan_window = first_scan_window;

    cb.Run(BTM_SUCCESS);
  } else {
    cb.Run(BTM_ILLEGAL_VALUE);
    LOG_WARN("Illegal params: scan_interval = %d scan_window = %d",
             first_scan_interval, first_scan_window);
  }
}

/*******************************************************************************
 *
 * Function         BTM__BLEReadDiscoverability
 *
 * Description      This function is called to read the current LE
 *                  discoverability mode of the device.
 *
 * Returns          BTM_BLE_NON_DISCOVERABLE ,BTM_BLE_LIMITED_DISCOVERABLE or
 *                     BTM_BLE_GENRAL_DISCOVERABLE
 *
 ******************************************************************************/
uint16_t BTM_BleReadDiscoverability() {
  LOG_VERBOSE("%s", __func__);

  return (btm_sec_cb.ble_ctr_cb.inq_var.discoverable_mode);
}

/*******************************************************************************
 *
 * Function         BTM__BLEReadConnectability
 *
 * Description      This function is called to read the current LE
 *                  connectability mode of the device.
 *
 * Returns          BTM_BLE_NON_CONNECTABLE or BTM_BLE_CONNECTABLE
 *
 ******************************************************************************/
uint16_t BTM_BleReadConnectability() {
  LOG_VERBOSE("%s", __func__);

  return (btm_sec_cb.ble_ctr_cb.inq_var.connectable_mode);
}

/*******************************************************************************
 *
 * Function         btm_ble_select_adv_interval
 *
 * Description      select adv interval based on device mode
 *
 * Returns          void
 *
 ******************************************************************************/
static void btm_ble_select_adv_interval(uint8_t evt_type,
                                        uint16_t* p_adv_int_min,
                                        uint16_t* p_adv_int_max) {
  switch (evt_type) {
    case BTM_BLE_CONNECT_EVT:
    case BTM_BLE_CONNECT_LO_DUTY_DIR_EVT:
      *p_adv_int_min = *p_adv_int_max = BTM_BLE_GAP_ADV_FAST_INT_1;
      break;

    case BTM_BLE_NON_CONNECT_EVT:
    case BTM_BLE_DISCOVER_EVT:
      *p_adv_int_min = *p_adv_int_max = BTM_BLE_GAP_ADV_FAST_INT_2;
      break;

      /* connectable directed event */
    case BTM_BLE_CONNECT_DIR_EVT:
      *p_adv_int_min = BTM_BLE_GAP_ADV_DIR_MIN_INT;
      *p_adv_int_max = BTM_BLE_GAP_ADV_DIR_MAX_INT;
      break;

    default:
      *p_adv_int_min = *p_adv_int_max = BTM_BLE_GAP_ADV_SLOW_INT;
      break;
  }
}

/*******************************************************************************
 *
 * Function         btm_ble_update_dmt_flag_bits
 *
 * Description      Obtain updated adv flag value based on connect and
 *                  discoverability mode. Also, setup DMT support value in the
 *                  flag based on whether the controller supports both LE and
 *                  BR/EDR.
 *
 * Parameters:      flag_value (Input / Output) - flag value
 *                  connect_mode (Input) - Connect mode value
 *                  disc_mode (Input) - discoverability mode
 *
 * Returns          void
 *
 ******************************************************************************/
void btm_ble_update_dmt_flag_bits(uint8_t* adv_flag_value,
                                  const uint16_t connect_mode,
                                  const uint16_t disc_mode) {
  /* BR/EDR non-discoverable , non-connectable */
  if ((disc_mode & BTM_DISCOVERABLE_MASK) == 0 &&
      (connect_mode & BTM_CONNECTABLE_MASK) == 0)
    *adv_flag_value |= BTM_BLE_BREDR_NOT_SPT;
  else
    *adv_flag_value &= ~BTM_BLE_BREDR_NOT_SPT;

  /* if local controller support, mark both controller and host support in flag
   */
  if (controller_get_interface()->supports_simultaneous_le_bredr())
    *adv_flag_value |= (BTM_BLE_DMT_CONTROLLER_SPT | BTM_BLE_DMT_HOST_SPT);
  else
    *adv_flag_value &= ~(BTM_BLE_DMT_CONTROLLER_SPT | BTM_BLE_DMT_HOST_SPT);
}

/*******************************************************************************
 *
 * Function         btm_ble_set_adv_flag
 *
 * Description      Set adv flag in adv data.
 *
 * Parameters:      connect_mode (Input)- Connect mode value
 *                  disc_mode (Input) - discoverability mode
 *
 * Returns          void
 *
 ******************************************************************************/
void btm_ble_set_adv_flag(uint16_t connect_mode, uint16_t disc_mode) {
  uint8_t flag = 0, old_flag = 0;
  tBTM_BLE_LOCAL_ADV_DATA* p_adv_data = &btm_sec_cb.ble_ctr_cb.inq_var.adv_data;

  if (p_adv_data->p_flags != NULL) flag = old_flag = *(p_adv_data->p_flags);

  btm_ble_update_dmt_flag_bits(&flag, connect_mode, disc_mode);

  LOG_INFO("disc_mode %04x", disc_mode);
  /* update discoverable flag */
  if (disc_mode & BTM_BLE_LIMITED_DISCOVERABLE) {
    flag &= ~BTM_BLE_GEN_DISC_FLAG;
    flag |= BTM_BLE_LIMIT_DISC_FLAG;
  } else if (disc_mode & BTM_BLE_GENERAL_DISCOVERABLE) {
    flag |= BTM_BLE_GEN_DISC_FLAG;
    flag &= ~BTM_BLE_LIMIT_DISC_FLAG;
  } else /* remove all discoverable flags */
  {
    flag &= ~(BTM_BLE_LIMIT_DISC_FLAG | BTM_BLE_GEN_DISC_FLAG);
  }

  if (flag != old_flag) {
    btm_ble_update_adv_flag(flag);
  }
}
/*******************************************************************************
 *
 * Function         btm_ble_set_discoverability
 *
 * Description      This function is called to set BLE discoverable mode.
 *
 * Parameters:      combined_mode: discoverability mode.
 *
 * Returns          BTM_SUCCESS is status set successfully; otherwise failure.
 *
 ******************************************************************************/
tBTM_STATUS btm_ble_set_discoverability(uint16_t combined_mode) {
  tBTM_LE_RANDOM_CB* p_addr_cb = &btm_sec_cb.ble_ctr_cb.addr_mgnt_cb;
  tBTM_BLE_INQ_CB* p_cb = &btm_sec_cb.ble_ctr_cb.inq_var;
  uint16_t mode = (combined_mode & BTM_BLE_DISCOVERABLE_MASK);
  uint8_t new_mode = BTM_BLE_ADV_ENABLE;
  uint8_t evt_type;
  tBTM_STATUS status = BTM_SUCCESS;
  RawAddress address = RawAddress::kEmpty;
  tBLE_ADDR_TYPE init_addr_type = BLE_ADDR_PUBLIC,
                 own_addr_type = p_addr_cb->own_addr_type;
  uint16_t adv_int_min, adv_int_max;

  LOG_VERBOSE("%s mode=0x%0x combined_mode=0x%x", __func__, mode,
              combined_mode);

  /*** Check mode parameter ***/
  if (mode > BTM_BLE_MAX_DISCOVERABLE) return (BTM_ILLEGAL_VALUE);

  p_cb->discoverable_mode = mode;

  evt_type =
      btm_set_conn_mode_adv_init_addr(address, &init_addr_type, &own_addr_type);

  if (p_cb->connectable_mode == BTM_BLE_NON_CONNECTABLE &&
      mode == BTM_BLE_NON_DISCOVERABLE)
    new_mode = BTM_BLE_ADV_DISABLE;

  btm_ble_select_adv_interval(evt_type, &adv_int_min, &adv_int_max);

  alarm_cancel(p_cb->fast_adv_timer);

  /* update adv params if start advertising */
  LOG_VERBOSE("evt_type=0x%x p-cb->evt_type=0x%x ", evt_type, p_cb->evt_type);

  if (new_mode == BTM_BLE_ADV_ENABLE) {
    btm_ble_set_adv_flag(btm_cb.btm_inq_vars.connectable_mode, combined_mode);

    if (evt_type != p_cb->evt_type || p_cb->adv_addr_type != own_addr_type ||
        !p_cb->fast_adv_on) {
      btm_ble_stop_adv();

      /* update adv params */
      btsnd_hcic_ble_write_adv_params(adv_int_min, adv_int_max, evt_type,
                                      own_addr_type, init_addr_type, address,
                                      p_cb->adv_chnl_map, p_cb->afp);
      p_cb->evt_type = evt_type;
      p_cb->adv_addr_type = own_addr_type;
    }
  }

  if (status == BTM_SUCCESS && p_cb->adv_mode != new_mode) {
    if (new_mode == BTM_BLE_ADV_ENABLE)
      status = btm_ble_start_adv();
    else
      status = btm_ble_stop_adv();
  }

  if (p_cb->adv_mode == BTM_BLE_ADV_ENABLE) {
    p_cb->fast_adv_on = true;
    /* start initial GAP mode adv timer */
    alarm_set_on_mloop(p_cb->fast_adv_timer, BTM_BLE_GAP_FAST_ADV_TIMEOUT_MS,
                       btm_ble_fast_adv_timer_timeout, NULL);
  }

  /* set up stop advertising timer */
  if (status == BTM_SUCCESS && mode == BTM_BLE_LIMITED_DISCOVERABLE) {
    LOG_VERBOSE("start timer for limited disc mode duration=%d ms",
                BTM_BLE_GAP_LIM_TIMEOUT_MS);
    /* start Tgap(lim_timeout) */
    alarm_set_on_mloop(p_cb->inquiry_timer, BTM_BLE_GAP_LIM_TIMEOUT_MS,
                       btm_ble_inquiry_timer_gap_limited_discovery_timeout,
                       NULL);
  }
  return status;
}

/*******************************************************************************
 *
 * Function         btm_ble_set_connectability
 *
 * Description      This function is called to set BLE connectability mode.
 *
 * Parameters:      combined_mode: connectability mode.
 *
 * Returns          BTM_SUCCESS is status set successfully; otherwise failure.
 *
 ******************************************************************************/
tBTM_STATUS btm_ble_set_connectability(uint16_t combined_mode) {
  tBTM_LE_RANDOM_CB* p_addr_cb = &btm_sec_cb.ble_ctr_cb.addr_mgnt_cb;
  tBTM_BLE_INQ_CB* p_cb = &btm_sec_cb.ble_ctr_cb.inq_var;
  uint16_t mode = (combined_mode & BTM_BLE_CONNECTABLE_MASK);
  uint8_t new_mode = BTM_BLE_ADV_ENABLE;
  uint8_t evt_type;
  tBTM_STATUS status = BTM_SUCCESS;
  RawAddress address = RawAddress::kEmpty;
  tBLE_ADDR_TYPE peer_addr_type = BLE_ADDR_PUBLIC,
                 own_addr_type = p_addr_cb->own_addr_type;
  uint16_t adv_int_min, adv_int_max;

  LOG_VERBOSE("%s mode=0x%0x combined_mode=0x%x", __func__, mode,
              combined_mode);

  /*** Check mode parameter ***/
  if (mode > BTM_BLE_MAX_CONNECTABLE) return (BTM_ILLEGAL_VALUE);

  p_cb->connectable_mode = mode;

  evt_type =
      btm_set_conn_mode_adv_init_addr(address, &peer_addr_type, &own_addr_type);

  if (mode == BTM_BLE_NON_CONNECTABLE &&
      p_cb->discoverable_mode == BTM_BLE_NON_DISCOVERABLE)
    new_mode = BTM_BLE_ADV_DISABLE;

  btm_ble_select_adv_interval(evt_type, &adv_int_min, &adv_int_max);

  alarm_cancel(p_cb->fast_adv_timer);
  /* update adv params if needed */
  if (new_mode == BTM_BLE_ADV_ENABLE) {
    btm_ble_set_adv_flag(combined_mode, btm_cb.btm_inq_vars.discoverable_mode);
    if (p_cb->evt_type != evt_type ||
        p_cb->adv_addr_type != p_addr_cb->own_addr_type || !p_cb->fast_adv_on) {
      btm_ble_stop_adv();

      btsnd_hcic_ble_write_adv_params(adv_int_min, adv_int_max, evt_type,
                                      own_addr_type, peer_addr_type, address,
                                      p_cb->adv_chnl_map, p_cb->afp);
      p_cb->evt_type = evt_type;
      p_cb->adv_addr_type = own_addr_type;
    }
  }

  /* update advertising mode */
  if (status == BTM_SUCCESS && new_mode != p_cb->adv_mode) {
    if (new_mode == BTM_BLE_ADV_ENABLE)
      status = btm_ble_start_adv();
    else
      status = btm_ble_stop_adv();
  }

  if (p_cb->adv_mode == BTM_BLE_ADV_ENABLE) {
    p_cb->fast_adv_on = true;
    /* start initial GAP mode adv timer */
    alarm_set_on_mloop(p_cb->fast_adv_timer, BTM_BLE_GAP_FAST_ADV_TIMEOUT_MS,
                       btm_ble_fast_adv_timer_timeout, NULL);
  }
  return status;
}

static void btm_send_hci_scan_enable(uint8_t enable,
                                     uint8_t filter_duplicates) {
  if (controller_get_interface()->supports_ble_extended_advertising()) {
    btsnd_hcic_ble_set_extended_scan_enable(enable, filter_duplicates, 0x0000,
                                            0x0000);
  } else {
    btsnd_hcic_ble_set_scan_enable(enable, filter_duplicates);
  }
}

void btm_send_hci_set_scan_params(uint8_t scan_type, uint16_t scan_int,
                                  uint16_t scan_win,
                                  tBLE_ADDR_TYPE addr_type_own,
                                  uint8_t scan_filter_policy) {
  if (controller_get_interface()->supports_ble_extended_advertising()) {
    scanning_phy_cfg phy_cfg;
    phy_cfg.scan_type = scan_type;
    phy_cfg.scan_int = scan_int;
    phy_cfg.scan_win = scan_win;

    btsnd_hcic_ble_set_extended_scan_params(addr_type_own, scan_filter_policy,
                                            1, &phy_cfg);
  } else {
    btsnd_hcic_ble_set_scan_params(scan_type, scan_int, scan_win, addr_type_own,
                                   scan_filter_policy);
  }
}

/* Scan filter param config event */
static void btm_ble_scan_filt_param_cfg_evt(uint8_t avbl_space,
                                            tBTM_BLE_SCAN_COND_OP action_type,
                                            tBTM_STATUS btm_status) {
  if (btm_status != btm_status_value(BTM_SUCCESS)) {
    LOG_ERROR("%s, %d", __func__, btm_status);
  } else {
    LOG_VERBOSE("%s", __func__);
  }
}

/*******************************************************************************
 *
 * Function         btm_ble_start_inquiry
 *
 * Description      This function is called to start BLE inquiry procedure.
 *                  If the duration is zero, the periodic inquiry mode is
 *                  cancelled.
 *
 * Parameters:      duration - Duration of inquiry in seconds
 *
 * Returns          BTM_CMD_STARTED if successfully started
 *                  BTM_BUSY - if an inquiry is already active
 *
 ******************************************************************************/
tBTM_STATUS btm_ble_start_inquiry(uint8_t duration) {
  tBTM_BLE_CB* p_ble_cb = &btm_sec_cb.ble_ctr_cb;
  tBTM_INQUIRY_VAR_ST* p_inq = &btm_cb.btm_inq_vars;

  LOG_VERBOSE("btm_ble_start_inquiry: inq_active = 0x%02x",
              btm_cb.btm_inq_vars.inq_active);

  /* if selective connection is active, or inquiry is already active, reject it
   */
  if (p_ble_cb->is_ble_inquiry_active()) {
    LOG_ERROR("LE Inquiry is active, can not start inquiry");
    return (BTM_BUSY);
  }

  /* Cleanup anything remaining on index 0 */
  BTM_BleAdvFilterParamSetup(BTM_BLE_SCAN_COND_DELETE,
                             static_cast<tBTM_BLE_PF_FILT_INDEX>(0), nullptr,
                             base::Bind(btm_ble_scan_filt_param_cfg_evt));

  auto adv_filt_param = std::make_unique<btgatt_filt_param_setup_t>();
  /* Add an allow-all filter on index 0*/
  adv_filt_param->dely_mode = IMMEDIATE_DELY_MODE;
  adv_filt_param->feat_seln = ALLOW_ALL_FILTER;
  adv_filt_param->filt_logic_type = BTA_DM_BLE_PF_FILT_LOGIC_OR;
  adv_filt_param->list_logic_type = BTA_DM_BLE_PF_LIST_LOGIC_OR;
  adv_filt_param->rssi_low_thres = LOWEST_RSSI_VALUE;
  adv_filt_param->rssi_high_thres = LOWEST_RSSI_VALUE;
  BTM_BleAdvFilterParamSetup(BTM_BLE_SCAN_COND_ADD, static_cast<tBTM_BLE_PF_FILT_INDEX>(0),
                 std::move(adv_filt_param), base::Bind(btm_ble_scan_filt_param_cfg_evt));

  uint16_t scan_interval = osi_property_get_int32(kPropertyInquiryScanInterval,
                                                  BTM_BLE_LOW_LATENCY_SCAN_INT);
  uint16_t scan_window = osi_property_get_int32(kPropertyInquiryScanWindow,
                                                BTM_BLE_LOW_LATENCY_SCAN_WIN);

  if (!p_ble_cb->is_ble_scan_active()) {
    cache.ClearAll();
    btm_send_hci_set_scan_params(
        BTM_BLE_SCAN_MODE_ACTI, scan_interval, scan_window,
        btm_sec_cb.ble_ctr_cb.addr_mgnt_cb.own_addr_type, SP_ADV_ALL);
    p_ble_cb->inq_var.scan_type = BTM_BLE_SCAN_MODE_ACTI;
    btm_ble_start_scan();
  } else if ((p_ble_cb->inq_var.scan_interval != scan_interval) ||
             (p_ble_cb->inq_var.scan_window != scan_window)) {
    LOG_VERBOSE("%s, restart LE scan with low latency scan params", __func__);
    btm_send_hci_scan_enable(BTM_BLE_SCAN_DISABLE, BTM_BLE_DUPLICATE_ENABLE);
    btm_send_hci_set_scan_params(
        BTM_BLE_SCAN_MODE_ACTI, scan_interval, scan_window,
        btm_sec_cb.ble_ctr_cb.addr_mgnt_cb.own_addr_type, SP_ADV_ALL);
    btm_send_hci_scan_enable(BTM_BLE_SCAN_ENABLE, BTM_BLE_DUPLICATE_DISABLE);
  }

  p_inq->inq_active |= BTM_BLE_GENERAL_INQUIRY;
  p_ble_cb->set_ble_inquiry_active();

  LOG_VERBOSE("btm_ble_start_inquiry inq_active = 0x%02x", p_inq->inq_active);

  if (duration != 0) {
    /* start inquiry timer */
    uint64_t duration_ms = duration * 1000;
    alarm_set_on_mloop(p_ble_cb->inq_var.inquiry_timer, duration_ms,
                       btm_ble_inquiry_timer_timeout, NULL);
  }

  btm_cb.neighbor.le_inquiry = {
      .start_time_ms = timestamper_in_milliseconds.GetTimestamp(),
      .results = 0,
  };
  BTM_LogHistory(kBtmLogTag, RawAddress::kEmpty, "Le inquiry started");

  return BTM_CMD_STARTED;
}

/*******************************************************************************
 *
 * Function         btm_ble_read_remote_name_cmpl
 *
 * Description      This function is called when BLE remote name is received.
 *
 * Returns          void
 *
 ******************************************************************************/
void btm_ble_read_remote_name_cmpl(bool status, const RawAddress& bda,
                                   uint16_t length, char* p_name) {
  tHCI_STATUS hci_status = HCI_SUCCESS;
  BD_NAME bd_name;

  memset(bd_name, 0, (BD_NAME_LEN + 1));
  if (length > BD_NAME_LEN) {
    length = BD_NAME_LEN;
  }
  memcpy((uint8_t*)bd_name, p_name, length);

  if ((!status) || (length == 0)) {
    hci_status = HCI_ERR_HOST_TIMEOUT;
  }

  btm_process_remote_name(&bda, bd_name, length + 1, hci_status);
  btm_sec_rmt_name_request_complete(&bda, (const uint8_t*)p_name, hci_status);
}

/*******************************************************************************
 *
 * Function         btm_ble_read_remote_name
 *
 * Description      This function read remote LE device name using GATT read
 *                  procedure.
 *
 * Parameters:       None.
 *
 * Returns          void
 *
 ******************************************************************************/
tBTM_STATUS btm_ble_read_remote_name(const RawAddress& remote_bda,
                                     tBTM_NAME_CMPL_CB* p_cb) {
  tBTM_INQUIRY_VAR_ST* p_inq = &btm_cb.btm_inq_vars;

  if (!controller_get_interface()->supports_ble()) return BTM_ERR_PROCESSING;

  tINQ_DB_ENT* p_i = btm_inq_db_find(remote_bda);
  if (p_i && !ble_evt_type_is_connectable(p_i->inq_info.results.ble_evt_type)) {
    LOG_VERBOSE("name request to non-connectable device failed.");
    return BTM_ERR_PROCESSING;
  }

  /* read remote device name using GATT procedure */
  if (p_inq->remname_active) return BTM_BUSY;

  if (!GAP_BleReadPeerDevName(remote_bda, btm_ble_read_remote_name_cmpl))
    return BTM_BUSY;

  p_inq->p_remname_cmpl_cb = p_cb;
  p_inq->remname_active = true;
  p_inq->remname_bda = remote_bda;

  alarm_set_on_mloop(p_inq->remote_name_timer, BTM_EXT_BLE_RMT_NAME_TIMEOUT_MS,
                     btm_inq_remote_name_timer_timeout, NULL);

  return BTM_CMD_STARTED;
}

/*******************************************************************************
 *
 * Function         btm_ble_cancel_remote_name
 *
 * Description      This function cancel read remote LE device name.
 *
 * Parameters:       None.
 *
 * Returns          void
 *
 ******************************************************************************/
bool btm_ble_cancel_remote_name(const RawAddress& remote_bda) {
  tBTM_INQUIRY_VAR_ST* p_inq = &btm_cb.btm_inq_vars;
  bool status;

  status = GAP_BleCancelReadPeerDevName(remote_bda);

  p_inq->remname_active = false;
  p_inq->remname_bda = RawAddress::kEmpty;
  alarm_cancel(p_inq->remote_name_timer);

  return status;
}

/*******************************************************************************
 *
 * Function         btm_ble_update_adv_flag
 *
 * Description      This function update the limited discoverable flag in the
 *                  adv data.
 *
 * Parameters:       None.
 *
 * Returns          void
 *
 ******************************************************************************/
static void btm_ble_update_adv_flag(uint8_t flag) {
  tBTM_BLE_LOCAL_ADV_DATA* p_adv_data = &btm_sec_cb.ble_ctr_cb.inq_var.adv_data;
  uint8_t* p;

  LOG_VERBOSE("btm_ble_update_adv_flag new=0x%x", flag);

  if (p_adv_data->p_flags != NULL) {
    LOG_VERBOSE("btm_ble_update_adv_flag old=0x%x", *p_adv_data->p_flags);
    *p_adv_data->p_flags = flag;
  } else /* no FLAGS in ADV data*/
  {
    p = (p_adv_data->p_pad == NULL) ? p_adv_data->ad_data : p_adv_data->p_pad;
    /* need 3 bytes space to stuff in the flags, if not */
    /* erase all written data, just for flags */
    if ((BTM_BLE_AD_DATA_LEN - (p - p_adv_data->ad_data)) < 3) {
      p = p_adv_data->p_pad = p_adv_data->ad_data;
      memset(p_adv_data->ad_data, 0, BTM_BLE_AD_DATA_LEN);
    }

    *p++ = 2;
    *p++ = BTM_BLE_AD_TYPE_FLAG;
    p_adv_data->p_flags = p;
    *p++ = flag;
    p_adv_data->p_pad = p;
  }

  btsnd_hcic_ble_set_adv_data(
      (uint8_t)(p_adv_data->p_pad - p_adv_data->ad_data), p_adv_data->ad_data);
  p_adv_data->data_mask |= BTM_BLE_AD_BIT_FLAGS;
}

/**
 * Check ADV flag to make sure device is discoverable and match the search
 * condition
 */
static uint8_t btm_ble_is_discoverable(const RawAddress& bda,
                                       std::vector<uint8_t> const& adv_data) {
  uint8_t scan_state = BTM_BLE_NOT_SCANNING;

  /* for observer, always "discoverable */
  if (btm_sec_cb.ble_ctr_cb.is_ble_observe_active())
    scan_state |= BTM_BLE_OBS_RESULT;

  if (!adv_data.empty()) {
    uint8_t flag = 0;
    uint8_t data_len;
    const uint8_t* p_flag = AdvertiseDataParser::GetFieldByType(
        adv_data, BTM_BLE_AD_TYPE_FLAG, &data_len);
    if (p_flag != NULL && data_len != 0) {
      flag = *p_flag;

      if ((btm_cb.btm_inq_vars.inq_active & BTM_BLE_GENERAL_INQUIRY) &&
          (flag & (BTM_BLE_LIMIT_DISC_FLAG | BTM_BLE_GEN_DISC_FLAG)) != 0) {
        scan_state |= BTM_BLE_INQ_RESULT;
      }
    }
  }
  return scan_state;
}

static void btm_ble_appearance_to_cod(uint16_t appearance, uint8_t* dev_class) {
  dev_class[0] = 0;

  switch (appearance) {
    case BTM_BLE_APPEARANCE_GENERIC_PHONE:
      dev_class[1] = BTM_COD_MAJOR_PHONE;
      dev_class[2] = BTM_COD_MINOR_UNCLASSIFIED;
      break;
    case BTM_BLE_APPEARANCE_GENERIC_COMPUTER:
      dev_class[1] = BTM_COD_MAJOR_COMPUTER;
      dev_class[2] = BTM_COD_MINOR_UNCLASSIFIED;
      break;
    case BTM_BLE_APPEARANCE_GENERIC_REMOTE:
      dev_class[1] = BTM_COD_MAJOR_PERIPHERAL;
      dev_class[2] = BTM_COD_MINOR_REMOTE_CONTROL;
      break;
    case BTM_BLE_APPEARANCE_GENERIC_THERMOMETER:
    case BTM_BLE_APPEARANCE_THERMOMETER_EAR:
      dev_class[1] = BTM_COD_MAJOR_HEALTH;
      dev_class[2] = BTM_COD_MINOR_THERMOMETER;
      break;
    case BTM_BLE_APPEARANCE_GENERIC_HEART_RATE:
    case BTM_BLE_APPEARANCE_HEART_RATE_BELT:
      dev_class[1] = BTM_COD_MAJOR_HEALTH;
      dev_class[2] = BTM_COD_MINOR_HEART_PULSE_MONITOR;
      break;
    case BTM_BLE_APPEARANCE_GENERIC_BLOOD_PRESSURE:
    case BTM_BLE_APPEARANCE_BLOOD_PRESSURE_ARM:
    case BTM_BLE_APPEARANCE_BLOOD_PRESSURE_WRIST:
      dev_class[1] = BTM_COD_MAJOR_HEALTH;
      dev_class[2] = BTM_COD_MINOR_BLOOD_MONITOR;
      break;
    case BTM_BLE_APPEARANCE_GENERIC_PULSE_OXIMETER:
    case BTM_BLE_APPEARANCE_PULSE_OXIMETER_FINGERTIP:
    case BTM_BLE_APPEARANCE_PULSE_OXIMETER_WRIST:
      dev_class[1] = BTM_COD_MAJOR_HEALTH;
      dev_class[2] = BTM_COD_MINOR_PULSE_OXIMETER;
      break;
    case BTM_BLE_APPEARANCE_GENERIC_GLUCOSE:
      dev_class[1] = BTM_COD_MAJOR_HEALTH;
      dev_class[2] = BTM_COD_MINOR_GLUCOSE_METER;
      break;
    case BTM_BLE_APPEARANCE_GENERIC_WEIGHT:
      dev_class[1] = BTM_COD_MAJOR_HEALTH;
      dev_class[2] = BTM_COD_MINOR_WEIGHING_SCALE;
      break;
    case BTM_BLE_APPEARANCE_GENERIC_WALKING:
    case BTM_BLE_APPEARANCE_WALKING_IN_SHOE:
    case BTM_BLE_APPEARANCE_WALKING_ON_SHOE:
    case BTM_BLE_APPEARANCE_WALKING_ON_HIP:
      dev_class[1] = BTM_COD_MAJOR_HEALTH;
      dev_class[2] = BTM_COD_MINOR_STEP_COUNTER;
      break;
    case BTM_BLE_APPEARANCE_GENERIC_WATCH:
    case BTM_BLE_APPEARANCE_SPORTS_WATCH:
      dev_class[1] = BTM_COD_MAJOR_WEARABLE;
      dev_class[2] = BTM_COD_MINOR_WRIST_WATCH;
      break;
    case BTM_BLE_APPEARANCE_GENERIC_EYEGLASSES:
      dev_class[1] = BTM_COD_MAJOR_WEARABLE;
      dev_class[2] = BTM_COD_MINOR_GLASSES;
      break;
    case BTM_BLE_APPEARANCE_GENERIC_DISPLAY:
      dev_class[1] = BTM_COD_MAJOR_IMAGING;
      dev_class[2] = BTM_COD_MINOR_DISPLAY;
      break;
    case BTM_BLE_APPEARANCE_GENERIC_MEDIA_PLAYER:
      dev_class[1] = BTM_COD_MAJOR_AUDIO;
      dev_class[2] = BTM_COD_MINOR_UNCLASSIFIED;
      break;
    case BTM_BLE_APPEARANCE_GENERIC_WEARABLE_AUDIO_DEVICE:
    case BTM_BLE_APPEARANCE_WEARABLE_AUDIO_DEVICE_EARBUD:
    case BTM_BLE_APPEARANCE_WEARABLE_AUDIO_DEVICE_HEADSET:
    case BTM_BLE_APPEARANCE_WEARABLE_AUDIO_DEVICE_HEADPHONES:
    case BTM_BLE_APPEARANCE_WEARABLE_AUDIO_DEVICE_NECK_BAND:
      dev_class[0] = (BTM_COD_SERVICE_AUDIO | BTM_COD_SERVICE_RENDERING) >> 8;
      dev_class[1] = (BTM_COD_MAJOR_AUDIO | BTM_COD_SERVICE_LE_AUDIO);
      dev_class[2] = BTM_COD_MINOR_WEARABLE_HEADSET;
      break;
    case BTM_BLE_APPEARANCE_GENERIC_BARCODE_SCANNER:
    case BTM_BLE_APPEARANCE_HID_BARCODE_SCANNER:
    case BTM_BLE_APPEARANCE_GENERIC_HID:
      dev_class[1] = BTM_COD_MAJOR_PERIPHERAL;
      dev_class[2] = BTM_COD_MINOR_UNCLASSIFIED;
      break;
    case BTM_BLE_APPEARANCE_HID_KEYBOARD:
      dev_class[1] = BTM_COD_MAJOR_PERIPHERAL;
      dev_class[2] = BTM_COD_MINOR_KEYBOARD;
      break;
    case BTM_BLE_APPEARANCE_HID_MOUSE:
      dev_class[1] = BTM_COD_MAJOR_PERIPHERAL;
      dev_class[2] = BTM_COD_MINOR_POINTING;
      break;
    case BTM_BLE_APPEARANCE_HID_JOYSTICK:
      dev_class[1] = BTM_COD_MAJOR_PERIPHERAL;
      dev_class[2] = BTM_COD_MINOR_JOYSTICK;
      break;
    case BTM_BLE_APPEARANCE_HID_GAMEPAD:
      dev_class[1] = BTM_COD_MAJOR_PERIPHERAL;
      dev_class[2] = BTM_COD_MINOR_GAMEPAD;
      break;
    case BTM_BLE_APPEARANCE_HID_DIGITIZER_TABLET:
      dev_class[1] = BTM_COD_MAJOR_PERIPHERAL;
      dev_class[2] = BTM_COD_MINOR_DIGITIZING_TABLET;
      break;
    case BTM_BLE_APPEARANCE_HID_CARD_READER:
      dev_class[1] = BTM_COD_MAJOR_PERIPHERAL;
      dev_class[2] = BTM_COD_MINOR_CARD_READER;
      break;
    case BTM_BLE_APPEARANCE_HID_DIGITAL_PEN:
      dev_class[1] = BTM_COD_MAJOR_PERIPHERAL;
      dev_class[2] = BTM_COD_MINOR_DIGITAL_PAN;
      break;
    case BTM_BLE_APPEARANCE_UKNOWN:
    case BTM_BLE_APPEARANCE_GENERIC_CLOCK:
    case BTM_BLE_APPEARANCE_GENERIC_TAG:
    case BTM_BLE_APPEARANCE_GENERIC_KEYRING:
    case BTM_BLE_APPEARANCE_GENERIC_CYCLING:
    case BTM_BLE_APPEARANCE_CYCLING_COMPUTER:
    case BTM_BLE_APPEARANCE_CYCLING_SPEED:
    case BTM_BLE_APPEARANCE_CYCLING_CADENCE:
    case BTM_BLE_APPEARANCE_CYCLING_POWER:
    case BTM_BLE_APPEARANCE_CYCLING_SPEED_CADENCE:
    case BTM_BLE_APPEARANCE_GENERIC_OUTDOOR_SPORTS:
    case BTM_BLE_APPEARANCE_OUTDOOR_SPORTS_LOCATION:
    case BTM_BLE_APPEARANCE_OUTDOOR_SPORTS_LOCATION_AND_NAV:
    case BTM_BLE_APPEARANCE_OUTDOOR_SPORTS_LOCATION_POD:
    case BTM_BLE_APPEARANCE_OUTDOOR_SPORTS_LOCATION_POD_AND_NAV:
    default:
      dev_class[1] = BTM_COD_MAJOR_UNCLASSIFIED;
      dev_class[2] = BTM_COD_MINOR_UNCLASSIFIED;
  };
}

bool btm_ble_get_appearance_as_cod(std::vector<uint8_t> const& data,
                                   DEV_CLASS dev_class) {
  /* Check to see the BLE device has the Appearance UUID in the advertising
   * data. If it does then try to convert the appearance value to a class of
   * device value Fluoride can use. Otherwise fall back to trying to infer if
   * it is a HID device based on the service class.
   */
  uint8_t len;
  const uint8_t* p_uuid16 = AdvertiseDataParser::GetFieldByType(
      data, BTM_BLE_AD_TYPE_APPEARANCE, &len);
  if (p_uuid16 && len == 2) {
    btm_ble_appearance_to_cod((uint16_t)p_uuid16[0] | (p_uuid16[1] << 8),
                              dev_class);
    return true;
  }

  p_uuid16 = AdvertiseDataParser::GetFieldByType(
      data, BTM_BLE_AD_TYPE_16SRV_CMPL, &len);
  if (p_uuid16 == NULL) {
    return false;
  }

  for (uint8_t i = 0; i + 2 <= len; i = i + 2) {
    /* if this BLE device supports HID over LE, set HID Major in class of
     * device */
    if ((p_uuid16[i] | (p_uuid16[i + 1] << 8)) == UUID_SERVCLASS_LE_HID) {
      dev_class[0] = 0;
      dev_class[1] = BTM_COD_MAJOR_PERIPHERAL;
      dev_class[2] = 0;
      return true;
    }
  }

  return false;
}

/**
 * Update adv packet information into inquiry result.
 */
void btm_ble_update_inq_result(tINQ_DB_ENT* p_i, uint8_t addr_type,
                               const RawAddress& bda, uint16_t evt_type,
                               uint8_t primary_phy, uint8_t secondary_phy,
                               uint8_t advertising_sid, int8_t tx_power,
                               int8_t rssi, uint16_t periodic_adv_int,
                               std::vector<uint8_t> const& data) {
  tBTM_INQ_RESULTS* p_cur = &p_i->inq_info.results;
  uint8_t len;
  tBTM_INQUIRY_VAR_ST* p_inq = &btm_cb.btm_inq_vars;

  /* Save the info */
  p_cur->inq_result_type |= BTM_INQ_RESULT_BLE;
  p_cur->ble_addr_type = static_cast<tBLE_ADDR_TYPE>(addr_type);
  p_cur->rssi = rssi;
  p_cur->ble_primary_phy = primary_phy;
  p_cur->ble_secondary_phy = secondary_phy;
  p_cur->ble_advertising_sid = advertising_sid;
  p_cur->ble_tx_power = tx_power;
  p_cur->ble_periodic_adv_int = periodic_adv_int;

  if (btm_sec_cb.ble_ctr_cb.inq_var.scan_type == BTM_BLE_SCAN_MODE_ACTI &&
      ble_evt_type_is_scannable(evt_type) &&
      !ble_evt_type_is_scan_resp(evt_type)) {
    p_i->scan_rsp = false;
  } else
    p_i->scan_rsp = true;

  if (p_i->inq_count != p_inq->inq_counter)
    p_cur->device_type = BT_DEVICE_TYPE_BLE;
  else
    p_cur->device_type |= BT_DEVICE_TYPE_BLE;

  if (evt_type != BTM_BLE_SCAN_RSP_EVT) p_cur->ble_evt_type = evt_type;

  p_i->inq_count = p_inq->inq_counter; /* Mark entry for current inquiry */

  bool has_advertising_flags = false;
  if (!data.empty()) {
    const uint8_t* p_flag =
        AdvertiseDataParser::GetFieldByType(data, BTM_BLE_AD_TYPE_FLAG, &len);
    if (p_flag != NULL && len != 0) {
      has_advertising_flags = true;
      p_cur->flag = *p_flag;
    }

    btm_ble_get_appearance_as_cod(data, p_cur->dev_class);

    const uint8_t* p_rsi =
        AdvertiseDataParser::GetFieldByType(data, BTM_BLE_AD_TYPE_RSI, &len);
    if (p_rsi != nullptr && len == 6) {
      STREAM_TO_BDADDR(p_cur->ble_ad_rsi, p_rsi);
    }

    const uint8_t* p_service_data = data.data();
    uint8_t service_data_len = 0;

    while ((p_service_data = AdvertiseDataParser::GetFieldByType(
                p_service_data + service_data_len,
                data.size() - (p_service_data - data.data()) - service_data_len,
                BTM_BLE_AD_TYPE_SERVICE_DATA_TYPE, &service_data_len))) {
      uint16_t uuid;
      const uint8_t* p_uuid = p_service_data;
      if (service_data_len < 2) {
        continue;
      }
      STREAM_TO_UINT16(uuid, p_uuid);

      if (uuid == 0x184E /* Audio Stream Control service */ ||
          uuid == 0x184F /* Broadcast Audio Scan service */ ||
          uuid == 0x1850 /* Published Audio Capabilities service */ ||
          uuid == 0x1853 /* Common Audio service */) {
        p_cur->ble_ad_is_le_audio_capable = true;
        break;
      }
    }
  }

  // Non-connectable packets may omit flags entirely, in which case nothing
  // should be assumed about their values (CSSv10, 1.3.1). Thus, do not
  // interpret the device type unless this packet has the flags set or is
  // connectable.
  bool should_process_flags =
      has_advertising_flags || ble_evt_type_is_connectable(evt_type);
  if (should_process_flags && (p_cur->flag & BTM_BLE_BREDR_NOT_SPT) == 0 &&
      !ble_evt_type_is_directed(evt_type)) {
    if (p_cur->ble_addr_type != BLE_ADDR_RANDOM) {
      LOG_VERBOSE("NOT_BR_EDR support bit not set, treat device as DUMO");
      p_cur->device_type |= BT_DEVICE_TYPE_DUMO;
    } else {
      LOG_VERBOSE("Random address, treat device as LE only");
    }
  } else {
    LOG_VERBOSE("NOT_BR/EDR support bit set, treat device as LE only");
  }
}

void btm_ble_process_adv_addr(RawAddress& bda, tBLE_ADDR_TYPE* addr_type) {
  /* map address to security record */
  bool match = btm_identity_addr_to_random_pseudo(&bda, addr_type, false);

  VLOG(1) << __func__ << ": bda=" << bda;
  /* always do RRA resolution on host */
  if (!match && BTM_BLE_IS_RESOLVE_BDA(bda)) {
    tBTM_SEC_DEV_REC* match_rec = btm_ble_resolve_random_addr(bda);
    if (match_rec) {
      match_rec->ble.active_addr_type = tBTM_SEC_BLE::BTM_BLE_ADDR_RRA;
      match_rec->ble.cur_rand_addr = bda;

      if (btm_ble_init_pseudo_addr(match_rec, bda)) {
        bda = match_rec->bd_addr;
      } else {
        // Assign the original address to be the current report address
        bda = match_rec->ble.pseudo_addr;
        *addr_type = match_rec->ble.AddressType();
      }
    }
  }
}

/**
 * This function is called when extended advertising report event is received .
 * It updates the inquiry database. If the inquiry database is full, the oldest
 * entry is discarded.
 */
void btm_ble_process_ext_adv_pkt(uint8_t data_len, const uint8_t* data) {
  RawAddress bda, direct_address;
  const uint8_t* p = data;
  uint8_t addr_type, num_reports, pkt_data_len, primary_phy, secondary_phy,
      advertising_sid;
  int8_t rssi, tx_power;
  uint16_t event_type, periodic_adv_int, direct_address_type;
  size_t bytes_to_process;

  /* Only process the results if the inquiry is still active */
  if (!btm_sec_cb.ble_ctr_cb.is_ble_scan_active()) return;

  bytes_to_process = 1;

  if (data_len < bytes_to_process) {
    LOG(ERROR) << "Malformed LE extended advertising packet: not enough room "
                  "for num reports";
    return;
  }

  /* Extract the number of reports in this event. */
  STREAM_TO_UINT8(num_reports, p);

  while (num_reports--) {
    bytes_to_process += 24;
    if (data_len < bytes_to_process) {
      LOG(ERROR) << "Malformed LE extended advertising packet: not enough room "
                    "for metadata";
      return;
    }

    /* Extract inquiry results */
    STREAM_TO_UINT16(event_type, p);
    STREAM_TO_UINT8(addr_type, p);
    STREAM_TO_BDADDR(bda, p);
    STREAM_TO_UINT8(primary_phy, p);
    STREAM_TO_UINT8(secondary_phy, p);
    STREAM_TO_UINT8(advertising_sid, p);
    STREAM_TO_INT8(tx_power, p);
    STREAM_TO_INT8(rssi, p);
    STREAM_TO_UINT16(periodic_adv_int, p);
    STREAM_TO_UINT8(direct_address_type, p);
    STREAM_TO_BDADDR(direct_address, p);
    STREAM_TO_UINT8(pkt_data_len, p);

    const uint8_t* pkt_data = p;
    p += pkt_data_len; /* Advance to the the next packet*/

    bytes_to_process += pkt_data_len;
    if (data_len < bytes_to_process) {
      LOG(ERROR) << "Malformed LE extended advertising packet: not enough room "
                    "for packet data";
      return;
    }

    if (rssi >= 21 && rssi <= 126) {
      LOG_ERROR("%s: bad rssi value in advertising report: %d", __func__, rssi);
    }

    // Store this to pass up the callback chain to GattService#onScanResult for
    // the check in ScanFilter#matches
    RawAddress original_bda = bda;

    if (addr_type != BLE_ADDR_ANONYMOUS) {
      btm_ble_process_adv_addr(bda, &addr_type);
    }

    btm_ble_process_adv_pkt_cont(
        event_type, addr_type, bda, primary_phy, secondary_phy, advertising_sid,
        tx_power, rssi, periodic_adv_int, pkt_data_len, pkt_data, original_bda);
  }
}

/**
 * This function is called when advertising report event is received. It updates
 * the inquiry database. If the inquiry database is full, the oldest entry is
 * discarded.
 */
void btm_ble_process_adv_pkt(uint8_t data_len, const uint8_t* data) {
  RawAddress bda;
  const uint8_t* p = data;
  uint8_t legacy_evt_type, addr_type, num_reports, pkt_data_len;
  int8_t rssi;
  size_t bytes_to_process;

  /* Only process the results if the inquiry is still active */
  if (!btm_sec_cb.ble_ctr_cb.is_ble_scan_active()) return;

  bytes_to_process = 1;

  if (data_len < bytes_to_process) {
    LOG(ERROR)
        << "Malformed LE advertising packet: not enough room for num reports";
    return;
  }

  /* Extract the number of reports in this event. */
  STREAM_TO_UINT8(num_reports, p);

  while (num_reports--) {
    bytes_to_process += 9;

    if (data_len < bytes_to_process) {
      LOG(ERROR)
          << "Malformed LE advertising packet: not enough room for metadata";
      return;
    }

    /* Extract inquiry results */
    STREAM_TO_UINT8(legacy_evt_type, p);
    STREAM_TO_UINT8(addr_type, p);
    STREAM_TO_BDADDR(bda, p);
    STREAM_TO_UINT8(pkt_data_len, p);

    const uint8_t* pkt_data = p;
    p += pkt_data_len; /* Advance to the the rssi byte */

    // include rssi for this check
    bytes_to_process += pkt_data_len + 1;
    if (data_len < bytes_to_process) {
      LOG(ERROR) << "Malformed LE advertising packet: not enough room for "
                    "packet data and/or RSSI";
      return;
    }

    STREAM_TO_INT8(rssi, p);

    if (rssi >= 21 && rssi <= 126) {
      LOG_ERROR("%s: bad rssi value in advertising report: %d", __func__, rssi);
    }

    // Pass up the address to GattService#onScanResult to use in
    // ScanFilter#matches
    RawAddress original_bda = bda;

    btm_ble_process_adv_addr(bda, &addr_type);

    uint16_t event_type;
    event_type = 1 << BLE_EVT_LEGACY_BIT;
    if (legacy_evt_type == BTM_BLE_ADV_IND_EVT) {
      event_type |=
          (1 << BLE_EVT_CONNECTABLE_BIT) | (1 << BLE_EVT_SCANNABLE_BIT);
    } else if (legacy_evt_type == BTM_BLE_ADV_DIRECT_IND_EVT) {
      event_type |=
          (1 << BLE_EVT_CONNECTABLE_BIT) | (1 << BLE_EVT_DIRECTED_BIT);
    } else if (legacy_evt_type == BTM_BLE_ADV_SCAN_IND_EVT) {
      event_type |= (1 << BLE_EVT_SCANNABLE_BIT);
    } else if (legacy_evt_type == BTM_BLE_ADV_NONCONN_IND_EVT) {
      event_type = (1 << BLE_EVT_LEGACY_BIT);              // 0x0010;
    } else if (legacy_evt_type == BTM_BLE_SCAN_RSP_EVT) {  // SCAN_RSP;
      // We can't distinguish between "SCAN_RSP to an ADV_IND", and "SCAN_RSP to
      // an ADV_SCAN_IND", so always return "SCAN_RSP to an ADV_IND"
      event_type |= (1 << BLE_EVT_CONNECTABLE_BIT) |
                    (1 << BLE_EVT_SCANNABLE_BIT) |
                    (1 << BLE_EVT_SCAN_RESPONSE_BIT);
    } else {
      LOG_ERROR(
          "Malformed LE Advertising Report Event - unsupported "
          "legacy_event_type 0x%02x",
          legacy_evt_type);
      return;
    }

    btm_ble_process_adv_pkt_cont(
        event_type, addr_type, bda, PHY_LE_1M, PHY_LE_NO_PACKET, NO_ADI_PRESENT,
        TX_POWER_NOT_PRESENT, rssi, 0x00 /* no periodic adv */, pkt_data_len,
        pkt_data, original_bda);
  }
}

/**
 * This function is called after random address resolution is done, and proceed
 * to process adv packet.
 */
void btm_ble_process_adv_pkt_cont(uint16_t evt_type, tBLE_ADDR_TYPE addr_type,
                                  const RawAddress& bda, uint8_t primary_phy,
                                  uint8_t secondary_phy,
                                  uint8_t advertising_sid, int8_t tx_power,
                                  int8_t rssi, uint16_t periodic_adv_int,
                                  uint8_t data_len, const uint8_t* data,
                                  const RawAddress& original_bda) {
  tBTM_INQUIRY_VAR_ST* p_inq = &btm_cb.btm_inq_vars;
  bool update = true;

  std::vector<uint8_t> tmp;
  if (data_len != 0) tmp.insert(tmp.begin(), data, data + data_len);

  bool is_scannable = ble_evt_type_is_scannable(evt_type);
  bool is_scan_resp = ble_evt_type_is_scan_resp(evt_type);
  bool is_legacy = ble_evt_type_is_legacy(evt_type);

  // We might receive a legacy scan response without receving a ADV_IND
  // or ADV_SCAN_IND before. Only parsing the scan response data which
  // has no ad flag, the device will be set to DUMO mode. The createbond
  // procedure will use the wrong device mode.
  // In such case no necessary to report scan response
  if (is_legacy && is_scan_resp && !cache.Exist(addr_type, bda)) return;

  bool is_start = is_legacy && is_scannable && !is_scan_resp;

  if (is_legacy) AdvertiseDataParser::RemoveTrailingZeros(tmp);

  // We might have send scan request to this device before, but didn't get the
  // response. In such case make sure data is put at start, not appended to
  // already existing data.
  std::vector<uint8_t> const& adv_data =
      is_start ? cache.Set(addr_type, bda, std::move(tmp))
               : cache.Append(addr_type, bda, std::move(tmp));

  bool data_complete = (ble_evt_type_data_status(evt_type) != 0x01);

  if (!data_complete) {
    // If we didn't receive whole adv data yet, don't report the device.
    DVLOG(1) << "Data not complete yet, waiting for more " << bda;
    return;
  }

  bool is_active_scan =
      btm_sec_cb.ble_ctr_cb.inq_var.scan_type == BTM_BLE_SCAN_MODE_ACTI;
  if (is_active_scan && is_scannable && !is_scan_resp) {
    // If we didn't receive scan response yet, don't report the device.
    DVLOG(1) << " Waiting for scan response " << bda;
    return;
  }

  if (!AdvertiseDataParser::IsValid(adv_data)) {
    DVLOG(1) << __func__ << "Dropping bad advertisement packet: "
             << base::HexEncode(adv_data.data(), adv_data.size());
    cache.Clear(addr_type, bda);
    return;
  }

  bool include_rsi = false;
  uint8_t len;
  if (AdvertiseDataParser::GetFieldByType(adv_data, BTM_BLE_AD_TYPE_RSI,
                                          &len)) {
    include_rsi = true;
  }

  tINQ_DB_ENT* p_i = btm_inq_db_find(bda);

  /* Check if this address has already been processed for this inquiry */
  if (btm_inq_find_bdaddr(bda)) {
    /* never been report as an LE device */
    if (p_i && (!(p_i->inq_info.results.device_type & BT_DEVICE_TYPE_BLE) ||
                /* scan response to be updated */
                (!p_i->scan_rsp) ||
                (!p_i->inq_info.results.include_rsi && include_rsi))) {
      update = true;
    } else if (btm_sec_cb.ble_ctr_cb.is_ble_observe_active()) {
      update = false;
    } else {
      /* if yes, skip it */
      cache.Clear(addr_type, bda);
      return; /* assumption: one result per event */
    }
  }
  /* If existing entry, use that, else get  a new one (possibly reusing the
   * oldest) */
  if (p_i == NULL) {
    p_i = btm_inq_db_new(bda, true);
    if (p_i != NULL) {
      p_inq->inq_cmpl_info.num_resp++;
      p_i->time_of_resp = bluetooth::common::time_get_os_boottime_ms();
    } else
      return;
  } else if (p_i->inq_count !=
             p_inq->inq_counter) /* first time seen in this inquiry */
  {
    p_i->time_of_resp = bluetooth::common::time_get_os_boottime_ms();
    p_inq->inq_cmpl_info.num_resp++;
  }

  /* update the LE device information in inquiry database */
  btm_ble_update_inq_result(p_i, addr_type, bda, evt_type, primary_phy,
                            secondary_phy, advertising_sid, tx_power, rssi,
                            periodic_adv_int, adv_data);

  if (include_rsi) {
    (&p_i->inq_info.results)->include_rsi = true;
  }

  tBTM_INQ_RESULTS_CB* p_opportunistic_obs_results_cb =
      btm_sec_cb.ble_ctr_cb.p_opportunistic_obs_results_cb;
  if (p_opportunistic_obs_results_cb) {
    (p_opportunistic_obs_results_cb)((tBTM_INQ_RESULTS*)&p_i->inq_info.results,
                                     const_cast<uint8_t*>(adv_data.data()),
                                     adv_data.size());
  }

  tBTM_INQ_RESULTS_CB* p_target_announcement_obs_results_cb =
      btm_sec_cb.ble_ctr_cb.p_target_announcement_obs_results_cb;
  if (p_target_announcement_obs_results_cb) {
    (p_target_announcement_obs_results_cb)(
        (tBTM_INQ_RESULTS*)&p_i->inq_info.results,
        const_cast<uint8_t*>(adv_data.data()), adv_data.size());
  }

  uint8_t result = btm_ble_is_discoverable(bda, adv_data);
  if (result == 0) {
    // Device no longer discoverable so discard outstanding advertising packet
    cache.Clear(addr_type, bda);
    return;
  }

  if (!update) result &= ~BTM_BLE_INQ_RESULT;

  tBTM_INQ_RESULTS_CB* p_inq_results_cb = p_inq->p_inq_results_cb;
  if (p_inq_results_cb && (result & BTM_BLE_INQ_RESULT)) {
    (p_inq_results_cb)((tBTM_INQ_RESULTS*)&p_i->inq_info.results,
                       const_cast<uint8_t*>(adv_data.data()), adv_data.size());
  }

  // Pass address up to GattService#onScanResult
  p_i->inq_info.results.original_bda = original_bda;

  tBTM_INQ_RESULTS_CB* p_obs_results_cb =
      btm_sec_cb.ble_ctr_cb.p_obs_results_cb;
  if (p_obs_results_cb && (result & BTM_BLE_OBS_RESULT)) {
    (p_obs_results_cb)((tBTM_INQ_RESULTS*)&p_i->inq_info.results,
                       const_cast<uint8_t*>(adv_data.data()), adv_data.size());
  }

  cache.Clear(addr_type, bda);
}

/**
 * This function copy from btm_ble_process_adv_pkt_cont to process adv packet
 * from gd scanning module to handle inquiry result callback.
 */
void btm_ble_process_adv_pkt_cont_for_inquiry(
    uint16_t evt_type, tBLE_ADDR_TYPE addr_type, const RawAddress& bda,
    uint8_t primary_phy, uint8_t secondary_phy, uint8_t advertising_sid,
    int8_t tx_power, int8_t rssi, uint16_t periodic_adv_int,
    std::vector<uint8_t> advertising_data) {
  tBTM_INQUIRY_VAR_ST* p_inq = &btm_cb.btm_inq_vars;
  bool update = true;

  bool include_rsi = false;
  uint8_t len;
  if (AdvertiseDataParser::GetFieldByType(advertising_data, BTM_BLE_AD_TYPE_RSI,
                                          &len)) {
    include_rsi = true;
  }

  tINQ_DB_ENT* p_i = btm_inq_db_find(bda);

  /* Check if this address has already been processed for this inquiry */
  if (btm_inq_find_bdaddr(bda)) {
    /* never been report as an LE device */
    if (p_i && (!(p_i->inq_info.results.device_type & BT_DEVICE_TYPE_BLE) ||
                /* scan response to be updated */
                (!p_i->scan_rsp) ||
                (!p_i->inq_info.results.include_rsi && include_rsi))) {
      update = true;
    } else if (btm_sec_cb.ble_ctr_cb.is_ble_observe_active()) {
      btm_cb.neighbor.le_observe.results++;
      update = false;
    } else {
      /* if yes, skip it */
      return; /* assumption: one result per event */
    }
  }

  /* If existing entry, use that, else get  a new one (possibly reusing the
   * oldest) */
  if (p_i == NULL) {
    p_i = btm_inq_db_new(bda, true);
    if (p_i != NULL) {
      p_inq->inq_cmpl_info.num_resp++;
      p_i->time_of_resp = bluetooth::common::time_get_os_boottime_ms();
      btm_cb.neighbor.le_inquiry.results++;
      btm_cb.neighbor.le_legacy_scan.results++;
    } else {
      LOG_WARN("Unable to allocate entry for inquiry result");
      return;
    }
  } else if (p_i->inq_count !=
             p_inq->inq_counter) /* first time seen in this inquiry */
  {
    p_i->time_of_resp = bluetooth::common::time_get_os_boottime_ms();
    p_inq->inq_cmpl_info.num_resp++;
  }

  /* update the LE device information in inquiry database */
  btm_ble_update_inq_result(p_i, addr_type, bda, evt_type, primary_phy,
                            secondary_phy, advertising_sid, tx_power, rssi,
                            periodic_adv_int, advertising_data);

  if (include_rsi) {
    (&p_i->inq_info.results)->include_rsi = true;
  }

  tBTM_INQ_RESULTS_CB* p_opportunistic_obs_results_cb =
      btm_sec_cb.ble_ctr_cb.p_opportunistic_obs_results_cb;
  if (p_opportunistic_obs_results_cb) {
    (p_opportunistic_obs_results_cb)(
        (tBTM_INQ_RESULTS*)&p_i->inq_info.results,
        const_cast<uint8_t*>(advertising_data.data()), advertising_data.size());
  }

  tBTM_INQ_RESULTS_CB* p_target_announcement_obs_results_cb =
      btm_sec_cb.ble_ctr_cb.p_target_announcement_obs_results_cb;
  if (p_target_announcement_obs_results_cb) {
    (p_target_announcement_obs_results_cb)(
        (tBTM_INQ_RESULTS*)&p_i->inq_info.results,
        const_cast<uint8_t*>(advertising_data.data()), advertising_data.size());
  }

  uint8_t result = btm_ble_is_discoverable(bda, advertising_data);
  if (result == 0) {
    return;
  }

  if (!update) result &= ~BTM_BLE_INQ_RESULT;

  tBTM_INQ_RESULTS_CB* p_inq_results_cb = p_inq->p_inq_results_cb;
  if (p_inq_results_cb && (result & BTM_BLE_INQ_RESULT)) {
    (p_inq_results_cb)((tBTM_INQ_RESULTS*)&p_i->inq_info.results,
                       const_cast<uint8_t*>(advertising_data.data()),
                       advertising_data.size());
  }
}

void btm_ble_process_phy_update_pkt(uint8_t len, uint8_t* data) {
  uint8_t status, tx_phy, rx_phy;
  uint16_t handle;

  LOG_ASSERT(len == 5);
  uint8_t* p = data;
  STREAM_TO_UINT8(status, p);
  STREAM_TO_UINT16(handle, p);
  handle = handle & 0x0FFF;
  STREAM_TO_UINT8(tx_phy, p);
  STREAM_TO_UINT8(rx_phy, p);

  gatt_notify_phy_updated(static_cast<tHCI_STATUS>(status), handle, tx_phy,
                          rx_phy);
}

/*******************************************************************************
 *
 * Function         btm_ble_start_scan
 *
 * Description      Start the BLE scan.
 *
 * Returns          void
 *
 ******************************************************************************/
static void btm_ble_start_scan() {
  btm_cb.neighbor.le_legacy_scan = {
      .start_time_ms = timestamper_in_milliseconds.GetTimestamp(),
      .results = 0,
  };
  BTM_LogHistory(kBtmLogTag, RawAddress::kEmpty, "Le legacy scan started",
                 "Duplicates:disable");

  /* start scan, disable duplicate filtering */
  btm_send_hci_scan_enable(BTM_BLE_SCAN_ENABLE, BTM_BLE_DUPLICATE_DISABLE);

  if (btm_sec_cb.ble_ctr_cb.inq_var.scan_type == BTM_BLE_SCAN_MODE_ACTI)
    btm_ble_set_topology_mask(BTM_BLE_STATE_ACTIVE_SCAN_BIT);
  else
    btm_ble_set_topology_mask(BTM_BLE_STATE_PASSIVE_SCAN_BIT);
}

/*******************************************************************************
 *
 * Function         btm_ble_stop_scan
 *
 * Description      Stop the BLE scan.
 *
 * Returns          void
 *
 ******************************************************************************/
static void btm_ble_stop_scan(void) {
  if (btm_sec_cb.ble_ctr_cb.inq_var.scan_type == BTM_BLE_SCAN_MODE_ACTI)
    btm_ble_clear_topology_mask(BTM_BLE_STATE_ACTIVE_SCAN_BIT);
  else
    btm_ble_clear_topology_mask(BTM_BLE_STATE_PASSIVE_SCAN_BIT);

  /* Clear the inquiry callback if set */
  btm_sec_cb.ble_ctr_cb.inq_var.scan_type = BTM_BLE_SCAN_MODE_NONE;

  /* stop discovery now */
  const unsigned long long duration_timestamp =
      timestamper_in_milliseconds.GetTimestamp() -
      btm_cb.neighbor.le_legacy_scan.start_time_ms;
  BTM_LogHistory(kBtmLogTag, RawAddress::kEmpty, "Le legacy scan stopped",
                 base::StringPrintf("duration_s:%6.3f results:%-3lu",
                                    (double)duration_timestamp / 1000.0,
                                    btm_cb.neighbor.le_legacy_scan.results));
  btm_send_hci_scan_enable(BTM_BLE_SCAN_DISABLE, BTM_BLE_DUPLICATE_ENABLE);

  btm_update_scanner_filter_policy(SP_ADV_ALL);
}
/*******************************************************************************
 *
 * Function         btm_ble_stop_inquiry
 *
 * Description      Stop the BLE Inquiry.
 *
 * Returns          void
 *
 ******************************************************************************/
void btm_ble_stop_inquiry(void) {
  tBTM_INQUIRY_VAR_ST* p_inq = &btm_cb.btm_inq_vars;
  tBTM_BLE_CB* p_ble_cb = &btm_sec_cb.ble_ctr_cb;

  alarm_cancel(p_ble_cb->inq_var.inquiry_timer);

  const unsigned long long duration_timestamp =
      timestamper_in_milliseconds.GetTimestamp() -
      btm_cb.neighbor.le_inquiry.start_time_ms;
  BTM_LogHistory(kBtmLogTag, RawAddress::kEmpty, "Le inquiry stopped",
                 base::StringPrintf("duration_s:%6.3f results:%-3lu",
                                    (double)duration_timestamp / 1000.0,
                                    btm_cb.neighbor.le_inquiry.results));
  p_ble_cb->reset_ble_inquiry();

  /* Cleanup anything remaining on index 0 */
  BTM_BleAdvFilterParamSetup(BTM_BLE_SCAN_COND_DELETE,
                             static_cast<tBTM_BLE_PF_FILT_INDEX>(0), nullptr,
                             base::Bind(btm_ble_scan_filt_param_cfg_evt));

  /* If no more scan activity, stop LE scan now */
  if (!p_ble_cb->is_ble_scan_active()) {
    btm_ble_stop_scan();
  } else if ((p_ble_cb->inq_var.scan_interval !=
              BTM_BLE_LOW_LATENCY_SCAN_INT) ||
             (p_ble_cb->inq_var.scan_window != BTM_BLE_LOW_LATENCY_SCAN_WIN)) {
    LOG_VERBOSE("%s: setting default params for ongoing observe", __func__);
    btm_ble_stop_scan();
    btm_ble_start_scan();
  }

  /* If we have a callback registered for inquiry complete, call it */
  LOG_VERBOSE("BTM Inq Compl Callback: status 0x%02x, num results %d",
              p_inq->inq_cmpl_info.status, p_inq->inq_cmpl_info.num_resp);

  btm_process_inq_complete(
      HCI_SUCCESS, (uint8_t)(p_inq->inqparms.mode & BTM_BLE_INQUIRY_MASK));
}

/*******************************************************************************
 *
 * Function         btm_ble_stop_observe
 *
 * Description      Stop the BLE Observe.
 *
 * Returns          void
 *
 ******************************************************************************/
static void btm_ble_stop_observe(void) {
  tBTM_BLE_CB* p_ble_cb = &btm_sec_cb.ble_ctr_cb;
  tBTM_CMPL_CB* p_obs_cb = p_ble_cb->p_obs_cmpl_cb;

  alarm_cancel(p_ble_cb->observer_timer);

  p_ble_cb->reset_ble_observe();

  p_ble_cb->p_obs_results_cb = NULL;
  p_ble_cb->p_obs_cmpl_cb = NULL;

  if (!p_ble_cb->is_ble_scan_active()) {
    btm_ble_stop_scan();
  }

  if (p_obs_cb) (p_obs_cb)(&btm_cb.btm_inq_vars.inq_cmpl_info);
}
/*******************************************************************************
 *
 * Function         btm_ble_adv_states_operation
 *
 * Description      Set or clear adv states in topology mask
 *
 * Returns          operation status. true if sucessful, false otherwise.
 *
 ******************************************************************************/
typedef bool(BTM_TOPOLOGY_FUNC_PTR)(tBTM_BLE_STATE_MASK);
static bool btm_ble_adv_states_operation(BTM_TOPOLOGY_FUNC_PTR* p_handler,
                                         uint8_t adv_evt) {
  bool rt = false;

  switch (adv_evt) {
    case BTM_BLE_CONNECT_EVT:
      rt = (*p_handler)(BTM_BLE_STATE_CONN_ADV_BIT);
      break;

    case BTM_BLE_NON_CONNECT_EVT:
      rt = (*p_handler)(BTM_BLE_STATE_NON_CONN_ADV_BIT);
      break;
    case BTM_BLE_CONNECT_DIR_EVT:
      rt = (*p_handler)(BTM_BLE_STATE_HI_DUTY_DIR_ADV_BIT);
      break;

    case BTM_BLE_DISCOVER_EVT:
      rt = (*p_handler)(BTM_BLE_STATE_SCAN_ADV_BIT);
      break;

    case BTM_BLE_CONNECT_LO_DUTY_DIR_EVT:
      rt = (*p_handler)(BTM_BLE_STATE_LO_DUTY_DIR_ADV_BIT);
      break;

    default:
      LOG_ERROR("unknown adv event : %d", adv_evt);
      break;
  }

  return rt;
}

/*******************************************************************************
 *
 * Function         btm_ble_start_adv
 *
 * Description      start the BLE advertising.
 *
 * Returns          void
 *
 ******************************************************************************/
static tBTM_STATUS btm_ble_start_adv(void) {
  tBTM_BLE_INQ_CB* p_cb = &btm_sec_cb.ble_ctr_cb.inq_var;

  if (!btm_ble_adv_states_operation(btm_ble_topology_check, p_cb->evt_type))
    return BTM_WRONG_MODE;

  btsnd_hcic_ble_set_adv_enable(BTM_BLE_ADV_ENABLE);
  p_cb->adv_mode = BTM_BLE_ADV_ENABLE;
  btm_ble_adv_states_operation(btm_ble_set_topology_mask, p_cb->evt_type);
  power_telemetry::GetInstance().LogBleAdvStarted();

  return BTM_SUCCESS;
}

/*******************************************************************************
 *
 * Function         btm_ble_stop_adv
 *
 * Description      Stop the BLE advertising.
 *
 * Returns          void
 *
 ******************************************************************************/
static tBTM_STATUS btm_ble_stop_adv(void) {
  tBTM_BLE_INQ_CB* p_cb = &btm_sec_cb.ble_ctr_cb.inq_var;

  if (p_cb->adv_mode == BTM_BLE_ADV_ENABLE) {
    btsnd_hcic_ble_set_adv_enable(BTM_BLE_ADV_DISABLE);

    p_cb->fast_adv_on = false;
    p_cb->adv_mode = BTM_BLE_ADV_DISABLE;
    /* clear all adv states */
    btm_ble_clear_topology_mask(BTM_BLE_STATE_ALL_ADV_MASK);
    power_telemetry::GetInstance().LogBleAdvStopped();
  }
  return BTM_SUCCESS;
}

static void btm_ble_fast_adv_timer_timeout(UNUSED_ATTR void* data) {
  /* fast adv is completed, fall back to slow adv interval */
  btm_ble_start_slow_adv();
}

/*******************************************************************************
 *
 * Function         btm_ble_start_slow_adv
 *
 * Description      Restart adv with slow adv interval
 *
 * Returns          void
 *
 ******************************************************************************/
static void btm_ble_start_slow_adv(void) {
  tBTM_BLE_INQ_CB* p_cb = &btm_sec_cb.ble_ctr_cb.inq_var;

  if (p_cb->adv_mode == BTM_BLE_ADV_ENABLE) {
    tBTM_LE_RANDOM_CB* p_addr_cb = &btm_sec_cb.ble_ctr_cb.addr_mgnt_cb;
    RawAddress address = RawAddress::kEmpty;
    tBLE_ADDR_TYPE init_addr_type = BLE_ADDR_PUBLIC;
    tBLE_ADDR_TYPE own_addr_type = p_addr_cb->own_addr_type;

    btm_ble_stop_adv();

    p_cb->evt_type = btm_set_conn_mode_adv_init_addr(address, &init_addr_type,
                                                     &own_addr_type);

    /* slow adv mode never goes into directed adv */
    btsnd_hcic_ble_write_adv_params(
        BTM_BLE_GAP_ADV_SLOW_INT, BTM_BLE_GAP_ADV_SLOW_INT, p_cb->evt_type,
        own_addr_type, init_addr_type, address, p_cb->adv_chnl_map, p_cb->afp);

    btm_ble_start_adv();
  }
}

static void btm_ble_inquiry_timer_gap_limited_discovery_timeout(
    UNUSED_ATTR void* data) {
  /* lim_timeout expired, limited discovery should exit now */
  btm_cb.btm_inq_vars.discoverable_mode &= ~BTM_BLE_LIMITED_DISCOVERABLE;
  btm_ble_set_adv_flag(btm_cb.btm_inq_vars.connectable_mode,
                       btm_cb.btm_inq_vars.discoverable_mode);
}

static void btm_ble_inquiry_timer_timeout(UNUSED_ATTR void* data) {
  btm_ble_stop_inquiry();
}

static void btm_ble_observer_timer_timeout(UNUSED_ATTR void* data) {
  btm_ble_stop_observe();
}

/*******************************************************************************
 *
 * Function         btm_ble_read_remote_features_complete
 *
 * Description      This function is called when the command complete message
 *                  is received from the HCI for the read LE remote feature
 *                  supported complete event.
 *
 * Returns          void
 *
 ******************************************************************************/
void btm_ble_read_remote_features_complete(uint8_t* p, uint8_t length) {
  uint16_t handle;
  uint8_t status;

  if (length < 3) {
    goto err_out;
  }

  STREAM_TO_UINT8(status, p);
  STREAM_TO_UINT16(handle, p);
  handle = handle & 0x0FFF;  // only 12 bits meaningful

  if (status != HCI_SUCCESS) {
    if (status != HCI_ERR_UNSUPPORTED_REM_FEATURE) {
      LOG_ERROR("Failed to read remote features status:%s",
                hci_error_code_text(static_cast<tHCI_STATUS>(status)).c_str());
      return;
    }
    LOG_WARN("Remote does not support reading remote feature");
  }

  if (status == HCI_SUCCESS) {
    // BD_FEATURES_LEN additional bytes are read
    // in acl_set_peer_le_features_from_handle
    if (length < 3 + BD_FEATURES_LEN) {
      goto err_out;
    }

    if (!acl_set_peer_le_features_from_handle(handle, p)) {
      LOG_ERROR(
          "Unable to find existing connection after read remote features");
      return;
    }
  }

  btsnd_hcic_rmt_ver_req(handle);

  return;

err_out:
  LOG_ERROR("Bogus event packet, too short");
}

/*******************************************************************************
 *
 * Function         btm_ble_write_adv_enable_complete
 *
 * Description      This function process the write adv enable command complete.
 *
 * Returns          void
 *
 ******************************************************************************/
void btm_ble_write_adv_enable_complete(uint8_t* p, uint16_t evt_len) {
  tBTM_BLE_INQ_CB* p_cb = &btm_sec_cb.ble_ctr_cb.inq_var;

  /* if write adv enable/disbale not succeed */
  if (evt_len < 1 || *p != HCI_SUCCESS) {
    /* toggle back the adv mode */
    p_cb->adv_mode = !p_cb->adv_mode;
  }
}

/*******************************************************************************
 *
 * Function         btm_ble_dir_adv_tout
 *
 * Description      when directed adv time out
 *
 * Returns          void
 *
 ******************************************************************************/
void btm_ble_dir_adv_tout(void) {
  btm_sec_cb.ble_ctr_cb.inq_var.adv_mode = BTM_BLE_ADV_DISABLE;

  /* make device fall back into undirected adv mode by default */
  btm_sec_cb.ble_ctr_cb.inq_var.directed_conn = BTM_BLE_ADV_IND_EVT;
}

/*******************************************************************************
 *
 * Function         btm_ble_set_topology_mask
 *
 * Description      set BLE topology mask
 *
 * Returns          true is request is allowed, false otherwise.
 *
 ******************************************************************************/
bool btm_ble_set_topology_mask(tBTM_BLE_STATE_MASK request_state_mask) {
  request_state_mask &= BTM_BLE_STATE_ALL_MASK;
  btm_sec_cb.ble_ctr_cb.cur_states |=
      (request_state_mask & BTM_BLE_STATE_ALL_MASK);
  return true;
}

/*******************************************************************************
 *
 * Function         btm_ble_clear_topology_mask
 *
 * Description      Clear BLE topology bit mask
 *
 * Returns          true is request is allowed, false otherwise.
 *
 ******************************************************************************/
bool btm_ble_clear_topology_mask(tBTM_BLE_STATE_MASK request_state_mask) {
  request_state_mask &= BTM_BLE_STATE_ALL_MASK;
  btm_sec_cb.ble_ctr_cb.cur_states &= ~request_state_mask;
  return true;
}

/*******************************************************************************
 *
 * Function         btm_ble_update_link_topology_mask
 *
 * Description      This function update the link topology mask
 *
 * Returns          void
 *
 ******************************************************************************/
static void btm_ble_update_link_topology_mask(uint8_t link_role,
                                              bool increase) {
  btm_ble_clear_topology_mask(BTM_BLE_STATE_ALL_CONN_MASK);

  if (increase)
    btm_sec_cb.ble_ctr_cb.link_count[link_role]++;
  else if (btm_sec_cb.ble_ctr_cb.link_count[link_role] > 0)
    btm_sec_cb.ble_ctr_cb.link_count[link_role]--;

  if (btm_sec_cb.ble_ctr_cb.link_count[HCI_ROLE_CENTRAL])
    btm_ble_set_topology_mask(BTM_BLE_STATE_CENTRAL_BIT);

  if (btm_sec_cb.ble_ctr_cb.link_count[HCI_ROLE_PERIPHERAL])
    btm_ble_set_topology_mask(BTM_BLE_STATE_PERIPHERAL_BIT);

  if (link_role == HCI_ROLE_PERIPHERAL && increase) {
    btm_sec_cb.ble_ctr_cb.inq_var.adv_mode = BTM_BLE_ADV_DISABLE;
    /* make device fall back into undirected adv mode by default */
    btm_sec_cb.ble_ctr_cb.inq_var.directed_conn = BTM_BLE_ADV_IND_EVT;
    /* clear all adv states */
    btm_ble_clear_topology_mask(BTM_BLE_STATE_ALL_ADV_MASK);
  }
}

void btm_ble_increment_link_topology_mask(uint8_t link_role) {
  btm_ble_update_link_topology_mask(link_role, true);
}

void btm_ble_decrement_link_topology_mask(uint8_t link_role) {
  btm_ble_update_link_topology_mask(link_role, false);
}

/*******************************************************************************
 *
 * Function         btm_ble_update_mode_operation
 *
 * Description      This function update the GAP role operation when a link
 *                  status is updated.
 *
 * Returns          void
 *
 ******************************************************************************/
void btm_ble_update_mode_operation(uint8_t link_role, const RawAddress* bd_addr,
                                   tHCI_STATUS status) {
  if (status == HCI_ERR_ADVERTISING_TIMEOUT) {
    btm_sec_cb.ble_ctr_cb.inq_var.adv_mode = BTM_BLE_ADV_DISABLE;
    /* make device fall back into undirected adv mode by default */
    btm_sec_cb.ble_ctr_cb.inq_var.directed_conn = BTM_BLE_ADV_IND_EVT;
    /* clear all adv states */
    btm_ble_clear_topology_mask(BTM_BLE_STATE_ALL_ADV_MASK);
  }

  if (btm_sec_cb.ble_ctr_cb.inq_var.connectable_mode == BTM_BLE_CONNECTABLE) {
    btm_ble_set_connectability(btm_cb.btm_inq_vars.connectable_mode |
                               btm_sec_cb.ble_ctr_cb.inq_var.connectable_mode);
  }

  /* in case of disconnected, we must cancel bgconn and restart
     in order to add back device to acceptlist in order to reconnect */
  if (bd_addr != nullptr) {
      LOG_DEBUG("gd_acl enabled so skip background connection logic");
  }

  /* when no connection is attempted, and controller is not rejecting last
     request
     due to resource limitation, start next direct connection or background
     connection
     now in order */
  if (btm_sec_cb.ble_ctr_cb.is_connection_state_idle() &&
      status != HCI_ERR_HOST_REJECT_RESOURCES &&
      status != HCI_ERR_MAX_NUM_OF_CONNECTIONS) {
      LOG_DEBUG("Resuming le background connections");
      btm_ble_resume_bg_conn();
  }
}

/*******************************************************************************
 *
 * Function         btm_ble_init
 *
 * Description      Initialize the control block variable values.
 *
 * Returns          void
 *
 ******************************************************************************/
void btm_ble_init(void) {
  tBTM_BLE_CB* p_cb = &btm_sec_cb.ble_ctr_cb;

  LOG_VERBOSE("%s", __func__);

  alarm_free(p_cb->observer_timer);
  alarm_free(p_cb->inq_var.fast_adv_timer);
  memset(p_cb, 0, sizeof(tBTM_BLE_CB));
  memset(&(btm_cb.cmn_ble_vsc_cb), 0, sizeof(tBTM_BLE_VSC_CB));
  btm_cb.cmn_ble_vsc_cb.values_read = false;

  p_cb->observer_timer = alarm_new("btm_ble.observer_timer");
  p_cb->cur_states = 0;

  p_cb->inq_var.adv_mode = BTM_BLE_ADV_DISABLE;
  p_cb->inq_var.scan_type = BTM_BLE_SCAN_MODE_NONE;
  p_cb->inq_var.adv_chnl_map = BTM_BLE_DEFAULT_ADV_CHNL_MAP;
  p_cb->inq_var.afp = BTM_BLE_DEFAULT_AFP;
  p_cb->inq_var.sfp = BTM_BLE_DEFAULT_SFP;
  p_cb->inq_var.connectable_mode = BTM_BLE_NON_CONNECTABLE;
  p_cb->inq_var.discoverable_mode = BTM_BLE_NON_DISCOVERABLE;
  p_cb->inq_var.fast_adv_timer = alarm_new("btm_ble_inq.fast_adv_timer");
  p_cb->inq_var.inquiry_timer = alarm_new("btm_ble_inq.inquiry_timer");

  p_cb->inq_var.evt_type = BTM_BLE_NON_CONNECT_EVT;

  p_cb->addr_mgnt_cb.refresh_raddr_timer =
      alarm_new("btm_ble_addr.refresh_raddr_timer");
  btm_ble_pa_sync_cb = {};
  sync_timeout_alarm = alarm_new("btm.sync_start_task");
  if (!ble_vnd_is_included()) {
    btm_ble_adv_filter_init();
  }
}

// Clean up btm ble control block
void btm_ble_free() {
  tBTM_BLE_CB* p_cb = &btm_sec_cb.ble_ctr_cb;
  alarm_free(p_cb->addr_mgnt_cb.refresh_raddr_timer);
}

/*******************************************************************************
 *
 * Function         btm_ble_topology_check
 *
 * Description      check to see requested state is supported. One state check
 *                  at a time is supported
 *
 * Returns          true is request is allowed, false otherwise.
 *
 ******************************************************************************/
bool btm_ble_topology_check(tBTM_BLE_STATE_MASK request_state_mask) {
  bool rt = false;

  uint8_t state_offset = 0;
  uint16_t cur_states = btm_sec_cb.ble_ctr_cb.cur_states;
  uint8_t request_state = 0;

  /* check only one bit is set and within valid range */
  if (request_state_mask == BTM_BLE_STATE_INVALID ||
      request_state_mask > BTM_BLE_STATE_SCAN_ADV_BIT ||
      (request_state_mask & (request_state_mask - 1)) != 0) {
    LOG_ERROR("illegal state requested: %d", request_state_mask);
    return rt;
  }

  while (request_state_mask) {
    request_state_mask >>= 1;
    request_state++;
  }

  /* check if the requested state is supported or not */
  uint8_t bit_num = btm_le_state_combo_tbl[0][request_state - 1];
  const uint8_t* ble_supported_states =
      controller_get_interface()->get_ble_supported_states();

  if (!BTM_LE_STATES_SUPPORTED(ble_supported_states, bit_num)) {
    LOG_ERROR("state requested not supported: %d", request_state);
    return rt;
  }

  rt = true;
  /* make sure currently active states are all supported in conjunction with the
     requested state. If the bit in table is UNSUPPORTED, the combination is not
     supported */
  while (cur_states != 0) {
    if (cur_states & 0x01) {
      uint8_t bit_num = btm_le_state_combo_tbl[request_state][state_offset];
      if (bit_num != UNSUPPORTED) {
        if (!BTM_LE_STATES_SUPPORTED(ble_supported_states, bit_num)) {
          rt = false;
          break;
        }
      }
    }
    cur_states >>= 1;
    state_offset++;
  }
  return rt;
}<|MERGE_RESOLUTION|>--- conflicted
+++ resolved
@@ -1712,13 +1712,8 @@
     max_scan_window = BTM_BLE_SCAN_WIN_MAX;
   }
 
-<<<<<<< HEAD
-  tBTM_BLE_INQ_CB* p_cb = &btm_cb.ble_ctr_cb.inq_var;
+  tBTM_BLE_INQ_CB* p_cb = &btm_sec_cb.ble_ctr_cb.inq_var;
   if (BTM_BLE_ISVALID_PARAM(first_scan_interval, BTM_BLE_SCAN_INT_MIN,
-=======
-  tBTM_BLE_INQ_CB* p_cb = &btm_sec_cb.ble_ctr_cb.inq_var;
-  if (BTM_BLE_ISVALID_PARAM(scan_interval, BTM_BLE_SCAN_INT_MIN,
->>>>>>> 3979f220
                             max_scan_interval) &&
       BTM_BLE_ISVALID_PARAM(first_scan_window, BTM_BLE_SCAN_WIN_MIN,
                             max_scan_window) &&
