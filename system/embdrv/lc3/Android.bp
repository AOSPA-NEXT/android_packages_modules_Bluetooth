package {
    // See: http://go/android-license-faq
    // A large-scale-change added 'default_applicable_licenses' to import
    // all of the 'license_kinds' from "system_bt_license"
    // to get the below license kinds:
    //   SPDX-license-identifier-Apache-2.0
    default_applicable_licenses: ["system_bt_license"],
}

cc_library_static {
    name: "liblc3",
    host_supported: true,
    apex_available: [

<<<<<<< HEAD
        "//apex_available:platform",
        "com.android.bluetooth"
=======
        "com.android.btservices"
>>>>>>> 9708777a
    ],
    defaults: ["fluoride_defaults"],
    srcs: [
        "src/*.c",
    ],
    cflags: [
        "-O3",
        "-ffast-math",
        "-Werror",
        "-Wmissing-braces",
        "-Wno-unused-parameter",
        "-Wno-#warnings",
        "-Wuninitialized",
        "-Wno-self-assign",
        "-Wno-implicit-fallthrough",
    ],
    target: {
       android: {
            sanitize: {
                misc_undefined:[
                   "unsigned-integer-overflow",
                   "signed-integer-overflow",
                   "bounds",
                ],
                cfi: true,
            },
       },
    },
    export_include_dirs: [
        "include",
    ],
    min_sdk_version: "Tiramisu"
}

cc_fuzz {
  name: "liblc3_fuzzer",

  srcs: [
    "fuzzer/liblc3_fuzzer.cpp",
  ],

  static_libs: [
    "liblc3",
  ],
}


cc_binary {
    name: "lc3_encoder",
    host_supported: true,
    srcs: [
        "tools/elc3.c",
        "tools/lc3bin.c",
        "tools/wave.c",
    ],
    static_libs: [
        "liblc3",
    ],
}

cc_binary {
    name: "lc3_decoder",
    host_supported: true,
    srcs: [
        "tools/dlc3.c",
        "tools/lc3bin.c",
        "tools/wave.c",
    ],
    static_libs: [
        "liblc3",
    ],
}<|MERGE_RESOLUTION|>--- conflicted
+++ resolved
@@ -12,12 +12,8 @@
     host_supported: true,
     apex_available: [
 
-<<<<<<< HEAD
         "//apex_available:platform",
-        "com.android.bluetooth"
-=======
         "com.android.btservices"
->>>>>>> 9708777a
     ],
     defaults: ["fluoride_defaults"],
     srcs: [
