--- conflicted
+++ resolved
@@ -734,18 +734,12 @@
 
 /** when a SRCB start discovery, tell all related clcb and set the state */
 static void bta_gattc_set_discover_st(tBTA_GATTC_SERV* p_srcb) {
-<<<<<<< HEAD
-  uint8_t i;
-
   if (!interop_match_addr_or_name(INTEROP_DISABLE_LE_CONN_UPDATES,
                                   &p_srcb->server_bda,
                                   &btif_storage_get_remote_device_property)) {
     L2CA_LockBleConnParamsForServiceDiscovery(p_srcb->server_bda, true);
   }
-  for (i = 0; i < BTA_GATTC_CLCB_MAX; i++) {
-=======
   for (size_t i = 0; i < BTA_GATTC_CLCB_MAX; i++) {
->>>>>>> adff3cd0
     if (bta_gattc_cb.clcb[i].p_srcb == p_srcb) {
       bta_gattc_cb.clcb[i].status = GATT_SUCCESS;
       bta_gattc_cb.clcb[i].state = BTA_GATTC_DISCOVER_ST;
