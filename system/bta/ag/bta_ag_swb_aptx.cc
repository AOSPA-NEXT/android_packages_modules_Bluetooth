/*
 * Copyright 2023 The Android Open Source Project
 *
 * Licensed under the Apache License, Version 2.0 (the "License");
 * you may not use this file except in compliance with the License.
 * You may obtain a copy of the License at
 *
 *      http://www.apache.org/licenses/LICENSE-2.0
 *
 * Unless required by applicable law or agreed to in writing, software
 * distributed under the License is distributed on an "AS IS" BASIS,
 * WITHOUT WARRANTIES OR CONDITIONS OF ANY KIND, either express or implied.
 * See the License for the specific language governing permissions and
 * limitations under the License.
 */

#include <bluetooth/log.h>

#include "bta_ag_swb_aptx.h"

#include <android_bluetooth_sysprop.h>
#include <bluetooth/log.h>
#include <com_android_bluetooth_flags.h>
#include <string.h>
#include <unistd.h>

#include "bta/ag/bta_ag_int.h"
#include "common/strings.h"
#include "stack/btm/btm_sco_hfp_hal.h"
#include "stack/include/btm_api_types.h"

using namespace bluetooth;

bool is_hfp_aptx_voice_enabled() {
<<<<<<< HEAD
  return GET_SYSPROP(Hfp, codec_aptx_voice, false);
=======
  return com::android::bluetooth::flags::hfp_codec_aptx_voice() &&
         GET_SYSPROP(Hfp, codec_aptx_voice, false);
>>>>>>> a52e2ff0
}

static bool aptx_swb_codec_status;

static bool get_lc3_swb_codec_status(RawAddress* bd_addr) {
  uint16_t p_scb_idx = bta_ag_idx_by_bdaddr(bd_addr);
  tBTA_AG_SCB* p_scb = bta_ag_scb_by_idx(p_scb_idx);
  if (p_scb != NULL) {
    return (hfp_hal_interface::get_swb_supported() &&
            (p_scb->peer_codecs & BTM_SCO_CODEC_LC3) &&
            !(p_scb->disabled_codecs & BTM_SCO_CODEC_LC3));
  }
  return false;
}

static bool get_aptx_swb_codec_status() {
  if (is_hfp_aptx_voice_enabled()) {
    return aptx_swb_codec_status;
  }
  return false;
}

bool get_swb_codec_status(bluetooth::headset::bthf_swb_codec_t swb_codec,
                          RawAddress* bd_addr) {
  bool status = false;
  switch (swb_codec) {
    case bluetooth::headset::BTHF_SWB_CODEC_LC3:
      status = get_lc3_swb_codec_status(bd_addr);
      log::verbose("LC3 SWB status=%d", status);
      break;
    case bluetooth::headset::BTHF_SWB_CODEC_VENDOR_APTX:
      status = get_aptx_swb_codec_status();
      log::verbose("AptX SWB status=%d", status);
      break;
    default:
      log::error("Unknown codec: %d", (int)swb_codec);
      break;
  }
  return status;
}

bt_status_t enable_aptx_swb_codec(bool enable, RawAddress* bd_addr) {
  if (is_hfp_aptx_voice_enabled() &&
      (get_lc3_swb_codec_status(bd_addr) == false)) {
    log::verbose("enable=%d", enable);
    aptx_swb_codec_status = enable;
    return BT_STATUS_SUCCESS;
  }
  return BT_STATUS_FAIL;
}

void bta_ag_swb_handle_vs_at_events(tBTA_AG_SCB* p_scb, uint16_t cmd,
                                    int16_t int_arg, tBTA_AG_VAL* val) {
  switch (cmd) {
    case BTA_AG_AT_QAC_EVT:
      if (!get_swb_codec_status(bluetooth::headset::BTHF_SWB_CODEC_VENDOR_APTX,
                                &p_scb->peer_addr)) {
        bta_ag_send_qac(p_scb, NULL);
        break;
      }
      log::verbose("BTA_AG_AT_QAC_EVT");
      p_scb->codec_updated = true;
      if (p_scb->peer_codecs & BTA_AG_SCO_APTX_SWB_SETTINGS_Q0_MASK) {
        p_scb->sco_codec = BTA_AG_SCO_APTX_SWB_SETTINGS_Q0;
      } else if (p_scb->peer_codecs & BTM_SCO_CODEC_MSBC) {
        p_scb->sco_codec = UUID_CODEC_MSBC;
      }
      bta_ag_send_qac(p_scb, NULL);
      log::verbose("Received AT+QAC, updating sco codec to SWB: {}",
                   p_scb->sco_codec);
      val->num = p_scb->peer_codecs;
      break;
    case BTA_AG_AT_QCS_EVT: {
      tBTA_AG_PEER_CODEC codec_type, codec_sent;
      alarm_cancel(p_scb->codec_negotiation_timer);

      log::verbose("BTA_AG_AT_QCS_EVT int_arg={}", int_arg);
      switch (int_arg) {
        case BTA_AG_SCO_APTX_SWB_SETTINGS_Q0:
          codec_type = BTA_AG_SCO_APTX_SWB_SETTINGS_Q0;
          break;
        case BTA_AG_SCO_APTX_SWB_SETTINGS_Q1:
          codec_type = BTA_AG_SCO_APTX_SWB_SETTINGS_Q1;
          break;
        case BTA_AG_SCO_APTX_SWB_SETTINGS_Q2:
          codec_type = BTA_AG_SCO_APTX_SWB_SETTINGS_Q2;
          break;
        case BTA_AG_SCO_APTX_SWB_SETTINGS_Q3:
          codec_type = BTA_AG_SCO_APTX_SWB_SETTINGS_Q3;
          break;
        default:
          log::error("Unknown codec_uuid {}", int_arg);
          p_scb->is_aptx_swb_codec = false;
          codec_type = BTM_SCO_CODEC_MSBC;
          p_scb->codec_fallback = true;
          p_scb->sco_codec = BTM_SCO_CODEC_MSBC;
          break;
      }

      if (p_scb->codec_fallback) {
        codec_sent = BTM_SCO_CODEC_MSBC;
      } else {
        codec_sent = p_scb->sco_codec;
      }

      bta_ag_sco_codec_nego(p_scb, codec_type == codec_sent);

      /* send final codec info to callback */
      val->num = codec_sent;
      break;
    }
  }
}

tBTA_AG_PEER_CODEC bta_ag_parse_qac(char* p_s) {
  tBTA_AG_PEER_CODEC retval = BTM_SCO_CODEC_NONE;
  tBTA_AG_SCO_APTX_SWB_SETTINGS codec_mode =
      BTA_AG_SCO_APTX_SWB_SETTINGS_UNKNOWN;

  auto codec_modes =
      bluetooth::common::StringSplit(std::string(p_s), ",", SWB_CODECS_NUMBER);
  for (auto& codec_mode_str : codec_modes) {
    if (!std::isdigit(*codec_mode_str.c_str())) continue;
    codec_mode = static_cast<tBTA_AG_SCO_APTX_SWB_SETTINGS>(
        std::atoi(codec_mode_str.c_str()));
    switch (codec_mode) {
      case BTA_AG_SCO_APTX_SWB_SETTINGS_Q0:
        retval |= BTA_AG_SCO_APTX_SWB_SETTINGS_Q0_MASK;
        break;
      case BTA_AG_SCO_APTX_SWB_SETTINGS_Q1:
        retval |= BTA_AG_SCO_APTX_SWB_SETTINGS_Q1_MASK;
        break;
      case BTA_AG_SCO_APTX_SWB_SETTINGS_Q2:
        retval |= BTA_AG_SCO_APTX_SWB_SETTINGS_Q2_MASK;
        break;
      case BTA_AG_SCO_APTX_SWB_SETTINGS_Q3:
        retval |= BTA_AG_SCO_APTX_SWB_SETTINGS_Q3_MASK;
        break;
      default:
        log::verbose("Unknown Codec UUID({}) received", codec_mode);
        break;
    }
  }
  return (retval);
}<|MERGE_RESOLUTION|>--- conflicted
+++ resolved
@@ -32,12 +32,8 @@
 using namespace bluetooth;
 
 bool is_hfp_aptx_voice_enabled() {
-<<<<<<< HEAD
-  return GET_SYSPROP(Hfp, codec_aptx_voice, false);
-=======
   return com::android::bluetooth::flags::hfp_codec_aptx_voice() &&
          GET_SYSPROP(Hfp, codec_aptx_voice, false);
->>>>>>> a52e2ff0
 }
 
 static bool aptx_swb_codec_status;
