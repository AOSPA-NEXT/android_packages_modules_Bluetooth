/*
 * Copyright 2022 The Android Open Source Project
 *
 * Licensed under the Apache License, Version 2.0 (the "License");
 * you may not use this file except in compliance with the License.
 * You may obtain a copy of the License at:
 *
 *      http://www.apache.org/licenses/LICENSE-2.0
 *
 * Unless required by applicable law or agreed to in writing, software
 * distributed under the License is distributed on an "AS IS" BASIS,
 * WITHOUT WARRANTIES OR CONDITIONS OF ANY KIND, either express or implied.
 * See the License for the specific language governing permissions and
 * limitations under the License.
 */

#include "codec_manager.h"

#include <bluetooth/log.h>

#include <bitset>
#include <sstream>

#include "audio_hal_client/audio_hal_client.h"
#include "broadcaster/broadcast_configuration_provider.h"
#include "broadcaster/broadcaster_types.h"
#include "hci/controller_interface.h"
#include "le_audio/le_audio_types.h"
#include "le_audio_set_configuration_provider.h"
#include "le_audio_utils.h"
#include "main/shim/entry.h"
#include "os/log.h"
#include "osi/include/properties.h"
#include "stack/include/hcimsgs.h"
#include "stack/include/btm_client_interface.h"
#include "stack/include/btm_vendor_types.h"

using namespace bluetooth;

namespace {

using bluetooth::hci::iso_manager::kIsoDataPathHci;
using bluetooth::hci::iso_manager::kIsoDataPathPlatformDefault;
using bluetooth::le_audio::CodecManager;
using bluetooth::le_audio::types::CodecLocation;
using bluetooth::legacy::hci::GetInterface;

using bluetooth::le_audio::AudioSetConfigurationProvider;
using bluetooth::le_audio::btle_audio_codec_config_t;
using bluetooth::le_audio::btle_audio_codec_index_t;
using bluetooth::le_audio::set_configurations::AseConfiguration;
using bluetooth::le_audio::set_configurations::AudioSetConfiguration;
using bluetooth::le_audio::set_configurations::AudioSetConfigurations;

typedef struct offloader_stream_maps {
  std::vector<bluetooth::le_audio::stream_map_info> streams_map_target;
  std::vector<bluetooth::le_audio::stream_map_info> streams_map_current;
  bool has_changed;
  bool is_initial;
} offloader_stream_maps_t;
}  // namespace

namespace bluetooth::le_audio {
template <>
offloader_stream_maps_t& types::BidirectionalPair<offloader_stream_maps_t>::get(
    uint8_t direction) {
  log::assert_that(direction < types::kLeAudioDirectionBoth,
                   "Unsupported complex direction. Reference to a single "
                   "complex direction value is not supported.");
  return (direction == types::kLeAudioDirectionSink) ? sink : source;
}

// The mapping for sampling rate, frame duration, and the QoS config
static std::unordered_map<
    int, std::unordered_map<
             int, bluetooth::le_audio::broadcaster::BroadcastQosConfig>>
    bcast_high_reliability_qos = {
        {LeAudioCodecConfiguration::kSampleRate16000,
         {{LeAudioCodecConfiguration::kInterval7500Us,
           bluetooth::le_audio::broadcaster::qos_config_4_45},
          {LeAudioCodecConfiguration::kInterval10000Us,
           bluetooth::le_audio::broadcaster::qos_config_4_60}}},
        {LeAudioCodecConfiguration::kSampleRate24000,
         {{LeAudioCodecConfiguration::kInterval7500Us,
           bluetooth::le_audio::broadcaster::qos_config_4_45},
          {LeAudioCodecConfiguration::kInterval10000Us,
           bluetooth::le_audio::broadcaster::qos_config_4_60}}},
        {LeAudioCodecConfiguration::kSampleRate32000,
         {{LeAudioCodecConfiguration::kInterval7500Us,
           bluetooth::le_audio::broadcaster::qos_config_4_45},
          {LeAudioCodecConfiguration::kInterval10000Us,
           bluetooth::le_audio::broadcaster::qos_config_4_60}}},
        {LeAudioCodecConfiguration::kSampleRate48000,
         {{LeAudioCodecConfiguration::kInterval7500Us,
           bluetooth::le_audio::broadcaster::qos_config_4_50},
          {LeAudioCodecConfiguration::kInterval10000Us,
           bluetooth::le_audio::broadcaster::qos_config_4_65}}}};

struct codec_manager_impl {
 public:
  codec_manager_impl() {
    offload_enable_ = osi_property_get_bool(
                          "ro.bluetooth.leaudio_offload.supported", false) &&
                      !osi_property_get_bool(
                          "persist.bluetooth.leaudio_offload.disabled", true);
    if (offload_enable_ == false) {
      log::info("offload disabled");
      return;
    }

    if (!LeAudioHalVerifier::SupportsLeAudioHardwareOffload()) {
      log::warn("HAL not support hardware offload");
      return;
    }

    if (!bluetooth::shim::GetController()->IsSupported(
            bluetooth::hci::OpCode::CONFIGURE_DATA_PATH)) {
      log::warn("Controller does not support config data path command");
      return;
    }

    uint8_t qll_supported_feat_len = 0;
    bool is_apx_lossless_le_supported = false;
    bool is_apx_lossless_le_supported_local = false;

    bt_device_qll_local_supported_features_t *qll_feature_list =
        get_btm_client_interface().vendor.BTM_GetQllLocalSupportedFeatures(&qll_supported_feat_len);

    bool is_dynamic_bn_over_qhs = BTM_QBCE_QLL_BN_VARIATION_BY_QHS_RATE(qll_feature_list->as_array);
    bool is_dynamic_ft_change_supported = BTM_QBCE_QLL_FT_CHNAGE(qll_feature_list->as_array);

    if (osi_property_get_bool("persist.vendor.qcom.bluetooth.lossless_aptx_adaptive_le.enabled",
        false)) {
      log::debug("Aptx LE codec enabled at target level");
      is_apx_lossless_le_supported = true;
    }

    // To-Do remove below property once FW change merges
    if (osi_property_get_bool("bluetooth.aptx_adaptive_le.enabled", false)) {
      log::debug("Aptx LE codec enabled at local level");
      is_apx_lossless_le_supported_local = true;
    }

    is_aptx_adaptive_le_supported_ = is_dynamic_bn_over_qhs &&
                                     is_dynamic_ft_change_supported &&
                                     is_apx_lossless_le_supported &&
                                     is_apx_lossless_le_supported_local;
    is_aptx_adaptive_lex_supported_ = /*(IsAptxLeXSuppoerted(check sysprop, QLL feat)*/ true;

    log::debug("FT Changes allowed {}, BN Variation allowed {}, Aptx LE Lossless enabled {}",
        is_dynamic_ft_change_supported, is_dynamic_bn_over_qhs, is_apx_lossless_le_supported);
    log::debug("Aptx LE supported {}, Aptx LEX Supported {}",
        is_aptx_adaptive_le_supported_, is_aptx_adaptive_lex_supported_);

    log::info("LeAudioCodecManagerImpl: configure_data_path for encode");
    GetInterface().ConfigureDataPath(hci_data_direction_t::HOST_TO_CONTROLLER,
                                     kIsoDataPathPlatformDefault, {});
    GetInterface().ConfigureDataPath(hci_data_direction_t::CONTROLLER_TO_HOST,
                                     kIsoDataPathPlatformDefault, {});
    SetCodecLocation(CodecLocation::ADSP);
  }
  void start(
      const std::vector<btle_audio_codec_config_t>& offloading_preference) {
    dual_bidirection_swb_supported_ = osi_property_get_bool(
        "bluetooth.leaudio.dual_bidirection_swb.supported", false);
    bluetooth::le_audio::AudioSetConfigurationProvider::Initialize(
        GetCodecLocation());
    UpdateOffloadCapability(offloading_preference);
  }
  ~codec_manager_impl() {
    if (GetCodecLocation() != CodecLocation::HOST) {
      GetInterface().ConfigureDataPath(hci_data_direction_t::HOST_TO_CONTROLLER,
                                       kIsoDataPathHci, {});
      GetInterface().ConfigureDataPath(hci_data_direction_t::CONTROLLER_TO_HOST,
                                       kIsoDataPathHci, {});
    }
    bluetooth::le_audio::AudioSetConfigurationProvider::Cleanup();
  }
  CodecLocation GetCodecLocation(void) const { return codec_location_; }

  bool IsDualBiDirSwbSupported(void) const {
    if (GetCodecLocation() == CodecLocation::ADSP) {
      // Whether dual bidirection swb is supported by property and for offload
      return offload_dual_bidirection_swb_supported_;
    } else if (GetCodecLocation() == CodecLocation::HOST) {
      // Whether dual bidirection swb is supported for software
      return dual_bidirection_swb_supported_;
    }

    return false;
  }

  bool IsAptxAdaptiveLeSupported(void) const {
    return is_aptx_adaptive_le_supported_;
  }

  bool IsAptxAdaptiveLeXSupported(void) const {
    return is_aptx_adaptive_lex_supported_;
  }

  std::vector<bluetooth::le_audio::btle_audio_codec_config_t>
  GetLocalAudioOutputCodecCapa() {
    return codec_output_capa;
  }

  std::vector<bluetooth::le_audio::btle_audio_codec_config_t>
  GetLocalAudioInputCodecCapa() {
    return codec_input_capa;
  }

  void UpdateActiveAudioConfig(
      const types::BidirectionalPair<stream_parameters>& stream_params,
      types::BidirectionalPair<uint16_t> delays_ms, types::LeAudioCodecId id,
      std::function<void(const offload_config& config, uint8_t direction)>
          update_receiver) {
    if (GetCodecLocation() != bluetooth::le_audio::types::CodecLocation::ADSP) {
      return;
    }

    for (auto direction :
         {bluetooth::le_audio::types::kLeAudioDirectionSink,
          bluetooth::le_audio::types::kLeAudioDirectionSource}) {
      auto& stream_map = offloader_stream_maps.get(direction);
      if (!stream_map.has_changed && !stream_map.is_initial) {
        continue;
      }
      if (stream_params.get(direction).stream_locations.empty()) {
        continue;
      }
      uint16_t delay = 0;
      if (stream_params.get(direction).delay != 0xFFFF)
        delay = stream_params.get(direction).delay;
      else
	delay = delays_ms.get(direction);

      bluetooth::le_audio::offload_config unicast_cfg = {
          .stream_map = (stream_map.is_initial ||
                         LeAudioHalVerifier::SupportsStreamActiveApi())
                            ? stream_map.streams_map_target
                            : stream_map.streams_map_current,
          // TODO: set the default value 24 for now, would change it if we
          // support mode bits_per_sample
          .codec_id = id,
          .bits_per_sample = 24,
          .sampling_rate = stream_params.get(direction).sample_frequency_hz,
          .frame_duration = stream_params.get(direction).frame_duration_us,
          .octets_per_frame =
              stream_params.get(direction).octets_per_codec_frame,
          .blocks_per_sdu =
              stream_params.get(direction).codec_frames_blocks_per_sdu,
          .peer_delay_ms = delays_ms.get(direction),
          .mode = stream_params.get(direction).mode,
          .delay = delay,
          .codec_metadata = stream_params.get(direction).codec_spec_metadata,
      };
      update_receiver(unicast_cfg, direction);
      stream_map.is_initial = false;
    }
  }

  AudioSetConfigurations GetSupportedCodecConfigurations(
      const CodecManager::UnicastConfigurationRequirements& requirements)
      const {
    if (GetCodecLocation() == le_audio::types::CodecLocation::ADSP) {
      log::verbose("Get offload config for the context type: {}",
                   (int)requirements.audio_context_type);

      // TODO: Need to have a mechanism to switch to software session if offload
      // doesn't support.
      return context_type_offload_config_map_.count(
                 requirements.audio_context_type)
                 ? context_type_offload_config_map_.at(
                       requirements.audio_context_type)
                 : AudioSetConfigurations();
    }

    log::verbose("Get software config for the context type: {}",
                 (int)requirements.audio_context_type);
    return *AudioSetConfigurationProvider::Get()->GetConfigurations(
        requirements.audio_context_type);
  }

  void PrintDebugState() const {
    for (types::LeAudioContextType ctx_type :
         types::kLeAudioContextAllTypesArray) {
      std::stringstream os;
      os << ctx_type << ": ";
      if (context_type_offload_config_map_.count(ctx_type) == 0) {
        os << "{empty}";
      } else {
        os << "{";
        for (const auto& conf : context_type_offload_config_map_.at(ctx_type)) {
          os << conf->name << ", ";
        }
        os << "}";
      }
      log::info("Offload configs for {}", os.str());
    }
  }

  std::unique_ptr<AudioSetConfiguration> GetCodecConfig(
      const CodecManager::UnicastConfigurationRequirements& requirements,
      CodecManager::UnicastConfigurationVerifier verifier) {
    auto configs = GetSupportedCodecConfigurations(requirements);
    if (configs.empty()) {
      log::error("No valid configuration matching the requirements: {}",
                 requirements);
      PrintDebugState();
      return nullptr;
    }

    // Remove the dual bidir SWB config if not supported
    if (!IsDualBiDirSwbSupported()) {
      configs.erase(
          std::remove_if(configs.begin(), configs.end(),
                         [](auto const& el) {
                           if (el->confs.source.empty()) return false;
                           return AudioSetConfigurationProvider::Get()
                               ->CheckConfigurationIsDualBiDirSwb(*el);
                         }),
          configs.end());
    }

    // Note: For the only supported right now legacy software configuration
    //       provider, we use the device group logic to match the proper
    //       configuration with group capabilities. Note that this path only
    //       supports the LC3 codec format. For the multicodec support we should
    //       rely on the configuration matcher behind the AIDL interface.
    auto conf = verifier(requirements, &configs);
    return conf ? std::make_unique<AudioSetConfiguration>(*conf) : nullptr;
  }

  bool CheckCodecConfigIsBiDirSwb(const AudioSetConfiguration& config) {
    return AudioSetConfigurationProvider::Get()->CheckConfigurationIsBiDirSwb(
        config);
  }

  bool CheckCodecConfigIsDualBiDirSwb(const AudioSetConfiguration& config) {
    return AudioSetConfigurationProvider::Get()
        ->CheckConfigurationIsDualBiDirSwb(config);
  }

  void UpdateSupportedBroadcastConfig(
      const std::vector<AudioSetConfiguration>& adsp_capabilities) {
    log::info("UpdateSupportedBroadcastConfig");

    for (const auto& adsp_audio_set_conf : adsp_capabilities) {
      if (adsp_audio_set_conf.confs.sink.empty() ||
          !adsp_audio_set_conf.confs.source.empty()) {
        continue;
      }

      auto& adsp_config = adsp_audio_set_conf.confs.sink[0];

      const types::LeAudioCoreCodecConfig core_config =
          adsp_config.codec.params.GetAsCoreCodecConfig();
      bluetooth::le_audio::broadcast_offload_config broadcast_config;
      broadcast_config.stream_map.resize(adsp_audio_set_conf.confs.sink.size());

      // Enable the individual channels per BIS in the stream map
      auto all_channels = adsp_config.codec.channel_count_per_iso_stream;
      uint8_t channel_alloc_idx = 0;
      for (auto& [_, channels] : broadcast_config.stream_map) {
        if (all_channels) {
          channels |= (0b1 << channel_alloc_idx++);
          --all_channels;
        }
      }

      broadcast_config.bits_per_sample =
          LeAudioCodecConfiguration::kBitsPerSample16;
      broadcast_config.sampling_rate = core_config.GetSamplingFrequencyHz();
      broadcast_config.frame_duration = core_config.GetFrameDurationUs();
      broadcast_config.octets_per_frame = *(core_config.octets_per_codec_frame);
      broadcast_config.blocks_per_sdu = 1;

      int sample_rate = broadcast_config.sampling_rate;
      int frame_duration = broadcast_config.frame_duration;

      if (osi_property_get_bool("persist.vendor.btstack.bis_qos_config.enabled", true)) {
        uint8_t rtn = (uint8_t)osi_property_get_int32("persist.vendor.btstack.bis_rtn", 2);
        uint16_t max_transport_latency =
              (uint16_t)osi_property_get_int32("persist.vendor.btstack.transport_latency", 0);

        if (max_transport_latency == 0) {
          switch (frame_duration) {
            case LeAudioCodecConfiguration::kInterval7500Us:
              max_transport_latency = 45; //45msec for 7.5msec frame duration
              break;
            case LeAudioCodecConfiguration::kInterval10000Us:
              [[fallthrough]];
            default:
              max_transport_latency = 61; //61msec for 10msec frame duration
              break;
          }
        }
        log::info("broadcast_config rtn: {}, max_transport_latency: {}", rtn, max_transport_latency);
        broadcast_config.retransmission_number = rtn;
        broadcast_config.max_transport_latency = max_transport_latency;
        supported_broadcast_config.push_back(broadcast_config);
      } else if (bcast_high_reliability_qos.find(sample_rate) !=
              bcast_high_reliability_qos.end() &&
          bcast_high_reliability_qos[sample_rate].find(frame_duration) !=
              bcast_high_reliability_qos[sample_rate].end()) {
        auto qos = bcast_high_reliability_qos[sample_rate].at(frame_duration);
        broadcast_config.retransmission_number = qos.getRetransmissionNumber();
        broadcast_config.max_transport_latency = qos.getMaxTransportLatency();
        supported_broadcast_config.push_back(broadcast_config);
      } else {
        log::error(
            "Cannot find the correspoding QoS config for the sampling_rate: "
            "{}, frame_duration: {}",
            sample_rate, frame_duration);
      }

      log::info("broadcast_config sampling_rate: {}",
                broadcast_config.sampling_rate);
    }
  }

  const broadcast_offload_config* GetBroadcastOffloadConfig(
      uint8_t preferred_quality) {
    if (supported_broadcast_config.empty()) {
      log::error("There is no valid broadcast offload config");
      return nullptr;
    }
    /* Broadcast audio config selection based on source broadcast capability
     *
     * If the preferred_quality is HIGH, the configs ranking is
     * 48_4 > 48_2 > 24_2(sink mandatory) > 16_2(source & sink mandatory)
     *
     * If the preferred_quality is STANDARD, the configs ranking is
     * 24_2(sink mandatory) > 16_2(source & sink mandatory)
     */
    broadcast_target_config = -1;
    for (int i = 0; i < (int)supported_broadcast_config.size(); i++) {
      if (preferred_quality == bluetooth::le_audio::QUALITY_STANDARD) {
        if (supported_broadcast_config[i].sampling_rate == 24000u &&
            supported_broadcast_config[i].octets_per_frame == 60) {  // 24_2
          broadcast_target_config = i;
          break;
        }

        if (supported_broadcast_config[i].sampling_rate == 16000u &&
            supported_broadcast_config[i].octets_per_frame == 40) {  // 16_2
          broadcast_target_config = i;
        }

        continue;
      }

      // perferred_quality = bluetooth::le_audio::QUALITY_HIGH
      if (supported_broadcast_config[i].sampling_rate == 48000u &&
          supported_broadcast_config[i].octets_per_frame == 120) {  // 48_4
        broadcast_target_config = i;
        break;
      }

      if ((supported_broadcast_config[i].sampling_rate == 48000u &&
           supported_broadcast_config[i].octets_per_frame == 100) ||  // 48_2
          (supported_broadcast_config[i].sampling_rate == 24000u &&
           supported_broadcast_config[i].octets_per_frame == 60) ||  // 24_2
          (supported_broadcast_config[i].sampling_rate == 16000u &&
           supported_broadcast_config[i].octets_per_frame == 40)) {  // 16_2
        if (broadcast_target_config == -1 ||
            (supported_broadcast_config[i].sampling_rate >
             supported_broadcast_config[broadcast_target_config].sampling_rate))
          broadcast_target_config = i;
      }
    }

    if (broadcast_target_config == -1) {
      log::error(
          "There is no valid broadcast offload config with preferred_quality");
      return nullptr;
    }

    log::info(
        "stream_map.size(): {}, sampling_rate: {}, frame_duration(us): {}, "
        "octets_per_frame: {}, blocks_per_sdu {}, retransmission_number: {}, "
        "max_transport_latency: {}",
        supported_broadcast_config[broadcast_target_config].stream_map.size(),
        supported_broadcast_config[broadcast_target_config].sampling_rate,
        supported_broadcast_config[broadcast_target_config].frame_duration,
        supported_broadcast_config[broadcast_target_config].octets_per_frame,
        (int)supported_broadcast_config[broadcast_target_config].blocks_per_sdu,
        (int)supported_broadcast_config[broadcast_target_config]
            .retransmission_number,
        supported_broadcast_config[broadcast_target_config]
            .max_transport_latency);

    return &supported_broadcast_config[broadcast_target_config];
  }

  std::unique_ptr<broadcaster::BroadcastConfiguration> GetBroadcastConfig(
      const CodecManager::BroadcastConfigurationRequirements& requirements) {
    if (GetCodecLocation() != types::CodecLocation::ADSP) {
      // Get the software supported broadcast configuration
      return std::make_unique<broadcaster::BroadcastConfiguration>(
          ::bluetooth::le_audio::broadcaster::GetBroadcastConfig(
              requirements.subgroup_quality));
    }

    /* Subgroups with different audio qualities is not being supported now,
     * if any subgroup preferred to use standard audio config, choose
     * the standard audio config instead
     */
    uint8_t BIG_audio_quality = bluetooth::le_audio::QUALITY_HIGH;
    for (const auto& [_, quality] : requirements.subgroup_quality) {
      if (quality == bluetooth::le_audio::QUALITY_STANDARD) {
        BIG_audio_quality = bluetooth::le_audio::QUALITY_STANDARD;
      }
    }

    auto offload_config = GetBroadcastOffloadConfig(BIG_audio_quality);
    if (offload_config == nullptr) {
      log::error("No Offload configuration supported for quality index: {}.",
                 BIG_audio_quality);
      return nullptr;
    }

    types::LeAudioLtvMap codec_params;
    // Map sample freq. value to LE Audio codec specific config value
    if (types::LeAudioCoreCodecConfig::sample_rate_map.count(
            offload_config->sampling_rate)) {
      codec_params.Add(codec_spec_conf::kLeAudioLtvTypeSamplingFreq,
                       types::LeAudioCoreCodecConfig::sample_rate_map.at(
                           offload_config->sampling_rate));
    }
    // Map data interval value to LE Audio codec specific config value
    if (types::LeAudioCoreCodecConfig::data_interval_map.count(
            offload_config->frame_duration)) {
      codec_params.Add(codec_spec_conf::kLeAudioLtvTypeFrameDuration,
                       types::LeAudioCoreCodecConfig::data_interval_map.at(
                           offload_config->frame_duration));
    }
    codec_params.Add(codec_spec_conf::kLeAudioLtvTypeOctetsPerCodecFrame,
                     offload_config->octets_per_frame);

    // Note: We do not support a different channel count on each BIS within the
    // same subgroup.
    uint8_t allocated_channel_count =
        offload_config->stream_map.size()
            ? std::bitset<32>{offload_config->stream_map.at(0).second}.count()
            : 1;
    bluetooth::le_audio::broadcaster::BroadcastSubgroupCodecConfig codec_config(
        bluetooth::le_audio::broadcaster::kLeAudioCodecIdLc3,
        {bluetooth::le_audio::broadcaster::BroadcastSubgroupBisCodecConfig(
            static_cast<uint8_t>(offload_config->stream_map.size()),
            allocated_channel_count, codec_params)},
        offload_config->bits_per_sample);

    bluetooth::le_audio::broadcaster::BroadcastQosConfig qos_config(
        offload_config->retransmission_number,
        offload_config->max_transport_latency);

    // Change the default software encoder config data path ID
    auto data_path = broadcaster::lc3_data_path;
    data_path.dataPathId =
        bluetooth::hci::iso_manager::kIsoDataPathPlatformDefault;

    uint16_t max_sdu_octets = 0;
    for (auto [_, allocation] : offload_config->stream_map) {
      auto alloc_channels_per_bis = std::bitset<32>{allocation}.count() ?: 1;
      auto sdu_octets = offload_config->octets_per_frame *
                        offload_config->blocks_per_sdu * alloc_channels_per_bis;
      if (max_sdu_octets < sdu_octets) max_sdu_octets = sdu_octets;
    }

    if (requirements.subgroup_quality.size() > 1) {
      log::error("More than one subgroup is not supported!");
    }

    return std::make_unique<broadcaster::BroadcastConfiguration>(
        broadcaster::BroadcastConfiguration({
            .subgroups = {codec_config},
            .qos = qos_config,
            .data_path = data_path,
            .sduIntervalUs = offload_config->frame_duration,
            .maxSduOctets = max_sdu_octets,
            .phy = 0x02,   // PHY_LE_2M
            .packing = 0,  // Sequential
            .framing = 0   // Unframed,
        }));
  }

  void UpdateBroadcastConnHandle(
      const std::vector<uint16_t>& conn_handle,
      std::function<
          void(const ::bluetooth::le_audio::broadcast_offload_config& config)>
          update_receiver) {
    if (GetCodecLocation() != le_audio::types::CodecLocation::ADSP) {
      return;
    }

    if (broadcast_target_config == -1 ||
        broadcast_target_config >= (int)supported_broadcast_config.size()) {
      log::error("There is no valid broadcast offload config");
      return;
    }

    auto broadcast_config = supported_broadcast_config[broadcast_target_config];
    log::assert_that(conn_handle.size() == broadcast_config.stream_map.size(),
                     "assert failed: conn_handle.size() == "
                     "broadcast_config.stream_map.size()");

    if (broadcast_config.stream_map.size() ==
        LeAudioCodecConfiguration::kChannelNumberStereo) {
      broadcast_config.stream_map[0] = std::pair<uint16_t, uint32_t>{
          conn_handle[0], codec_spec_conf::kLeAudioLocationFrontLeft};
      broadcast_config.stream_map[1] = std::pair<uint16_t, uint32_t>{
          conn_handle[1], codec_spec_conf::kLeAudioLocationFrontRight};
    } else if (broadcast_config.stream_map.size() ==
               LeAudioCodecConfiguration::kChannelNumberMono) {
      broadcast_config.stream_map[0] = std::pair<uint16_t, uint32_t>{
          conn_handle[0], codec_spec_conf::kLeAudioLocationFrontCenter};
    }

    update_receiver(broadcast_config);
  }

  void ClearCisConfiguration(uint8_t direction) {
    if (GetCodecLocation() != bluetooth::le_audio::types::CodecLocation::ADSP) {
      return;
    }

    auto& stream_map = offloader_stream_maps.get(direction);
    stream_map.streams_map_target.clear();
    stream_map.streams_map_current.clear();
  }

  static uint32_t AdjustAllocationForOffloader(uint32_t allocation) {
    if ((allocation & codec_spec_conf::kLeAudioLocationAnyLeft) &&
        (allocation & codec_spec_conf::kLeAudioLocationAnyRight)) {
      return codec_spec_conf::kLeAudioLocationStereo;
    }
    if (allocation & codec_spec_conf::kLeAudioLocationAnyLeft) {
      return codec_spec_conf::kLeAudioLocationFrontLeft;
    }
    if (allocation & codec_spec_conf::kLeAudioLocationAnyRight) {
      return codec_spec_conf::kLeAudioLocationFrontRight;
    }
    return 0;
  }

  void UpdateCisConfiguration(const std::vector<struct types::cis>& cises,
                              const stream_parameters& stream_params,
                              uint8_t direction) {
    if (GetCodecLocation() != bluetooth::le_audio::types::CodecLocation::ADSP) {
      return;
    }

    auto available_allocations =
        AdjustAllocationForOffloader(stream_params.audio_channel_allocation);
    if (available_allocations == 0) {
      log::error("There is no CIS connected");
      return;
    }

    auto& stream_map = offloader_stream_maps.get(direction);
    if (stream_map.streams_map_target.empty()) {
      stream_map.is_initial = true;
    } else if (stream_map.is_initial ||
               LeAudioHalVerifier::SupportsStreamActiveApi()) {
      /* As multiple CISes phone call case, the target_allocation already have
       * the previous data, but the is_initial flag not be cleared. We need to
       * clear here to avoid make duplicated target allocation stream map. */
      stream_map.streams_map_target.clear();
    }

    stream_map.streams_map_current.clear();
    stream_map.has_changed = true;
    bool all_cises_connected =
        (available_allocations == codec_spec_conf::kLeAudioLocationStereo);

    /* If all the cises are connected as stream started, reset changed_flag that
     * the bt stack wouldn't send another audio configuration for the connection
     * status. */
    if (stream_map.is_initial && all_cises_connected) {
      stream_map.has_changed = false;
    }

    const std::string tag = types::BidirectionalPair<std::string>(
                                {.sink = "Sink", .source = "Source"})
                                .get(direction);

    constexpr types::BidirectionalPair<types::CisType> cis_types = {
        .sink = types::CisType::CIS_TYPE_UNIDIRECTIONAL_SINK,
        .source = types::CisType::CIS_TYPE_UNIDIRECTIONAL_SOURCE};
    auto cis_type = cis_types.get(direction);

    for (auto const& cis_entry : cises) {
      if ((cis_entry.type == types::CisType::CIS_TYPE_BIDIRECTIONAL ||
           cis_entry.type == cis_type) &&
          cis_entry.conn_handle != 0) {
        uint32_t target_allocation = 0;
        uint32_t current_allocation = 0;
        bool is_active = false;
        for (const auto& s : stream_params.stream_locations) {
          if (s.first == cis_entry.conn_handle) {
            is_active = true;
            target_allocation = AdjustAllocationForOffloader(s.second);
            current_allocation = target_allocation;
            if (!all_cises_connected) {
              /* Tell offloader to mix on this CIS.*/
              current_allocation = codec_spec_conf::kLeAudioLocationStereo;
            }
            break;
          }
        }

        if (target_allocation == 0) {
          /* Take missing allocation for that one .*/
          target_allocation =
              codec_spec_conf::kLeAudioLocationStereo & ~available_allocations;
        }

        log::info(
            "{}: Cis handle 0x{:04x}, target allocation  0x{:08x}, current "
            "allocation 0x{:08x}, active: {}",
            tag, cis_entry.conn_handle, target_allocation, current_allocation,
            is_active);

        if (stream_map.is_initial ||
            LeAudioHalVerifier::SupportsStreamActiveApi()) {
          stream_map.streams_map_target.emplace_back(stream_map_info(
              cis_entry.conn_handle, target_allocation, is_active));
        }
        stream_map.streams_map_current.emplace_back(stream_map_info(
            cis_entry.conn_handle, current_allocation, is_active));
      }
    }
  }

 private:
  void SetCodecLocation(CodecLocation location) {
    if (offload_enable_ == false) return;
    codec_location_ = location;
  }

  bool IsLc3ConfigMatched(
      const set_configurations::CodecConfigSetting& target_config,
      const set_configurations::CodecConfigSetting& adsp_config) {
    if (adsp_config.id.coding_format != types::kLeAudioCodingFormatLC3 ||
        target_config.id.coding_format != types::kLeAudioCodingFormatLC3) {
      return false;
    }

    const types::LeAudioCoreCodecConfig adsp_lc3_config =
        adsp_config.params.GetAsCoreCodecConfig();
    const types::LeAudioCoreCodecConfig target_lc3_config =
        target_config.params.GetAsCoreCodecConfig();

    if (adsp_lc3_config.sampling_frequency !=
            target_lc3_config.sampling_frequency ||
        adsp_lc3_config.frame_duration != target_lc3_config.frame_duration ||
        adsp_config.GetChannelCountPerIsoStream() !=
            target_config.GetChannelCountPerIsoStream() ||
        adsp_lc3_config.octets_per_codec_frame !=
            target_lc3_config.octets_per_codec_frame) {
      return false;
    }

    return true;
  }

  bool IsAseConfigurationMatched(const AseConfiguration& software_set_config,
                                 const AseConfiguration& adsp_set_config) {
    // Skip the check if config is APTX due to AOSP ADSP doesn't support Codec
    if (software_set_config.codec.id.vendor_codec_id == types::kLeAudioCodingFormatAptxLe ||
        software_set_config.codec.id.vendor_codec_id == types::kLeAudioCodingFormatAptxLeX) {
      return true;
    }
    // Skip the check of stategry and ase_cnt due to ADSP doesn't have the info
    return (
        IsLc3ConfigMatched(software_set_config.codec, adsp_set_config.codec));
  }

  bool IsAudioSetConfigurationMatched(
      const AudioSetConfiguration* software_audio_set_conf,
      std::unordered_set<uint8_t>& offload_preference_set,
      const std::vector<AudioSetConfiguration>& adsp_capabilities) {
    if (software_audio_set_conf->confs.sink.empty() &&
        software_audio_set_conf->confs.source.empty()) {
      return false;
    }

    // No match if the codec is not on the preference list
    for (auto direction : {le_audio::types::kLeAudioDirectionSink,
                           le_audio::types::kLeAudioDirectionSource}) {
      for (auto const& conf : software_audio_set_conf->confs.get(direction)) {
        if (offload_preference_set.find(conf.codec.id.coding_format) ==
            offload_preference_set.end()) {
          return false;
        }
      }
    }

    // Checks any of offload config matches the input audio set config
    for (const auto& adsp_audio_set_conf : adsp_capabilities) {
      size_t match_cnt = 0;
      size_t expected_match_cnt = 0;

      for (auto direction : {le_audio::types::kLeAudioDirectionSink,
                             le_audio::types::kLeAudioDirectionSource}) {
        auto const& software_set_ase_confs =
            software_audio_set_conf->confs.get(direction);
        auto const& adsp_set_ase_confs =
            adsp_audio_set_conf.confs.get(direction);

        if (!software_set_ase_confs.size() || !adsp_set_ase_confs.size()) {
          continue;
        }

        // Check for number of ASEs mismatch
        if (adsp_set_ase_confs.size() != software_set_ase_confs.size()) {
          log::error(
              "{}: ADSP config size mismatches the software: {} != {}",
              direction == types::kLeAudioDirectionSink ? "Sink" : "Source",
              adsp_set_ase_confs.size(), software_set_ase_confs.size());
          continue;
        }

        // The expected number of ASE configs, the ADSP config needs to match
        expected_match_cnt += software_set_ase_confs.size();
        if (expected_match_cnt == 0) {
          continue;
        }

        // Check for matching configs
        for (auto const& adsp_set_conf : adsp_set_ase_confs) {
          for (auto const& software_set_conf : software_set_ase_confs) {
            if (IsAseConfigurationMatched(software_set_conf, adsp_set_conf)) {
              match_cnt++;
              // Check the next adsp config if the first software config matches
              break;
            }
          }
        }
        if (match_cnt != expected_match_cnt) {
          break;
        }
      }

      // Check the match count
      if (match_cnt == expected_match_cnt) {
        return true;
      }
    }

    return false;
  }

  std::string getStrategyString(types::LeAudioConfigurationStrategy strategy) {
    switch (strategy) {
      case types::LeAudioConfigurationStrategy::MONO_ONE_CIS_PER_DEVICE:
        return "MONO_ONE_CIS_PER_DEVICE";
      case types::LeAudioConfigurationStrategy::STEREO_TWO_CISES_PER_DEVICE:
        return "STEREO_TWO_CISES_PER_DEVICE";
      case types::LeAudioConfigurationStrategy::STEREO_ONE_CIS_PER_DEVICE:
        return "STEREO_ONE_CIS_PER_DEVICE";
      default:
        return "RFU";
    }
  }

  uint8_t sampleFreqToBluetoothSigBitMask(int sample_freq) {
    switch (sample_freq) {
      case 8000:
        return bluetooth::le_audio::codec_spec_caps::kLeAudioSamplingFreq8000Hz;
      case 16000:
        return bluetooth::le_audio::codec_spec_caps::
            kLeAudioSamplingFreq16000Hz;
      case 24000:
        return bluetooth::le_audio::codec_spec_caps::
            kLeAudioSamplingFreq24000Hz;
      case 32000:
        return bluetooth::le_audio::codec_spec_caps::
            kLeAudioSamplingFreq32000Hz;
      case 44100:
        return bluetooth::le_audio::codec_spec_caps::
            kLeAudioSamplingFreq44100Hz;
      case 48000:
        return bluetooth::le_audio::codec_spec_caps::
            kLeAudioSamplingFreq48000Hz;
    }
    return bluetooth::le_audio::codec_spec_caps::kLeAudioSamplingFreq8000Hz;
  }

  void storeLocalCapa(
      std::vector<
          ::bluetooth::le_audio::set_configurations::AudioSetConfiguration>&
          adsp_capabilities,
      const std::vector<btle_audio_codec_config_t>& offload_preference_set) {
    log::debug("Print adsp_capabilities:");

    for (auto& adsp : adsp_capabilities) {
      log::debug("'{}':", adsp.name);
      for (auto direction : {le_audio::types::kLeAudioDirectionSink,
                             le_audio::types::kLeAudioDirectionSource}) {
        log::debug(
            "dir: {}: number of confs {}:",
            direction == types::kLeAudioDirectionSink ? "sink" : "source",
            (int)(adsp.confs.get(direction).size()));
        for (auto conf : adsp.confs.sink) {
          log::debug(
              "codecId: {}, sample_freq: {}, interval {}, channel_cnt: {}",
              conf.codec.id.coding_format, conf.codec.GetSamplingFrequencyHz(),
              conf.codec.GetDataIntervalUs(),
              conf.codec.GetChannelCountPerIsoStream());

          /* TODO: How to get bits_per_sample ? */
          btle_audio_codec_config_t capa_to_add = {
              .codec_type = (conf.codec.id.coding_format ==
                             types::kLeAudioCodingFormatLC3)
                                ? btle_audio_codec_index_t::
                                      LE_AUDIO_CODEC_INDEX_SOURCE_LC3
                                : btle_audio_codec_index_t::
                                      LE_AUDIO_CODEC_INDEX_SOURCE_INVALID,
              .sample_rate = utils::translateToBtLeAudioCodecConfigSampleRate(
                  conf.codec.GetSamplingFrequencyHz()),
              .bits_per_sample =
                  utils::translateToBtLeAudioCodecConfigBitPerSample(16),
              .channel_count =
                  utils::translateToBtLeAudioCodecConfigChannelCount(
                      conf.codec.GetChannelCountPerIsoStream()),
              .frame_duration =
                  utils::translateToBtLeAudioCodecConfigFrameDuration(
                      conf.codec.GetDataIntervalUs()),
          };

          auto& capa_container = (direction == types::kLeAudioDirectionSink)
                                     ? codec_output_capa
                                     : codec_input_capa;
          if (std::find(capa_container.begin(), capa_container.end(),
                        capa_to_add) == capa_container.end()) {
            log::debug("Adding {} capa {}",
                       (direction == types::kLeAudioDirectionSink) ? "output"
                                                                   : "input",
                       static_cast<int>(capa_container.size()));
            capa_container.push_back(capa_to_add);
          }
        }
      }
    }

    log::debug("Output capa: {}, Input capa: {}",
               static_cast<int>(codec_output_capa.size()),
               static_cast<int>(codec_input_capa.size()));

    log::debug("Print offload_preference_set: {}",
               (int)(offload_preference_set.size()));

    int i = 0;
    for (auto set : offload_preference_set) {
      log::debug("set {}, {}", i++, set.ToString());
    }
  }

  void UpdateOffloadCapability(
      const std::vector<btle_audio_codec_config_t>& offloading_preference) {
    log::info("");
    std::unordered_set<uint8_t> offload_preference_set;

    if (AudioSetConfigurationProvider::Get() == nullptr) {
      log::error("Audio set configuration provider is not available.");
      return;
    }

    auto adsp_capabilities =
        ::bluetooth::audio::le_audio::get_offload_capabilities();

    storeLocalCapa(adsp_capabilities.unicast_offload_capabilities,
                   offloading_preference);

    for (auto codec : offloading_preference) {
      auto it = btle_audio_codec_type_map_.find(codec.codec_type);

      if (it != btle_audio_codec_type_map_.end()) {
        offload_preference_set.insert(it->second);
      }
    }

    for (types::LeAudioContextType ctx_type :
         types::kLeAudioContextAllTypesArray) {
      // Gets the software supported context type and the corresponding config
      // priority
      const AudioSetConfigurations* software_audio_set_confs =
          AudioSetConfigurationProvider::Get()->GetConfigurations(ctx_type);

      for (const auto& software_audio_set_conf : *software_audio_set_confs) {
<<<<<<< HEAD
        // TO-DO: Add vendor side LC3 gaming bi-directional capabilities
        if (true/*IsAudioSetConfigurationMatched(software_audio_set_conf,
                                           offload_preference_set,
                                           adsp_capabilities)*/) {
          if (!osi_property_get_bool("persist.vendor.service.bt.adv_transport", false)){
            if (software_audio_set_conf->confs.sink.size() > 0) {
              if (software_audio_set_conf->confs.sink[0].codec.id ==
                  le_audio::set_configurations::LeAudioCodecIdAptxLeX)
                continue;
            }
          }
=======
        if (IsAudioSetConfigurationMatched(
                software_audio_set_conf, offload_preference_set,
                adsp_capabilities.unicast_offload_capabilities)) {
>>>>>>> d6fbf670
          log::info("Offload supported conf, context type: {}, settings -> {}",
                    (int)ctx_type, software_audio_set_conf->name);
          if (dual_bidirection_swb_supported_ &&
              AudioSetConfigurationProvider::Get()
                  ->CheckConfigurationIsDualBiDirSwb(
                      *software_audio_set_conf)) {
            offload_dual_bidirection_swb_supported_ = true;
          }
          context_type_offload_config_map_[ctx_type].push_back(
              software_audio_set_conf);
        }
      }
    }
    UpdateSupportedBroadcastConfig(
        adsp_capabilities.broadcast_offload_capabilities);
  }

  CodecLocation codec_location_ = CodecLocation::HOST;
  bool offload_enable_ = false;
  bool offload_dual_bidirection_swb_supported_ = false;
  bool is_aptx_adaptive_le_supported_ = false; // TO-DO: Start with false
  bool is_aptx_adaptive_lex_supported_ = true; // TO-DO: Make propery and feature based
  bool dual_bidirection_swb_supported_ = false;
  types::BidirectionalPair<offloader_stream_maps_t> offloader_stream_maps;
  std::vector<bluetooth::le_audio::broadcast_offload_config>
      supported_broadcast_config;
  std::unordered_map<types::LeAudioContextType, AudioSetConfigurations>
      context_type_offload_config_map_;
  std::unordered_map<btle_audio_codec_index_t, uint8_t>
      btle_audio_codec_type_map_ = {
          {::bluetooth::le_audio::LE_AUDIO_CODEC_INDEX_SOURCE_LC3,
           types::kLeAudioCodingFormatLC3},
          {::bluetooth::le_audio::LE_AUDIO_CODEC_INDEX_SOURCE_APTX_LE,
           types::kLeAudioCodingFormatVendorSpecific},
          {::bluetooth::le_audio::LE_AUDIO_CODEC_INDEX_SOURCE_APTX_LEX,
           types::kLeAudioCodingFormatVendorSpecific}};

  std::vector<btle_audio_codec_config_t> codec_input_capa = {};
  std::vector<btle_audio_codec_config_t> codec_output_capa = {};
  int broadcast_target_config = -1;
};

std::ostream& operator<<(
    std::ostream& os,
    const CodecManager::UnicastConfigurationRequirements& req) {
  os << "{audio context type: " << req.audio_context_type << "}";
  return os;
}

struct CodecManager::impl {
  impl(const CodecManager& codec_manager) : codec_manager_(codec_manager) {}

  void Start(
      const std::vector<btle_audio_codec_config_t>& offloading_preference) {
    log::assert_that(!codec_manager_impl_,
                     "assert failed: !codec_manager_impl_");
    codec_manager_impl_ = std::make_unique<codec_manager_impl>();
    codec_manager_impl_->start(offloading_preference);
  }

  void Stop() {
    log::assert_that(codec_manager_impl_ != nullptr,
                     "assert failed: codec_manager_impl_ != nullptr");
    codec_manager_impl_.reset();
  }

  bool IsRunning() { return codec_manager_impl_ ? true : false; }

  const CodecManager& codec_manager_;
  std::unique_ptr<codec_manager_impl> codec_manager_impl_;
};

CodecManager::CodecManager() : pimpl_(std::make_unique<impl>(*this)) {}

void CodecManager::Start(
    const std::vector<btle_audio_codec_config_t>& offloading_preference) {
  if (!pimpl_->IsRunning()) pimpl_->Start(offloading_preference);
}

void CodecManager::Stop() {
  if (pimpl_->IsRunning()) pimpl_->Stop();
}

types::CodecLocation CodecManager::GetCodecLocation(void) const {
  if (!pimpl_->IsRunning()) {
    return CodecLocation::HOST;
  }

  return pimpl_->codec_manager_impl_->GetCodecLocation();
}

bool CodecManager::IsDualBiDirSwbSupported(void) const {
  if (!pimpl_->IsRunning()) {
    return false;
  }

  return pimpl_->codec_manager_impl_->IsDualBiDirSwbSupported();
}

bool CodecManager::IsAptxAdaptiveLeSupported(void) const {
  if (!pimpl_->IsRunning()) {
    return false;
  }

  return pimpl_->codec_manager_impl_->IsAptxAdaptiveLeSupported();
}

bool CodecManager::IsAptxAdaptiveLeXSupported(void) const {
  if (!pimpl_->IsRunning()) {
    return false;
  }

  return pimpl_->codec_manager_impl_->IsAptxAdaptiveLeXSupported();
}

std::vector<bluetooth::le_audio::btle_audio_codec_config_t>
CodecManager::GetLocalAudioOutputCodecCapa() {
  if (pimpl_->IsRunning()) {
    return pimpl_->codec_manager_impl_->GetLocalAudioOutputCodecCapa();
  }

  std::vector<bluetooth::le_audio::btle_audio_codec_config_t> empty{};
  return empty;
}

std::vector<bluetooth::le_audio::btle_audio_codec_config_t>
CodecManager::GetLocalAudioInputCodecCapa() {
  if (pimpl_->IsRunning()) {
    return pimpl_->codec_manager_impl_->GetLocalAudioOutputCodecCapa();
  }
  std::vector<bluetooth::le_audio::btle_audio_codec_config_t> empty{};
  return empty;
}

void CodecManager::UpdateActiveAudioConfig(
    const types::BidirectionalPair<stream_parameters>& stream_params,
    types::BidirectionalPair<uint16_t> delays_ms, types::LeAudioCodecId id,
    std::function<void(const offload_config& config, uint8_t direction)>
        update_receiver) {
  if (pimpl_->IsRunning())
    pimpl_->codec_manager_impl_->UpdateActiveAudioConfig(
        stream_params, delays_ms, id, update_receiver);
}

std::unique_ptr<AudioSetConfiguration> CodecManager::GetCodecConfig(
    const CodecManager::UnicastConfigurationRequirements& requirements,
    CodecManager::UnicastConfigurationVerifier verifier) {
  if (pimpl_->IsRunning()) {
    return pimpl_->codec_manager_impl_->GetCodecConfig(requirements, verifier);
  }

  return nullptr;
}

bool CodecManager::CheckCodecConfigIsBiDirSwb(
    const set_configurations::AudioSetConfiguration& config) const {
  if (pimpl_->IsRunning()) {
    return pimpl_->codec_manager_impl_->CheckCodecConfigIsBiDirSwb(config);
  }
  return false;
}

bool CodecManager::CheckCodecConfigIsDualBiDirSwb(
    const set_configurations::AudioSetConfiguration& config) const {
  if (pimpl_->IsRunning()) {
    return pimpl_->codec_manager_impl_->CheckCodecConfigIsDualBiDirSwb(config);
  }
  return false;
}

std::unique_ptr<broadcaster::BroadcastConfiguration>
CodecManager::GetBroadcastConfig(
    const CodecManager::BroadcastConfigurationRequirements& requirements)
    const {
  if (pimpl_->IsRunning()) {
    return pimpl_->codec_manager_impl_->GetBroadcastConfig(requirements);
  }

  return nullptr;
}

void CodecManager::UpdateBroadcastConnHandle(
    const std::vector<uint16_t>& conn_handle,
    std::function<
        void(const ::bluetooth::le_audio::broadcast_offload_config& config)>
        update_receiver) {
  if (pimpl_->IsRunning()) {
    return pimpl_->codec_manager_impl_->UpdateBroadcastConnHandle(
        conn_handle, update_receiver);
  }
}

void CodecManager::UpdateCisConfiguration(
    const std::vector<struct types::cis>& cises,
    const stream_parameters& stream_params, uint8_t direction) {
  if (pimpl_->IsRunning()) {
    return pimpl_->codec_manager_impl_->UpdateCisConfiguration(
        cises, stream_params, direction);
  }
}

void CodecManager::ClearCisConfiguration(uint8_t direction) {
  if (pimpl_->IsRunning()) {
    return pimpl_->codec_manager_impl_->ClearCisConfiguration(direction);
  }
}

}  // namespace bluetooth::le_audio<|MERGE_RESOLUTION|>--- conflicted
+++ resolved
@@ -989,7 +989,6 @@
           AudioSetConfigurationProvider::Get()->GetConfigurations(ctx_type);
 
       for (const auto& software_audio_set_conf : *software_audio_set_confs) {
-<<<<<<< HEAD
         // TO-DO: Add vendor side LC3 gaming bi-directional capabilities
         if (true/*IsAudioSetConfigurationMatched(software_audio_set_conf,
                                            offload_preference_set,
@@ -1001,11 +1000,7 @@
                 continue;
             }
           }
-=======
-        if (IsAudioSetConfigurationMatched(
-                software_audio_set_conf, offload_preference_set,
-                adsp_capabilities.unicast_offload_capabilities)) {
->>>>>>> d6fbf670
+
           log::info("Offload supported conf, context type: {}, settings -> {}",
                     (int)ctx_type, software_audio_set_conf->name);
           if (dual_bidirection_swb_supported_ &&
