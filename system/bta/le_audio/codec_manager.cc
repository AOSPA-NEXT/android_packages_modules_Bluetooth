/*
 * Copyright 2022 The Android Open Source Project
 *
 * Licensed under the Apache License, Version 2.0 (the "License");
 * you may not use this file except in compliance with the License.
 * You may obtain a copy of the License at:
 *
 *      http://www.apache.org/licenses/LICENSE-2.0
 *
 * Unless required by applicable law or agreed to in writing, software
 * distributed under the License is distributed on an "AS IS" BASIS,
 * WITHOUT WARRANTIES OR CONDITIONS OF ANY KIND, either express or implied.
 * See the License for the specific language governing permissions and
 * limitations under the License.
 */

#include "codec_manager.h"

#include <bluetooth/log.h>

#include <bitset>

#include "audio_hal_client/audio_hal_client.h"
#include "broadcaster/broadcast_configuration_provider.h"
#include "broadcaster/broadcaster_types.h"
#include "hci/controller_interface.h"
#include "le_audio/le_audio_types.h"
#include "le_audio_set_configuration_provider.h"
#include "le_audio_utils.h"
#include "main/shim/entry.h"
#include "os/log.h"
#include "osi/include/properties.h"
#include "stack/include/hcimsgs.h"
#include "stack/include/btm_client_interface.h"
#include "stack/include/btm_vendor_types.h"

namespace {

using bluetooth::hci::iso_manager::kIsoDataPathHci;
using bluetooth::hci::iso_manager::kIsoDataPathPlatformDefault;
using bluetooth::le_audio::CodecManager;
using bluetooth::le_audio::types::CodecLocation;
using bluetooth::legacy::hci::GetInterface;

using bluetooth::le_audio::AudioSetConfigurationProvider;
using bluetooth::le_audio::btle_audio_codec_config_t;
using bluetooth::le_audio::btle_audio_codec_index_t;
using bluetooth::le_audio::set_configurations::AseConfiguration;
using bluetooth::le_audio::set_configurations::AudioSetConfiguration;
using bluetooth::le_audio::set_configurations::AudioSetConfigurations;

typedef struct offloader_stream_maps {
  std::vector<bluetooth::le_audio::stream_map_info> streams_map_target;
  std::vector<bluetooth::le_audio::stream_map_info> streams_map_current;
  bool has_changed;
  bool is_initial;
} offloader_stream_maps_t;
}  // namespace

namespace bluetooth::le_audio {
template <>
offloader_stream_maps_t& types::BidirectionalPair<offloader_stream_maps_t>::get(
    uint8_t direction) {
  ASSERT_LOG(direction < types::kLeAudioDirectionBoth,
             "Unsupported complex direction. Reference to a single complex"
             " direction value is not supported.");
  return (direction == types::kLeAudioDirectionSink) ? sink : source;
}

// The mapping for sampling rate, frame duration, and the QoS config
static std::unordered_map<
    int, std::unordered_map<
             int, bluetooth::le_audio::broadcaster::BroadcastQosConfig>>
    bcast_high_reliability_qos = {
        {LeAudioCodecConfiguration::kSampleRate16000,
         {{LeAudioCodecConfiguration::kInterval7500Us,
           bluetooth::le_audio::broadcaster::qos_config_4_45},
          {LeAudioCodecConfiguration::kInterval10000Us,
           bluetooth::le_audio::broadcaster::qos_config_4_60}}},
        {LeAudioCodecConfiguration::kSampleRate24000,
         {{LeAudioCodecConfiguration::kInterval7500Us,
           bluetooth::le_audio::broadcaster::qos_config_4_45},
          {LeAudioCodecConfiguration::kInterval10000Us,
           bluetooth::le_audio::broadcaster::qos_config_4_60}}},
        {LeAudioCodecConfiguration::kSampleRate32000,
         {{LeAudioCodecConfiguration::kInterval7500Us,
           bluetooth::le_audio::broadcaster::qos_config_4_45},
          {LeAudioCodecConfiguration::kInterval10000Us,
           bluetooth::le_audio::broadcaster::qos_config_4_60}}},
        {LeAudioCodecConfiguration::kSampleRate48000,
         {{LeAudioCodecConfiguration::kInterval7500Us,
           bluetooth::le_audio::broadcaster::qos_config_4_50},
          {LeAudioCodecConfiguration::kInterval10000Us,
           bluetooth::le_audio::broadcaster::qos_config_4_65}}}};

struct codec_manager_impl {
 public:
  codec_manager_impl() {
    offload_enable_ = osi_property_get_bool(
                          "ro.bluetooth.leaudio_offload.supported", false) &&
                      !osi_property_get_bool(
                          "persist.bluetooth.leaudio_offload.disabled", true);
    if (offload_enable_ == false) {
      log::info("offload disabled");
      return;
    }

    if (!LeAudioHalVerifier::SupportsLeAudioHardwareOffload()) {
      log::warn("HAL not support hardware offload");
      return;
    }

    if (!bluetooth::shim::GetController()->IsSupported(
            bluetooth::hci::OpCode::CONFIGURE_DATA_PATH)) {
      log::warn("Controller does not support config data path command");
      return;
    }

<<<<<<< HEAD
    uint8_t qll_supported_feat_len = 0;
    bool is_apx_lossless_le_supported = false;
    bool is_apx_lossless_le_supported_local = false;

    bt_device_qll_local_supported_features_t *qll_feature_list =
        get_btm_client_interface().vendor.BTM_GetQllLocalSupportedFeatures(&qll_supported_feat_len);

    bool is_dynamic_bn_over_qhs = BTM_QBCE_QLL_BN_VARIATION_BY_QHS_RATE(qll_feature_list->as_array);
    bool is_dynamic_ft_change_supported = BTM_QBCE_QLL_FT_CHNAGE(qll_feature_list->as_array);

    if (osi_property_get_bool("persist.vendor.qcom.bluetooth.lossless_aptx_adaptive_le.enabled",
        false)) {
      LOG_DEBUG("Aptx LE codec enabled at target level");
      is_apx_lossless_le_supported = true;
    }

    // To-Do remove below property once FW change merges
    if (osi_property_get_bool("bluetooth.aptx_adaptive_le.enabled", false)) {
      LOG_DEBUG("Aptx LE codec enabled at local level");
      is_apx_lossless_le_supported_local = true;
    }

    is_aptx_adaptive_le_supported_ = is_dynamic_bn_over_qhs &&
                                     is_dynamic_ft_change_supported &&
                                     is_apx_lossless_le_supported &&
                                     is_apx_lossless_le_supported_local;
    is_aptx_adaptive_lex_supported_ = /*(IsAptxLeXSuppoerted(check sysprop, QLL feat)*/ true;

    LOG_DEBUG("FT Changes allowed %d, BN Variation allowed %d, Aptx LE Lossless enabled %d",
        is_dynamic_ft_change_supported, is_dynamic_bn_over_qhs, is_apx_lossless_le_supported);
    LOG_DEBUG("Aptx LE supported %d, Aptx LEX Supported %d",
        is_aptx_adaptive_le_supported_, is_aptx_adaptive_lex_supported_);

    LOG_INFO("LeAudioCodecManagerImpl: configure_data_path for encode");
=======
    log::info("LeAudioCodecManagerImpl: configure_data_path for encode");
>>>>>>> 4d9c9aff
    GetInterface().ConfigureDataPath(hci_data_direction_t::HOST_TO_CONTROLLER,
                                     kIsoDataPathPlatformDefault, {});
    GetInterface().ConfigureDataPath(hci_data_direction_t::CONTROLLER_TO_HOST,
                                     kIsoDataPathPlatformDefault, {});
    SetCodecLocation(CodecLocation::ADSP);
  }
  void start(
      const std::vector<btle_audio_codec_config_t>& offloading_preference) {
    dual_bidirection_swb_supported_ = osi_property_get_bool(
        "bluetooth.leaudio.dual_bidirection_swb.supported", false);
    bluetooth::le_audio::AudioSetConfigurationProvider::Initialize(
        GetCodecLocation());
    UpdateOffloadCapability(offloading_preference);
  }
  ~codec_manager_impl() {
    if (GetCodecLocation() != CodecLocation::HOST) {
      GetInterface().ConfigureDataPath(hci_data_direction_t::HOST_TO_CONTROLLER,
                                       kIsoDataPathHci, {});
      GetInterface().ConfigureDataPath(hci_data_direction_t::CONTROLLER_TO_HOST,
                                       kIsoDataPathHci, {});
    }
    bluetooth::le_audio::AudioSetConfigurationProvider::Cleanup();
  }
  CodecLocation GetCodecLocation(void) const { return codec_location_; }

  bool IsDualBiDirSwbSupported(void) const {
    if (GetCodecLocation() == CodecLocation::ADSP) {
      // Whether dual bidirection swb is supported by property and for offload
      return offload_dual_bidirection_swb_supported_;
    } else if (GetCodecLocation() == CodecLocation::HOST) {
      // Whether dual bidirection swb is supported for software
      return dual_bidirection_swb_supported_;
    }

    return false;
  }

  bool IsAptxAdaptiveLeSupported(void) const {
    return is_aptx_adaptive_le_supported_;
  }

  bool IsAptxAdaptiveLeXSupported(void) const {
    return is_aptx_adaptive_lex_supported_;
  }

  std::vector<bluetooth::le_audio::btle_audio_codec_config_t>
  GetLocalAudioOutputCodecCapa() {
    return codec_output_capa;
  }

  std::vector<bluetooth::le_audio::btle_audio_codec_config_t>
  GetLocalAudioInputCodecCapa() {
    return codec_input_capa;
  }

  void UpdateActiveAudioConfig(
      const types::BidirectionalPair<stream_parameters>& stream_params,
      types::BidirectionalPair<uint16_t> delays_ms, types::LeAudioCodecId id,
      std::function<void(const offload_config& config, uint8_t direction)>
          update_receiver) {
    if (GetCodecLocation() != bluetooth::le_audio::types::CodecLocation::ADSP) {
      return;
    }

    for (auto direction :
         {bluetooth::le_audio::types::kLeAudioDirectionSink,
          bluetooth::le_audio::types::kLeAudioDirectionSource}) {
      auto& stream_map = offloader_stream_maps.get(direction);
      if (!stream_map.has_changed && !stream_map.is_initial) {
        continue;
      }
      if (stream_params.get(direction).stream_locations.empty()) {
        continue;
      }
      uint16_t delay = 0;
      if (stream_params.get(direction).delay != 0xFFFF)
        delay = stream_params.get(direction).delay;
      else
	delay = delays_ms.get(direction);

      bluetooth::le_audio::offload_config unicast_cfg = {
          .stream_map = (stream_map.is_initial ||
                         LeAudioHalVerifier::SupportsStreamActiveApi())
                            ? stream_map.streams_map_target
                            : stream_map.streams_map_current,
          // TODO: set the default value 24 for now, would change it if we
          // support mode bits_per_sample
          .codec_id = id,
          .bits_per_sample = 24,
          .sampling_rate = stream_params.get(direction).sample_frequency_hz,
          .frame_duration = stream_params.get(direction).frame_duration_us,
          .octets_per_frame =
              stream_params.get(direction).octets_per_codec_frame,
          .blocks_per_sdu =
              stream_params.get(direction).codec_frames_blocks_per_sdu,
          .peer_delay_ms = delays_ms.get(direction),
          .mode = stream_params.get(direction).mode,
          .delay = delay,
          .codec_metadata = stream_params.get(direction).codec_spec_metadata,
      };
      update_receiver(unicast_cfg, direction);
      stream_map.is_initial = false;
    }
  }

  const AudioSetConfigurations* GetSupportedCodecConfigurations(
      types::LeAudioContextType ctx_type) {
    if (GetCodecLocation() == le_audio::types::CodecLocation::ADSP) {
      LOG_VERBOSE("Get offload config for the context type: %d", (int)ctx_type);

      // TODO: Need to have a mechanism to switch to software session if offload
      // doesn't support.
      return context_type_offload_config_map_.count(ctx_type)
                 ? &context_type_offload_config_map_[ctx_type]
                 : nullptr;
    }

    LOG_VERBOSE("Get software config for the context type: %d", (int)ctx_type);
    return AudioSetConfigurationProvider::Get()->GetConfigurations(ctx_type);
  }

  std::unique_ptr<AudioSetConfiguration> GetCodecConfig(
      types::LeAudioContextType ctx_type,
      std::function<const set_configurations::AudioSetConfiguration*(
          types::LeAudioContextType context_type,
          const set_configurations::AudioSetConfigurations* confs)>
          non_vendor_config_matcher) {
    // Note: For the only supported right now legacy software configuration
    //       provider, we use the device group logic to match the proper
    //       configuration with group capabilities. Note that this path only
    //       supports the LC3 codec format. For the multicodec support we should
    //       rely on the configuration matcher behind the AIDL interface.
    auto conf = non_vendor_config_matcher(
        ctx_type, GetSupportedCodecConfigurations(ctx_type));
    return conf ? std::make_unique<AudioSetConfiguration>(*conf) : nullptr;
  }

  bool CheckCodecConfigIsBiDirSwb(const AudioSetConfiguration& config) {
    return AudioSetConfigurationProvider::Get()->CheckConfigurationIsBiDirSwb(
        config);
  }

  void UpdateSupportedBroadcastConfig(
      const std::vector<AudioSetConfiguration>& adsp_capabilities) {
    log::info("UpdateSupportedBroadcastConfig");

    for (const auto& adsp_audio_set_conf : adsp_capabilities) {
      ASSERT_LOG(
          adsp_audio_set_conf.topology_info.has_value(),
          "No topology info, which is required to properly configure the ASEs");
      if (adsp_audio_set_conf.confs.sink.size() != 1 ||
          adsp_audio_set_conf.topology_info->device_count.sink != 0 ||
          adsp_audio_set_conf.topology_info->device_count.source != 0) {
        continue;
      }
      auto& adsp_config = adsp_audio_set_conf.confs.sink[0];

      const types::LeAudioCoreCodecConfig core_config =
          adsp_config.codec.params.GetAsCoreCodecConfig();
      bluetooth::le_audio::broadcast_offload_config broadcast_config;
      broadcast_config.stream_map.resize(
          core_config.GetChannelCountPerIsoStream());
      broadcast_config.bits_per_sample =
          LeAudioCodecConfiguration::kBitsPerSample16;
      broadcast_config.sampling_rate = core_config.GetSamplingFrequencyHz();
      broadcast_config.frame_duration = core_config.GetFrameDurationUs();
      broadcast_config.octets_per_frame = *(core_config.octets_per_codec_frame);
      broadcast_config.blocks_per_sdu = 1;

      int sample_rate = broadcast_config.sampling_rate;
      int frame_duration = broadcast_config.frame_duration;

      if (osi_property_get_bool("persist.vendor.btstack.bis_qos_config.enabled", true)) {
        uint8_t rtn = (uint8_t)osi_property_get_int32("persist.vendor.btstack.bis_rtn", 2);
        uint16_t max_transport_latency =
              (uint16_t)osi_property_get_int32("persist.vendor.btstack.transport_latency", 0);

        if (max_transport_latency == 0) {
          switch (frame_duration) {
            case LeAudioCodecConfiguration::kInterval7500Us:
              max_transport_latency = 45; //45msec for 7.5msec frame duration
              break;
            case LeAudioCodecConfiguration::kInterval10000Us:
              [[fallthrough]];
            default:
              max_transport_latency = 61; //61msec for 10msec frame duration
              break;
          }
        }
        LOG_INFO("broadcast_config rtn: %d, max_transport_latency: %d",
            rtn, max_transport_latency);
        broadcast_config.retransmission_number = rtn;
        broadcast_config.max_transport_latency = max_transport_latency;
        supported_broadcast_config.push_back(broadcast_config);
      } else if (bcast_high_reliability_qos.find(sample_rate) !=
              bcast_high_reliability_qos.end() &&
          bcast_high_reliability_qos[sample_rate].find(frame_duration) !=
              bcast_high_reliability_qos[sample_rate].end()) {
        auto qos = bcast_high_reliability_qos[sample_rate].at(frame_duration);
        broadcast_config.retransmission_number = qos.getRetransmissionNumber();
        broadcast_config.max_transport_latency = qos.getMaxTransportLatency();
        supported_broadcast_config.push_back(broadcast_config);
      } else {
        log::error(
            "Cannot find the correspoding QoS config for the sampling_rate: "
            "{}, frame_duration: {}",
            sample_rate, frame_duration);
      }

      log::info("broadcast_config sampling_rate: {}",
                broadcast_config.sampling_rate);
    }
  }

  const broadcast_offload_config* GetBroadcastOffloadConfig(
      uint8_t preferred_quality) {
    if (supported_broadcast_config.empty()) {
      log::error("There is no valid broadcast offload config");
      return nullptr;
    }
    /* Broadcast audio config selection based on source broadcast capability
     *
     * If the preferred_quality is HIGH, the configs ranking is
     * 48_4 > 48_2 > 24_2(sink mandatory) > 16_2(source & sink mandatory)
     *
     * If the preferred_quality is STANDARD, the configs ranking is
     * 24_2(sink mandatory) > 16_2(source & sink mandatory)
     */
    broadcast_target_config = -1;
    for (int i = 0; i < (int)supported_broadcast_config.size(); i++) {
      if (supported_broadcast_config[i].sampling_rate == 48000u) {
        if (preferred_quality == bluetooth::le_audio::QUALITY_STANDARD)
          continue;

        if (supported_broadcast_config[i].octets_per_frame == 120) {  // 48_4
          broadcast_target_config = i;
          break;
        } else if (supported_broadcast_config[i].octets_per_frame ==
                   100) {  // 48_2
          broadcast_target_config = i;
        }
      } else if (supported_broadcast_config[i].sampling_rate == 24000u &&
                 supported_broadcast_config[i].octets_per_frame ==
                     60) {  // 24_2
        if (preferred_quality == bluetooth::le_audio::QUALITY_STANDARD) {
          broadcast_target_config = i;
          break;
        } else if (broadcast_target_config ==
                   -1) {  // preferred_quality is QUALITY_HIGH, and
                          // haven't get the 48_4 or 48_2
          broadcast_target_config = i;
        }
      } else if (supported_broadcast_config[i].sampling_rate == 16000u &&
                 supported_broadcast_config[i].octets_per_frame ==
                     40) {  // 16_2
        if (preferred_quality == bluetooth::le_audio::QUALITY_STANDARD) {
          broadcast_target_config = i;
        } else if (broadcast_target_config == -1 ||
                   (supported_broadcast_config[broadcast_target_config]
                            .sampling_rate != 24000u &&
                    supported_broadcast_config[broadcast_target_config]
                            .sampling_rate !=
                        48000u)) {  // preferred_quality is QUALITY_HIGH, and
                                    // haven't get the 48_4 or 48_2 or 24_2
          broadcast_target_config = i;
        }
      }
    }

    if (broadcast_target_config == -1) {
      LOG_ERROR(
          "There is no valid broadcast offload config with preferred_quality");
      return nullptr;
    }

    log::info(
        "stream_map.size(): {}, sampling_rate: {}, frame_duration(us): {}, "
        "octets_per_frame: {}, blocks_per_sdu {}, retransmission_number: {}, "
        "max_transport_latency: {}",
        supported_broadcast_config[broadcast_target_config].stream_map.size(),
        supported_broadcast_config[broadcast_target_config].sampling_rate,
        supported_broadcast_config[broadcast_target_config].frame_duration,
        supported_broadcast_config[broadcast_target_config].octets_per_frame,
        (int)supported_broadcast_config[broadcast_target_config].blocks_per_sdu,
        (int)supported_broadcast_config[broadcast_target_config]
            .retransmission_number,
        supported_broadcast_config[broadcast_target_config]
            .max_transport_latency);

    return &supported_broadcast_config[broadcast_target_config];
  }

  std::unique_ptr<broadcaster::BroadcastConfiguration> GetBroadcastConfig(
      const std::vector<std::pair<types::LeAudioContextType, uint8_t>>&
          subgroup_quality,
      std::optional<const types::PublishedAudioCapabilities*> pacs) {
    if (GetCodecLocation() != types::CodecLocation::ADSP) {
      // Get the software supported broadcast configuration
      return std::make_unique<broadcaster::BroadcastConfiguration>(
          ::bluetooth::le_audio::broadcaster::GetBroadcastConfig(
              subgroup_quality));
    }

    /* Subgroups with different audio qualities is not being supported now,
     * if any subgroup preferred to use standard audio config, choose
     * the standard audio config instead
     */
    uint8_t BIG_audio_quality = bluetooth::le_audio::QUALITY_HIGH;
    for (const auto& [_, quality] : subgroup_quality) {
      if (quality == bluetooth::le_audio::QUALITY_STANDARD) {
        BIG_audio_quality = bluetooth::le_audio::QUALITY_STANDARD;
      }
    }

    auto offload_config = GetBroadcastOffloadConfig(BIG_audio_quality);
    if (offload_config == nullptr) {
      LOG_ERROR("No Offload configuration supported for quality index: %d.",
                BIG_audio_quality);
      return nullptr;
    }

    types::LeAudioLtvMap codec_params;
    // Map sample freq. value to LE Audio codec specific config value
    if (types::LeAudioCoreCodecConfig::sample_rate_map.count(
            offload_config->sampling_rate)) {
      codec_params.Add(codec_spec_conf::kLeAudioLtvTypeSamplingFreq,
                       types::LeAudioCoreCodecConfig::sample_rate_map.at(
                           offload_config->sampling_rate));
    }
    // Map data interval value to LE Audio codec specific config value
    if (types::LeAudioCoreCodecConfig::data_interval_map.count(
            offload_config->frame_duration)) {
      codec_params.Add(codec_spec_conf::kLeAudioLtvTypeFrameDuration,
                       types::LeAudioCoreCodecConfig::data_interval_map.at(
                           offload_config->frame_duration));
    }
    codec_params.Add(codec_spec_conf::kLeAudioLtvTypeOctetsPerCodecFrame,
                     offload_config->octets_per_frame);

    bluetooth::le_audio::broadcaster::BroadcastSubgroupCodecConfig codec_config(
        bluetooth::le_audio::broadcaster::kLeAudioCodecIdLc3,
        {bluetooth::le_audio::broadcaster::BroadcastSubgroupBisCodecConfig{
            // num_bis
            static_cast<uint8_t>(offload_config->stream_map.size()),
            codec_params,
        }},
        offload_config->bits_per_sample);

    bluetooth::le_audio::broadcaster::BroadcastQosConfig qos_config(
        offload_config->retransmission_number,
        offload_config->max_transport_latency);

    // Change the default software encoder config data path ID
    auto data_path = broadcaster::lc3_data_path;
    data_path.dataPathId =
        bluetooth::hci::iso_manager::kIsoDataPathPlatformDefault;

    uint16_t max_sdu_octets = 0;
    for (auto [_, allocation] : offload_config->stream_map) {
      auto alloc_channels_per_bis = std::bitset<32>{allocation}.count() ?: 1;
      auto sdu_octets = offload_config->octets_per_frame *
                        offload_config->blocks_per_sdu * alloc_channels_per_bis;
      if (max_sdu_octets < sdu_octets) max_sdu_octets = sdu_octets;
    }

    if (subgroup_quality.size() > 1) {
      LOG_ERROR("More than one subgroup is not supported!");
    }

    return std::make_unique<broadcaster::BroadcastConfiguration>(
        broadcaster::BroadcastConfiguration({
            .subgroups = {codec_config},
            .qos = qos_config,
            .data_path = data_path,
            .sduIntervalUs = offload_config->frame_duration,
            .maxSduOctets = max_sdu_octets,
            .phy = 0x02,   // PHY_LE_2M
            .packing = 0,  // Sequential
            .framing = 0   // Unframed,
        }));
  }

  void UpdateBroadcastConnHandle(
      const std::vector<uint16_t>& conn_handle,
      std::function<
          void(const ::bluetooth::le_audio::broadcast_offload_config& config)>
          update_receiver) {
    if (GetCodecLocation() != le_audio::types::CodecLocation::ADSP) {
      return;
    }

    if (broadcast_target_config == -1 ||
        broadcast_target_config >= (int)supported_broadcast_config.size()) {
      LOG_ERROR("There is no valid broadcast offload config");
      return;
    }

    auto broadcast_config = supported_broadcast_config[broadcast_target_config];
    LOG_ASSERT(conn_handle.size() == broadcast_config.stream_map.size());

    if (broadcast_config.stream_map.size() ==
        LeAudioCodecConfiguration::kChannelNumberStereo) {
      broadcast_config.stream_map[0] = std::pair<uint16_t, uint32_t>{
          conn_handle[0], codec_spec_conf::kLeAudioLocationFrontLeft};
      broadcast_config.stream_map[1] = std::pair<uint16_t, uint32_t>{
          conn_handle[1], codec_spec_conf::kLeAudioLocationFrontRight};
    } else if (broadcast_config.stream_map.size() ==
               LeAudioCodecConfiguration::kChannelNumberMono) {
      broadcast_config.stream_map[0] = std::pair<uint16_t, uint32_t>{
          conn_handle[0], codec_spec_conf::kLeAudioLocationFrontCenter};
    }

    update_receiver(broadcast_config);
  }

  void ClearCisConfiguration(uint8_t direction) {
    if (GetCodecLocation() != bluetooth::le_audio::types::CodecLocation::ADSP) {
      return;
    }

    auto& stream_map = offloader_stream_maps.get(direction);
    stream_map.streams_map_target.clear();
    stream_map.streams_map_current.clear();
  }

  static uint32_t AdjustAllocationForOffloader(uint32_t allocation) {
    if ((allocation & codec_spec_conf::kLeAudioLocationAnyLeft) &&
        (allocation & codec_spec_conf::kLeAudioLocationAnyRight)) {
      return codec_spec_conf::kLeAudioLocationStereo;
    }
    if (allocation & codec_spec_conf::kLeAudioLocationAnyLeft) {
      return codec_spec_conf::kLeAudioLocationFrontLeft;
    }
    if (allocation & codec_spec_conf::kLeAudioLocationAnyRight) {
      return codec_spec_conf::kLeAudioLocationFrontRight;
    }
    return 0;
  }

  void UpdateCisConfiguration(const std::vector<struct types::cis>& cises,
                              const stream_parameters& stream_params,
                              uint8_t direction) {
    if (GetCodecLocation() != bluetooth::le_audio::types::CodecLocation::ADSP) {
      return;
    }

    auto available_allocations =
        AdjustAllocationForOffloader(stream_params.audio_channel_allocation);
    if (available_allocations == 0) {
      log::error("There is no CIS connected");
      return;
    }

    auto& stream_map = offloader_stream_maps.get(direction);
    if (stream_map.streams_map_target.empty()) {
      stream_map.is_initial = true;
    } else if (stream_map.is_initial ||
               LeAudioHalVerifier::SupportsStreamActiveApi()) {
      /* As multiple CISes phone call case, the target_allocation already have
       * the previous data, but the is_initial flag not be cleared. We need to
       * clear here to avoid make duplicated target allocation stream map. */
      stream_map.streams_map_target.clear();
    }

    stream_map.streams_map_current.clear();
    stream_map.has_changed = true;
    bool all_cises_connected =
        (available_allocations == codec_spec_conf::kLeAudioLocationStereo);

    /* If all the cises are connected as stream started, reset changed_flag that
     * the bt stack wouldn't send another audio configuration for the connection
     * status. */
    if (stream_map.is_initial && all_cises_connected) {
      stream_map.has_changed = false;
    }

    const std::string tag = types::BidirectionalPair<std::string>(
                                {.sink = "Sink", .source = "Source"})
                                .get(direction);

    constexpr types::BidirectionalPair<types::CisType> cis_types = {
        .sink = types::CisType::CIS_TYPE_UNIDIRECTIONAL_SINK,
        .source = types::CisType::CIS_TYPE_UNIDIRECTIONAL_SOURCE};
    auto cis_type = cis_types.get(direction);

    for (auto const& cis_entry : cises) {
      if ((cis_entry.type == types::CisType::CIS_TYPE_BIDIRECTIONAL ||
           cis_entry.type == cis_type) &&
          cis_entry.conn_handle != 0) {
        uint32_t target_allocation = 0;
        uint32_t current_allocation = 0;
        bool is_active = false;
        for (const auto& s : stream_params.stream_locations) {
          if (s.first == cis_entry.conn_handle) {
            is_active = true;
            target_allocation = AdjustAllocationForOffloader(s.second);
            current_allocation = target_allocation;
            if (!all_cises_connected) {
              /* Tell offloader to mix on this CIS.*/
              current_allocation = codec_spec_conf::kLeAudioLocationStereo;
            }
            break;
          }
        }

        if (target_allocation == 0) {
          /* Take missing allocation for that one .*/
          target_allocation =
              codec_spec_conf::kLeAudioLocationStereo & ~available_allocations;
        }

        log::info(
            "{}: Cis handle 0x{:04x}, target allocation  0x{:08x}, current "
            "allocation 0x{:08x}, active: {}",
            tag, cis_entry.conn_handle, target_allocation, current_allocation,
            is_active);

        if (stream_map.is_initial ||
            LeAudioHalVerifier::SupportsStreamActiveApi()) {
          stream_map.streams_map_target.emplace_back(stream_map_info(
              cis_entry.conn_handle, target_allocation, is_active));
        }
        stream_map.streams_map_current.emplace_back(stream_map_info(
            cis_entry.conn_handle, current_allocation, is_active));
      }
    }
  }

 private:
  void SetCodecLocation(CodecLocation location) {
    if (offload_enable_ == false) return;
    codec_location_ = location;
  }

  bool IsLc3ConfigMatched(
      const set_configurations::CodecConfigSetting& target_config,
      const set_configurations::CodecConfigSetting& adsp_config) {
    if (adsp_config.id.coding_format != types::kLeAudioCodingFormatLC3 ||
        target_config.id.coding_format != types::kLeAudioCodingFormatLC3) {
      return false;
    }

    const types::LeAudioCoreCodecConfig adsp_lc3_config =
        adsp_config.params.GetAsCoreCodecConfig();
    const types::LeAudioCoreCodecConfig target_lc3_config =
        target_config.params.GetAsCoreCodecConfig();

    if (adsp_lc3_config.sampling_frequency !=
            target_lc3_config.sampling_frequency ||
        adsp_lc3_config.frame_duration != target_lc3_config.frame_duration ||
        adsp_config.GetChannelCountPerIsoStream() !=
            target_config.GetChannelCountPerIsoStream() ||
        adsp_lc3_config.octets_per_codec_frame !=
            target_lc3_config.octets_per_codec_frame) {
      return false;
    }

    return true;
  }

<<<<<<< HEAD
  bool IsSetConfigurationMatched(const SetConfiguration& software_set_config,
                                 const SetConfiguration& adsp_set_config) {
    // Skip the check if config is APTX due to AOSP ADSP doesn't support Codec
    if (software_set_config.codec.id.vendor_codec_id == types::kLeAudioCodingFormatAptxLe ||
        software_set_config.codec.id.vendor_codec_id == types::kLeAudioCodingFormatAptxLeX) {
      return true;
    }
    // Skip the check of stategry and ase_cnt due to ADSP doesn't have the info
    return (
        software_set_config.direction == adsp_set_config.direction &&
        software_set_config.device_cnt == adsp_set_config.device_cnt &&
        IsLc3ConfigMatched(software_set_config.codec, adsp_set_config.codec));
=======
  bool IsAseConfigurationMatched(const AseConfiguration& software_ase_config,
                                 const AseConfiguration& adsp_ase_config) {
    // Skip the check of strategy due to ADSP doesn't have the info
    return IsLc3ConfigMatched(software_ase_config.codec, adsp_ase_config.codec);
>>>>>>> 4d9c9aff
  }

  bool IsAudioSetConfigurationMatched(
      const AudioSetConfiguration* software_audio_set_conf,
      std::unordered_set<uint8_t>& offload_preference_set,
      const std::vector<AudioSetConfiguration>& adsp_capabilities) {
    if (software_audio_set_conf->confs.sink.empty() &&
        software_audio_set_conf->confs.source.empty()) {
      return false;
    }

    // No match if the codec is not on the preference list
    for (auto direction : {le_audio::types::kLeAudioDirectionSink,
                           le_audio::types::kLeAudioDirectionSource}) {
      for (auto const& conf : software_audio_set_conf->confs.get(direction)) {
        if (offload_preference_set.find(conf.codec.id.coding_format) ==
            offload_preference_set.end()) {
          return false;
        }
      }
    }

    // Checks any of offload config matches the input audio set config
    for (const auto& adsp_audio_set_conf : adsp_capabilities) {
      size_t match_cnt = 0;
      size_t expected_match_cnt = 0;

      ASSERT_LOG(adsp_audio_set_conf.topology_info.has_value(),
                 "ADSP capability is missing the topology information.");

      for (auto direction : {le_audio::types::kLeAudioDirectionSink,
                             le_audio::types::kLeAudioDirectionSource}) {
        if (software_audio_set_conf->topology_info->device_count.get(
                direction) !=
            adsp_audio_set_conf.topology_info->device_count.get(direction)) {
          continue;
        }

        auto const& software_set_ase_confs =
            software_audio_set_conf->confs.get(direction);
        auto const& adsp_set_ase_confs =
            adsp_audio_set_conf.confs.get(direction);

        if (!software_set_ase_confs.size() || !adsp_set_ase_confs.size()) {
          continue;
        }

        // Check for number of ASEs mismatch
        if (adsp_set_ase_confs.size() != software_set_ase_confs.size()) {
          LOG_ERROR(
              "%s: ADSP config size mismatches the software: %zu != %zu",
              direction == types::kLeAudioDirectionSink ? "Sink" : "Source",
              adsp_set_ase_confs.size(), software_set_ase_confs.size());
          continue;
        }

        // The expected number of ASE configs, the ADSP config needs to match
        expected_match_cnt += software_set_ase_confs.size();
        if (expected_match_cnt == 0) {
          continue;
        }

        // Check for matching configs
        for (auto const& adsp_set_conf : adsp_set_ase_confs) {
          for (auto const& software_set_conf : software_set_ase_confs) {
            if (IsAseConfigurationMatched(software_set_conf, adsp_set_conf)) {
              match_cnt++;
              // Check the next adsp config if the first software config matches
              break;
            }
          }
        }
        if (match_cnt != expected_match_cnt) {
          break;
        }
      }

      // Check the match count
      if (match_cnt == expected_match_cnt) {
        return true;
      }
    }

    return false;
  }

  std::string getStrategyString(types::LeAudioConfigurationStrategy strategy) {
    switch (strategy) {
      case types::LeAudioConfigurationStrategy::MONO_ONE_CIS_PER_DEVICE:
        return "MONO_ONE_CIS_PER_DEVICE";
      case types::LeAudioConfigurationStrategy::STEREO_TWO_CISES_PER_DEVICE:
        return "STEREO_TWO_CISES_PER_DEVICE";
      case types::LeAudioConfigurationStrategy::STEREO_ONE_CIS_PER_DEVICE:
        return "STEREO_ONE_CIS_PER_DEVICE";
      default:
        return "RFU";
    }
  }

  uint8_t sampleFreqToBluetoothSigBitMask(int sample_freq) {
    switch (sample_freq) {
      case 8000:
        return bluetooth::le_audio::codec_spec_caps::kLeAudioSamplingFreq8000Hz;
      case 16000:
        return bluetooth::le_audio::codec_spec_caps::
            kLeAudioSamplingFreq16000Hz;
      case 24000:
        return bluetooth::le_audio::codec_spec_caps::
            kLeAudioSamplingFreq24000Hz;
      case 32000:
        return bluetooth::le_audio::codec_spec_caps::
            kLeAudioSamplingFreq32000Hz;
      case 44100:
        return bluetooth::le_audio::codec_spec_caps::
            kLeAudioSamplingFreq44100Hz;
      case 48000:
        return bluetooth::le_audio::codec_spec_caps::
            kLeAudioSamplingFreq48000Hz;
    }
    return bluetooth::le_audio::codec_spec_caps::kLeAudioSamplingFreq8000Hz;
  }

  void storeLocalCapa(
      std::vector<
          ::bluetooth::le_audio::set_configurations::AudioSetConfiguration>&
          adsp_capabilities,
      const std::vector<btle_audio_codec_config_t>& offload_preference_set) {
    log::debug("Print adsp_capabilities:");

    for (auto& adsp : adsp_capabilities) {
      log::debug("'{}':", adsp.name.c_str());
      for (auto direction : {le_audio::types::kLeAudioDirectionSink,
                             le_audio::types::kLeAudioDirectionSource}) {
        log::debug(
            "dir: {}: number of confs {}:",
            (direction == types::kLeAudioDirectionSink ? "sink" : "source"),
            (int)(adsp.confs.get(direction).size()));
        for (auto conf : adsp.confs.sink) {
          log::debug(
              "codecId: {}, sample_freq: {}, interval {}, channel_cnt: {}",
              conf.codec.id.coding_format, conf.codec.GetSamplingFrequencyHz(),
              conf.codec.GetDataIntervalUs(),
              conf.codec.GetChannelCountPerIsoStream());

          /* TODO: How to get bits_per_sample ? */
          btle_audio_codec_config_t capa_to_add = {
              .codec_type = (conf.codec.id.coding_format ==
                             types::kLeAudioCodingFormatLC3)
                                ? btle_audio_codec_index_t::
                                      LE_AUDIO_CODEC_INDEX_SOURCE_LC3
                                : btle_audio_codec_index_t::
                                      LE_AUDIO_CODEC_INDEX_SOURCE_INVALID,
              .sample_rate = utils::translateToBtLeAudioCodecConfigSampleRate(
                  conf.codec.GetSamplingFrequencyHz()),
              .bits_per_sample =
                  utils::translateToBtLeAudioCodecConfigBitPerSample(16),
              .channel_count =
                  utils::translateToBtLeAudioCodecConfigChannelCount(
                      conf.codec.GetChannelCountPerIsoStream()),
              .frame_duration =
                  utils::translateToBtLeAudioCodecConfigFrameDuration(
                      conf.codec.GetDataIntervalUs()),
          };

          auto& capa_container = (direction == types::kLeAudioDirectionSink)
                                     ? codec_output_capa
                                     : codec_input_capa;
          if (std::find(capa_container.begin(), capa_container.end(),
                        capa_to_add) == capa_container.end()) {
            log::debug("Adding {} capa {}",
                       (direction == types::kLeAudioDirectionSink) ? "output"
                                                                   : "input",
                       static_cast<int>(capa_container.size()));
            capa_container.push_back(capa_to_add);
          }
        }
      }
    }

    log::debug("Output capa: {}, Input capa: {}",
               static_cast<int>(codec_output_capa.size()),
               static_cast<int>(codec_input_capa.size()));

    log::debug("Print offload_preference_set: {}",
               (int)(offload_preference_set.size()));

    int i = 0;
    for (auto set : offload_preference_set) {
      log::debug("set {}, {}", i++, set.ToString());
    }
  }

  void UpdateOffloadCapability(
      const std::vector<btle_audio_codec_config_t>& offloading_preference) {
    log::info("");
    std::unordered_set<uint8_t> offload_preference_set;

    if (AudioSetConfigurationProvider::Get() == nullptr) {
      log::error("Audio set configuration provider is not available.");
      return;
    }

    std::vector<
        ::bluetooth::le_audio::set_configurations::AudioSetConfiguration>
        adsp_capabilities =
            ::bluetooth::audio::le_audio::get_offload_capabilities();

    storeLocalCapa(adsp_capabilities, offloading_preference);

    for (auto codec : offloading_preference) {
      auto it = btle_audio_codec_type_map_.find(codec.codec_type);

      if (it != btle_audio_codec_type_map_.end()) {
        offload_preference_set.insert(it->second);
      }
    }

    for (types::LeAudioContextType ctx_type :
         types::kLeAudioContextAllTypesArray) {
      // Gets the software supported context type and the corresponding config
      // priority
      const AudioSetConfigurations* software_audio_set_confs =
          AudioSetConfigurationProvider::Get()->GetConfigurations(ctx_type);

      for (const auto& software_audio_set_conf : *software_audio_set_confs) {
        // TO-DO: Add vendor side LC3 gaming bi-directional capabilities
        if (true/*IsAudioSetConfigurationMatched(software_audio_set_conf,
                                           offload_preference_set,
<<<<<<< HEAD
                                           adsp_capabilities)*/) {
	  if (!osi_property_get_bool("persist.vendor.service.bt.adv_transport", false) &&
	    software_audio_set_conf->confs[0].codec.id ==
	      le_audio::set_configurations::LeAudioCodecIdAptxLeX){
            continue;
	  }
          LOG(INFO) << "Offload supported conf, context type: " << (int)ctx_type
                    << ", settings -> " << software_audio_set_conf->name;
          if (AudioSetConfigurationProvider::Get()
=======
                                           adsp_capabilities)) {
          log::info("Offload supported conf, context type: {}, settings -> {}",
                    (int)ctx_type, software_audio_set_conf->name);
          if (dual_bidirection_swb_supported_ &&
              AudioSetConfigurationProvider::Get()
>>>>>>> 4d9c9aff
                  ->CheckConfigurationIsDualBiDirSwb(
                      *software_audio_set_conf)) {
            offload_dual_bidirection_swb_supported_ = true;
          }
          context_type_offload_config_map_[ctx_type].push_back(
              software_audio_set_conf);
        }
      }
    }

    UpdateSupportedBroadcastConfig(adsp_capabilities);
  }

  CodecLocation codec_location_ = CodecLocation::HOST;
  bool offload_enable_ = false;
  bool offload_dual_bidirection_swb_supported_ = false;
<<<<<<< HEAD
  bool is_aptx_adaptive_le_supported_ = false; // TO-DO: Start with false
  bool is_aptx_adaptive_lex_supported_ = true; // TO-DO: Make propery and feature based
=======
  bool dual_bidirection_swb_supported_ = false;
>>>>>>> 4d9c9aff
  types::BidirectionalPair<offloader_stream_maps_t> offloader_stream_maps;
  std::vector<bluetooth::le_audio::broadcast_offload_config>
      supported_broadcast_config;
  std::unordered_map<types::LeAudioContextType, AudioSetConfigurations>
      context_type_offload_config_map_;
  std::unordered_map<btle_audio_codec_index_t, uint8_t>
      btle_audio_codec_type_map_ = {
          {::bluetooth::le_audio::LE_AUDIO_CODEC_INDEX_SOURCE_LC3,
           types::kLeAudioCodingFormatLC3},
          {::bluetooth::le_audio::LE_AUDIO_CODEC_INDEX_SOURCE_APTX_LE,
           types::kLeAudioCodingFormatVendorSpecific},
          {::bluetooth::le_audio::LE_AUDIO_CODEC_INDEX_SOURCE_APTX_LEX,
           types::kLeAudioCodingFormatVendorSpecific}};

  std::vector<btle_audio_codec_config_t> codec_input_capa = {};
  std::vector<btle_audio_codec_config_t> codec_output_capa = {};
  int broadcast_target_config = -1;
};  // namespace bluetooth::le_audio

struct CodecManager::impl {
  impl(const CodecManager& codec_manager) : codec_manager_(codec_manager) {}

  void Start(
      const std::vector<btle_audio_codec_config_t>& offloading_preference) {
    LOG_ASSERT(!codec_manager_impl_);
    codec_manager_impl_ = std::make_unique<codec_manager_impl>();
    codec_manager_impl_->start(offloading_preference);
  }

  void Stop() {
    LOG_ASSERT(codec_manager_impl_);
    codec_manager_impl_.reset();
  }

  bool IsRunning() { return codec_manager_impl_ ? true : false; }

  const CodecManager& codec_manager_;
  std::unique_ptr<codec_manager_impl> codec_manager_impl_;
};

CodecManager::CodecManager() : pimpl_(std::make_unique<impl>(*this)) {}

void CodecManager::Start(
    const std::vector<btle_audio_codec_config_t>& offloading_preference) {
  if (!pimpl_->IsRunning()) pimpl_->Start(offloading_preference);
}

void CodecManager::Stop() {
  if (pimpl_->IsRunning()) pimpl_->Stop();
}

types::CodecLocation CodecManager::GetCodecLocation(void) const {
  if (!pimpl_->IsRunning()) {
    return CodecLocation::HOST;
  }

  return pimpl_->codec_manager_impl_->GetCodecLocation();
}

bool CodecManager::IsDualBiDirSwbSupported(void) const {
  if (!pimpl_->IsRunning()) {
    return false;
  }

  return pimpl_->codec_manager_impl_->IsDualBiDirSwbSupported();
}

bool CodecManager::IsAptxAdaptiveLeSupported(void) const {
  if (!pimpl_->IsRunning()) {
    return false;
  }

  return pimpl_->codec_manager_impl_->IsAptxAdaptiveLeSupported();
}

bool CodecManager::IsAptxAdaptiveLeXSupported(void) const {
  if (!pimpl_->IsRunning()) {
    return false;
  }

  return pimpl_->codec_manager_impl_->IsAptxAdaptiveLeXSupported();
}

std::vector<bluetooth::le_audio::btle_audio_codec_config_t>
CodecManager::GetLocalAudioOutputCodecCapa() {
  if (pimpl_->IsRunning()) {
    return pimpl_->codec_manager_impl_->GetLocalAudioOutputCodecCapa();
  }

  std::vector<bluetooth::le_audio::btle_audio_codec_config_t> empty{};
  return empty;
}

std::vector<bluetooth::le_audio::btle_audio_codec_config_t>
CodecManager::GetLocalAudioInputCodecCapa() {
  if (pimpl_->IsRunning()) {
    return pimpl_->codec_manager_impl_->GetLocalAudioOutputCodecCapa();
  }
  std::vector<bluetooth::le_audio::btle_audio_codec_config_t> empty{};
  return empty;
}

void CodecManager::UpdateActiveAudioConfig(
    const types::BidirectionalPair<stream_parameters>& stream_params,
    types::BidirectionalPair<uint16_t> delays_ms, types::LeAudioCodecId id,
    std::function<void(const offload_config& config, uint8_t direction)>
        update_receiver) {
  if (pimpl_->IsRunning())
    pimpl_->codec_manager_impl_->UpdateActiveAudioConfig(
        stream_params, delays_ms, id, update_receiver);
}

std::unique_ptr<AudioSetConfiguration> CodecManager::GetCodecConfig(
    types::LeAudioContextType ctx_type,
    std::function<const set_configurations::AudioSetConfiguration*(
        types::LeAudioContextType context_type,
        const set_configurations::AudioSetConfigurations* confs)>
        non_vendor_config_matcher) {
  if (pimpl_->IsRunning()) {
    return pimpl_->codec_manager_impl_->GetCodecConfig(
        ctx_type, non_vendor_config_matcher);
  }

  return nullptr;
}

bool CodecManager::CheckCodecConfigIsBiDirSwb(
    const set_configurations::AudioSetConfiguration& config) const {
  if (pimpl_->IsRunning()) {
    return pimpl_->codec_manager_impl_->CheckCodecConfigIsBiDirSwb(config);
  }

  return false;
}

std::unique_ptr<broadcaster::BroadcastConfiguration>
CodecManager::GetBroadcastConfig(
    const std::vector<std::pair<types::LeAudioContextType, uint8_t>>&
        subgroup_quality,
    std::optional<const types::PublishedAudioCapabilities*> pacs) const {
  if (pimpl_->IsRunning()) {
    return pimpl_->codec_manager_impl_->GetBroadcastConfig(subgroup_quality,
                                                           pacs);
  }

  return nullptr;
}

void CodecManager::UpdateBroadcastConnHandle(
    const std::vector<uint16_t>& conn_handle,
    std::function<
        void(const ::bluetooth::le_audio::broadcast_offload_config& config)>
        update_receiver) {
  if (pimpl_->IsRunning()) {
    return pimpl_->codec_manager_impl_->UpdateBroadcastConnHandle(
        conn_handle, update_receiver);
  }
}

void CodecManager::UpdateCisConfiguration(
    const std::vector<struct types::cis>& cises,
    const stream_parameters& stream_params, uint8_t direction) {
  if (pimpl_->IsRunning()) {
    return pimpl_->codec_manager_impl_->UpdateCisConfiguration(
        cises, stream_params, direction);
  }
}

void CodecManager::ClearCisConfiguration(uint8_t direction) {
  if (pimpl_->IsRunning()) {
    return pimpl_->codec_manager_impl_->ClearCisConfiguration(direction);
  }
}

}  // namespace bluetooth::le_audio<|MERGE_RESOLUTION|>--- conflicted
+++ resolved
@@ -116,7 +116,6 @@
       return;
     }
 
-<<<<<<< HEAD
     uint8_t qll_supported_feat_len = 0;
     bool is_apx_lossless_le_supported = false;
     bool is_apx_lossless_le_supported_local = false;
@@ -129,13 +128,13 @@
 
     if (osi_property_get_bool("persist.vendor.qcom.bluetooth.lossless_aptx_adaptive_le.enabled",
         false)) {
-      LOG_DEBUG("Aptx LE codec enabled at target level");
+      log::debug("Aptx LE codec enabled at target level");
       is_apx_lossless_le_supported = true;
     }
 
     // To-Do remove below property once FW change merges
     if (osi_property_get_bool("bluetooth.aptx_adaptive_le.enabled", false)) {
-      LOG_DEBUG("Aptx LE codec enabled at local level");
+      log::debug("Aptx LE codec enabled at local level");
       is_apx_lossless_le_supported_local = true;
     }
 
@@ -145,15 +144,12 @@
                                      is_apx_lossless_le_supported_local;
     is_aptx_adaptive_lex_supported_ = /*(IsAptxLeXSuppoerted(check sysprop, QLL feat)*/ true;
 
-    LOG_DEBUG("FT Changes allowed %d, BN Variation allowed %d, Aptx LE Lossless enabled %d",
+    log::debug("FT Changes allowed %d, BN Variation allowed %d, Aptx LE Lossless enabled %d",
         is_dynamic_ft_change_supported, is_dynamic_bn_over_qhs, is_apx_lossless_le_supported);
-    LOG_DEBUG("Aptx LE supported %d, Aptx LEX Supported %d",
+    log::debug("Aptx LE supported %d, Aptx LEX Supported %d",
         is_aptx_adaptive_le_supported_, is_aptx_adaptive_lex_supported_);
 
-    LOG_INFO("LeAudioCodecManagerImpl: configure_data_path for encode");
-=======
     log::info("LeAudioCodecManagerImpl: configure_data_path for encode");
->>>>>>> 4d9c9aff
     GetInterface().ConfigureDataPath(hci_data_direction_t::HOST_TO_CONTROLLER,
                                      kIsoDataPathPlatformDefault, {});
     GetInterface().ConfigureDataPath(hci_data_direction_t::CONTROLLER_TO_HOST,
@@ -714,9 +710,8 @@
     return true;
   }
 
-<<<<<<< HEAD
-  bool IsSetConfigurationMatched(const SetConfiguration& software_set_config,
-                                 const SetConfiguration& adsp_set_config) {
+  bool IsAseConfigurationMatched(const AseConfiguration& software_set_config,
+                                 const AseConfiguration& adsp_set_config) {
     // Skip the check if config is APTX due to AOSP ADSP doesn't support Codec
     if (software_set_config.codec.id.vendor_codec_id == types::kLeAudioCodingFormatAptxLe ||
         software_set_config.codec.id.vendor_codec_id == types::kLeAudioCodingFormatAptxLeX) {
@@ -724,15 +719,7 @@
     }
     // Skip the check of stategry and ase_cnt due to ADSP doesn't have the info
     return (
-        software_set_config.direction == adsp_set_config.direction &&
-        software_set_config.device_cnt == adsp_set_config.device_cnt &&
         IsLc3ConfigMatched(software_set_config.codec, adsp_set_config.codec));
-=======
-  bool IsAseConfigurationMatched(const AseConfiguration& software_ase_config,
-                                 const AseConfiguration& adsp_ase_config) {
-    // Skip the check of strategy due to ADSP doesn't have the info
-    return IsLc3ConfigMatched(software_ase_config.codec, adsp_ase_config.codec);
->>>>>>> 4d9c9aff
   }
 
   bool IsAudioSetConfigurationMatched(
@@ -961,23 +948,16 @@
         // TO-DO: Add vendor side LC3 gaming bi-directional capabilities
         if (true/*IsAudioSetConfigurationMatched(software_audio_set_conf,
                                            offload_preference_set,
-<<<<<<< HEAD
                                            adsp_capabilities)*/) {
-	  if (!osi_property_get_bool("persist.vendor.service.bt.adv_transport", false) &&
-	    software_audio_set_conf->confs[0].codec.id ==
-	      le_audio::set_configurations::LeAudioCodecIdAptxLeX){
-            continue;
-	  }
-          LOG(INFO) << "Offload supported conf, context type: " << (int)ctx_type
-                    << ", settings -> " << software_audio_set_conf->name;
-          if (AudioSetConfigurationProvider::Get()
-=======
-                                           adsp_capabilities)) {
+          // if (!osi_property_get_bool("persist.vendor.service.bt.adv_transport", false) &&
+          //   software_audio_set_conf->confs[0].codec.id ==
+          //     le_audio::set_configurations::LeAudioCodecIdAptxLeX){
+          //   continue;
+	        // }
           log::info("Offload supported conf, context type: {}, settings -> {}",
                     (int)ctx_type, software_audio_set_conf->name);
           if (dual_bidirection_swb_supported_ &&
               AudioSetConfigurationProvider::Get()
->>>>>>> 4d9c9aff
                   ->CheckConfigurationIsDualBiDirSwb(
                       *software_audio_set_conf)) {
             offload_dual_bidirection_swb_supported_ = true;
@@ -994,12 +974,9 @@
   CodecLocation codec_location_ = CodecLocation::HOST;
   bool offload_enable_ = false;
   bool offload_dual_bidirection_swb_supported_ = false;
-<<<<<<< HEAD
   bool is_aptx_adaptive_le_supported_ = false; // TO-DO: Start with false
   bool is_aptx_adaptive_lex_supported_ = true; // TO-DO: Make propery and feature based
-=======
   bool dual_bidirection_swb_supported_ = false;
->>>>>>> 4d9c9aff
   types::BidirectionalPair<offloader_stream_maps_t> offloader_stream_maps;
   std::vector<bluetooth::le_audio::broadcast_offload_config>
       supported_broadcast_config;
