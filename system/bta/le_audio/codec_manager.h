/*
 * Copyright 2022 The Android Open Source Project
 *
 * Licensed under the Apache License, Version 2.0 (the "License");
 * you may not use this file except in compliance with the License.
 * You may obtain a copy of the License at:
 *
 *      http://www.apache.org/licenses/LICENSE-2.0
 *
 * Unless required by applicable law or agreed to in writing, software
 * distributed under the License is distributed on an "AS IS" BASIS,
 * WITHOUT WARRANTIES OR CONDITIONS OF ANY KIND, either express or implied.
 * See the License for the specific language governing permissions and
 * limitations under the License.
 */

#pragma once

#include <vector>

#include "broadcaster/broadcaster_types.h"
#include "hardware/bt_le_audio.h"
#include "le_audio_types.h"

namespace bluetooth::le_audio {

struct stream_map_info {
  stream_map_info(uint16_t stream_handle, uint32_t audio_channel_allocation,
                  bool is_stream_active)
      : stream_handle(stream_handle),
        audio_channel_allocation(audio_channel_allocation),
        is_stream_active(is_stream_active) {}
  uint16_t stream_handle;
  uint32_t audio_channel_allocation;
  bool is_stream_active;
};

struct offload_config {
  std::vector<stream_map_info> stream_map;
  types::LeAudioCodecId codec_id;
  uint8_t bits_per_sample;
  uint32_t sampling_rate;
  uint32_t frame_duration;
  uint16_t octets_per_frame;
  uint8_t blocks_per_sdu;
  uint16_t peer_delay_ms;
  uint16_t delay;
  uint8_t mode;
  std::vector<uint8_t> codec_metadata;
};

struct broadcast_offload_config {
  std::vector<std::pair<uint16_t, uint32_t>> stream_map;
  uint8_t bits_per_sample;
  uint32_t sampling_rate;
  uint32_t frame_duration;
  uint16_t octets_per_frame;
  uint8_t blocks_per_sdu;
  uint8_t retransmission_number;
  uint16_t max_transport_latency;
};

class CodecManager {
 public:
  virtual ~CodecManager() = default;
  static CodecManager* GetInstance(void) {
    static CodecManager* instance = new CodecManager();
    return instance;
  }
  void Start(const std::vector<bluetooth::le_audio::btle_audio_codec_config_t>&
                 offloading_preference);
  void Stop(void);
  virtual types::CodecLocation GetCodecLocation(void) const;
<<<<<<< HEAD
  virtual bool IsOffloadDualBiDirSwbSupported(void) const;
  virtual bool IsAptxAdaptiveLeSupported(void) const;
  virtual bool IsAptxAdaptiveLeXSupported(void) const;
=======
  virtual bool IsDualBiDirSwbSupported(void) const;
>>>>>>> 4d9c9aff
  virtual void UpdateCisConfiguration(
      const std::vector<struct types::cis>& cises,
      const stream_parameters& stream_params, uint8_t direction);
  virtual void ClearCisConfiguration(uint8_t direction);
  virtual void UpdateActiveAudioConfig(
      const types::BidirectionalPair<stream_parameters>& stream_params,
      types::BidirectionalPair<uint16_t> delays_ms, types::LeAudioCodecId id,
      std::function<void(const offload_config& config, uint8_t direction)>
          update_receiver);
  virtual std::unique_ptr<
      ::bluetooth::le_audio::set_configurations::AudioSetConfiguration>
  GetCodecConfig(::bluetooth::le_audio::types::LeAudioContextType ctx_type,
                 std::function<const set_configurations::AudioSetConfiguration*(
                     types::LeAudioContextType context_type,
                     const set_configurations::AudioSetConfigurations* confs)>
                     non_vendor_config_matcher);

  virtual bool CheckCodecConfigIsBiDirSwb(
      const ::bluetooth::le_audio::set_configurations::AudioSetConfiguration&
          config) const;
  virtual std::unique_ptr<broadcaster::BroadcastConfiguration>
  GetBroadcastConfig(
      const std::vector<
          std::pair<bluetooth::le_audio::types::LeAudioContextType, uint8_t>>&
          subgroup_quality,
      std::optional<const types::PublishedAudioCapabilities*> pacs) const;

  virtual void UpdateBroadcastConnHandle(
      const std::vector<uint16_t>& conn_handle,
      std::function<
          void(const ::bluetooth::le_audio::broadcast_offload_config& config)>
          update_receiver);
  virtual std::vector<bluetooth::le_audio::btle_audio_codec_config_t>
  GetLocalAudioOutputCodecCapa();
  virtual std::vector<bluetooth::le_audio::btle_audio_codec_config_t>
  GetLocalAudioInputCodecCapa();

 private:
  CodecManager();
  struct impl;
  std::unique_ptr<impl> pimpl_;
};
}  // namespace bluetooth::le_audio<|MERGE_RESOLUTION|>--- conflicted
+++ resolved
@@ -71,13 +71,9 @@
                  offloading_preference);
   void Stop(void);
   virtual types::CodecLocation GetCodecLocation(void) const;
-<<<<<<< HEAD
-  virtual bool IsOffloadDualBiDirSwbSupported(void) const;
+  virtual bool IsDualBiDirSwbSupported(void) const;
   virtual bool IsAptxAdaptiveLeSupported(void) const;
   virtual bool IsAptxAdaptiveLeXSupported(void) const;
-=======
-  virtual bool IsDualBiDirSwbSupported(void) const;
->>>>>>> 4d9c9aff
   virtual void UpdateCisConfiguration(
       const std::vector<struct types::cis>& cises,
       const stream_parameters& stream_params, uint8_t direction);
