--- conflicted
+++ resolved
@@ -28,11 +28,8 @@
 #include "audio_hal_client/audio_hal_client.h"
 #include "common/strings.h"
 #include "internal_include/bt_trace.h"
-<<<<<<< HEAD
 #include "common/init_flags.h"
-=======
 #include "le_audio_utils.h"
->>>>>>> adff3cd0
 #include "stack/include/bt_types.h"
 
 namespace le_audio {
@@ -771,46 +768,11 @@
 
   LOG_DEBUG(": Settings for format: 0x%02x ", codec_id.coding_format);
 
-<<<<<<< HEAD
-  switch (codec_id.coding_format) {
-    case kLeAudioCodingFormatLC3:
-      return IsCodecConfigCoreSupported(context_type, pac.codec_spec_caps, pac.metadata,
-		      codec_config_setting.params, vendor_metadata);
-    case types::kLeAudioCodingFormatVendorSpecific:
-      if (!bluetooth::common::init_flags::leaudio_multicodec_support_is_enabled()) {
-        LOG_DEBUG(" Multicodec support disabled, disallow vendor codecs for negotiation");
-        return false;
-      }
-      if (codec_id.vendor_company_id != pac.codec_id.vendor_company_id)
-        return false;
-      if (codec_id != pac.codec_id)
-        return false;
-      switch (codec_id.vendor_company_id) {
-        case types::kLeAudioVendorCompanyIdQualcomm:
-          switch (codec_id.vendor_codec_id) {
-            case types::kLeAudioCodingFormatAptxLe:
-              return cm->IsAptxAdaptiveLeSupported() && IsCodecConfigurationSupportedVendorAptxLe(
-                  context_type, pac.codec_spec_caps, pac.metadata,
-                  codec_config_setting.params, vendor_metadata);
-             case types::kLeAudioCodingFormatAptxLeX:
-              return cm->IsAptxAdaptiveLeXSupported() && IsCodecConfigurationSupportedVendorAptxLeX(
-                  context_type, pac.codec_spec_caps, pac.metadata,
-                  codec_config_setting.params, vendor_metadata);
-            default:
-              return false;
-          }
-        default:
-          return false;
-      }
-    default:
-      return false;
-=======
   if (utils::IsCodecUsingLtvFormat(codec_id)) {
     ASSERT_LOG(!pac.codec_spec_caps.IsEmpty(),
                "Codec specific capabilities are not parsed approprietly.");
-    return IsCodecConfigCoreSupported(pac.codec_spec_caps,
-                                      codec_config_setting.params);
->>>>>>> adff3cd0
+    return IsCodecConfigCoreSupported(context_type, pac.codec_spec_caps, pac.metadata,
+                    codec_config_setting.params, vendor_metadata);
   }
 
   LOG_ERROR("Codec %s, seems to be not supported here.",
