/*
 * Copyright 2021 HIMSA II K/S - www.himsa.com. Represented by EHIMA -
 * www.ehima.com
 *
 * Licensed under the Apache License, Version 2.0 (the "License");
 * you may not use this file except in compliance with the License.
 * You may obtain a copy of the License at
 *
 *      http://www.apache.org/licenses/LICENSE-2.0
 *
 * Unless required by applicable law or agreed to in writing, software
 * distributed under the License is distributed on an "AS IS" BASIS,
 * WITHOUT WARRANTIES OR CONDITIONS OF ANY KIND, either express or implied.
 * See the License for the specific language governing permissions and
 * limitations under the License.
 */

#include <android_bluetooth_flags.h>
#include <base/functional/bind.h>
#include <base/strings/string_number_conversions.h>
#include <bluetooth/log.h>
#include <lc3.h>

#include <deque>
#include <map>
#include <mutex>
#include <optional>

#include "audio_hal_client/audio_hal_client.h"
#include "audio_hal_interface/le_audio_software.h"
#include "bta/csis/csis_types.h"
#include "bta_gatt_api.h"
#include "bta_gatt_queue.h"
#include "bta_groups.h"
#include "bta_le_audio_api.h"
#include "bta_le_audio_broadcaster_api.h"
#include "btif/include/btif_profile_storage.h"
#include "btm_iso_api.h"
#include "client_parser.h"
#include "codec_interface.h"
#include "codec_manager.h"
#include "common/strings.h"
#include "common/time_util.h"
#include "content_control_id_keeper.h"
#include "devices.h"
#include "hci/controller_interface.h"
#include "internal_include/bt_trace.h"
#include "internal_include/stack_config.h"
#include "le_audio_health_status.h"
#include "le_audio_set_configuration_provider.h"
#include "le_audio_types.h"
#include "le_audio_utils.h"
#include "main/shim/entry.h"
#include "metrics_collector.h"
#include "os/log.h"
#include "osi/include/osi.h"
#include "osi/include/properties.h"
#include "stack/btm/btm_sec.h"
#include "stack/include/acl_api.h"
#include "stack/include/bt_types.h"
#include "stack/include/main_thread.h"
#include "state_machine.h"
#include "storage_helper.h"

#define HCI_VSQC_CONTROLLER_A2DP_OPCODE 0x000A
#define VS_QHCI_USECASE_UPDATE 0x15

using namespace bluetooth;

using base::Closure;
using bluetooth::Uuid;
using bluetooth::common::ToString;
using bluetooth::groups::DeviceGroups;
using bluetooth::groups::DeviceGroupsCallbacks;
using bluetooth::hci::IsoManager;
using bluetooth::hci::iso_manager::cig_create_cmpl_evt;
using bluetooth::hci::iso_manager::cig_remove_cmpl_evt;
using bluetooth::hci::iso_manager::CigCallbacks;
using bluetooth::hci::iso_manager::VscCallback;
using bluetooth::le_audio::CodecManager;
using bluetooth::le_audio::ConnectionState;
using bluetooth::le_audio::ContentControlIdKeeper;
using bluetooth::le_audio::DeviceConnectState;
using bluetooth::le_audio::DsaMode;
using bluetooth::le_audio::DsaModes;
using bluetooth::le_audio::GroupNodeStatus;
using bluetooth::le_audio::GroupStatus;
using bluetooth::le_audio::GroupStreamStatus;
using bluetooth::le_audio::LeAudioCodecConfiguration;
using bluetooth::le_audio::LeAudioDevice;
using bluetooth::le_audio::LeAudioDeviceGroup;
using bluetooth::le_audio::LeAudioDeviceGroups;
using bluetooth::le_audio::LeAudioDevices;
using bluetooth::le_audio::LeAudioGroupStateMachine;
using bluetooth::le_audio::LeAudioHealthBasedAction;
using bluetooth::le_audio::LeAudioHealthDeviceStatType;
using bluetooth::le_audio::LeAudioHealthGroupStatType;
using bluetooth::le_audio::LeAudioHealthStatus;
using bluetooth::le_audio::LeAudioRecommendationActionCb;
using bluetooth::le_audio::LeAudioSinkAudioHalClient;
using bluetooth::le_audio::LeAudioSourceAudioHalClient;
using bluetooth::le_audio::UnicastMonitorModeStatus;
using bluetooth::le_audio::types::ase;
using bluetooth::le_audio::types::AseState;
using bluetooth::le_audio::types::AudioContexts;
using bluetooth::le_audio::types::AudioLocations;
using bluetooth::le_audio::types::BidirectionalPair;
using bluetooth::le_audio::types::DataPathState;
using bluetooth::le_audio::types::hdl_pair;
using bluetooth::le_audio::types::kDefaultScanDurationS;
using bluetooth::le_audio::types::kLeAudioContextAllBidir;
using bluetooth::le_audio::types::kLeAudioContextAllRemoteSinkOnly;
using bluetooth::le_audio::types::kLeAudioContextAllRemoteSource;
using bluetooth::le_audio::types::kLeAudioContextAllTypesArray;
using bluetooth::le_audio::types::LeAudioContextType;
using bluetooth::le_audio::utils::GetAudioContextsFromSinkMetadata;
using bluetooth::le_audio::utils::GetAudioContextsFromSourceMetadata;

using namespace bluetooth;

/* Enums */
enum class AudioReconfigurationResult {
  RECONFIGURATION_NEEDED = 0x00,
  RECONFIGURATION_NOT_NEEDED,
  RECONFIGURATION_NOT_POSSIBLE,
  RECONFIGURATION_BY_HAL,
};

enum class AudioState {
  IDLE = 0x00,
  READY_TO_START,
  STARTED,
  READY_TO_RELEASE,
  RELEASING,
};

std::ostream& operator<<(std::ostream& os,
                         const AudioReconfigurationResult& state) {
  switch (state) {
    case AudioReconfigurationResult::RECONFIGURATION_NEEDED:
      os << "RECONFIGURATION_NEEDED";
      break;
    case AudioReconfigurationResult::RECONFIGURATION_NOT_NEEDED:
      os << "RECONFIGURATION_NOT_NEEDED";
      break;
    case AudioReconfigurationResult::RECONFIGURATION_NOT_POSSIBLE:
      os << "RECONFIGRATION_NOT_POSSIBLE";
      break;
    case AudioReconfigurationResult::RECONFIGURATION_BY_HAL:
      os << "RECONFIGURATION_BY_HAL";
      break;
    default:
      os << "UNKNOWN";
      break;
  }
  return os;
}

std::ostream& operator<<(std::ostream& os, const AudioState& audio_state) {
  switch (audio_state) {
    case AudioState::IDLE:
      os << "IDLE";
      break;
    case AudioState::READY_TO_START:
      os << "READY_TO_START";
      break;
    case AudioState::STARTED:
      os << "STARTED";
      break;
    case AudioState::READY_TO_RELEASE:
      os << "READY_TO_RELEASE";
      break;
    case AudioState::RELEASING:
      os << "RELEASING";
      break;
    default:
      os << "UNKNOWN";
      break;
  }
  return os;
}

namespace fmt {
template <>
struct formatter<AudioState> : ostream_formatter {};
}  // namespace fmt

namespace {
void le_audio_gattc_callback(tBTA_GATTC_EVT event, tBTA_GATTC* p_data);

static void le_audio_health_status_callback(const RawAddress& addr,
                                            int group_id,
                                            LeAudioHealthBasedAction action);

class LeAudioClientImpl;
LeAudioClientImpl* instance;
std::mutex instance_mutex;
LeAudioSourceAudioHalClient::Callbacks* audioSinkReceiver;
LeAudioSinkAudioHalClient::Callbacks* audioSourceReceiver;
CigCallbacks* stateMachineHciCallbacks;
VscCallback* stateMachineVscHciCallback;
LeAudioGroupStateMachine::Callbacks* stateMachineCallbacks;
DeviceGroupsCallbacks* device_group_callbacks;
LeAudioIsoDataCallback* iso_data_callback;

/*
 * Coordinatet Set Identification Profile (CSIP) based on CSIP 1.0
 * and Coordinatet Set Identification Service (CSIS) 1.0
 *
 * CSIP allows to organize audio servers into sets e.g. Stereo Set, 5.1 Set
 * and speed up connecting it.
 *
 * Since leaudio has already grouping API it was decided to integrate here CSIS
 * and allow it to group devices semi-automatically.
 *
 * Flow:
 * If connected device contains CSIS services, and it is included into CAP
 * service, implementation marks device as a set member and waits for the
 * bta/csis to learn about groups and notify implementation about assigned
 * group id.
 *
 */
/* LeAudioClientImpl class represents main implementation class for le audio
 * feature in stack. This class implements GATT, le audio and ISO related parts.
 *
 * This class is represented in single instance and manages a group of devices,
 * and devices. All devices calls back static method from it and are dispatched
 * to target receivers (e.g. ASEs, devices).
 *
 * This instance also implements a LeAudioClient which is a upper layer API.
 * Also LeAudioClientCallbacks are callbacks for upper layer.
 *
 * This class may be bonded with Test socket which allows to drive an instance
 * for test purposes.
 */
class LeAudioClientImpl : public LeAudioClient {
 public:
  ~LeAudioClientImpl() {
    alarm_free(close_vbc_timeout_);
    alarm_free(disable_timer_);
    alarm_free(suspend_timeout_);
  };

  LeAudioClientImpl(
      bluetooth::le_audio::LeAudioClientCallbacks* callbacks_,
      LeAudioGroupStateMachine::Callbacks* state_machine_callbacks_,
      base::Closure initCb)
      : gatt_if_(0),
        callbacks_(callbacks_),
        active_group_id_(bluetooth::groups::kGroupUnknown),
        configuration_context_type_(LeAudioContextType::UNINITIALIZED),
        local_metadata_context_types_(
            {.sink = AudioContexts(), .source = AudioContexts()}),
        stream_setup_start_timestamp_(0),
        stream_setup_end_timestamp_(0),
        audio_receiver_state_(AudioState::IDLE),
        audio_sender_state_(AudioState::IDLE),
        in_call_(false),
        in_voip_call_(false),
        sink_monitor_mode_(false),
        sink_monitor_notified_status_(std::nullopt),
        source_monitor_mode_(false),
        defer_notify_inactive_until_stop_(false),
        defer_notify_active_until_stop_(false),
        defer_sink_suspend_ack_until_stop_(false),
        defer_source_suspend_ack_until_stop_(false),
        le_audio_source_hal_client_(nullptr),
        le_audio_sink_hal_client_(nullptr),
        close_vbc_timeout_(alarm_new("LeAudioCloseVbcTimeout")),
        suspend_timeout_(alarm_new("LeAudioSuspendTimeout")),
        disable_timer_(alarm_new("LeAudioDisableTimer")) {
    LeAudioGroupStateMachine::Initialize(state_machine_callbacks_);
    groupStateMachine_ = LeAudioGroupStateMachine::Get();

    if (bluetooth::common::InitFlags::
            IsTargetedAnnouncementReconnectionMode()) {
      log::info("Reconnection mode: TARGETED_ANNOUNCEMENTS");
      reconnection_mode_ = BTM_BLE_BKG_CONNECT_TARGETED_ANNOUNCEMENTS;
    } else {
      log::info("Reconnection mode: ALLOW_LIST");
      reconnection_mode_ = BTM_BLE_BKG_CONNECT_ALLOW_LIST;
    }

    if (IS_FLAG_ENABLED(leaudio_enable_health_based_actions)) {
      log::info("Loading health status module");
      leAudioHealthStatus_ = LeAudioHealthStatus::Get();
      leAudioHealthStatus_->RegisterCallback(
          base::BindRepeating(le_audio_health_status_callback));
    }

    BTA_GATTC_AppRegister(
        le_audio_gattc_callback,
        base::Bind(
            [](base::Closure initCb, uint8_t client_id, uint8_t status) {
              if (status != GATT_SUCCESS) {
                log::error(
                    "Can't start LeAudio profile - no gatt clients left!");
                return;
              }
              instance->gatt_if_ = client_id;
              initCb.Run();
            },
            initCb),
        true);

    DeviceGroups::Get()->Initialize(device_group_callbacks);
  }

  void ReconfigureAfterVbcClose() {
    log::debug("VBC close timeout");

    if (IsInVoipCall()) {
      SetInVoipCall(false);
    }

    auto group = aseGroups_.FindById(active_group_id_);
    if (!group) {
      log::error("Invalid group: {}", active_group_id_);
      return;
    }

    /* Reconfiguration to non requiring source scenario */
    if (sink_monitor_mode_) {
      notifyAudioLocalSink(UnicastMonitorModeStatus::STREAMING_SUSPENDED);
    }

    /* For sonification events we don't really need to reconfigure to HQ
     * configuration, but if the previous configuration was for HQ Media,
     * we might want to go back to that scenario.
     */

    if ((configuration_context_type_ != LeAudioContextType::MEDIA) &&
        (configuration_context_type_ != LeAudioContextType::GAME)) {
      log::info(
          "Keeping the old configuration as no HQ Media playback is needed "
          "right now.");
      return;
    }

    /* Test the existing metadata against the recent availability */
    local_metadata_context_types_.source &= group->GetAvailableContexts(
        bluetooth::le_audio::types::kLeAudioDirectionSink);
    if (local_metadata_context_types_.source.none()) {
      log::warn("invalid/unknown context metadata, using 'MEDIA' instead");
      local_metadata_context_types_.source =
          AudioContexts(LeAudioContextType::MEDIA);
    }

    /* Choose the right configuration context */
    auto new_configuration_context =
        ChooseConfigurationContextType(local_metadata_context_types_.source);

    log::debug("new_configuration_context= {}",
               ToString(new_configuration_context));
    ReconfigureOrUpdateMetadata(group, new_configuration_context,
                                {.sink = local_metadata_context_types_.source,
                                 .source = local_metadata_context_types_.sink});
  }

  void StartVbcCloseTimeout() {
    if (alarm_is_scheduled(close_vbc_timeout_)) {
      StopVbcCloseTimeout();
    }

    static const uint64_t timeoutMs = 2000;
    log::debug("Start VBC close timeout with {} ms",
               static_cast<unsigned long>(timeoutMs));

    alarm_set_on_mloop(
        close_vbc_timeout_, timeoutMs,
        [](void*) {
          if (instance) instance->ReconfigureAfterVbcClose();
        },
        nullptr);
  }

  void StopVbcCloseTimeout() {
    if (alarm_is_scheduled(close_vbc_timeout_)) {
      log::debug("Cancel VBC close timeout");
      alarm_cancel(close_vbc_timeout_);
    }
  }

  void AseInitialStateReadRequest(LeAudioDevice* leAudioDevice) {
    int ases_num = leAudioDevice->ases_.size();
    void* notify_flag_ptr = NULL;

    for (int i = 0; i < ases_num; i++) {
      /* Last read ase characteristic should issue connected state callback
       * to upper layer
       */

      if (leAudioDevice->notify_connected_after_read_ &&
          (i == (ases_num - 1))) {
        notify_flag_ptr =
            INT_TO_PTR(leAudioDevice->notify_connected_after_read_);
      }

      BtaGattQueue::ReadCharacteristic(leAudioDevice->conn_id_,
                                       leAudioDevice->ases_[i].hdls.val_hdl,
                                       OnGattReadRspStatic, notify_flag_ptr);
    }
  }

  void OnGroupAddedCb(const RawAddress& address, const bluetooth::Uuid& uuid,
                      int group_id) {
    log::info("address: {} group uuid {} group_id: {}",
              ADDRESS_TO_LOGGABLE_STR(address), uuid, group_id);

    /* We are interested in the groups which are in the context of CAP */
    if (uuid != bluetooth::le_audio::uuid::kCapServiceUuid) return;

    LeAudioDevice* leAudioDevice = leAudioDevices_.FindByAddress(address);
    if (!leAudioDevice) return;
    if (leAudioDevice->group_id_ != bluetooth::groups::kGroupUnknown) {
      log::info("group already set: {}", leAudioDevice->group_id_);
      return;
    }

    group_add_node(group_id, address);
  }

  /* If device participates in streaming the group, it has to be stopped and
   * group needs to be reconfigured if needed to new configuration without
   * considering this removing device.
   */
  void SetDeviceAsRemovePendingAndStopGroup(LeAudioDevice* leAudioDevice) {
    log::info("device {}", ADDRESS_TO_LOGGABLE_CSTR(leAudioDevice->address_));
    leAudioDevice->SetConnectionState(DeviceConnectState::REMOVING);
    leAudioDevice->closing_stream_for_disconnection_ = true;
    GroupStop(leAudioDevice->group_id_);
  }

  void OnGroupMemberAddedCb(const RawAddress& address, int group_id) {
    log::info("address: {} group_id: {}", ADDRESS_TO_LOGGABLE_STR(address),
              group_id);

    auto group = aseGroups_.FindById(group_id);
    if (!group) {
      log::error("Not interested in group id: {}", group_id);
      return;
    }

    LeAudioDevice* leAudioDevice = leAudioDevices_.FindByAddress(address);
    if (!leAudioDevice) return;
    if (leAudioDevice->group_id_ != bluetooth::groups::kGroupUnknown) {
      log::info("group already set: {}", leAudioDevice->group_id_);
      return;
    }

    if (leAudioHealthStatus_) {
      leAudioHealthStatus_->AddStatisticForDevice(
          leAudioDevice, LeAudioHealthDeviceStatType::VALID_CSIS);
    }

    group_add_node(group_id, address);
  }

  void OnGroupMemberRemovedCb(const RawAddress& address, int group_id) {
    log::info("address: {} group_id: {}", ADDRESS_TO_LOGGABLE_STR(address),
              group_id);

    LeAudioDevice* leAudioDevice = leAudioDevices_.FindByAddress(address);
    if (!leAudioDevice) return;
    if (leAudioDevice->group_id_ != group_id) {
      log::warn("Device: {} not assigned to the group.",
                ADDRESS_TO_LOGGABLE_CSTR(leAudioDevice->address_));
      return;
    }

    LeAudioDeviceGroup* group = aseGroups_.FindById(group_id);
    if (group == NULL) {
      log::info("device not in the group: {}, {}",
                ADDRESS_TO_LOGGABLE_STR(leAudioDevice->address_), group_id);
      return;
    }

    if (leAudioHealthStatus_) {
      leAudioHealthStatus_->RemoveStatistics(address, group->group_id_);
    }

    if (leAudioDevice->HaveActiveAse()) {
      SetDeviceAsRemovePendingAndStopGroup(leAudioDevice);
      return;
    }
    if (leAudioDevice->group_id_ == active_group_id_) {
      log::warn("Set device inactive before removing.");
      groupSetAndNotifyInactive();
    }
    group_remove_node(group, address);
  }

  /* This callback happens if kLeAudioDeviceSetStateTimeoutMs timeout happens
   * during transition from origin to target state
   */
  void OnLeAudioDeviceSetStateTimeout(int group_id) {
    LeAudioDeviceGroup* group = aseGroups_.FindById(group_id);

    if (!group) {
      /* Group removed */
      return;
    }

    bool check_if_recovery_needed =
        group->GetTargetState() == AseState::BTA_LE_AUDIO_ASE_STATE_IDLE;

    if (leAudioHealthStatus_) {
      leAudioHealthStatus_->AddStatisticForGroup(
          group, LeAudioHealthGroupStatType::STREAM_CREATE_SIGNALING_FAILED);
    }

    log::error(
        "State not achieved on time for group: group id {}, current state {}, "
        "target state: {}, check_if_recovery_needed: {}",
        group_id, ToString(group->GetState()),
        ToString(group->GetTargetState()), check_if_recovery_needed);
    group->SetTargetState(AseState::BTA_LE_AUDIO_ASE_STATE_IDLE);
    group->ClearAllCises();
    group->PrintDebugState();

    /* There is an issue with a setting up stream or any other operation which
     * are gatt operations. It means peer is not responsable. Lets close ACL
     */
    CancelStreamingRequest();
    LeAudioDevice* leAudioDevice = group->GetFirstActiveDevice();
    if (leAudioDevice == nullptr) {
      log::error("Shouldn't be called without an active device.");
      leAudioDevice = group->GetFirstDevice();
      if (leAudioDevice == nullptr) {
        log::error("Front device is null. Number of devices: {}",
                   group->Size());
        return;
      }
    }

    /* If Timeout happens on stream close and stream is closing just for the
     * purpose of device disconnection, do not bother with recovery mode
     */
    bool recovery = true;
    if (check_if_recovery_needed) {
      for (auto tmpDevice = leAudioDevice; tmpDevice != nullptr;
           tmpDevice = group->GetNextActiveDevice(tmpDevice)) {
        if (tmpDevice->closing_stream_for_disconnection_) {
          recovery = false;
          break;
        }
      }
    }

    do {
      DisconnectDevice(leAudioDevice, true, recovery);
      leAudioDevice = group->GetNextActiveDevice(leAudioDevice);
    } while (leAudioDevice);

    if (recovery) {
      /* Both devices will  be disconnected soon. Notify upper layer that group
       * is inactive */
      groupSetAndNotifyInactive();
    }
  }

  void OnDeviceAutonomousStateTransitionTimeout(LeAudioDevice* leAudioDevice) {
    log::error("Device {}, failed to complete autonomous transition",
               ADDRESS_TO_LOGGABLE_CSTR(leAudioDevice->address_));
    DisconnectDevice(leAudioDevice, true);
  }

  void UpdateLocationsAndContextsAvailability(LeAudioDeviceGroup* group) {
    bool group_conf_changed = group->ReloadAudioLocations();
    group_conf_changed |= group->ReloadAudioDirections();
    group_conf_changed |= group->UpdateAudioContextAvailability();
    if (group_conf_changed) {
      /* All the configurations should be recalculated for the new conditions */
      group->InvalidateCachedConfigurations();
      group->InvalidateGroupStrategy();
      callbacks_->OnAudioConf(group->audio_directions_, group->group_id_,
                              group->snk_audio_locations_.to_ulong(),
                              group->src_audio_locations_.to_ulong(),
                              group->GetAvailableContexts().value());
    }
  }

  void SuspendedForReconfiguration() {
    if (audio_sender_state_ > AudioState::IDLE) {
      LeAudioLogHistory::Get()->AddLogHistory(
          kLogBtCallAf, active_group_id_, RawAddress::kEmpty,
          kLogAfSuspendForReconfig + "LocalSource",
          "r_state: " + ToString(audio_receiver_state_) +
              "s_state: " + ToString(audio_sender_state_));
      le_audio_source_hal_client_->SuspendedForReconfiguration();
    }
    if (audio_receiver_state_ > AudioState::IDLE) {
      LeAudioLogHistory::Get()->AddLogHistory(
          kLogBtCallAf, active_group_id_, RawAddress::kEmpty,
          kLogAfSuspendForReconfig + "LocalSink",
          "r_state: " + ToString(audio_receiver_state_) +
              "s_state: " + ToString(audio_sender_state_));
      le_audio_sink_hal_client_->SuspendedForReconfiguration();
    }
  }

  void ReconfigurationComplete(uint8_t directions) {
    if (directions & bluetooth::le_audio::types::kLeAudioDirectionSink) {
      LeAudioLogHistory::Get()->AddLogHistory(
          kLogBtCallAf, active_group_id_, RawAddress::kEmpty,
          kLogAfReconfigComplete + "LocalSource",
          "r_state: " + ToString(audio_receiver_state_) +
              "s_state: " + ToString(audio_sender_state_));

      le_audio_source_hal_client_->ReconfigurationComplete();
    }
    if (directions & bluetooth::le_audio::types::kLeAudioDirectionSource) {
      LeAudioLogHistory::Get()->AddLogHistory(
          kLogBtCallAf, active_group_id_, RawAddress::kEmpty,
          kLogAfReconfigComplete + "LocalSink",
          "r_state: " + ToString(audio_receiver_state_) +
              "s_state: " + ToString(audio_sender_state_));

      le_audio_sink_hal_client_->ReconfigurationComplete();
    }
  }

  void CancelLocalAudioSourceStreamingRequest() {
    le_audio_source_hal_client_->CancelStreamingRequest();

    LeAudioLogHistory::Get()->AddLogHistory(
        kLogBtCallAf, active_group_id_, RawAddress::kEmpty,
        kLogAfCancel + "LocalSource",
        "s_state: " + ToString(audio_sender_state_));

    audio_sender_state_ = AudioState::IDLE;
  }

  void CancelLocalAudioSinkStreamingRequest() {
    le_audio_sink_hal_client_->CancelStreamingRequest();

    LeAudioLogHistory::Get()->AddLogHistory(
        kLogBtCallAf, active_group_id_, RawAddress::kEmpty,
        kLogAfCancel + "LocalSink",
        "s_state: " + ToString(audio_receiver_state_));

    audio_receiver_state_ = AudioState::IDLE;
  }

  void CancelStreamingRequest() {
    if (audio_sender_state_ >= AudioState::READY_TO_START) {
      CancelLocalAudioSourceStreamingRequest();
    }

    if (audio_receiver_state_ >= AudioState::READY_TO_START) {
      CancelLocalAudioSinkStreamingRequest();
    }
  }

  void group_add_node(const int group_id, const RawAddress& address,
                      bool update_group_module = false) {
    LeAudioDevice* leAudioDevice = leAudioDevices_.FindByAddress(address);
    LeAudioDeviceGroup* new_group;
    LeAudioDeviceGroup* old_group = nullptr;

    if (!leAudioDevice) {
      /* TODO This part possible to remove as this is to handle adding device to
       * the group which is unknown and not connected.
       */
      log::info("leAudioDevice unknown , address: {} group: {}",
                ADDRESS_TO_LOGGABLE_STR(address), loghex(group_id));

      if (group_id == bluetooth::groups::kGroupUnknown) return;

      log::info("Set member adding ...");
      leAudioDevices_.Add(address, DeviceConnectState::CONNECTING_BY_USER);
      leAudioDevice = leAudioDevices_.FindByAddress(address);
    } else {
      if (leAudioDevice->group_id_ != bluetooth::groups::kGroupUnknown) {
        old_group = aseGroups_.FindById(leAudioDevice->group_id_);
      }
    }

    auto id = DeviceGroups::Get()->GetGroupId(
        address, bluetooth::le_audio::uuid::kCapServiceUuid);
    if (group_id == bluetooth::groups::kGroupUnknown) {
      if (id == bluetooth::groups::kGroupUnknown) {
        DeviceGroups::Get()->AddDevice(
            address, bluetooth::le_audio::uuid::kCapServiceUuid);
        /* We will get back here when group will be created */
        return;
      }

      new_group = aseGroups_.Add(id);
      if (!new_group) {
        log::error("can't create group - group is already there?");
        return;
      }
    } else {
      log::assert_that(id == group_id,
                       "group id missmatch? leaudio id: {}, groups module {}",
                       group_id, id);
      new_group = aseGroups_.FindById(group_id);
      if (!new_group) {
        new_group = aseGroups_.Add(group_id);
      } else {
        if (new_group->IsDeviceInTheGroup(leAudioDevice)) return;
      }
    }

    log::debug("New group {}, id: {}", fmt::ptr(new_group),
               new_group->group_id_);

    /* If device was in the group and it was not removed by the application,
     * lets do it now
     */
    if (old_group) group_remove_node(old_group, address, update_group_module);

    new_group->AddNode(leAudioDevices_.GetByAddress(address));

    callbacks_->OnGroupNodeStatus(address, new_group->group_id_,
                                  GroupNodeStatus::ADDED);

    /* If device is connected and added to the group, lets read ASE states */
    if (leAudioDevice->conn_id_ != GATT_INVALID_CONN_ID)
      AseInitialStateReadRequest(leAudioDevice);

    if (leAudioDevice->GetConnectionState() == DeviceConnectState::CONNECTED) {
      UpdateLocationsAndContextsAvailability(new_group);
    }
  }

  void GroupAddNode(const int group_id, const RawAddress& address) override {
    auto id = DeviceGroups::Get()->GetGroupId(
        address, bluetooth::le_audio::uuid::kCapServiceUuid);
    if (id == group_id) return;

    if (id != bluetooth::groups::kGroupUnknown) {
      DeviceGroups::Get()->RemoveDevice(address, id);
    }

    DeviceGroups::Get()->AddDevice(
        address, bluetooth::le_audio::uuid::kCapServiceUuid, group_id);
  }

  void remove_group_if_possible(LeAudioDeviceGroup* group) {
    if (!group) {
      log::debug("group is null");
      return;
    }
    log::debug("Group {}, id: {}, size: {}, is cig_state {}", fmt::ptr(group),
               group->group_id_, group->Size(),
               ToString(group->cig.GetState()));
    if (group->IsEmpty() &&
        (group->cig.GetState() == bluetooth::le_audio::types::CigState::NONE)) {
      lastNotifiedGroupStreamStatusMap_.erase(group->group_id_);
      aseGroups_.Remove(group->group_id_);
    }
  }

  void group_remove_node(LeAudioDeviceGroup* group, const RawAddress& address,
                         bool update_group_module = false) {
    int group_id = group->group_id_;
    group->RemoveNode(leAudioDevices_.GetByAddress(address));

    if (update_group_module) {
      int groups_group_id = DeviceGroups::Get()->GetGroupId(
          address, bluetooth::le_audio::uuid::kCapServiceUuid);
      if (groups_group_id == group_id) {
        DeviceGroups::Get()->RemoveDevice(address, group_id);
      }
    }

    callbacks_->OnGroupNodeStatus(address, group_id, GroupNodeStatus::REMOVED);

    /* Remove group if this was the last leAudioDevice in this group */
    if (group->IsEmpty()) {
      remove_group_if_possible(group);
      return;
    }

    /* Removing node from group requires updating group context availability */
    UpdateLocationsAndContextsAvailability(group);
  }

  void GroupRemoveNode(const int group_id, const RawAddress& address) override {
    LeAudioDevice* leAudioDevice = leAudioDevices_.FindByAddress(address);
    LeAudioDeviceGroup* group = aseGroups_.FindById(group_id);

    log::info("group_id: {} address: {}", group_id,
              ADDRESS_TO_LOGGABLE_STR(address));

    if (!leAudioDevice) {
      log::error("Skipping unknown leAudioDevice, address: {}",
                 ADDRESS_TO_LOGGABLE_STR(address));
      return;
    }

    if (leAudioDevice->group_id_ != group_id) {
      log::error("Device is not in group_id: {}, but in group_id: {}", group_id,
                 leAudioDevice->group_id_);
      return;
    }

    if (group == NULL) {
      log::error("device not in the group ?!");
      return;
    }

    if (leAudioDevice->HaveActiveAse()) {
      SetDeviceAsRemovePendingAndStopGroup(leAudioDevice);
      return;
    }

    group_remove_node(group, address, true);
  }

  AudioContexts ChooseMetadataContextType(AudioContexts metadata_context_type) {
    /* This function takes already filtered contexts which we are plannig to use
     * in the Enable or UpdateMetadata command.
     * Note we are not changing stream configuration here, but just the list of
     * the contexts in the Metadata which will be provide to remote side.
     * Ideally, we should send all the bits we have, but not all headsets like
     * it.
     */
    if (osi_property_get_bool(kAllowMultipleContextsInMetadata, false)) {
      return metadata_context_type;
    }

    log::debug("Converting to single context type: {}",
               metadata_context_type.to_string());

    /* Mini policy */
    if (metadata_context_type.any()) {
      LeAudioContextType context_priority_list[] = {
          /* Highest priority first */
          LeAudioContextType::CONVERSATIONAL,
          LeAudioContextType::RINGTONE,
          LeAudioContextType::LIVE,
          LeAudioContextType::VOICEASSISTANTS,
          LeAudioContextType::GAME,
          LeAudioContextType::MEDIA,
          LeAudioContextType::EMERGENCYALARM,
          LeAudioContextType::ALERTS,
          LeAudioContextType::INSTRUCTIONAL,
          LeAudioContextType::NOTIFICATIONS,
          LeAudioContextType::SOUNDEFFECTS,
      };
      for (auto ct : context_priority_list) {
        if (metadata_context_type.test(ct)) {
          log::debug("Converted to single context type: {}", ToString(ct));
          return AudioContexts(ct);
        }
      }
    }

    /* Fallback to BAP mandated context type */
    log::warn("Invalid/unknown context, using 'UNSPECIFIED'");
    return AudioContexts(LeAudioContextType::UNSPECIFIED);
  }

  /* Return true if stream is started */
  bool GroupStream(int group_id, LeAudioContextType configuration_context_type,
                   BidirectionalPair<AudioContexts> remote_contexts) {
    LeAudioDeviceGroup* group = aseGroups_.FindById(group_id);

    log::debug("configuration_context_type= {}",
               ToString(configuration_context_type));

    log::debug("");
    if (configuration_context_type >= LeAudioContextType::RFU) {
      log::error("stream context type is not supported: {}",
                 ToHexString(configuration_context_type));
      return false;
    }

    if (!group) {
      log::error("unknown group id: {}", group_id);
      return false;
    }

    log::debug("group state={}, target_state={}", ToString(group->GetState()),
               ToString(group->GetTargetState()));

    if (!group->IsAnyDeviceConnected()) {
      log::error("group {} is not connected", group_id);
      return false;
    }

    /* Check if any group is in the transition state. If so, we don't allow to
     * start new group to stream
     */
    if (group->IsInTransition()) {
      /* WARNING: Due to group state machine limitations, we should not
       * interrupt any ongoing transition. We will check if another
       * reconfiguration is needed once the group reaches streaming state.
       */
      log::warn(
          "Group is already in the transition state. Waiting for the target "
          "state to be reached.");
      return false;
    }

    /* Make sure we do not take the local sink metadata when only the local
     * source scenario is about to be started (e.g. MEDIA).
     */
    if (!kLeAudioContextAllBidir.test(configuration_context_type)) {
      remote_contexts.source.clear();
    }

    /* Do not put the TBS CCID when not using Telecom for the VoIP calls. */
    auto ccid_contexts = remote_contexts;
    if (IsInVoipCall() && !IsInCall()) {
      ccid_contexts.sink.unset(LeAudioContextType::CONVERSATIONAL);
      ccid_contexts.source.unset(LeAudioContextType::CONVERSATIONAL);
    }

    BidirectionalPair<std::vector<uint8_t>> ccids = {
        .sink = ContentControlIdKeeper::GetInstance()->GetAllCcids(
            ccid_contexts.sink),
        .source = ContentControlIdKeeper::GetInstance()->GetAllCcids(
            ccid_contexts.source)};
    if (group->IsPendingConfiguration()) {
      return groupStateMachine_->ConfigureStream(
          group, configuration_context_type_, remote_contexts, ccids);
    } else if (group->GetState() !=
               AseState::BTA_LE_AUDIO_ASE_STATE_STREAMING) {
      stream_setup_start_timestamp_ =
          bluetooth::common::time_get_os_boottime_us();
    }

    /* If assistant have some connected delegators that needs to be informed
     * when there would be request to stream unicast.
     */
    if (IS_FLAG_ENABLED(leaudio_broadcast_audio_handover_policies) &&
        !sink_monitor_mode_ && source_monitor_mode_ && !group->IsStreaming()) {
      callbacks_->OnUnicastMonitorModeStatus(
          bluetooth::le_audio::types::kLeAudioDirectionSource,
          UnicastMonitorModeStatus::STREAMING_REQUESTED);
    }

    send_vs_cmd(group->GetFirstDevice()->GetBdAddress(),
        static_cast<uint16_t>(configuration_context_type),
        group->GetFirstDevice()->snk_pacs_);

    bool result = groupStateMachine_->StartStream(
        group, configuration_context_type, remote_contexts, ccids);

    return result;
  }

  void GroupStream(const int group_id, uint16_t context_type) override {
    BidirectionalPair<AudioContexts> initial_contexts = {
        AudioContexts(context_type), AudioContexts(context_type)};
    GroupStream(group_id, LeAudioContextType(context_type), initial_contexts);
  }

  void GroupSuspend(const int group_id) override {
    LeAudioDeviceGroup* group = aseGroups_.FindById(group_id);

    if (!group) {
      log::error("unknown group id: {}", group_id);
      return;
    }

    if (!group->IsAnyDeviceConnected()) {
      log::error("group is not connected");
      return;
    }

    if (group->IsInTransition()) {
      log::info(", group is in transition from: {} to: {}",
                ToString(group->GetState()), ToString(group->GetTargetState()));
      return;
    }

    if (group->GetState() != AseState::BTA_LE_AUDIO_ASE_STATE_STREAMING) {
      log::error(", invalid current state of group: {}",
                 ToString(group->GetState()));
      return;
    }

    groupStateMachine_->SuspendStream(group);
  }

  void CheckAndNotifyGroupActive(const int group_id) {
    log::info("group id: {}", group_id);
    LeAudioDeviceGroup* group = aseGroups_.FindById(group_id);
    if (!group) {
      log::error("unknown group id: {}", group_id);
      return;
    }

    /* Reset sink listener notified status */
    sink_monitor_notified_status_ = std::nullopt;
    if (IS_FLAG_ENABLED(leaudio_codec_config_callback_order_fix)) {
      SendAudioGroupSelectableCodecConfigChanged(group);
      callbacks_->OnGroupStatus(active_group_id_, GroupStatus::ACTIVE);
    } else {
      callbacks_->OnGroupStatus(active_group_id_, GroupStatus::ACTIVE);
      SendAudioGroupSelectableCodecConfigChanged(group);
    }
  }

  void CheckAndNotifyGroupInactive(const int group_id) {
    log::info("defer_notify_inactive_until_stop_: {}, defer_notify_active_until_stop_: {}, group_id: {}",
                    defer_notify_inactive_until_stop_, defer_notify_active_until_stop_, group_id);
    if (defer_notify_inactive_until_stop_) {
      if (!defer_notify_active_until_stop_) {
        active_group_id_ = bluetooth::groups::kGroupUnknown;
        ClientAudioInterfaceRelease();
      }
      callbacks_->OnGroupStatus(group_id, GroupStatus::INACTIVE);
    }
  }

  void GroupStop(const int group_id) override {
    LeAudioDeviceGroup* group = aseGroups_.FindById(group_id);

    if (!group) {
      log::error("unknown group id: {}", group_id);
      return;
    }

    if (group->IsEmpty()) {
      log::error("group is empty");
      return;
    }

    if (group->GetState() == AseState::BTA_LE_AUDIO_ASE_STATE_IDLE) {
      if (group->GetTargetState() != AseState::BTA_LE_AUDIO_ASE_STATE_IDLE) {
        log::warn("group {} was about to stream, but got canceled: {}",
                  group_id, ToString(group->GetTargetState()));
        group->SetTargetState(AseState::BTA_LE_AUDIO_ASE_STATE_IDLE);
      } else {
        log::warn(", group {} already stopped: {}", group_id,
                  ToString(group->GetState()));
      }
      return;
    }

    groupStateMachine_->StopStream(group);
  }

  void GroupDestroy(const int group_id) override {
    LeAudioDeviceGroup* group = aseGroups_.FindById(group_id);

    if (!group) {
      log::error("unknown group id: {}", group_id);
      return;
    }

    // Disconnect and remove each device within the group
    auto* dev = group->GetFirstDevice();
    while (dev) {
      auto* next_dev = group->GetNextDevice(dev);
      RemoveDevice(dev->address_);
      dev = next_dev;
    }
  }

  void SetCodecConfigPreference(
      int group_id,
      bluetooth::le_audio::btle_audio_codec_config_t input_codec_config,
      bluetooth::le_audio::btle_audio_codec_config_t output_codec_config)
      override {
    LeAudioDeviceGroup* group = aseGroups_.FindById(group_id);

    if (!group) {
      log::error("unknown group id: {}", group_id);
      return;
    }

    if (output_codec_config.codec_type ==
        bluetooth::le_audio::btle_audio_codec_index_t::LE_AUDIO_CODEC_INDEX_SOURCE_APTX_LEX) {
      group->DisableLeXCodec(false);
      log::debug("Enabling LeX Codec");
      group->UpdateAudioSetConfigurationCache(group->GetConfigurationContextType());
    } else if (output_codec_config.codec_type ==
        bluetooth::le_audio::btle_audio_codec_index_t::LE_AUDIO_CODEC_INDEX_SOURCE_DEFAULT) {
      group->DisableLeXCodec(true);
      log::debug("Disabling LeX Codec");
      group->UpdateAudioSetConfigurationCache(group->GetConfigurationContextType());
    } else {
<<<<<<< HEAD
      LOG_DEBUG("Disallow param changes for LC3 triggered by ALS");
=======
      log::debug("Disallow param changes for LC3 triggered by ALS");
>>>>>>> ccec9fba
      return;
    }

    // set configuration and check if streaming
    if (SetConfigurationAndStopStreamWhenNeeded(
            group, group->GetConfigurationContextType())) {
      log::debug("group id {} stops streaming and do the reconfiguration", group_id);
    } else {
      log::debug("group id {} is not streaming", group_id);
    }
  }

  void SetCcidInformation(int ccid, int context_type) override {
    log::debug("Ccid: {}, context type {}", ccid, context_type);

    ContentControlIdKeeper::GetInstance()->SetCcid(AudioContexts(context_type),
                                                   ccid);
  }

  void SetInCall(bool in_call) override {
    log::debug("in_call: {}", in_call);
    in_call_ = in_call;
  }

  bool IsInCall() override { return in_call_; }

  void SetInVoipCall(bool in_call) override {
    log::debug("in_voip_call: {}", in_call);
    in_voip_call_ = in_call;
  }

  bool IsInVoipCall() override { return in_voip_call_; }

  bool IsInStreaming() override {
    return audio_sender_state_ == AudioState::STARTED ||
           audio_receiver_state_ == AudioState::STARTED;
  }

  void SetUnicastMonitorMode(uint8_t direction, bool enable) override {
    if (!IS_FLAG_ENABLED(leaudio_broadcast_audio_handover_policies)) {
      log::warn(
          "Monitor mode is disabled, Set Unicast Monitor mode is ignored");
      return;
    }

    if (direction == bluetooth::le_audio::types::kLeAudioDirectionSink) {
      /* Cleanup Sink HAL client interface if listening mode is toggled off
       * before group activation (active group context would take care of
       * Sink HAL client cleanup).
       */
      if (sink_monitor_mode_ && !enable && le_audio_sink_hal_client_ &&
          active_group_id_ == bluetooth::groups::kGroupUnknown) {
        local_metadata_context_types_.sink.clear();
        le_audio_sink_hal_client_->Stop();
        le_audio_sink_hal_client_.reset();
      }

      log::debug("enable: {}", enable);
      sink_monitor_mode_ = enable;
    } else if (direction ==
               bluetooth::le_audio::types::kLeAudioDirectionSource) {
      log::debug("enable: {}", enable);
      source_monitor_mode_ = enable;

      if (!enable) {
        return;
      }

      LeAudioDeviceGroup* group = aseGroups_.FindById(active_group_id_);
      if (!group) {
        callbacks_->OnUnicastMonitorModeStatus(
            bluetooth::le_audio::types::kLeAudioDirectionSource,
            UnicastMonitorModeStatus::STREAMING_SUSPENDED);

        return;
      }

      if (group->IsStreaming()) {
        callbacks_->OnUnicastMonitorModeStatus(
            bluetooth::le_audio::types::kLeAudioDirectionSource,
            UnicastMonitorModeStatus::STREAMING);
      } else {
        callbacks_->OnUnicastMonitorModeStatus(
            bluetooth::le_audio::types::kLeAudioDirectionSource,
            UnicastMonitorModeStatus::STREAMING_SUSPENDED);
      }
    } else {
      log::error("invalid direction: 0x{:02x} monitor mode set", direction);
    }
  }

  void SendAudioProfilePreferences(
      const int group_id, bool is_output_preference_le_audio,
      bool is_duplex_preference_le_audio) override {
    log::info(
        "group_id: {}, is_output_preference_le_audio: {}, "
        "is_duplex_preference_le_audio: {}",
        group_id, is_output_preference_le_audio, is_duplex_preference_le_audio);
    if (group_id == bluetooth::groups::kGroupUnknown) {
      log::warn("Unknown group_id");
      return;
    }
    LeAudioDeviceGroup* group = aseGroups_.FindById(group_id);
    if (!group) {
      log::warn("group_id {} does not exist", group_id);
      return;
    }

    group->is_output_preference_le_audio = is_output_preference_le_audio;
    group->is_duplex_preference_le_audio = is_duplex_preference_le_audio;
  }

  void ReStartAudioSession(LeAudioDeviceGroup* group,
                           LeAudioCodecConfiguration* source_config,
                           LeAudioCodecConfiguration* sink_config) {
    /* Restart audio session when bluetooth frame duration
     * is different from audio framework to avoid audio choppy
     * this is called when we bluetooth frame duration is changed
     */
    log::assert_that(active_group_id_ != bluetooth::groups::kGroupUnknown, "Active group is not set.");
    log::assert_that(le_audio_source_hal_client_ != nullptr, "Source session not acquired");
    log::assert_that(le_audio_sink_hal_client_ != nullptr, "Sink session not acquired");

    /* We assume that peer device always use same frame duration */
    uint32_t frame_duration_us = 0;
    if (!source_config->IsInvalid()) {
      frame_duration_us = source_config->data_interval_us;
    } else if (!sink_config->IsInvalid()) {
      frame_duration_us = sink_config->data_interval_us;
    } else {
      log::assert_that(true, "Both configs are invalid");
    }

    if (alarm_is_scheduled(suspend_timeout_)) alarm_cancel(suspend_timeout_);

    StopAudio();

    le_audio_source_hal_client_->Stop();
    le_audio_sink_hal_client_->Stop();

    audio_framework_source_config.data_interval_us = frame_duration_us;
    le_audio_source_hal_client_->Start(audio_framework_source_config,
                                       audioSinkReceiver);

    /* We use same frame duration for sink/source */
    audio_framework_sink_config.data_interval_us = frame_duration_us;

    /* If group supports more than 16kHz for the microphone in converstional
     * case let's use that also for Audio Framework.
     */
    auto sink_configuration = group->GetAudioSessionCodecConfigForDirection(
        LeAudioContextType::CONVERSATIONAL,
        bluetooth::le_audio::types::kLeAudioDirectionSource);
    if (!sink_configuration.IsInvalid() &&
        sink_configuration.sample_rate >
            bluetooth::audio::le_audio::kSampleRate16000) {
      audio_framework_sink_config.sample_rate = sink_configuration.sample_rate;
    }

    le_audio_sink_hal_client_->Start(audio_framework_sink_config,
                                     audioSourceReceiver);
  }

  void StartAudioSession(LeAudioDeviceGroup* group) {
    /* This function is called when group is not yet set to active.
     * This is why we don't have to check if session is started already.
     * Just check if it is acquired.
     */
    log::assert_that(active_group_id_ == bluetooth::groups::kGroupUnknown,
                     "Active group is not set.");
    log::assert_that(le_audio_source_hal_client_ != nullptr,
                     "Source session not acquired");
    log::assert_that(le_audio_sink_hal_client_ != nullptr,
                     "Sink session not acquired");

    DsaModes dsa_modes = {DsaMode::DISABLED};
    if (IS_FLAG_ENABLED(leaudio_dynamic_spatial_audio)) {
      dsa_modes = group->GetAllowedDsaModes();
    }

    /* We assume that peer device always use same frame duration */
    uint32_t frame_duration_us = 0;
    if (!current_encoder_config_.IsInvalid()) {
      frame_duration_us = current_encoder_config_.data_interval_us;
    } else if (!current_decoder_config_.IsInvalid()) {
      frame_duration_us = current_decoder_config_.data_interval_us;
    } else {
      log::assert_that(true, "Both configs are invalid");
    }

    audio_framework_source_config.data_interval_us = frame_duration_us;
    le_audio_source_hal_client_->Start(audio_framework_source_config,
                                       audioSinkReceiver, dsa_modes);

    /* We use same frame duration for sink/source */
    audio_framework_sink_config.data_interval_us = frame_duration_us;

    /* If group supports more than 16kHz for the microphone in converstional
     * case let's use that also for Audio Framework.
     */
    auto sink_configuration = group->GetAudioSessionCodecConfigForDirection(
        LeAudioContextType::CONVERSATIONAL,
        bluetooth::le_audio::types::kLeAudioDirectionSource);
    if (!sink_configuration.IsInvalid() &&
        sink_configuration.sample_rate >
            bluetooth::audio::le_audio::kSampleRate16000) {
      audio_framework_sink_config.sample_rate = sink_configuration.sample_rate;
    }

    le_audio_sink_hal_client_->Start(audio_framework_sink_config,
                                     audioSourceReceiver, dsa_modes);
  }

  bool isOutputPreferenceLeAudio(const RawAddress& address) {
    log::info("address: {}, active_group_id_: {}", address.ToStringForLogging(),
              active_group_id_);
    std::vector<RawAddress> active_leaudio_devices =
        GetGroupDevices(active_group_id_);
    if (std::find(active_leaudio_devices.begin(), active_leaudio_devices.end(),
                  address) == active_leaudio_devices.end()) {
      log::info("Device {} is not active for LE Audio",
                address.ToStringForLogging());
      return false;
    }

    LeAudioDeviceGroup* group = aseGroups_.FindById(active_group_id_);
    log::info("active_group_id: {}, is_output_preference_le_audio_: {}",
              group->group_id_, group->is_output_preference_le_audio);
    return group->is_output_preference_le_audio;
  }

  bool isDuplexPreferenceLeAudio(const RawAddress& address) {
    log::info("address: {}, active_group_id_: {}", address.ToStringForLogging(),
              active_group_id_);
    std::vector<RawAddress> active_leaudio_devices =
        GetGroupDevices(active_group_id_);
    if (std::find(active_leaudio_devices.begin(), active_leaudio_devices.end(),
                  address) == active_leaudio_devices.end()) {
      log::info("Device {} is not active for LE Audio",
                address.ToStringForLogging());
      return false;
    }

    LeAudioDeviceGroup* group = aseGroups_.FindById(active_group_id_);
    log::info("active_group_id: {}, is_duplex_preference_le_audio: {}",
              group->group_id_, group->is_duplex_preference_le_audio);
    return group->is_duplex_preference_le_audio;
  }

  void groupSetAndNotifyInactive(void) {
    if (active_group_id_ == bluetooth::groups::kGroupUnknown) {
      return;
    }
    auto group_id_to_close = active_group_id_;
    sink_monitor_notified_status_ = std::nullopt;

    log::info("Group id: {}", group_id_to_close);
    if (alarm_is_scheduled(suspend_timeout_)) alarm_cancel(suspend_timeout_);

    StopAudio();

    log::info("defer_notify_inactive_until_stop_: {}", defer_notify_inactive_until_stop_);

    if (!defer_notify_inactive_until_stop_) {
      active_group_id_ = bluetooth::groups::kGroupUnknown;
      ClientAudioInterfaceRelease();
      callbacks_->OnGroupStatus(group_id_to_close, GroupStatus::INACTIVE);
    }
  }

  void GroupSetActive(const int group_id) override {
    log::info("group_id: {}", group_id);

    if (group_id == bluetooth::groups::kGroupUnknown) {
      if (active_group_id_ == bluetooth::groups::kGroupUnknown) {
        callbacks_->OnGroupStatus(group_id, GroupStatus::INACTIVE);
        /* Nothing to do */
        return;
      }

      log::info("Active group_id changed {} -> {}", active_group_id_, group_id);
      auto group_id_to_close = active_group_id_;

      LeAudioDeviceGroup* group = aseGroups_.FindById(active_group_id_);

      if (!group) {
        log::error("unknown group id: {}", active_group_id_);
        return;
      }

      if (group->IsEmpty()) {
        log::error("group is empty");
        return;
      }

      log::info("current state {}", ToString(group->GetState()));

      //Below to ensure CIS termination before updating to app about inactive.
      if (group->GetState() != AseState::BTA_LE_AUDIO_ASE_STATE_IDLE) {
        defer_notify_inactive_until_stop_ = true;
      }

      groupSetAndNotifyInactive();
      GroupStop(group_id_to_close);

      return;
    }

    LeAudioDeviceGroup* group = aseGroups_.FindById(group_id);
    if (!group) {
      log::error("Invalid group: {}", static_cast<int>(group_id));
      callbacks_->OnGroupStatus(group_id, GroupStatus::INACTIVE);
      return;
    }

    if (active_group_id_ != bluetooth::groups::kGroupUnknown) {
      if (active_group_id_ == group_id) {
        log::info("Group is already active: {}",
                  static_cast<int>(active_group_id_));
        callbacks_->OnGroupStatus(active_group_id_, GroupStatus::ACTIVE);
        return;
      }
      log::info("switching active group to: {}", group_id);
    }

    if (!le_audio_source_hal_client_) {
      le_audio_source_hal_client_ =
          LeAudioSourceAudioHalClient::AcquireUnicast();
      if (!le_audio_source_hal_client_) {
        log::error("could not acquire audio source interface");
        callbacks_->OnGroupStatus(group_id, GroupStatus::INACTIVE);
        return;
      }
    }

    if (!le_audio_sink_hal_client_) {
      le_audio_sink_hal_client_ = LeAudioSinkAudioHalClient::AcquireUnicast();
      if (!le_audio_sink_hal_client_) {
        log::error("could not acquire audio sink interface");
        callbacks_->OnGroupStatus(group_id, GroupStatus::INACTIVE);
        return;
      }
    }

    /* Mini policy: Try configure audio HAL sessions with most recent context.
     * If reconfiguration is not needed it means, context type is not supported.
     * If most recent scenario is not supported, try to find first supported.
     */
    LeAudioContextType default_context_type = configuration_context_type_;
    if (!group->IsAudioSetConfigurationAvailable(default_context_type)) {
      if (group->IsAudioSetConfigurationAvailable(
              LeAudioContextType::UNSPECIFIED)) {
        default_context_type = LeAudioContextType::UNSPECIFIED;
        default_context_type = LeAudioContextType::UNSPECIFIED;
      } else {
        for (LeAudioContextType context_type : kLeAudioContextAllTypesArray) {
          if (group->IsAudioSetConfigurationAvailable(context_type)) {
            default_context_type = context_type;
            break;
          }
        }
      }
    }

    /* Only update the configuration audio context and audio coding session
     * parameters if needed.
     */
    UpdateConfigAndCheckIfReconfigurationIsNeeded(group, default_context_type);
    callbacks_->OnGroupStatus(group_id, GroupStatus::INACTIVE);

    auto previous_active_group = active_group_id_;
    log::info("Active group_id changed {} -> {}", previous_active_group,
              group_id);

    if (previous_active_group == bluetooth::groups::kGroupUnknown) {
      /* Expose audio sessions if there was no previous active group */
      StartAudioSession(group);
      active_group_id_ = group_id;
    } else {
      /* In case there was an active group. Stop the stream, but before that, set
       * the new group so the group change is correctly handled in OnStateMachineStatusReportCb
       */
      active_group_id_ = group_id;
      LeAudioDeviceGroup* prev_group = aseGroups_.FindById(previous_active_group);
      log::info("switch group A to group B");
      if (prev_group && prev_group->GetState() != AseState::BTA_LE_AUDIO_ASE_STATE_IDLE) {
        log::info("Previous group current state {}", ToString(prev_group->GetState()));
        defer_notify_inactive_until_stop_ = true;
        defer_notify_active_until_stop_ = true;
        GroupStop(previous_active_group);
      } else {
        log::info(" Previous group not streaming");
        GroupStop(previous_active_group);
        callbacks_->OnGroupStatus(previous_active_group, GroupStatus::INACTIVE);
      }
    }

    log::info("defer_notify_active_until_stop_: {}", defer_notify_active_until_stop_);

    if (!defer_notify_active_until_stop_) {
      CheckAndNotifyGroupActive(active_group_id_);
    }
  }

  void SetEnableState(const RawAddress& address, bool enabled) override {
    log::info("{}: {}", ADDRESS_TO_LOGGABLE_CSTR(address),
              (enabled ? "enabled" : "disabled"));
    auto leAudioDevice = leAudioDevices_.FindByAddress(address);
    if (leAudioDevice == nullptr) {
      log::warn("{} is null", ADDRESS_TO_LOGGABLE_CSTR(address));
      return;
    }

    auto group_id = leAudioDevice->group_id_;
    auto group = aseGroups_.FindById(group_id);
    if (group == nullptr) {
      log::warn("Group {} is not available", group_id);
      return;
    }

    if (enabled) {
      group->Enable(gatt_if_, reconnection_mode_);
    } else {
      group->Disable(gatt_if_);
    }
  }

  void RemoveDevice(const RawAddress& address) override {
    log::info(": {}", ADDRESS_TO_LOGGABLE_CSTR(address));
    LeAudioDevice* leAudioDevice = leAudioDevices_.FindByAddress(address);
    if (!leAudioDevice) {
      return;
    }

    /* Remove device from the background connect if it is there */
    BTA_GATTC_CancelOpen(gatt_if_, address, false);
    btif_storage_set_leaudio_autoconnect(address, false);

    log::info("{}, state: {}", ADDRESS_TO_LOGGABLE_CSTR(address),
              bluetooth::common::ToString(leAudioDevice->GetConnectionState()));
    auto connection_state = leAudioDevice->GetConnectionState();
    switch (connection_state) {
      case DeviceConnectState::REMOVING:
        /* Just return, and let device disconnect */
        return;
      case DeviceConnectState::CONNECTED:
      case DeviceConnectState::CONNECTED_AUTOCONNECT_GETTING_READY:
      case DeviceConnectState::CONNECTED_BY_USER_GETTING_READY: {
        /* ACL exist in this case, disconnect and mark as removing */
          log::info("device group id {} active group id {}", leAudioDevice->group_id_,
             active_group_id_);
          if (leAudioDevice->group_id_ == active_group_id_) {
            log::warn("Set device inactive before removing.");
            groupSetAndNotifyInactive();
          }
          Disconnect(address);
      }
        [[fallthrough]];
      case DeviceConnectState::DISCONNECTING:
      case DeviceConnectState::DISCONNECTING_AND_RECOVER:
        /* Device is disconnecting, just mark it shall be removed after all. */
        leAudioDevice->SetConnectionState(DeviceConnectState::REMOVING);
        return;
      case DeviceConnectState::CONNECTING_BY_USER:
        BTA_GATTC_CancelOpen(gatt_if_, address, true);
        [[fallthrough]];
      case DeviceConnectState::CONNECTING_AUTOCONNECT:
      case DeviceConnectState::DISCONNECTED:
        /* Do nothing, just remove device  */
        break;
    }

    /* Remove the group assignment if not yet removed. It might happen that the
     * group module has already called the appropriate callback and we have
     * already removed the group assignment.
     */
    if (leAudioDevice->group_id_ != bluetooth::groups::kGroupUnknown) {
      auto group = aseGroups_.FindById(leAudioDevice->group_id_);
      group_remove_node(group, address, true);
    }

    leAudioDevices_.Remove(address);
  }

  void Connect(const RawAddress& address) override {
    log::info(": {}", ADDRESS_TO_LOGGABLE_CSTR(address));

    LeAudioDevice* leAudioDevice = leAudioDevices_.FindByAddress(address);
    if (!leAudioDevice) {
      if (!BTM_IsLinkKeyKnown(address, BT_TRANSPORT_LE)) {
        log::error("Connecting  {} when not bonded",
                   ADDRESS_TO_LOGGABLE_CSTR(address));
        callbacks_->OnConnectionState(ConnectionState::DISCONNECTED, address);
        return;
      }
      leAudioDevices_.Add(address, DeviceConnectState::CONNECTING_BY_USER);
    } else {
      auto current_connect_state = leAudioDevice->GetConnectionState();
      if ((current_connect_state == DeviceConnectState::CONNECTED) ||
          (current_connect_state == DeviceConnectState::CONNECTING_BY_USER)) {
        log::error("Device {} is in invalid state: {}",
                   ADDRESS_TO_LOGGABLE_CSTR(leAudioDevice->address_),
                   bluetooth::common::ToString(current_connect_state));

        return;
      }

      if (leAudioDevice->group_id_ != bluetooth::groups::kGroupUnknown) {
        auto group = GetGroupIfEnabled(leAudioDevice->group_id_);
        if (!group) {
          log::warn("{}, trying to connect to disabled group id {}",
                    ADDRESS_TO_LOGGABLE_CSTR(address),
                    leAudioDevice->group_id_);
          callbacks_->OnConnectionState(ConnectionState::DISCONNECTED, address);
          return;
        }
      }

      leAudioDevice->SetConnectionState(DeviceConnectState::CONNECTING_BY_USER);

      bluetooth::le_audio::MetricsCollector::Get()->OnConnectionStateChanged(
          leAudioDevice->group_id_, address, ConnectionState::CONNECTING,
          bluetooth::le_audio::ConnectionStatus::SUCCESS);
    }

    BTA_GATTC_Open(gatt_if_, address, BTM_BLE_DIRECT_CONNECTION, false);
  }

  std::vector<RawAddress> GetGroupDevices(const int group_id) override {
    LeAudioDeviceGroup* group = aseGroups_.FindById(group_id);
    std::vector<RawAddress> all_group_device_addrs;

    if (group != nullptr) {
      LeAudioDevice* leAudioDevice = group->GetFirstDevice();
      while (leAudioDevice) {
        all_group_device_addrs.push_back(leAudioDevice->address_);
        leAudioDevice = group->GetNextDevice(leAudioDevice);
      };
    }

    return all_group_device_addrs;
  }

  /* Restore paired device from storage to recreate groups */
  void AddFromStorage(const RawAddress& address, bool autoconnect,
                      int sink_audio_location, int source_audio_location,
                      int sink_supported_context_types,
                      int source_supported_context_types,
                      const std::vector<uint8_t>& handles,
                      const std::vector<uint8_t>& sink_pacs,
                      const std::vector<uint8_t>& source_pacs,
                      const std::vector<uint8_t>& ases) {
    LeAudioDevice* leAudioDevice = leAudioDevices_.FindByAddress(address);

    if (leAudioDevice) {
      log::error("Device is already loaded. Nothing to do.");
      return;
    }

    log::info(
        "restoring: {}, autoconnect {}, sink_audio_location: {}, "
        "source_audio_location: {}, sink_supported_context_types : 0x{:04x}, "
        "source_supported_context_types 0x{:04x}",
        ADDRESS_TO_LOGGABLE_CSTR(address), autoconnect, sink_audio_location,
        source_audio_location, sink_supported_context_types,
        source_supported_context_types);

    leAudioDevices_.Add(address, DeviceConnectState::DISCONNECTED);
    leAudioDevice = leAudioDevices_.FindByAddress(address);

    int group_id = DeviceGroups::Get()->GetGroupId(
        address, bluetooth::le_audio::uuid::kCapServiceUuid);
    if (group_id != bluetooth::groups::kGroupUnknown) {
      group_add_node(group_id, address);
    }

    leAudioDevice->snk_audio_locations_ = sink_audio_location;
    if (sink_audio_location != 0) {
      leAudioDevice->audio_directions_ |=
          bluetooth::le_audio::types::kLeAudioDirectionSink;
    }

    callbacks_->OnSinkAudioLocationAvailable(
        leAudioDevice->address_,
        leAudioDevice->snk_audio_locations_.to_ulong());

    leAudioDevice->src_audio_locations_ = source_audio_location;
    if (source_audio_location != 0) {
      leAudioDevice->audio_directions_ |=
          bluetooth::le_audio::types::kLeAudioDirectionSource;
    }

    BidirectionalPair<AudioContexts> supported_contexts = {
        .sink = AudioContexts(sink_supported_context_types),
        .source = AudioContexts(source_supported_context_types),
    };

    leAudioDevice->SetSupportedContexts(supported_contexts);

    /* Use same as supported ones for now. */
    leAudioDevice->SetAvailableContexts(supported_contexts);

    if (!DeserializeHandles(leAudioDevice, handles)) {
      log::warn("Could not load Handles");
    }

    if (!DeserializeSinkPacs(leAudioDevice, sink_pacs)) {
      /* If PACs are invalid, just say whole cache is invalid */
      leAudioDevice->known_service_handles_ = false;
      log::warn("Could not load sink pacs");
    }

    if (!DeserializeSourcePacs(leAudioDevice, source_pacs)) {
      /* If PACs are invalid, just say whole cache is invalid */
      leAudioDevice->known_service_handles_ = false;
      log::warn("Could not load source pacs");
    }

    if (!DeserializeAses(leAudioDevice, ases)) {
      /* If ASEs are invalid, just say whole cache is invalid */
      leAudioDevice->known_service_handles_ = false;
      log::warn("Could not load ases");
    }

    leAudioDevice->autoconnect_flag_ = autoconnect;
    /* When adding from storage, make sure that autoconnect is used
     * by all the devices in the group.
     */
    leAudioDevices_.SetInitialGroupAutoconnectState(
        group_id, gatt_if_, reconnection_mode_, autoconnect);
  }

  bool GetHandlesForStorage(const RawAddress& addr, std::vector<uint8_t>& out) {
    LeAudioDevice* leAudioDevice = leAudioDevices_.FindByAddress(addr);
    return SerializeHandles(leAudioDevice, out);
  }

  bool GetSinkPacsForStorage(const RawAddress& addr,
                             std::vector<uint8_t>& out) {
    LeAudioDevice* leAudioDevice = leAudioDevices_.FindByAddress(addr);
    return SerializeSinkPacs(leAudioDevice, out);
  }

  bool GetSourcePacsForStorage(const RawAddress& addr,
                               std::vector<uint8_t>& out) {
    LeAudioDevice* leAudioDevice = leAudioDevices_.FindByAddress(addr);
    return SerializeSourcePacs(leAudioDevice, out);
  }

  bool GetAsesForStorage(const RawAddress& addr, std::vector<uint8_t>& out) {
    LeAudioDevice* leAudioDevice = leAudioDevices_.FindByAddress(addr);

    return SerializeAses(leAudioDevice, out);
  }

  void BackgroundConnectIfNeeded(LeAudioDevice* leAudioDevice) {
    if (!leAudioDevice->autoconnect_flag_) {
      log::debug("Device {} not in the background connect",
                 ADDRESS_TO_LOGGABLE_CSTR(leAudioDevice->address_));
      return;
    }
    AddToBackgroundConnectCheckGroupConnected(leAudioDevice);
  }

  void Disconnect(const RawAddress& address) override {
    log::info(": {}", ADDRESS_TO_LOGGABLE_CSTR(address));
    LeAudioDevice* leAudioDevice = leAudioDevices_.FindByAddress(address);

    if (!leAudioDevice) {
      log::warn("leAudioDevice not connected ( {} )",
                ADDRESS_TO_LOGGABLE_CSTR(address));
      callbacks_->OnConnectionState(ConnectionState::DISCONNECTED, address);
      return;
    }

    auto connection_state = leAudioDevice->GetConnectionState();
    log::info("{}, state: {}", ADDRESS_TO_LOGGABLE_CSTR(address),
              bluetooth::common::ToString(connection_state));

    switch (connection_state) {
      case DeviceConnectState::CONNECTING_BY_USER:
        /* Timeout happen on the Java layer. Device probably not in the range.
         * Cancel just direct connection and keep background if it is there.
         */
        BTA_GATTC_CancelOpen(gatt_if_, address, true);
        /* If this is a device which is a part of the group which is connected,
         * lets start backgroup connect
         */
        BackgroundConnectIfNeeded(leAudioDevice);
        return;
      case DeviceConnectState::CONNECTED: {
        /* User is disconnecting the device, we shall remove the autoconnect
         * flag for this device and all others if not TA is used
         */
        /* If target announcement is used, do not remove autoconnect
         */
        bool remove_from_autoconnect =
            (reconnection_mode_ != BTM_BLE_BKG_CONNECT_TARGETED_ANNOUNCEMENTS);

        if (leAudioDevice->autoconnect_flag_ && remove_from_autoconnect) {
          log::info("Removing autoconnect flag for group_id {}",
                    leAudioDevice->group_id_);

          /* Removes device from background connect */
          BTA_GATTC_CancelOpen(gatt_if_, address, false);
          btif_storage_set_leaudio_autoconnect(address, false);
          leAudioDevice->autoconnect_flag_ = false;
        }

        /* Make sure ACL is disconnected to avoid reconnecting immediately
         * when autoconnect with TA reconnection mechanism is used.
         */
        bool force_acl_disconnect = leAudioDevice->autoconnect_flag_;

        auto group = aseGroups_.FindById(leAudioDevice->group_id_);
        if (group) {
          /* Remove devices from auto connect mode */
          for (auto dev = group->GetFirstDevice(); dev;
               dev = group->GetNextDevice(dev)) {
            if (remove_from_autoconnect &&
                (dev->GetConnectionState() ==
                 DeviceConnectState::CONNECTING_AUTOCONNECT)) {
              btif_storage_set_leaudio_autoconnect(dev->address_, false);
              dev->autoconnect_flag_ = false;
              BTA_GATTC_CancelOpen(gatt_if_, dev->address_, false);
              dev->SetConnectionState(DeviceConnectState::DISCONNECTED);
            }
          }
          if (group->IsStreaming() || !group->IsReleasingOrIdle()) {
            leAudioDevice->closing_stream_for_disconnection_ = true;
            groupStateMachine_->StopStream(group);
            return;
          }
          force_acl_disconnect &= group->IsEnabled();
        }

        DisconnectDevice(leAudioDevice, force_acl_disconnect);
      }
        return;
      case DeviceConnectState::CONNECTED_BY_USER_GETTING_READY:
        /* Timeout happen on the Java layer before native got ready with the
         * device */
        DisconnectDevice(leAudioDevice);
        return;
      case DeviceConnectState::CONNECTED_AUTOCONNECT_GETTING_READY:
        /* Java is not aware about autoconnect actions,
         * therefore this should not happen.
         */
        log::warn("Should not happen - disconnect device");
        DisconnectDevice(leAudioDevice);
        return;
      case DeviceConnectState::DISCONNECTED:
      case DeviceConnectState::DISCONNECTING:
      case DeviceConnectState::DISCONNECTING_AND_RECOVER:
      case DeviceConnectState::CONNECTING_AUTOCONNECT:
      case DeviceConnectState::REMOVING:
        log::warn("{}, invalid state {}", ADDRESS_TO_LOGGABLE_CSTR(address),
                  bluetooth::common::ToString(connection_state));
        return;
    }
  }

  void DisconnectDevice(LeAudioDevice* leAudioDevice,
                        bool acl_force_disconnect = false,
                        bool recover = false) {
    if (leAudioDevice->conn_id_ == GATT_INVALID_CONN_ID) {
      return;
    }

    if (leAudioDevice->GetConnectionState() != DeviceConnectState::REMOVING) {
      leAudioDevice->SetConnectionState(DeviceConnectState::DISCONNECTING);
    }

    BtaGattQueue::Clean(leAudioDevice->conn_id_);

    /* Remote in bad state, force ACL Disconnection. */
    if (acl_force_disconnect) {
      leAudioDevice->DisconnectAcl();
      if (recover) {
        leAudioDevice->SetConnectionState(
            DeviceConnectState::DISCONNECTING_AND_RECOVER);
      }
    } else {
      BTA_GATTC_Close(leAudioDevice->conn_id_);
    }
  }

  void DeregisterNotifications(LeAudioDevice* leAudioDevice) {
    /* GATTC will ommit not registered previously handles */
    for (auto pac_tuple : leAudioDevice->snk_pacs_) {
      BTA_GATTC_DeregisterForNotifications(gatt_if_, leAudioDevice->address_,
                                           std::get<0>(pac_tuple).val_hdl);
    }
    for (auto pac_tuple : leAudioDevice->src_pacs_) {
      BTA_GATTC_DeregisterForNotifications(gatt_if_, leAudioDevice->address_,
                                           std::get<0>(pac_tuple).val_hdl);
    }

    if (leAudioDevice->snk_audio_locations_hdls_.val_hdl != 0)
      BTA_GATTC_DeregisterForNotifications(
          gatt_if_, leAudioDevice->address_,
          leAudioDevice->snk_audio_locations_hdls_.val_hdl);
    if (leAudioDevice->src_audio_locations_hdls_.val_hdl != 0)
      BTA_GATTC_DeregisterForNotifications(
          gatt_if_, leAudioDevice->address_,
          leAudioDevice->src_audio_locations_hdls_.val_hdl);
    if (leAudioDevice->audio_avail_hdls_.val_hdl != 0)
      BTA_GATTC_DeregisterForNotifications(
          gatt_if_, leAudioDevice->address_,
          leAudioDevice->audio_avail_hdls_.val_hdl);
    if (leAudioDevice->audio_supp_cont_hdls_.val_hdl != 0)
      BTA_GATTC_DeregisterForNotifications(
          gatt_if_, leAudioDevice->address_,
          leAudioDevice->audio_supp_cont_hdls_.val_hdl);
    if (leAudioDevice->ctp_hdls_.val_hdl != 0)
      BTA_GATTC_DeregisterForNotifications(gatt_if_, leAudioDevice->address_,
                                           leAudioDevice->ctp_hdls_.val_hdl);

    for (struct ase& ase : leAudioDevice->ases_)
      BTA_GATTC_DeregisterForNotifications(gatt_if_, leAudioDevice->address_,
                                           ase.hdls.val_hdl);
  }

  /* This is a generic read/notify/indicate handler for gatt. Here messages
   * are dispatched to correct elements e.g. ASEs, PACs, audio locations etc.
   */
  void LeAudioCharValueHandle(uint16_t conn_id, uint16_t hdl, uint16_t len,
                              uint8_t* value, bool notify = false) {
    LeAudioDevice* leAudioDevice = leAudioDevices_.FindByConnId(conn_id);
    struct ase* ase;

    if (!leAudioDevice) {
      log::error("no leAudioDevice assigned to connection id: {}",
                 static_cast<int>(conn_id));
      return;
    }

    ase = leAudioDevice->GetAseByValHandle(hdl);

    LeAudioDeviceGroup* group = aseGroups_.FindById(leAudioDevice->group_id_);
    if (ase) {
      groupStateMachine_->ProcessGattNotifEvent(value, len, ase, leAudioDevice,
                                                group);

      return;
    }

    auto snk_pac_ent = std::find_if(
        leAudioDevice->snk_pacs_.begin(), leAudioDevice->snk_pacs_.end(),
        [&hdl](auto& pac_ent) { return std::get<0>(pac_ent).val_hdl == hdl; });
    if (snk_pac_ent != leAudioDevice->snk_pacs_.end()) {
      std::vector<struct bluetooth::le_audio::types::acs_ac_record> pac_recs;

      /* Guard consistency of PAC records structure */
      if (!bluetooth::le_audio::client_parser::pacs::ParsePacs(pac_recs, len,
                                                               value))
        return;

      log::info("Registering sink PACs");
      leAudioDevice->RegisterPACs(&std::get<1>(*snk_pac_ent), &pac_recs);

      /* Cached audio set configurations should be considered invalid when
       * PACs are updated.
       */
      if (group) {
        /* Changes in PAC record channel counts may change the strategy */
        group->InvalidateGroupStrategy();
        group->InvalidateCachedConfigurations();
      }
      if (notify) {
        btif_storage_leaudio_update_pacs_bin(leAudioDevice->address_);
      }
      return;
    }

    auto src_pac_ent = std::find_if(
        leAudioDevice->src_pacs_.begin(), leAudioDevice->src_pacs_.end(),
        [&hdl](auto& pac_ent) { return std::get<0>(pac_ent).val_hdl == hdl; });
    if (src_pac_ent != leAudioDevice->src_pacs_.end()) {
      std::vector<struct bluetooth::le_audio::types::acs_ac_record> pac_recs;

      /* Guard consistency of PAC records structure */
      if (!bluetooth::le_audio::client_parser::pacs::ParsePacs(pac_recs, len,
                                                               value))
        return;

      log::info("Registering source PACs");
      leAudioDevice->RegisterPACs(&std::get<1>(*src_pac_ent), &pac_recs);

      /* Cached audio set configurations should be considered invalid when
       * PACs are updated.
       */
      if (group) {
        /* Changes in PAC record channel counts may change the strategy */
        group->InvalidateGroupStrategy();
        group->InvalidateCachedConfigurations();
      }
      if (notify) {
        btif_storage_leaudio_update_pacs_bin(leAudioDevice->address_);
      }
      return;
    }

    if (hdl == leAudioDevice->snk_audio_locations_hdls_.val_hdl) {
      AudioLocations snk_audio_locations;

      bluetooth::le_audio::client_parser::pacs::ParseAudioLocations(
          snk_audio_locations, len, value);

      /* Value may not change */
      if ((leAudioDevice->audio_directions_ &
           bluetooth::le_audio::types::kLeAudioDirectionSink) &&
          (leAudioDevice->snk_audio_locations_ ^ snk_audio_locations).none())
        return;

      /* Presence of PAC characteristic for source means support for source
       * audio location. Value of 0x00000000 means mono/unspecified
       */
      leAudioDevice->audio_directions_ |=
          bluetooth::le_audio::types::kLeAudioDirectionSink;
      leAudioDevice->snk_audio_locations_ = snk_audio_locations;

      callbacks_->OnSinkAudioLocationAvailable(leAudioDevice->address_,
                                               snk_audio_locations.to_ulong());

      if (notify) {
        btif_storage_set_leaudio_audio_location(
            leAudioDevice->address_,
            leAudioDevice->snk_audio_locations_.to_ulong(),
            leAudioDevice->src_audio_locations_.to_ulong());
        if (group && group->IsReleasingOrIdle()) {
          UpdateLocationsAndContextsAvailability(group);
        }
      }
    } else if (hdl == leAudioDevice->src_audio_locations_hdls_.val_hdl) {
      AudioLocations src_audio_locations;

      bluetooth::le_audio::client_parser::pacs::ParseAudioLocations(
          src_audio_locations, len, value);

      /* Value may not change */
      if ((leAudioDevice->audio_directions_ &
           bluetooth::le_audio::types::kLeAudioDirectionSource) &&
          (leAudioDevice->src_audio_locations_ ^ src_audio_locations).none())
        return;

      /* Presence of PAC characteristic for source means support for source
       * audio location. Value of 0x00000000 means mono/unspecified
       */
      leAudioDevice->audio_directions_ |=
          bluetooth::le_audio::types::kLeAudioDirectionSource;
      leAudioDevice->src_audio_locations_ = src_audio_locations;

      if (notify) {
        btif_storage_set_leaudio_audio_location(
            leAudioDevice->address_,
            leAudioDevice->snk_audio_locations_.to_ulong(),
            leAudioDevice->src_audio_locations_.to_ulong());
        if (group && group->IsReleasingOrIdle()) {
          UpdateLocationsAndContextsAvailability(group);
        }
      }
    } else if (hdl == leAudioDevice->audio_avail_hdls_.val_hdl) {
      BidirectionalPair<AudioContexts> contexts;
      if (!bluetooth::le_audio::client_parser::pacs::
              ParseAvailableAudioContexts(contexts, len, value)) {
        return;
      }

      leAudioDevice->SetAvailableContexts(contexts);

      if (!group) {
        return;
      }

      if (!group->IsStreaming()) {
        /* Group is not streaming. Device does not have to be attach to the
         * stream, and we can update context availability for the group
         */
        UpdateLocationsAndContextsAvailability(group);
        return;
      }

      if (group->IsInTransition()) {
        /* Group is in transition, do not take any actions now.*/
        return;
      }

      if (leAudioDevice->HaveActiveAse()) {
        /* Do nothing, device is streaming */
        return;
      }

      if (leAudioDevice->GetConnectionState() !=
          DeviceConnectState::CONNECTED) {
        /* Do nothing, wait until device is connected */
        return;
      }

      AttachToStreamingGroupIfNeeded(leAudioDevice);

    } else if (hdl == leAudioDevice->audio_supp_cont_hdls_.val_hdl) {
      BidirectionalPair<AudioContexts> supp_audio_contexts;
      if (bluetooth::le_audio::client_parser::pacs::ParseSupportedAudioContexts(
              supp_audio_contexts, len, value)) {
        /* Just store if for now */
        leAudioDevice->SetSupportedContexts(supp_audio_contexts);

        btif_storage_set_leaudio_supported_context_types(
            leAudioDevice->address_, supp_audio_contexts.sink.value(),
            supp_audio_contexts.source.value());
      }
    } else if (hdl == leAudioDevice->ctp_hdls_.val_hdl) {
      groupStateMachine_->ProcessGattCtpNotification(group, value, len);
    } else if (hdl == leAudioDevice->tmap_role_hdl_) {
      bluetooth::le_audio::client_parser::tmap::ParseTmapRole(
          leAudioDevice->tmap_role_, len, value);
    } else {
      log::error("Unknown attribute read: {}", loghex(hdl));
    }
  }

  void OnGattReadRsp(uint16_t conn_id, tGATT_STATUS status, uint16_t hdl,
                     uint16_t len, uint8_t* value, void* data) {
    LeAudioCharValueHandle(conn_id, hdl, len, value);
  }

  LeAudioDeviceGroup* GetGroupIfEnabled(int group_id) {
    auto group = aseGroups_.FindById(group_id);
    if (group == nullptr) {
      log::info("Group {} does not exist", group_id);
      return nullptr;
    }
    if (!group->IsEnabled()) {
      log::info("Group {} is disabled", group_id);
      return nullptr;
    }
    return group;
  }

  void AddToBackgroundConnectCheckGroupConnected(LeAudioDevice* leAudioDevice) {
    /* If device belongs to streaming group, add it on allow list */
    auto address = leAudioDevice->address_;
    auto group = GetGroupIfEnabled(leAudioDevice->group_id_);
    if (group == nullptr) {
      log::info("Group {} is invalid or disabled", leAudioDevice->group_id_);
      return;
    }

    leAudioDevice->SetConnectionState(
        DeviceConnectState::CONNECTING_AUTOCONNECT);

    /* Cancel previous bakcground connect */
    BTA_GATTC_CancelOpen(gatt_if_, address, false);
    if (group->IsAnyDeviceConnected()) {
      log::info("Group {} in connected state. Adding {} to allow list",
                leAudioDevice->group_id_, ADDRESS_TO_LOGGABLE_CSTR(address));
      BTA_GATTC_Open(gatt_if_, address, BTM_BLE_BKG_CONNECT_ALLOW_LIST, false);
    } else {
      log::info(
          "Adding {} to backgroud connect (default reconnection_mode "
          "(0x{:02x}))",
          ADDRESS_TO_LOGGABLE_CSTR(address), reconnection_mode_);
      BTA_GATTC_Open(gatt_if_, address, reconnection_mode_, false);
    }
  }

  void OnGattConnected(tGATT_STATUS status, uint16_t conn_id,
                       tGATT_IF client_if, RawAddress address,
                       tBT_TRANSPORT transport, uint16_t mtu) {
    LeAudioDevice* leAudioDevice = leAudioDevices_.FindByAddress(address);

    log::info("{}, conn_id=0x{:04x}, transport={}, status={} (0x{:02x})",
              ADDRESS_TO_LOGGABLE_CSTR(address), conn_id,
              bt_transport_text(transport), gatt_status_text(status), status);

    if (transport != BT_TRANSPORT_LE) {
      log::warn("Only LE connection is allowed (transport {})",
                bt_transport_text(transport));
      BTA_GATTC_Close(conn_id);
      return;
    }

    if (!leAudioDevice) return;

    if (leAudioDevice->conn_id_ != GATT_INVALID_CONN_ID) {
      log::debug("Already connected {}, conn_id=0x{:04x}",
                 ADDRESS_TO_LOGGABLE_CSTR(address), leAudioDevice->conn_id_);
      return;
    }

    if (status != GATT_SUCCESS) {
      /* Clear current connection request and let it be set again if needed */
      BTA_GATTC_CancelOpen(gatt_if_, address, false);

      /* autoconnect connection failed, that's ok */
      if (status != GATT_ILLEGAL_PARAMETER &&
          (leAudioDevice->GetConnectionState() ==
               DeviceConnectState::CONNECTING_AUTOCONNECT ||
           leAudioDevice->autoconnect_flag_)) {
        log::info("Device not available now, do background connect.");
        leAudioDevice->SetConnectionState(DeviceConnectState::DISCONNECTED);
        AddToBackgroundConnectCheckGroupConnected(leAudioDevice);
        return;
      }

      leAudioDevice->SetConnectionState(DeviceConnectState::DISCONNECTED);

      log::error("Failed to connect to LeAudio leAudioDevice, status: 0x{:02x}",
                 status);
      callbacks_->OnConnectionState(ConnectionState::DISCONNECTED, address);
      bluetooth::le_audio::MetricsCollector::Get()->OnConnectionStateChanged(
          leAudioDevice->group_id_, address, ConnectionState::CONNECTED,
          bluetooth::le_audio::ConnectionStatus::FAILED);
      return;
    }

    if (leAudioDevice->group_id_ != bluetooth::groups::kGroupUnknown) {
      auto group = GetGroupIfEnabled(leAudioDevice->group_id_);
      if (group == nullptr) {
        BTA_GATTC_CancelOpen(gatt_if_, address, false);

        log::warn(
            "LeAudio profile is disabled for group_id: {}. {} is not connected",
            leAudioDevice->group_id_, ADDRESS_TO_LOGGABLE_CSTR(address));
        return;
      }
    }

    leAudioDevice->conn_id_ = conn_id;
    leAudioDevice->mtu_ = mtu;

    /* Remove device from the background connect (it might be either Allow list
     * or TA) and add it again with reconnection_mode_. In case it is TA, we are
     * sure that device will not be in the allow list for other applications
     * which are using background connect.
     */
    BTA_GATTC_CancelOpen(gatt_if_, address, false);
    BTA_GATTC_Open(gatt_if_, address, reconnection_mode_, false);

    if (bluetooth::shim::GetController()->SupportsBle2mPhy()) {
      log::info("{} set preferred PHY to 2M", ADDRESS_TO_LOGGABLE_STR(address));
      BTM_BleSetPhy(address, PHY_LE_2M, PHY_LE_2M, 0);
    }

    BTM_RequestPeerSCA(leAudioDevice->address_, transport);

    if (leAudioDevice->GetConnectionState() ==
        DeviceConnectState::CONNECTING_AUTOCONNECT) {
      leAudioDevice->SetConnectionState(
          DeviceConnectState::CONNECTED_AUTOCONNECT_GETTING_READY);
    } else {
      leAudioDevice->SetConnectionState(
          DeviceConnectState::CONNECTED_BY_USER_GETTING_READY);
    }

    /* Check if the device is in allow list and update the flag */
    leAudioDevice->UpdateDeviceAllowlistFlag();
    if (BTM_SecIsSecurityPending(address)) {
      /* if security collision happened, wait for encryption done
       * (BTA_GATTC_ENC_CMPL_CB_EVT) */
      return;
    }

    /* verify bond */
    if (BTM_IsEncrypted(address, BT_TRANSPORT_LE)) {
      /* if link has been encrypted */
      OnEncryptionComplete(address, BTM_SUCCESS);
      return;
    }

    int result = BTM_SetEncryption(address, BT_TRANSPORT_LE, nullptr, nullptr,
                                   BTM_BLE_SEC_ENCRYPT);

    log::info("Encryption required for {}. Request result: 0x{:02x}",
              ADDRESS_TO_LOGGABLE_CSTR(address), result);

    if (result == BTM_ERR_KEY_MISSING) {
      log::error("Link key unknown for {}, disconnect profile",
                 ADDRESS_TO_LOGGABLE_CSTR(address));
      bluetooth::le_audio::MetricsCollector::Get()->OnConnectionStateChanged(
          leAudioDevice->group_id_, address, ConnectionState::CONNECTED,
          bluetooth::le_audio::ConnectionStatus::FAILED);

      /* If link cannot be enctypted, disconnect profile */
      BTA_GATTC_Close(conn_id);
    }
  }

  void RegisterKnownNotifications(LeAudioDevice* leAudioDevice,
                                  bool gatt_register, bool write_ccc) {
    log::info("device: {}", ADDRESS_TO_LOGGABLE_STR(leAudioDevice->address_));

    if (leAudioDevice->ctp_hdls_.val_hdl == 0) {
      log::error(
          "Control point characteristic is mandatory - disconnecting device {}",
          ADDRESS_TO_LOGGABLE_CSTR(leAudioDevice->address_));
      DisconnectDevice(leAudioDevice);
      return;
    }

    /* GATTC will ommit not registered previously handles */
    for (auto pac_tuple : leAudioDevice->snk_pacs_) {
      subscribe_for_notification(
          leAudioDevice->conn_id_, leAudioDevice->address_,
          std::get<0>(pac_tuple), gatt_register, write_ccc);
    }
    for (auto pac_tuple : leAudioDevice->src_pacs_) {
      subscribe_for_notification(
          leAudioDevice->conn_id_, leAudioDevice->address_,
          std::get<0>(pac_tuple), gatt_register, write_ccc);
    }

    if (leAudioDevice->snk_audio_locations_hdls_.val_hdl != 0)
      subscribe_for_notification(
          leAudioDevice->conn_id_, leAudioDevice->address_,
          leAudioDevice->snk_audio_locations_hdls_, gatt_register, write_ccc);
    if (leAudioDevice->src_audio_locations_hdls_.val_hdl != 0)
      subscribe_for_notification(
          leAudioDevice->conn_id_, leAudioDevice->address_,
          leAudioDevice->src_audio_locations_hdls_, gatt_register, write_ccc);

    if (leAudioDevice->audio_avail_hdls_.val_hdl != 0)
      subscribe_for_notification(
          leAudioDevice->conn_id_, leAudioDevice->address_,
          leAudioDevice->audio_avail_hdls_, gatt_register, write_ccc);

    if (leAudioDevice->audio_supp_cont_hdls_.val_hdl != 0)
      subscribe_for_notification(
          leAudioDevice->conn_id_, leAudioDevice->address_,
          leAudioDevice->audio_supp_cont_hdls_, gatt_register, write_ccc);

    for (struct ase& ase : leAudioDevice->ases_)
      subscribe_for_notification(leAudioDevice->conn_id_,
                                 leAudioDevice->address_, ase.hdls,
                                 gatt_register, write_ccc);

    subscribe_for_notification(leAudioDevice->conn_id_, leAudioDevice->address_,
                               leAudioDevice->ctp_hdls_, gatt_register,
                               write_ccc);
  }

  void changeMtuIfPossible(LeAudioDevice* leAudioDevice) {
    if (leAudioDevice->mtu_ == GATT_DEF_BLE_MTU_SIZE) {
      log::info("Configure MTU");
      /* Use here kBapMinimumAttMtu, because we know that GATT will request
       * default ATT MTU anyways. We also know that GATT will use this
       * kBapMinimumAttMtu as an input for Data Length Update procedure in the controller.
       */
      BtaGattQueue::ConfigureMtu(leAudioDevice->conn_id_, kBapMinimumAttMtu);
    }
  }

  void OnEncryptionComplete(const RawAddress& address, uint8_t status) {
    log::info("{} status 0x{:02x}", ADDRESS_TO_LOGGABLE_CSTR(address), status);
    LeAudioDevice* leAudioDevice = leAudioDevices_.FindByAddress(address);
    if (leAudioDevice == NULL ||
        (leAudioDevice->conn_id_ == GATT_INVALID_CONN_ID)) {
      log::warn("Skipping device which is {}",
                (leAudioDevice ? " not connected by service." : " null"));
      return;
    }

    if (status != BTM_SUCCESS) {
      log::error("Encryption failed status: {}", int{status});
      if (leAudioDevice->GetConnectionState() ==
          DeviceConnectState::CONNECTED_BY_USER_GETTING_READY) {
        callbacks_->OnConnectionState(ConnectionState::DISCONNECTED, address);
        bluetooth::le_audio::MetricsCollector::Get()->OnConnectionStateChanged(
            leAudioDevice->group_id_, address, ConnectionState::CONNECTED,
            bluetooth::le_audio::ConnectionStatus::FAILED);
      }

      leAudioDevice->SetConnectionState(DeviceConnectState::DISCONNECTING);

      BTA_GATTC_Close(leAudioDevice->conn_id_);
      return;
    }

    if (leAudioDevice->encrypted_) {
      log::info("link already encrypted, nothing to do");
      return;
    }

    /* If PHY update did not succeed after ACL connection, which can happen
     * when remote feature read was not that quick, lets try to change phy here
     * one more time
     */
    if (!leAudioDevice->acl_phy_update_done_ &&
        bluetooth::shim::GetController()->SupportsBle2mPhy()) {
      log::info("{} set preferred PHY to 2M",
                ADDRESS_TO_LOGGABLE_CSTR(leAudioDevice->address_));
      BTM_BleSetPhy(address, PHY_LE_2M, PHY_LE_2M, 0);
    }

    changeMtuIfPossible(leAudioDevice);

    leAudioDevice->encrypted_ = true;

    /* If we know services, register for notifications */
    if (leAudioDevice->known_service_handles_) {
      /* This registration will do subscribtion in local GATT as we
       * assume remote device keeps bonded CCC values.
       */
      RegisterKnownNotifications(leAudioDevice, true, false);

      /* Make sure remote keeps CCC values as per specification.
       * We read only ctp_ccc value. If that one is good, we assume
       * remote keeps CCC values correctly.
       */
      BtaGattQueue::ReadCharacteristic(leAudioDevice->conn_id_,
                                       leAudioDevice->ctp_hdls_.ccc_hdl,
                                       OnGattCtpCccReadRspStatic, NULL);
    }

    /* If we know services and read is not ongoing, this is reconnection and
     * just notify connected  */
    if (leAudioDevice->known_service_handles_ &&
        !leAudioDevice->notify_connected_after_read_) {
      log::info("Wait for CCC registration and MTU change request");
      return;
    }

    BTA_GATTC_ServiceSearchRequest(
        leAudioDevice->conn_id_,
        &bluetooth::le_audio::uuid::kPublishedAudioCapabilityServiceUuid);
  }

  void checkGroupConnectionStateAfterMemberDisconnect(int group_id) {
    /* This is fired t=kGroupConnectedWatchDelayMs after group member
     * got disconencted while ather group members were connected.
     * We want to check here if there is any group member connected.
     * If so we should add other group members to allow list for better
     * reconnection experiance. If  all group members are disconnected
     * i e.g. devices intentionally disconnected for other
     * purposes like pairing with other device, then we do nothing here and
     * device stay on the default reconnection policy (i.e. targeted
     * announcements)
     */
    auto group = aseGroups_.FindById(group_id);
    if (group == nullptr) {
      log::info("Group {} is destroyed.", group_id);
      return;
    }

    if (!group->IsAnyDeviceConnected()) {
      log::info("Group {} is not connected", group_id);
      /* Make sure all devices are in the default reconnection mode */
      group->ApplyReconnectionMode(gatt_if_, reconnection_mode_);
      return;
    }

    /* if group is still connected, make sure that other not connected
     * set members are in the allow list for the quick reconnect.
     * E.g. for the earbud case, probably one of the earbud is in the case now.
     */
    group->AddToAllowListNotConnectedGroupMembers(gatt_if_);
  }

  void scheduleGroupConnectedCheck(int group_id) {
    log::info("Schedule group_id {} connected check.", group_id);
    do_in_main_thread_delayed(
        FROM_HERE,
        base::BindOnce(
            &LeAudioClientImpl::checkGroupConnectionStateAfterMemberDisconnect,
            weak_factory_.GetWeakPtr(), group_id),
        std::chrono::milliseconds(kGroupConnectedWatchDelayMs));
  }

  void autoConnect(RawAddress address) {
    auto leAudioDevice = leAudioDevices_.FindByAddress(address);
    if (leAudioDevice == nullptr) {
      log::warn("Device {} not valid anymore",
                ADDRESS_TO_LOGGABLE_CSTR(address));
      return;
    }

    BackgroundConnectIfNeeded(leAudioDevice);
  }

  void scheduleAutoConnect(RawAddress& address) {
    log::info("Schedule auto connect {}", ADDRESS_TO_LOGGABLE_CSTR(address));
    do_in_main_thread_delayed(
        FROM_HERE,
        base::BindOnce(&LeAudioClientImpl::autoConnect,
                       weak_factory_.GetWeakPtr(), address),
        std::chrono::milliseconds(kAutoConnectAfterOwnDisconnectDelayMs));
  }

  void recoveryReconnect(RawAddress address) {
    log::info("Reconnecting to {} after timeout on state machine.",
              ADDRESS_TO_LOGGABLE_CSTR(address));
    LeAudioDevice* leAudioDevice = leAudioDevices_.FindByAddress(address);

    if (leAudioDevice == nullptr ||
        leAudioDevice->GetConnectionState() !=
            DeviceConnectState::DISCONNECTING_AND_RECOVER) {
      log::warn("Device {}, not interested in recovery connect anymore",
                ADDRESS_TO_LOGGABLE_CSTR(address));
      return;
    }

    auto group = GetGroupIfEnabled(leAudioDevice->group_id_);

    if (group != nullptr) {
      leAudioDevice->SetConnectionState(
          DeviceConnectState::CONNECTING_AUTOCONNECT);
      BTA_GATTC_Open(gatt_if_, address, BTM_BLE_DIRECT_CONNECTION, false);
    } else {
      leAudioDevice->SetConnectionState(DeviceConnectState::DISCONNECTED);
    }
  }

  void scheduleRecoveryReconnect(RawAddress& address) {
    log::info("Schedule reconnecting to {} after timeout on state machine.",
              ADDRESS_TO_LOGGABLE_CSTR(address));
    do_in_main_thread_delayed(
        FROM_HERE,
        base::BindOnce(&LeAudioClientImpl::recoveryReconnect,
                       weak_factory_.GetWeakPtr(), address),
        std::chrono::milliseconds(kRecoveryReconnectDelayMs));
  }

  void checkIfGroupMember(RawAddress address) {
    log::info("checking being a group member: {}",
              ADDRESS_TO_LOGGABLE_CSTR(address));
    LeAudioDevice* leAudioDevice = leAudioDevices_.FindByAddress(address);

    if (leAudioDevice == nullptr) {
      log::warn("Device {}, probably removed",
                ADDRESS_TO_LOGGABLE_CSTR(address));
      return;
    }

    if (leAudioDevice->group_id_ == bluetooth::groups::kGroupUnknown) {
      disconnectInvalidDevice(leAudioDevice,
                              ", device not a valid group member",
                              LeAudioHealthDeviceStatType::INVALID_CSIS);
      return;
    }
  }

  /* This is called, when CSIS native module is about to add device to the
   * group once the CSIS service will be verified on the remote side.
   * After some time (kCsisGroupMemberDelayMs)  a checkIfGroupMember will be
   * called and will verify if the remote device has a group_id properly set.
   * if not, it means there is something wrong with CSIS service on the remote
   * side.
   */
  void scheduleGuardForCsisAdd(RawAddress& address) {
    log::info("Schedule reconnecting to {} after timeout on state machine.",
              ADDRESS_TO_LOGGABLE_CSTR(address));
    do_in_main_thread_delayed(
        FROM_HERE,
        base::BindOnce(&LeAudioClientImpl::checkIfGroupMember,
                       weak_factory_.GetWeakPtr(), address),
        std::chrono::milliseconds(kCsisGroupMemberDelayMs));
  }

  void OnGattDisconnected(uint16_t conn_id, tGATT_IF client_if,
                          RawAddress address, tGATT_DISCONN_REASON reason) {
    LeAudioDevice* leAudioDevice = leAudioDevices_.FindByConnId(conn_id);

    if (!leAudioDevice) {
      log::error(", skipping unknown leAudioDevice, address: {}",
                 ADDRESS_TO_LOGGABLE_STR(address));
      return;
    }

    leAudioDevice->acl_asymmetric_ = false;
    BtaGattQueue::Clean(leAudioDevice->conn_id_);
    LeAudioDeviceGroup* group = aseGroups_.FindById(leAudioDevice->group_id_);

    DeregisterNotifications(leAudioDevice);

    callbacks_->OnConnectionState(ConnectionState::DISCONNECTED, address);
    leAudioDevice->conn_id_ = GATT_INVALID_CONN_ID;
    leAudioDevice->mtu_ = 0;
    leAudioDevice->closing_stream_for_disconnection_ = false;
    leAudioDevice->encrypted_ = false;
    leAudioDevice->acl_phy_update_done_ = false;

    groupStateMachine_->ProcessHciNotifAclDisconnected(group, leAudioDevice);

    bluetooth::le_audio::MetricsCollector::Get()->OnConnectionStateChanged(
        leAudioDevice->group_id_, address, ConnectionState::DISCONNECTED,
        bluetooth::le_audio::ConnectionStatus::SUCCESS);

    if (leAudioDevice->GetConnectionState() == DeviceConnectState::REMOVING) {
      if (leAudioDevice->group_id_ != bluetooth::groups::kGroupUnknown) {
        auto group = aseGroups_.FindById(leAudioDevice->group_id_);
        group_remove_node(group, address, true);
      }
      leAudioDevices_.Remove(address);
      return;
    }

    auto connection_state = leAudioDevice->GetConnectionState();
    log::info("{}, autoconnect {}, reason 0x{:02x}, connection state {}",
              ADDRESS_TO_LOGGABLE_CSTR(leAudioDevice->address_),
              leAudioDevice->autoconnect_flag_, reason,
              bluetooth::common::ToString(connection_state));

    if (connection_state == DeviceConnectState::DISCONNECTING_AND_RECOVER) {
      /* We are back after disconnecting device which was in a bad state.
       * lets try to reconnected - 30 sec with direct connect and later fallback
       * to default background reconnection mode.
       * Since GATT notifies us before ACL was dropped, let's wait a bit
       * before we do reconnect.
       */
      scheduleRecoveryReconnect(address);
      return;
    }

    leAudioDevice->SetConnectionState(DeviceConnectState::DISCONNECTED);

    /* Attempt background re-connect if disconnect was not initiated locally
     * or if autoconnect is set and device got disconnected because of some
     * issues
     */
    if (group == nullptr || !group->IsEnabled()) {
      log::error("Group id {} ({}) disabled or null", leAudioDevice->group_id_,
                 fmt::ptr(group));
      return;
    }

    if (reason == GATT_CONN_TERMINATE_LOCAL_HOST) {
      if (leAudioDevice->autoconnect_flag_) {
        /* In this case ACL might not yet been disconnected */
        scheduleAutoConnect(address);
      }
      return;
    }

    /* Remote disconnects from us or Timeout happens */
    /* In this case ACL is disconnected */
    if (reason == GATT_CONN_TIMEOUT) {
      leAudioDevice->SetConnectionState(
          DeviceConnectState::CONNECTING_AUTOCONNECT);

      /* If timeout try to reconnect for 30 sec.*/
      BTA_GATTC_Open(gatt_if_, address, BTM_BLE_DIRECT_CONNECTION, false);
      return;
    }

    /* In other disconnect resons we act based on the autoconnect_flag_ */
    if (leAudioDevice->autoconnect_flag_) {
      if (group->IsAnyDeviceConnected()) {
        /* If all set is disconnecting, let's give it some time.
         * If not all get disconnected, and there will be group member
         * connected we want to put disconnected devices to allow list
         */
        scheduleGroupConnectedCheck(leAudioDevice->group_id_);
      } else {
        group->ApplyReconnectionMode(gatt_if_, reconnection_mode_);
      }
    }
  }

  bool subscribe_for_notification(
      uint16_t conn_id, const RawAddress& address,
      struct bluetooth::le_audio::types::hdl_pair handle_pair,
      bool gatt_register = true, bool write_ccc = true) {
    std::vector<uint8_t> value(2);
    uint8_t* ptr = value.data();
    uint16_t handle = handle_pair.val_hdl;
    uint16_t ccc_handle = handle_pair.ccc_hdl;

    log::info("conn id {}, gatt_register: {}, write_ccc: {}", conn_id,
              gatt_register, write_ccc);
    if (gatt_register && BTA_GATTC_RegisterForNotifications(
                             gatt_if_, address, handle) != GATT_SUCCESS) {
      log::error("cannot register for notification: {}",
                 static_cast<int>(handle));
      return false;
    }

    if (write_ccc == false) {
      log::verbose("CCC is not written to {} (0x{:04x}), handle 0x{:04x}",
                   ADDRESS_TO_LOGGABLE_CSTR(address), conn_id, ccc_handle);
      return true;
    }

    UINT16_TO_STREAM(ptr, GATT_CHAR_CLIENT_CONFIG_NOTIFICATION);

    BtaGattQueue::WriteDescriptor(
        conn_id, ccc_handle, std::move(value), GATT_WRITE,
        [](uint16_t conn_id, tGATT_STATUS status, uint16_t handle, uint16_t len,
           const uint8_t* value, void* data) {
          if (instance) instance->OnGattWriteCcc(conn_id, status, handle, data);
        },
        nullptr);
    return true;
  }

  /* Find the handle for the client characteristics configuration of a given
   * characteristics.
   */
  uint16_t find_ccc_handle(const gatt::Characteristic& charac) {
    auto iter = std::find_if(
        charac.descriptors.begin(), charac.descriptors.end(),
        [](const auto& desc) {
          return desc.uuid == Uuid::From16Bit(GATT_UUID_CHAR_CLIENT_CONFIG);
        });

    return iter == charac.descriptors.end() ? 0 : (*iter).handle;
  }

  void ClearDeviceInformationAndStartSearch(LeAudioDevice* leAudioDevice) {
    if (!leAudioDevice) {
      log::warn("leAudioDevice is null");
      return;
    }

    log::info("{}", ADDRESS_TO_LOGGABLE_CSTR(leAudioDevice->address_));

    if (leAudioDevice->known_service_handles_ == false) {
      log::debug("Database already invalidated");
      return;
    }

    leAudioDevice->known_service_handles_ = false;
    leAudioDevice->csis_member_ = false;
    BtaGattQueue::Clean(leAudioDevice->conn_id_);
    DeregisterNotifications(leAudioDevice);

    if (leAudioDevice->GetConnectionState() == DeviceConnectState::CONNECTED) {
      leAudioDevice->SetConnectionState(
          DeviceConnectState::CONNECTED_BY_USER_GETTING_READY);
    }

    btif_storage_leaudio_clear_service_data(leAudioDevice->address_);

    BTA_GATTC_ServiceSearchRequest(
        leAudioDevice->conn_id_,
        &bluetooth::le_audio::uuid::kPublishedAudioCapabilityServiceUuid);
  }

  void OnServiceChangeEvent(const RawAddress& address) {
    LeAudioDevice* leAudioDevice = leAudioDevices_.FindByAddress(address);
    if (!leAudioDevice) {
      log::warn("Skipping unknown leAudioDevice {} ({})",
                ADDRESS_TO_LOGGABLE_CSTR(address), fmt::ptr(leAudioDevice));
      return;
    }

    if (leAudioDevice->conn_id_ != GATT_INVALID_CONN_ID) {
      ClearDeviceInformationAndStartSearch(leAudioDevice);
      return;
    }

    /* If device is not connected, just clear the handle information and this
     * will trigger service search onGattConnected */
    leAudioDevice->known_service_handles_ = false;
    btif_storage_leaudio_clear_service_data(address);
  }

  void OnMtuChanged(uint16_t conn_id, uint16_t mtu) {
    LeAudioDevice* leAudioDevice = leAudioDevices_.FindByConnId(conn_id);
    if (!leAudioDevice) {
      log::debug("Unknown connectect id {}", conn_id);
      return;
    }

    /**
     * BAP 1.01. 3.6.1
     * ATT and EATT transport requirements
     * The Unicast Client shall support a minimum ATT_MTU of 64 octets for one
     * Unenhanced ATT bearer, or for at least one Enhanced ATT bearer if the
     * Unicast Client supports Enhanced ATT bearers.
     *
     */
    if (mtu < 64) {
      log::error("Device {} MTU is too low ({}). Disconnecting from LE Audio",
                 ADDRESS_TO_LOGGABLE_CSTR(leAudioDevice->address_), mtu);
      Disconnect(leAudioDevice->address_);
      return;
    }

    leAudioDevice->mtu_ = mtu;
  }

  void OnPhyUpdate(uint16_t conn_id, uint8_t tx_phy, uint8_t rx_phy,
                   tGATT_STATUS status) {
    LeAudioDevice* leAudioDevice = leAudioDevices_.FindByConnId(conn_id);
    if (leAudioDevice == nullptr) {
      log::debug("Unknown conn_id {:#x}", conn_id);
      return;
    }

    log::info("{}, tx_phy: {:#x}, rx_phy: {:#x} , status: {:#x}",
              ADDRESS_TO_LOGGABLE_CSTR(leAudioDevice->address_), tx_phy, rx_phy,
              status);

    if (status == 0) {
      leAudioDevice->acl_phy_update_done_ = true;
    }
  }

  void OnGattServiceDiscoveryDone(const RawAddress& address) {
    LeAudioDevice* leAudioDevice = leAudioDevices_.FindByAddress(address);
    if (!leAudioDevice || (leAudioDevice->conn_id_ == GATT_INVALID_CONN_ID)) {
      log::verbose("skipping unknown leAudioDevice, address {} ({})",
                   ADDRESS_TO_LOGGABLE_CSTR(address), fmt::ptr(leAudioDevice));
      return;
    }

    if (!leAudioDevice->encrypted_) {
      log::debug("Wait for device to be encrypted");
      return;
    }

    if (!leAudioDevice->known_service_handles_)
      BTA_GATTC_ServiceSearchRequest(
          leAudioDevice->conn_id_,
          &bluetooth::le_audio::uuid::kPublishedAudioCapabilityServiceUuid);
  }

  void disconnectInvalidDevice(LeAudioDevice* leAudioDevice,
                               std::string error_string,
                               LeAudioHealthDeviceStatType stat) {
    log::error("{}, {}", ADDRESS_TO_LOGGABLE_CSTR(leAudioDevice->address_),
               error_string);
    if (leAudioHealthStatus_) {
      leAudioHealthStatus_->AddStatisticForDevice(leAudioDevice, stat);
    }
    DisconnectDevice(leAudioDevice);
  }

  /* This method is called after connection beginning to identify and initialize
   * a le audio device. Any missing mandatory attribute will result in reverting
   * and cleaning up device.
   */
  void OnServiceSearchComplete(uint16_t conn_id, tGATT_STATUS status) {
    LeAudioDevice* leAudioDevice = leAudioDevices_.FindByConnId(conn_id);

    if (!leAudioDevice) {
      log::error("skipping unknown leAudioDevice, conn_id: 0x{:x}", conn_id);
      return;
    }

    log::info("test csis_member {}", leAudioDevice->csis_member_);

    if (status != GATT_SUCCESS) {
      /* close connection and report service discovery complete with error */
      log::error("Service discovery failed");

      DisconnectDevice(leAudioDevice);
      return;
    }

    if (!leAudioDevice->encrypted_) {
      log::warn("Device not yet bonded - waiting for encryption");
      return;
    }

    const std::list<gatt::Service>* services = BTA_GATTC_GetServices(conn_id);

    const gatt::Service* pac_svc = nullptr;
    const gatt::Service* ase_svc = nullptr;
    const gatt::Service* tmas_svc = nullptr;

    std::vector<uint16_t> csis_primary_handles;
    uint16_t cas_csis_included_handle = 0;

    for (const gatt::Service& tmp : *services) {
      if (tmp.uuid ==
          bluetooth::le_audio::uuid::kPublishedAudioCapabilityServiceUuid) {
        log::info(
            "Found Audio Capability service, handle: 0x{:04x}, device: {}",
            tmp.handle, ADDRESS_TO_LOGGABLE_CSTR(leAudioDevice->address_));
        pac_svc = &tmp;
      } else if (tmp.uuid ==
                 bluetooth::le_audio::uuid::kAudioStreamControlServiceUuid) {
        log::info(
            "Found Audio Stream Endpoint service, handle: 0x{:04x}, device: {}",
            tmp.handle, ADDRESS_TO_LOGGABLE_CSTR(leAudioDevice->address_));
        ase_svc = &tmp;
      } else if (tmp.uuid == bluetooth::csis::kCsisServiceUuid) {
        log::info(
            "Found CSIS service, handle: 0x{:04x}, is primary: {}, device: {}",
            tmp.handle, tmp.is_primary,
            ADDRESS_TO_LOGGABLE_CSTR(leAudioDevice->address_));
        if (tmp.is_primary) csis_primary_handles.push_back(tmp.handle);
      } else if (tmp.uuid == bluetooth::le_audio::uuid::kCapServiceUuid) {
        log::info("Found CAP service, handle: 0x{:04x}, device: {}", tmp.handle,
                  ADDRESS_TO_LOGGABLE_CSTR(leAudioDevice->address_));

        /* Try to find context for CSIS instances */
        for (auto& included_srvc : tmp.included_services) {
          if (included_srvc.uuid == bluetooth::csis::kCsisServiceUuid) {
            log::info("CSIS included into CAS");
            if (bluetooth::csis::CsisClient::IsCsisClientRunning())
              cas_csis_included_handle = included_srvc.start_handle;

            break;
          }
        }
      } else if (tmp.uuid ==
                 bluetooth::le_audio::uuid::kTelephonyMediaAudioServiceUuid) {
        log::info(
            "Found Telephony and Media Audio service, handle: 0x{:04x}, "
            "device: {}",
            tmp.handle, ADDRESS_TO_LOGGABLE_CSTR(leAudioDevice->address_));
        tmas_svc = &tmp;
      }
    }

    /* Check if CAS includes primary CSIS service */
    if (!csis_primary_handles.empty() && cas_csis_included_handle) {
      auto iter =
          std::find(csis_primary_handles.begin(), csis_primary_handles.end(),
                    cas_csis_included_handle);
      if (iter != csis_primary_handles.end())
        leAudioDevice->csis_member_ = true;
    }

    if (!pac_svc || !ase_svc) {
      disconnectInvalidDevice(
          leAudioDevice, "No mandatory le audio services found (pacs or ascs)",
          LeAudioHealthDeviceStatType::INVALID_DB);
      return;
    }

    /* Refresh PACs handles */
    leAudioDevice->ClearPACs();

    for (const gatt::Characteristic& charac : pac_svc->characteristics) {
      if (charac.uuid == bluetooth::le_audio::uuid::
                             kSinkPublishedAudioCapabilityCharacteristicUuid) {
        struct hdl_pair hdl_pair;
        hdl_pair.val_hdl = charac.value_handle;
        hdl_pair.ccc_hdl = find_ccc_handle(charac);

        if (hdl_pair.ccc_hdl == 0) {
          log::info(", Sink PACs ccc not available");
        }

        if (hdl_pair.ccc_hdl != 0 &&
            !subscribe_for_notification(conn_id, leAudioDevice->address_,
                                        hdl_pair)) {
          disconnectInvalidDevice(leAudioDevice,
                                  ", cound not subscribe for snk pac char",
                                  LeAudioHealthDeviceStatType::INVALID_DB);
          return;
        }

        /* Obtain initial state of sink PACs */
        BtaGattQueue::ReadCharacteristic(conn_id, hdl_pair.val_hdl,
                                         OnGattReadRspStatic, NULL);

        leAudioDevice->snk_pacs_.push_back(std::make_tuple(
            hdl_pair,
            std::vector<struct bluetooth::le_audio::types::acs_ac_record>()));

        log::info(
            "Found Sink PAC characteristic, handle: 0x{:04x}, ccc handle: "
            "0x{:04x}, addr: {}",
            charac.value_handle, hdl_pair.ccc_hdl,
            ADDRESS_TO_LOGGABLE_CSTR(leAudioDevice->address_));
      } else if (charac.uuid ==
                 bluetooth::le_audio::uuid::
                     kSourcePublishedAudioCapabilityCharacteristicUuid) {
        struct hdl_pair hdl_pair;
        hdl_pair.val_hdl = charac.value_handle;
        hdl_pair.ccc_hdl = find_ccc_handle(charac);

        if (hdl_pair.ccc_hdl == 0) {
          log::info(", Source PACs ccc not available");
        }

        if (hdl_pair.ccc_hdl != 0 &&
            !subscribe_for_notification(conn_id, leAudioDevice->address_,
                                        hdl_pair)) {
          disconnectInvalidDevice(leAudioDevice,
                                  ", could not subscribe for src pac char",
                                  LeAudioHealthDeviceStatType::INVALID_DB);
          return;
        }

        /* Obtain initial state of source PACs */
        BtaGattQueue::ReadCharacteristic(conn_id, hdl_pair.val_hdl,
                                         OnGattReadRspStatic, NULL);

        leAudioDevice->src_pacs_.push_back(std::make_tuple(
            hdl_pair,
            std::vector<struct bluetooth::le_audio::types::acs_ac_record>()));

        log::info(
            "Found Source PAC characteristic, handle: 0x{:04x}, ccc handle: "
            "0x{:04x}, addr: {}",
            charac.value_handle, hdl_pair.ccc_hdl,
            ADDRESS_TO_LOGGABLE_CSTR(leAudioDevice->address_));
      } else if (charac.uuid == bluetooth::le_audio::uuid::
                                    kSinkAudioLocationCharacteristicUuid) {
        leAudioDevice->snk_audio_locations_hdls_.val_hdl = charac.value_handle;
        leAudioDevice->snk_audio_locations_hdls_.ccc_hdl =
            find_ccc_handle(charac);

        if (leAudioDevice->snk_audio_locations_hdls_.ccc_hdl == 0) {
          log::info(", snk audio locations char doesn't have ccc");
        }

        if (leAudioDevice->snk_audio_locations_hdls_.ccc_hdl != 0 &&
            !subscribe_for_notification(
                conn_id, leAudioDevice->address_,
                leAudioDevice->snk_audio_locations_hdls_)) {
          disconnectInvalidDevice(
              leAudioDevice, ", could not subscribe for snk locations char",
              LeAudioHealthDeviceStatType::INVALID_DB);
          return;
        }

        /* Obtain initial state of sink audio locations */
        BtaGattQueue::ReadCharacteristic(
            conn_id, leAudioDevice->snk_audio_locations_hdls_.val_hdl,
            OnGattReadRspStatic, NULL);

        log::info(
            "Found Sink audio locations characteristic, handle: 0x{:04x}, ccc "
            "handle: 0x{:04x}, addr: {}",
            charac.value_handle,
            leAudioDevice->snk_audio_locations_hdls_.ccc_hdl,
            ADDRESS_TO_LOGGABLE_CSTR(leAudioDevice->address_));
      } else if (charac.uuid == bluetooth::le_audio::uuid::
                                    kSourceAudioLocationCharacteristicUuid) {
        leAudioDevice->src_audio_locations_hdls_.val_hdl = charac.value_handle;
        leAudioDevice->src_audio_locations_hdls_.ccc_hdl =
            find_ccc_handle(charac);

        if (leAudioDevice->src_audio_locations_hdls_.ccc_hdl == 0) {
          log::info(", src audio locations char doesn't have ccc");
        }

        if (leAudioDevice->src_audio_locations_hdls_.ccc_hdl != 0 &&
            !subscribe_for_notification(
                conn_id, leAudioDevice->address_,
                leAudioDevice->src_audio_locations_hdls_)) {
          disconnectInvalidDevice(
              leAudioDevice, ", could not subscribe for src locations char",
              LeAudioHealthDeviceStatType::INVALID_DB);
          return;
        }

        /* Obtain initial state of source audio locations */
        BtaGattQueue::ReadCharacteristic(
            conn_id, leAudioDevice->src_audio_locations_hdls_.val_hdl,
            OnGattReadRspStatic, NULL);

        log::info(
            "Found Source audio locations characteristic, handle: 0x{:04x}, "
            "ccc handle: 0x{:04x}, addr: {}",
            charac.value_handle,
            leAudioDevice->src_audio_locations_hdls_.ccc_hdl,
            ADDRESS_TO_LOGGABLE_CSTR(leAudioDevice->address_));
      } else if (charac.uuid ==
                 bluetooth::le_audio::uuid::
                     kAudioContextAvailabilityCharacteristicUuid) {
        leAudioDevice->audio_avail_hdls_.val_hdl = charac.value_handle;
        leAudioDevice->audio_avail_hdls_.ccc_hdl = find_ccc_handle(charac);

        if (leAudioDevice->audio_avail_hdls_.ccc_hdl == 0) {
          disconnectInvalidDevice(leAudioDevice,
                                  ", audio avails char doesn't have ccc",
                                  LeAudioHealthDeviceStatType::INVALID_DB);
          return;
        }

        if (!subscribe_for_notification(conn_id, leAudioDevice->address_,
                                        leAudioDevice->audio_avail_hdls_)) {
          disconnectInvalidDevice(leAudioDevice,
                                  ", could not subscribe for audio avails char",
                                  LeAudioHealthDeviceStatType::INVALID_DB);
          return;
        }

        /* Obtain initial state */
        BtaGattQueue::ReadCharacteristic(
            conn_id, leAudioDevice->audio_avail_hdls_.val_hdl,
            OnGattReadRspStatic, NULL);

        log::info(
            "Found Audio Availability Context characteristic, handle: "
            "0x{:04x}, ccc handle: 0x{:04x}, addr: {}",
            charac.value_handle, leAudioDevice->audio_avail_hdls_.ccc_hdl,
            ADDRESS_TO_LOGGABLE_CSTR(leAudioDevice->address_));
      } else if (charac.uuid == bluetooth::le_audio::uuid::
                                    kAudioSupportedContextCharacteristicUuid) {
        leAudioDevice->audio_supp_cont_hdls_.val_hdl = charac.value_handle;
        leAudioDevice->audio_supp_cont_hdls_.ccc_hdl = find_ccc_handle(charac);

        if (leAudioDevice->audio_supp_cont_hdls_.ccc_hdl == 0) {
          log::info(", audio supported char doesn't have ccc");
        }

        if (leAudioDevice->audio_supp_cont_hdls_.ccc_hdl != 0 &&
            !subscribe_for_notification(conn_id, leAudioDevice->address_,
                                        leAudioDevice->audio_supp_cont_hdls_)) {
          disconnectInvalidDevice(
              leAudioDevice,
              ", could not subscribe for audio supported ctx char",
              LeAudioHealthDeviceStatType::INVALID_DB);
          return;
        }

        /* Obtain initial state */
        BtaGattQueue::ReadCharacteristic(
            conn_id, leAudioDevice->audio_supp_cont_hdls_.val_hdl,
            OnGattReadRspStatic, NULL);

        log::info(
            "Found Audio Supported Context characteristic, handle: 0x{:04x}, "
            "ccc handle: 0x{:04x}, addr: {}",
            charac.value_handle, leAudioDevice->audio_supp_cont_hdls_.ccc_hdl,
            ADDRESS_TO_LOGGABLE_CSTR(leAudioDevice->address_));
      }
    }

    /* Refresh ASE handles */
    leAudioDevice->ases_.clear();

    for (const gatt::Characteristic& charac : ase_svc->characteristics) {
      log::info("Found characteristic, uuid: {}", charac.uuid.ToString());
      if (charac.uuid ==
              bluetooth::le_audio::uuid::kSinkAudioStreamEndpointUuid ||
          charac.uuid ==
              bluetooth::le_audio::uuid::kSourceAudioStreamEndpointUuid) {
        uint16_t ccc_handle = find_ccc_handle(charac);
        if (ccc_handle == 0) {
          disconnectInvalidDevice(leAudioDevice, ", ASE char doesn't have ccc",
                                  LeAudioHealthDeviceStatType::INVALID_DB);
          return;
        }
        struct bluetooth::le_audio::types::hdl_pair hdls(charac.value_handle,
                                                         ccc_handle);
        if (!subscribe_for_notification(conn_id, leAudioDevice->address_,
                                        hdls)) {
          disconnectInvalidDevice(leAudioDevice,
                                  ", could not subscribe ASE char",
                                  LeAudioHealthDeviceStatType::INVALID_DB);
          return;
        }

        int direction =
            charac.uuid ==
                    bluetooth::le_audio::uuid::kSinkAudioStreamEndpointUuid
                ? bluetooth::le_audio::types::kLeAudioDirectionSink
                : bluetooth::le_audio::types::kLeAudioDirectionSource;

        leAudioDevice->ases_.emplace_back(charac.value_handle, ccc_handle,
                                          direction);

        log::info(
            "Found ASE characteristic, handle: 0x{:04x}, ccc handle: 0x{:04x}, "
            "direction: {}, addr: {}",
            charac.value_handle, ccc_handle, direction,
            ADDRESS_TO_LOGGABLE_CSTR(leAudioDevice->address_));
      } else if (charac.uuid ==
                 bluetooth::le_audio::uuid::
                     kAudioStreamEndpointControlPointCharacteristicUuid) {
        leAudioDevice->ctp_hdls_.val_hdl = charac.value_handle;
        leAudioDevice->ctp_hdls_.ccc_hdl = find_ccc_handle(charac);

        if (leAudioDevice->ctp_hdls_.ccc_hdl == 0) {
          disconnectInvalidDevice(leAudioDevice, ", ASE ctp doesn't have ccc",
                                  LeAudioHealthDeviceStatType::INVALID_DB);
          return;
        }

        if (!subscribe_for_notification(conn_id, leAudioDevice->address_,
                                        leAudioDevice->ctp_hdls_)) {
          disconnectInvalidDevice(leAudioDevice,
                                  ", could not subscribe ASE char",
                                  LeAudioHealthDeviceStatType::INVALID_DB);
          return;
        }

        log::info(
            "Found ASE Control Point characteristic, handle: 0x{:04x}, ccc "
            "handle: 0x{:04x}, addr: {}",
            charac.value_handle, leAudioDevice->ctp_hdls_.ccc_hdl,
            ADDRESS_TO_LOGGABLE_CSTR(leAudioDevice->address_));
      }
    }

    if (tmas_svc) {
      for (const gatt::Characteristic& charac : tmas_svc->characteristics) {
        if (charac.uuid ==
            bluetooth::le_audio::uuid::
                kTelephonyMediaAudioProfileRoleCharacteristicUuid) {
          leAudioDevice->tmap_role_hdl_ = charac.value_handle;

          /* Obtain initial state of TMAP role */
          BtaGattQueue::ReadCharacteristic(conn_id,
                                           leAudioDevice->tmap_role_hdl_,
                                           OnGattReadRspStatic, NULL);

          log::info(
              "Found Telephony and Media Profile characteristic, handle: "
              "0x{:04x}, device: {}",
              leAudioDevice->tmap_role_hdl_,
              ADDRESS_TO_LOGGABLE_CSTR(leAudioDevice->address_));
        }
      }
    }

    leAudioDevice->known_service_handles_ = true;
    leAudioDevice->notify_connected_after_read_ = true;
    if (leAudioHealthStatus_) {
      leAudioHealthStatus_->AddStatisticForDevice(
          leAudioDevice, LeAudioHealthDeviceStatType::VALID_DB);
    }

    /* If already known group id */
    if (leAudioDevice->group_id_ != bluetooth::groups::kGroupUnknown) {
      AseInitialStateReadRequest(leAudioDevice);
      return;
    }

    /* If device does not belong to any group yet we either add it to the
     * group by our selfs now or wait for Csis to do it. In both cases, let's
     * check if group is already assigned.
     */
    int group_id = DeviceGroups::Get()->GetGroupId(
        leAudioDevice->address_, bluetooth::le_audio::uuid::kCapServiceUuid);
    if (group_id != bluetooth::groups::kGroupUnknown) {
      instance->group_add_node(group_id, leAudioDevice->address_);
      return;
    }

    /* CSIS will trigger adding to group */
    if (leAudioDevice->csis_member_) {
      log::info("{},  waiting for CSIS to create group for device",
                ADDRESS_TO_LOGGABLE_CSTR(leAudioDevice->address_));
      scheduleGuardForCsisAdd(leAudioDevice->address_);
      return;
    }

    log::info("{} Not a CSIS member. Create group by our own",
              ADDRESS_TO_LOGGABLE_CSTR(leAudioDevice->address_));

    /* If there is no Csis just add device by our own */
    DeviceGroups::Get()->AddDevice(leAudioDevice->address_,
                                   bluetooth::le_audio::uuid::kCapServiceUuid);
  }

  void OnGattWriteCcc(uint16_t conn_id, tGATT_STATUS status, uint16_t hdl,
                      void* data) {
    LeAudioDevice* leAudioDevice = leAudioDevices_.FindByConnId(conn_id);
    std::vector<struct ase>::iterator ase_it;

    if (!leAudioDevice) {
      log::error("unknown conn_id={}", loghex(conn_id));
      return;
    }

    if (status == GATT_DATABASE_OUT_OF_SYNC) {
      log::info("Database out of sync for {}, conn_id: 0x{:04x}",
                ADDRESS_TO_LOGGABLE_CSTR(leAudioDevice->address_), conn_id);
      ClearDeviceInformationAndStartSearch(leAudioDevice);
      return;
    }

    if (status == GATT_SUCCESS) {
      log::info("Successfully registered on ccc: 0x{:04x}, device: {}", hdl,
                ADDRESS_TO_LOGGABLE_CSTR(leAudioDevice->address_));

      if (leAudioDevice->ctp_hdls_.ccc_hdl == hdl &&
          leAudioDevice->known_service_handles_ &&
          !leAudioDevice->notify_connected_after_read_) {
        /* Reconnection case. Control point is the last CCC LeAudio is
         * registering for on reconnection */
        connectionReady(leAudioDevice);
      }

      return;
    }

    log::error(
        "Failed to register for indications: 0x{:04x}, device: {}, status: "
        "0x{:02x}",
        hdl, ADDRESS_TO_LOGGABLE_CSTR(leAudioDevice->address_), status);

    ase_it =
        std::find_if(leAudioDevice->ases_.begin(), leAudioDevice->ases_.end(),
                     [&hdl](const struct ase& ase) -> bool {
                       return ase.hdls.ccc_hdl == hdl;
                     });

    if (ase_it == leAudioDevice->ases_.end()) {
      log::error("Unknown ccc handle: 0x{:04x}, device: {}", hdl,
                 ADDRESS_TO_LOGGABLE_CSTR(leAudioDevice->address_));
      return;
    }

    BTA_GATTC_DeregisterForNotifications(gatt_if_, leAudioDevice->address_,
                                         ase_it->hdls.val_hdl);
  }

  void AttachToStreamingGroupIfNeeded(LeAudioDevice* leAudioDevice) {
    if (leAudioDevice->group_id_ != active_group_id_) {
      log::info("group  {} is not streaming. Nothing to do",
                leAudioDevice->group_id_);
      return;
    }

    LeAudioDeviceGroup* group = aseGroups_.FindById(active_group_id_);

    auto group_metadata_contexts =
        get_bidirectional(group->GetMetadataContexts());
    auto device_available_contexts = leAudioDevice->GetAvailableContexts();
    if (!group_metadata_contexts.test_any(device_available_contexts)) {
      log::info("{} does is not have required context type",
                ADDRESS_TO_LOGGABLE_CSTR(leAudioDevice->address_));
      return;
    }

    log::info("Attaching to group: {}", leAudioDevice->group_id_);

    /* Restore configuration */
    auto* stream_conf = &group->stream_conf;

    if (audio_sender_state_ == AudioState::IDLE &&
        audio_receiver_state_ == AudioState::IDLE) {
      log::debug("Device not streaming but active - nothing to do");
      return;
    }

    if (!stream_conf->conf) {
      log::info("Configuration not yet set. Nothing to do now");
      return;
    }

    auto num_of_devices =
        get_num_of_devices_in_configuration(stream_conf->conf.get());

    if (num_of_devices < group->NumOfConnected() &&
        !group->IsAudioSetConfigurationSupported(leAudioDevice,
                                                 stream_conf->conf.get())) {
      /* Reconfigure if newly connected member device cannot support current
       * codec configuration */
      group->SetPendingConfiguration();
      groupStateMachine_->StopStream(group);
      stream_setup_start_timestamp_ =
          bluetooth::common::time_get_os_boottime_us();
      return;
    }

    /* Do not put the TBS CCID when not using Telecom for the VoIP calls. */
    auto ccid_contexts = group->GetMetadataContexts();
    if (IsInVoipCall() && !IsInCall()) {
      ccid_contexts.sink.unset(LeAudioContextType::CONVERSATIONAL);
      ccid_contexts.source.unset(LeAudioContextType::CONVERSATIONAL);
    }
    BidirectionalPair<std::vector<uint8_t>> ccids = {
        .sink = ContentControlIdKeeper::GetInstance()->GetAllCcids(
            ccid_contexts.sink),
        .source = ContentControlIdKeeper::GetInstance()->GetAllCcids(
            ccid_contexts.source)};

    if (!groupStateMachine_->AttachToStream(group, leAudioDevice,
                                            std::move(ccids))) {
      log::warn("Could not add device {} to the group {} streaming.",
                ADDRESS_TO_LOGGABLE_CSTR(leAudioDevice->address_),
                group->group_id_);
      scheduleAttachDeviceToTheStream(leAudioDevice->address_);
    } else {
      stream_setup_start_timestamp_ =
          bluetooth::common::time_get_os_boottime_us();
    }
  }

  void restartAttachToTheStream(const RawAddress& addr) {
    LeAudioDevice* leAudioDevice = leAudioDevices_.FindByAddress(addr);
    if (leAudioDevice == nullptr ||
        leAudioDevice->conn_id_ == GATT_INVALID_CONN_ID) {
      log::info("Device {} not available anymore",
                ADDRESS_TO_LOGGABLE_CSTR(addr));
      return;
    }
    AttachToStreamingGroupIfNeeded(leAudioDevice);
  }

  void scheduleAttachDeviceToTheStream(const RawAddress& addr) {
    log::info("Device {} scheduler for stream", ADDRESS_TO_LOGGABLE_CSTR(addr));
    do_in_main_thread_delayed(
        FROM_HERE,
        base::BindOnce(&LeAudioClientImpl::restartAttachToTheStream,
                       weak_factory_.GetWeakPtr(), addr),
        std::chrono::milliseconds(kDeviceAttachDelayMs));
  }

  void SendAudioGroupSelectableCodecConfigChanged(LeAudioDeviceGroup* group) {
    // This shall be called when device gets active
    auto* stream_conf = &group->stream_conf;
    if (stream_conf == nullptr) {
      log::warn("Stream configuration is not valid for group id {}",
                group->group_id_);
      return;
    }

    auto leAudioDevice = group->GetFirstDevice();
    callbacks_->OnAudioGroupSelectableCodecConf(
        group->group_id_,
        bluetooth::le_audio::utils::GetRemoteBtLeAudioCodecConfigFromPac(
            leAudioDevice->src_pacs_),
        bluetooth::le_audio::utils::GetRemoteBtLeAudioCodecConfigFromPac(
            leAudioDevice->snk_pacs_));
  }

  void SendAudioGroupCurrentCodecConfigChanged(LeAudioDeviceGroup* group) {
    // This shall be called when configuration changes
    log::debug(" {} ", group->group_id_);

    auto audio_set_conf = group->GetConfiguration(configuration_context_type_);
    if (!audio_set_conf) {
      log::warn("Stream configuration is not valid for group id {}",
                group->group_id_);
      return;
    }

    bluetooth::le_audio::btle_audio_codec_config_t input_config{};
    bluetooth::le_audio::utils::fillStreamParamsToBtLeAudioCodecConfig(
        audio_set_conf->confs.source, input_config);

    bluetooth::le_audio::btle_audio_codec_config_t output_config{};
    bluetooth::le_audio::utils::fillStreamParamsToBtLeAudioCodecConfig(
        audio_set_conf->confs.sink, output_config);

    callbacks_->OnAudioGroupCurrentCodecConf(group->group_id_, input_config,
                                             output_config);
  }

  void connectionReady(LeAudioDevice* leAudioDevice) {
    log::debug(
        "{},  {}", ADDRESS_TO_LOGGABLE_CSTR(leAudioDevice->address_),
        bluetooth::common::ToString(leAudioDevice->GetConnectionState()));

    if (IS_FLAG_ENABLED(le_audio_fast_bond_params)) {
      L2CA_LockBleConnParamsForProfileConnection(leAudioDevice->address_,
                                                 false);
    }

    if (leAudioDevice->GetConnectionState() ==
            DeviceConnectState::CONNECTED_BY_USER_GETTING_READY &&
        (leAudioDevice->autoconnect_flag_ == false)) {
      btif_storage_set_leaudio_autoconnect(leAudioDevice->address_, true);
      leAudioDevice->autoconnect_flag_ = true;
    }

    leAudioDevice->SetConnectionState(DeviceConnectState::CONNECTED);
    bluetooth::le_audio::MetricsCollector::Get()->OnConnectionStateChanged(
        leAudioDevice->group_id_, leAudioDevice->address_,
        ConnectionState::CONNECTED,
        bluetooth::le_audio::ConnectionStatus::SUCCESS);

    if (leAudioDevice->group_id_ == bluetooth::groups::kGroupUnknown) {
      log::warn(" LeAudio device {} connected with no group",
                ADDRESS_TO_LOGGABLE_CSTR(leAudioDevice->address_));
      callbacks_->OnConnectionState(ConnectionState::CONNECTED,
                                    leAudioDevice->address_);
      return;
    }

    LeAudioDeviceGroup* group = aseGroups_.FindById(leAudioDevice->group_id_);
    if (group) {
      UpdateLocationsAndContextsAvailability(group);
    }

    /* Notify connected after contexts are notified */
    callbacks_->OnConnectionState(ConnectionState::CONNECTED,
                                  leAudioDevice->address_);

    AttachToStreamingGroupIfNeeded(leAudioDevice);

    if (reconnection_mode_ == BTM_BLE_BKG_CONNECT_TARGETED_ANNOUNCEMENTS) {
      /* Add other devices to allow list if there are any not yet connected
       * from the group
       */
      group->AddToAllowListNotConnectedGroupMembers(gatt_if_);
    }
  }

  bool IsAseAcceptingAudioData(struct ase* ase) {
    if (ase == nullptr) return false;
    if (ase->state != AseState::BTA_LE_AUDIO_ASE_STATE_STREAMING) return false;
    if (ase->data_path_state != DataPathState::CONFIGURED) return false;

    return true;
  }

  enum ContentType {
    CONTENT_TYPE_UNINITIALIZED = 0x0000,
    CONTENT_TYPE_UNSPECIFIED = 0x0001,
    CONTENT_TYPE_CONVERSATIONAL = 0x0002,
    CONTENT_TYPE_MEDIA = 0x0004,
    CONTENT_TYPE_GAME = 0x0008,
    CONTENT_TYPE_INSTRUCTIONAL = 0x0010,
    CONTENT_TYPE_VOICEASSISTANTS = 0x0020,
    CONTENT_TYPE_LIVE = 0x0040,
    CONTENT_TYPE_SOUNDEFFECTS = 0x0080,
    CONTENT_TYPE_NOTIFICATIONS = 0x0100,
    CONTENT_TYPE_RINGTONE = 0x0200,
    CONTENT_TYPE_ALERTS = 0x0400,
    CONTENT_TYPE_EMERGENCYALARM = 0x0800,
    CONTENT_TYPE_RFU = 0x1000,
  };

  uint16_t LeAudioContextToIntContent(LeAudioContextType context_type) {
    switch (context_type) {
      case LeAudioContextType::MEDIA:
        return CONTENT_TYPE_MEDIA;
      case LeAudioContextType::GAME:
        return CONTENT_TYPE_GAME;
      case LeAudioContextType::CONVERSATIONAL:
        return CONTENT_TYPE_CONVERSATIONAL;
      case LeAudioContextType::LIVE:
        return CONTENT_TYPE_LIVE;
      case LeAudioContextType::RINGTONE:
        return CONTENT_TYPE_RINGTONE;
      case LeAudioContextType::VOICEASSISTANTS:
        return CONTENT_TYPE_VOICEASSISTANTS;
      case LeAudioContextType::INSTRUCTIONAL:
        return CONTENT_TYPE_INSTRUCTIONAL;
      case LeAudioContextType::SOUNDEFFECTS:
        return CONTENT_TYPE_SOUNDEFFECTS;
      case LeAudioContextType::NOTIFICATIONS:
        return CONTENT_TYPE_NOTIFICATIONS;
      case LeAudioContextType::ALERTS:
        return CONTENT_TYPE_ALERTS;
      case LeAudioContextType::EMERGENCYALARM:
        return CONTENT_TYPE_EMERGENCYALARM;
      default:
        return CONTENT_TYPE_UNSPECIFIED;
        break;
    }
    return 0;
  }

  // mix stero signal into mono
  std::vector<uint8_t> mono_blend(const std::vector<uint8_t>& buf,
                                  int bytes_per_sample, size_t frames) {
    std::vector<uint8_t> mono_out;
    mono_out.resize(frames * bytes_per_sample);

    if (bytes_per_sample == 2) {
      int16_t* out = (int16_t*)mono_out.data();
      const int16_t* in = (int16_t*)(buf.data());
      for (size_t i = 0; i < frames; ++i) {
        int accum = 0;
        accum += *in++;
        accum += *in++;
        accum /= 2;  // round to 0
        *out++ = accum;
      }
    } else if (bytes_per_sample == 4) {
      int32_t* out = (int32_t*)mono_out.data();
      const int32_t* in = (int32_t*)(buf.data());
      for (size_t i = 0; i < frames; ++i) {
        int accum = 0;
        accum += *in++;
        accum += *in++;
        accum /= 2;  // round to 0
        *out++ = accum;
      }
    } else {
      log::error("Don't know how to mono blend that {}!", bytes_per_sample);
    }
    return mono_out;
  }

  void PrepareAndSendToTwoCises(
      const std::vector<uint8_t>& data,
      const struct bluetooth::le_audio::stream_parameters& stream_params) {
    uint16_t left_cis_handle = 0;
    uint16_t right_cis_handle = 0;

    uint16_t number_of_required_samples_per_channel =
        sw_enc_left->GetNumOfSamplesPerChannel();
    uint8_t bytes_per_sample = sw_enc_left->GetNumOfBytesPerSample();
    if (data.size() < bytes_per_sample * 2 /* channels */ *
                          number_of_required_samples_per_channel) {
      log::error("Missing samples. Data size: {} expected: {}", data.size(),
                 bytes_per_sample * 2 * number_of_required_samples_per_channel);
      return;
    }

    for (auto [cis_handle, audio_location] : stream_params.stream_locations) {
      if (audio_location &
          bluetooth::le_audio::codec_spec_conf::kLeAudioLocationAnyLeft)
        left_cis_handle = cis_handle;
      if (audio_location &
          bluetooth::le_audio::codec_spec_conf::kLeAudioLocationAnyRight)
        right_cis_handle = cis_handle;
    }

    uint16_t byte_count = stream_params.octets_per_codec_frame;
    bool mix_to_mono = (left_cis_handle == 0) || (right_cis_handle == 0);
    if (mix_to_mono) {
      std::vector<uint8_t> mono = mono_blend(
          data, bytes_per_sample, number_of_required_samples_per_channel);
      if (left_cis_handle) {
        sw_enc_left->Encode(mono.data(), 1, byte_count);
      }

      if (right_cis_handle) {
        sw_enc_left->Encode(mono.data(), 1, byte_count);
      }
    } else {
      sw_enc_left->Encode(data.data(), 2, byte_count);
      sw_enc_right->Encode(data.data() + bytes_per_sample, 2, byte_count);
    }

    log::debug("left_cis_handle: {} right_cis_handle: {}", left_cis_handle,
               right_cis_handle);
    /* Send data to the controller */
    if (left_cis_handle)
      IsoManager::GetInstance()->SendIsoData(
          left_cis_handle,
          (const uint8_t*)sw_enc_left->GetDecodedSamples().data(),
          sw_enc_left->GetDecodedSamples().size() * 2);

    if (right_cis_handle)
      IsoManager::GetInstance()->SendIsoData(
          right_cis_handle,
          (const uint8_t*)sw_enc_right->GetDecodedSamples().data(),
          sw_enc_right->GetDecodedSamples().size() * 2);
  }

  void PrepareAndSendToSingleCis(
      const std::vector<uint8_t>& data,
      const struct bluetooth::le_audio::stream_parameters& stream_params) {
    uint16_t num_channels = stream_params.num_of_channels;
    uint16_t cis_handle = stream_params.stream_locations.front().first;

    uint16_t number_of_required_samples_per_channel =
        sw_enc_left->GetNumOfSamplesPerChannel();
    uint8_t bytes_per_sample = sw_enc_left->GetNumOfBytesPerSample();
    if ((int)data.size() < (bytes_per_sample * num_channels *
                            number_of_required_samples_per_channel)) {
      log::error("Missing samples");
      return;
    }

    uint16_t byte_count = stream_params.octets_per_codec_frame;
    bool mix_to_mono = (num_channels == 1);
    if (mix_to_mono) {
      /* Since we always get two channels from framework, lets make it mono here
       */
      std::vector<uint8_t> mono = mono_blend(
          data, bytes_per_sample, number_of_required_samples_per_channel);
      sw_enc_left->Encode(mono.data(), 1, byte_count);
    } else {
      sw_enc_left->Encode((const uint8_t*)data.data(), 2, byte_count);
      // Output to the left channel buffer with `byte_count` offset
      sw_enc_right->Encode((const uint8_t*)data.data() + 2, 2, byte_count,
                           &sw_enc_left->GetDecodedSamples(), byte_count);
    }

    IsoManager::GetInstance()->SendIsoData(
        cis_handle, (const uint8_t*)sw_enc_left->GetDecodedSamples().data(),
        sw_enc_left->GetDecodedSamples().size() * 2);
  }

  const struct bluetooth::le_audio::stream_configuration*
  GetStreamSinkConfiguration(LeAudioDeviceGroup* group) {
    const struct bluetooth::le_audio::stream_configuration* stream_conf =
        &group->stream_conf;
    log::info("group_id: {}", group->group_id_);
    if (stream_conf->stream_params.sink.stream_locations.size() == 0) {
      return nullptr;
    }

    log::info("configuration: {}", stream_conf->conf->name);
    return stream_conf;
  }

  void OnAudioDataReady(const std::vector<uint8_t>& data) {
    if ((active_group_id_ == bluetooth::groups::kGroupUnknown) ||
        (audio_sender_state_ != AudioState::STARTED))
      return;

    LeAudioDeviceGroup* group = aseGroups_.FindById(active_group_id_);
    if (!group) {
      log::error("There is no streaming group available");
      return;
    }

    auto stream_conf = group->stream_conf;
    if ((stream_conf.stream_params.sink.num_of_devices > 2) ||
        (stream_conf.stream_params.sink.num_of_devices == 0) ||
        stream_conf.stream_params.sink.stream_locations.empty()) {
      log::error("Stream configufation is not valid.");
      return;
    }

    if ((stream_conf.stream_params.sink.num_of_devices == 2) ||
        (stream_conf.stream_params.sink.stream_locations.size() == 2)) {
      /* Streaming to two devices or one device with 2 CISes */
      PrepareAndSendToTwoCises(data, stream_conf.stream_params.sink);
    } else {
      /* Streaming to one device and 1 CIS */
      PrepareAndSendToSingleCis(data, stream_conf.stream_params.sink);
    }
  }

  void CleanCachedMicrophoneData() {
    cached_channel_timestamp_ = 0;
    cached_channel_ = nullptr;
  }

  /* Handles audio data packets coming from the controller */
  void HandleIncomingCisData(uint8_t* data, uint16_t size,
                             uint16_t cis_conn_hdl, uint32_t timestamp) {
    /* Get only one channel for MONO microphone */
    /* Gather data for channel */
    if ((active_group_id_ == bluetooth::groups::kGroupUnknown) ||
        (audio_receiver_state_ != AudioState::STARTED))
      return;

    LeAudioDeviceGroup* group = aseGroups_.FindById(active_group_id_);
    if (!group) {
      log::error("There is no streaming group available");
      return;
    }

    uint16_t left_cis_handle = 0;
    uint16_t right_cis_handle = 0;
    for (auto [cis_handle, audio_location] :
         group->stream_conf.stream_params.source.stream_locations) {
      if (audio_location &
          bluetooth::le_audio::codec_spec_conf::kLeAudioLocationAnyLeft) {
        left_cis_handle = cis_handle;
      }
      if (audio_location &
          bluetooth::le_audio::codec_spec_conf::kLeAudioLocationAnyRight) {
        right_cis_handle = cis_handle;
      }
    }

    auto decoder = sw_dec_left.get();
    if (cis_conn_hdl == left_cis_handle) {
      decoder = sw_dec_left.get();
    } else if (cis_conn_hdl == right_cis_handle) {
      decoder = sw_dec_right.get();
    } else {
      log::error("Received data for unknown handle: {:04x}", cis_conn_hdl);
      return;
    }

    if (!left_cis_handle || !right_cis_handle) {
      /* mono or just one device connected */
      decoder->Decode(data, size);
      SendAudioDataToAF(&decoder->GetDecodedSamples());
      return;
    }
    /* both devices are connected */

    if (cached_channel_ == nullptr ||
        cached_channel_->GetDecodedSamples().empty()) {
      /* First packet received, cache it. We need both channel data to send it
       * to AF. */
      decoder->Decode(data, size);
      cached_channel_timestamp_ = timestamp;
      cached_channel_ = decoder;
      return;
    }

    /* We received either data for the other audio channel, or another
     * packet for same channel */
    if (cached_channel_ != decoder) {
      /* It's data for the 2nd channel */
      if (timestamp == cached_channel_timestamp_) {
        /* Ready to mix data and send out to AF */
        decoder->Decode(data, size);
        SendAudioDataToAF(&sw_dec_left->GetDecodedSamples(),
                          &sw_dec_right->GetDecodedSamples());

        CleanCachedMicrophoneData();
        return;
      }

      /* 2nd Channel is in the future compared to the cached data.
       Send the cached data to AF, and keep the new channel data in cache.
       This should happen only during stream setup */
      SendAudioDataToAF(&decoder->GetDecodedSamples());

      decoder->Decode(data, size);
      cached_channel_timestamp_ = timestamp;
      cached_channel_ = decoder;
      return;
    }

    /* Data for same channel received. 2nd channel is down/not sending
     * data */

    /* Send the cached data out */
    SendAudioDataToAF(&decoder->GetDecodedSamples());

    /* Cache the data in case 2nd channel connects */
    decoder->Decode(data, size);
    cached_channel_timestamp_ = timestamp;
    cached_channel_ = decoder;
  }

  void SendAudioDataToAF(std::vector<int16_t>* left,
                         std::vector<int16_t>* right = nullptr) {
    uint16_t to_write = 0;
    uint16_t written = 0;

    bool af_is_stereo = (audio_framework_sink_config.num_channels == 2);
    bool bt_got_stereo = (left != nullptr) & (right != nullptr);

    if (!af_is_stereo) {
      if (!bt_got_stereo) {
        std::vector<int16_t>* mono = left ? left : right;
        /* mono audio over bluetooth, audio framework expects mono */
        to_write = sizeof(int16_t) * mono->size();
        written = le_audio_sink_hal_client_->SendData((uint8_t*)mono->data(),
                                                      to_write);
      } else {
        /* stereo audio over bluetooth, audio framework expects mono */
        for (size_t i = 0; i < left->size(); i++) {
          (*left)[i] = ((*left)[i] + (*right)[i]) / 2;
        }
        to_write = sizeof(int16_t) * left->size();
        written = le_audio_sink_hal_client_->SendData((uint8_t*)left->data(),
                                                      to_write);
      }
    } else {
      /* mono audio over bluetooth, audio framework expects stereo
       * Here we handle stream without checking bt_got_stereo flag.
       */
      const size_t mono_size = left ? left->size() : right->size();
      std::vector<uint16_t> mixed(mono_size * 2);

      for (size_t i = 0; i < mono_size; i++) {
        mixed[2 * i] = left ? (*left)[i] : (*right)[i];
        mixed[2 * i + 1] = right ? (*right)[i] : (*left)[i];
      }
      to_write = sizeof(int16_t) * mixed.size();
      written =
          le_audio_sink_hal_client_->SendData((uint8_t*)mixed.data(), to_write);
    }

    /* TODO: What to do if not all data sinked ? */
    if (written != to_write) log::error("not all data sinked");
  }

  void ConfirmLocalAudioSourceStreamingRequest() {
    le_audio_source_hal_client_->ConfirmStreamingRequest();

    LeAudioLogHistory::Get()->AddLogHistory(
        kLogBtCallAf, active_group_id_, RawAddress::kEmpty,
        kLogAfResumeConfirm + "LocalSource",
        "s_state: " + ToString(audio_sender_state_) + "-> STARTED");

    audio_sender_state_ = AudioState::STARTED;
  }

  void ConfirmLocalAudioSinkStreamingRequest() {
    le_audio_sink_hal_client_->ConfirmStreamingRequest();

    LeAudioLogHistory::Get()->AddLogHistory(
        kLogBtCallAf, active_group_id_, RawAddress::kEmpty,
        kLogAfResumeConfirm + "LocalSink",
        "r_state: " + ToString(audio_receiver_state_) + "-> STARTED");

    audio_receiver_state_ = AudioState::STARTED;
  }

  void StartSendingAudio(int group_id) {
    log::info("");

    LeAudioDeviceGroup* group = aseGroups_.FindById(group_id);
    LeAudioDevice* device = group->GetFirstActiveDevice();
    log::assert_that(device, "Shouldn't be called without an active device.");

    /* Assume 2 ases max just for now. */
    auto* stream_conf = GetStreamSinkConfiguration(group);
    if (stream_conf == nullptr) {
      log::error("could not get sink configuration");
      groupStateMachine_->StopStream(group);
      return;
    }

    log::debug("Sink stream config (#{}):\n",
               static_cast<int>(
                   stream_conf->stream_params.sink.stream_locations.size()));
    for (auto stream : stream_conf->stream_params.sink.stream_locations) {
      log::debug("Cis handle: 0x{:02x}, allocation 0x{:04x}\n", stream.first,
                 stream.second);
    }
    log::debug("Source stream config (#{}):\n",
               static_cast<int>(
                   stream_conf->stream_params.source.stream_locations.size()));
    for (auto stream : stream_conf->stream_params.source.stream_locations) {
      log::debug("Cis handle: 0x{:02x}, allocation 0x{:04x}\n", stream.first,
                 stream.second);
    }

    uint16_t remote_delay_ms = group->GetRemoteDelay(
        bluetooth::le_audio::types::kLeAudioDirectionSink);
    if (CodecManager::GetInstance()->GetCodecLocation() ==
        bluetooth::le_audio::types::CodecLocation::HOST) {
      if (sw_enc_left || sw_enc_right) {
        log::warn("The encoder instance should have been already released.");
      }
      sw_enc_left = bluetooth::le_audio::CodecInterface::CreateInstance(
          stream_conf->codec_id);
      auto codec_status = sw_enc_left->InitEncoder(
          audio_framework_source_config, current_encoder_config_);
      if (codec_status !=
          bluetooth::le_audio::CodecInterface::Status::STATUS_OK) {
        log::error("Left channel codec setup failed with err: {}",
                   codec_status);
        groupStateMachine_->StopStream(group);
        return;
      }

      sw_enc_right = bluetooth::le_audio::CodecInterface::CreateInstance(
          stream_conf->codec_id);
      codec_status = sw_enc_right->InitEncoder(audio_framework_source_config,
                                               current_encoder_config_);
      if (codec_status !=
          bluetooth::le_audio::CodecInterface::Status::STATUS_OK) {
        log::error("Right channel codec setup failed with err: {}",
                   codec_status);
        groupStateMachine_->StopStream(group);
        return;
      }
    }

    le_audio_source_hal_client_->UpdateRemoteDelay(remote_delay_ms);
    ConfirmLocalAudioSourceStreamingRequest();

    if (!LeAudioHalVerifier::SupportsStreamActiveApi()) {
      /* We update the target audio allocation before streamStarted so that the
       * CodecManager would know how to configure the encoder. */
      BidirectionalPair<uint16_t> delays_pair = {
          .sink = group->GetRemoteDelay(
              bluetooth::le_audio::types::kLeAudioDirectionSink),
          .source = group->GetRemoteDelay(
              bluetooth::le_audio::types::kLeAudioDirectionSource)};
      CodecManager::GetInstance()->UpdateActiveAudioConfig(
          group->stream_conf.stream_params, delays_pair, group->stream_conf.codec_id,
          std::bind(&LeAudioClientImpl::UpdateAudioConfigToHal,
                    weak_factory_.GetWeakPtr(), std::placeholders::_1,
                    std::placeholders::_2));
    }
  }

  const struct bluetooth::le_audio::stream_configuration*
  GetStreamSourceConfiguration(LeAudioDeviceGroup* group) {
    const struct bluetooth::le_audio::stream_configuration* stream_conf =
        &group->stream_conf;
    if (stream_conf->stream_params.source.stream_locations.size() == 0) {
      return nullptr;
    }
    log::info("configuration: {}", stream_conf->conf->name);
    return stream_conf;
  }

  void StartReceivingAudio(int group_id) {
    log::info("");

    LeAudioDeviceGroup* group = aseGroups_.FindById(group_id);

    auto* stream_conf = GetStreamSourceConfiguration(group);
    if (!stream_conf) {
      log::warn(
          "Could not get source configuration for group {} probably microphone "
          "not configured",
          active_group_id_);
      groupStateMachine_->StopStream(group);
      return;
    }

    uint16_t remote_delay_ms = group->GetRemoteDelay(
        bluetooth::le_audio::types::kLeAudioDirectionSource);

    CleanCachedMicrophoneData();

    if (CodecManager::GetInstance()->GetCodecLocation() ==
        bluetooth::le_audio::types::CodecLocation::HOST) {
      if (sw_dec_left.get() || sw_dec_right.get()) {
        log::warn("The decoder instance should have been already released.");
      }
      sw_dec_left = bluetooth::le_audio::CodecInterface::CreateInstance(
          stream_conf->codec_id);
      auto codec_status = sw_dec_left->InitDecoder(current_decoder_config_,
                                                   audio_framework_sink_config);
      if (codec_status !=
          bluetooth::le_audio::CodecInterface::Status::STATUS_OK) {
        log::error("Left channel codec setup failed with err: {}",
                   codec_status);
        groupStateMachine_->StopStream(group);
        return;
      }

      sw_dec_right = bluetooth::le_audio::CodecInterface::CreateInstance(
          stream_conf->codec_id);
      codec_status = sw_dec_right->InitDecoder(current_decoder_config_,
                                               audio_framework_sink_config);
      if (codec_status !=
          bluetooth::le_audio::CodecInterface::Status::STATUS_OK) {
        log::error("Right channel codec setup failed with err: {}",
                   codec_status);
        groupStateMachine_->StopStream(group);
        return;
      }
    }
    le_audio_sink_hal_client_->UpdateRemoteDelay(remote_delay_ms);
    ConfirmLocalAudioSinkStreamingRequest();

    if (!LeAudioHalVerifier::SupportsStreamActiveApi()) {
      /* We update the target audio allocation before streamStarted so that the
       * CodecManager would know how to configure the encoder. */
      BidirectionalPair<uint16_t> delays_pair = {
          .sink = group->GetRemoteDelay(
              bluetooth::le_audio::types::kLeAudioDirectionSink),
          .source = group->GetRemoteDelay(
              bluetooth::le_audio::types::kLeAudioDirectionSource)};
      CodecManager::GetInstance()->UpdateActiveAudioConfig(
          group->stream_conf.stream_params, delays_pair, group->stream_conf.codec_id,
          std::bind(&LeAudioClientImpl::UpdateAudioConfigToHal,
                    weak_factory_.GetWeakPtr(), std::placeholders::_1,
                    std::placeholders::_2));
    }
  }

  void SuspendAudio(void) {
    CancelStreamingRequest();

    if (sw_enc_left) sw_enc_left.reset();
    if (sw_enc_right) sw_enc_right.reset();
    if (sw_dec_left) sw_dec_left.reset();
    if (sw_dec_right) sw_dec_right.reset();
    CleanCachedMicrophoneData();
  }

  void StopAudio(void) { SuspendAudio(); }

  void printCurrentStreamConfiguration(int fd) {
    std::stringstream stream;
    auto config_printer = [&stream](LeAudioCodecConfiguration& conf) {
      stream << "\tsample rate: " << +conf.sample_rate
             << ",\tchan: " << +conf.num_channels
             << ",\tbits: " << +conf.bits_per_sample
             << ",\tdata_interval_us: " << +conf.data_interval_us << "\n";
    };

    stream << " Speaker codec config (audio framework) \n";
    stream << "\taudio sender state: " << audio_sender_state_ << "\n";
    config_printer(audio_framework_source_config);

    stream << " Microphone codec config (audio framework) \n";
    stream << "\taudio receiver state: " << audio_receiver_state_ << "\n";
    config_printer(audio_framework_sink_config);

    stream << " Speaker codec config (SW encoder)\n";
    config_printer(current_encoder_config_);

    stream << " Microphone codec config (SW decoder)\n";
    config_printer(current_decoder_config_);

    dprintf(fd, "%s", stream.str().c_str());
  }

  void Dump(int fd) {
    dprintf(fd, "  APP ID: %d \n", gatt_if_);
    dprintf(fd, "  Active group: %d\n", active_group_id_);
    dprintf(fd, "  reconnection mode: %s \n",
            (reconnection_mode_ == BTM_BLE_BKG_CONNECT_ALLOW_LIST
                 ? "Allow List"
                 : "Targeted Announcements"));
    dprintf(fd, "  configuration: %s  (0x%08hx)\n",
            bluetooth::common::ToString(configuration_context_type_).c_str(),
            configuration_context_type_);
    dprintf(fd, "  local source metadata context type mask: %s\n",
            local_metadata_context_types_.source.to_string().c_str());
    dprintf(fd, "  local sink metadata context type mask: %s\n",
            local_metadata_context_types_.sink.to_string().c_str());
    dprintf(fd, "  TBS state: %s\n", in_call_ ? " In call" : "No calls");
    dprintf(fd, "  Sink listening mode: %s\n",
            sink_monitor_mode_ ? "true" : "false");
    if (sink_monitor_notified_status_) {
      dprintf(fd, "  Local sink notified state: %d\n",
              sink_monitor_notified_status_.value());
    }
    dprintf(fd, "  Source monitor mode: %s\n",
            source_monitor_mode_ ? "true" : "false");
    dprintf(fd, "  Start time: ");
    for (auto t : stream_start_history_queue_) {
      dprintf(fd, ", %d ms", static_cast<int>(t));
    }
    dprintf(fd, "\n");
    printCurrentStreamConfiguration(fd);
    dprintf(fd, "  ----------------\n ");
    dprintf(fd, "  LE Audio Groups:\n");
    aseGroups_.Dump(fd, active_group_id_);
    dprintf(fd, "\n  Not grouped devices:\n");
    leAudioDevices_.Dump(fd, bluetooth::groups::kGroupUnknown);

    if (leAudioHealthStatus_) {
      leAudioHealthStatus_->DebugDump(fd);
    }
  }

  void Cleanup() {
    if (alarm_is_scheduled(suspend_timeout_)) alarm_cancel(suspend_timeout_);

    if (active_group_id_ != bluetooth::groups::kGroupUnknown) {
      /* Bluetooth turned off while streaming */
      StopAudio();
      SetUnicastMonitorMode(bluetooth::le_audio::types::kLeAudioDirectionSink,
                            false);
      ClientAudioInterfaceRelease();
    } else {
      /* There may be not stopped Sink HAL client due to set Listening mode */
      if (sink_monitor_mode_) {
        SetUnicastMonitorMode(bluetooth::le_audio::types::kLeAudioDirectionSink,
                              false);
      }
    }
    groupStateMachine_->Cleanup();
    aseGroups_.Cleanup();
    lastNotifiedGroupStreamStatusMap_.clear();
    leAudioDevices_.Cleanup(gatt_if_);
    if (gatt_if_) BTA_GATTC_AppDeregister(gatt_if_);

    if (leAudioHealthStatus_) {
      leAudioHealthStatus_->Cleanup();
    }
  }

  AudioReconfigurationResult UpdateConfigAndCheckIfReconfigurationIsNeeded(
      LeAudioDeviceGroup* group, LeAudioContextType context_type) {
    bool is_frame_duration_changed = false;

    log::debug("Checking whether to reconfigure from {} to {}",
               ToString(configuration_context_type_), ToString(context_type));

    auto audio_set_conf = group->GetConfiguration(context_type);
    if (!audio_set_conf) {
      return AudioReconfigurationResult::RECONFIGURATION_NOT_POSSIBLE;
    }

    if (group->IsSeamlessSupported()) {
      return AudioReconfigurationResult::RECONFIGURATION_NOT_NEEDED;
    }

    if (group->IsGroupConfiguredTo(*audio_set_conf) &&
        !DsaReconfigureNeeded(group, context_type)) {
      // Assign the new configuration context as it reprents the current
      // use case even when it eventually ends up being the exact same
      // codec and qos configuration.
      if (configuration_context_type_ != context_type) {
        configuration_context_type_ = context_type;
        group->SetConfigurationContextType(context_type);
      }
      return AudioReconfigurationResult::RECONFIGURATION_NOT_NEEDED;
    }

    log::info("Session reconfiguration needed group: {} for context type: {}",
              group->group_id_, ToHexString(context_type));

    configuration_context_type_ = context_type;

    uint16_t context_update_ =
        LeAudioContextToIntContent(configuration_context_type_);
    log::info("OnMetadataUpdate for context type: {}", ToHexString(context_type));
    callbacks_->OnMetadataUpdate(context_update_);

    if (is_frame_duration_changed) {
      return AudioReconfigurationResult::RECONFIGURATION_BY_HAL;
    }

    // Note: The local sink config is based on remote device's source config
    //       and vice versa.
    current_decoder_config_ = group->GetAudioSessionCodecConfigForDirection(
        context_type, bluetooth::le_audio::types::kLeAudioDirectionSource);
    current_encoder_config_ = group->GetAudioSessionCodecConfigForDirection(
        context_type, bluetooth::le_audio::types::kLeAudioDirectionSink);
    return AudioReconfigurationResult::RECONFIGURATION_NEEDED;
  }

  /* Returns true if stream is started */
  bool OnAudioResume(LeAudioDeviceGroup* group, int local_direction) {
    auto remote_direction =
        (local_direction == bluetooth::le_audio::types::kLeAudioDirectionSink
             ? bluetooth::le_audio::types::kLeAudioDirectionSource
             : bluetooth::le_audio::types::kLeAudioDirectionSink);

    auto remote_contexts =
        DirectionalRealignMetadataAudioContexts(group, remote_direction);
    ApplyRemoteMetadataAudioContextPolicy(group, remote_contexts,
                                          remote_direction);

    if (!remote_contexts.sink.any() && !remote_contexts.source.any()) {
      log::warn("Requested context type not available on the remote side");
      if (leAudioHealthStatus_) {
        leAudioHealthStatus_->AddStatisticForGroup(
            group, LeAudioHealthGroupStatType::STREAM_CONTEXT_NOT_AVAILABLE);
      }
      return false;
    }

    return GroupStream(active_group_id_, configuration_context_type_,
                       remote_contexts);
  }

  void OnAudioSuspend() {
    if (active_group_id_ == bluetooth::groups::kGroupUnknown) {
      log::warn(", there is no longer active group");
      return;
    }

    if (stack_config_get_interface()
            ->get_pts_le_audio_disable_ases_before_stopping()) {
      log::info("Stream disable_timer_ started");
      if (alarm_is_scheduled(disable_timer_)) alarm_cancel(disable_timer_);

      alarm_set_on_mloop(
          disable_timer_, kAudioDisableTimeoutMs,
          [](void* data) {
            if (instance) instance->GroupSuspend(PTR_TO_INT(data));
          },
          INT_TO_PTR(active_group_id_));
    }

    /* Group should tie in time to get requested status */
    uint64_t timeoutMs = kAudioSuspentKeepIsoAliveTimeoutMs;
    timeoutMs = osi_property_get_int32(kAudioSuspentKeepIsoAliveTimeoutMsProp,
                                       timeoutMs);

    if (stack_config_get_interface()
            ->get_pts_le_audio_disable_ases_before_stopping()) {
      timeoutMs += kAudioDisableTimeoutMs;
    }

    log::debug("Stream suspend_timeout_ started: {} ms",
               static_cast<int>(timeoutMs));
    if (alarm_is_scheduled(suspend_timeout_)) alarm_cancel(suspend_timeout_);

    alarm_set_on_mloop(
        suspend_timeout_, timeoutMs,
        [](void* data) {
          if (instance) instance->GroupStop(PTR_TO_INT(data));
        },
        INT_TO_PTR(active_group_id_));
  }

  void OnLocalAudioSourceSuspend() {
    log::info(
        "active group_id: {}, IN: audio_receiver_state_: {}, "
        "audio_sender_state_: {}",
        active_group_id_, ToString(audio_receiver_state_),
        ToString(audio_sender_state_));
    LeAudioLogHistory::Get()->AddLogHistory(
        kLogAfCallBt, active_group_id_, RawAddress::kEmpty,
        kLogAfSuspend + "LocalSource",
        "r_state: " + ToString(audio_receiver_state_) +
            ", s_state: " + ToString(audio_sender_state_));

    /* Note: This callback is from audio hal driver.
     * Bluetooth peer is a Sink for Audio Framework.
     * e.g. Peer is a speaker
     */
    switch (audio_sender_state_) {
      case AudioState::READY_TO_START:
      case AudioState::STARTED:
        audio_sender_state_ = AudioState::READY_TO_RELEASE;
        break;
      case AudioState::RELEASING:
        log::info("calling source ConfirmSuspendRequest in audio_sender_state_ releasing");
        le_audio_source_hal_client_->ConfirmSuspendRequest();
        return;
      case AudioState::IDLE:
        if (audio_receiver_state_ == AudioState::READY_TO_RELEASE) {
          defer_source_suspend_ack_until_stop_ = true;
          OnAudioSuspend();
        } else {
          log::info("calling source ConfirmSuspendRequest in audio_sender_state_ idle");
          le_audio_source_hal_client_->ConfirmSuspendRequest();
        }
        return;
      case AudioState::READY_TO_RELEASE:
        break;
    }

    /* Last suspends group - triggers group stop */
    if ((audio_receiver_state_ == AudioState::IDLE) ||
        (audio_receiver_state_ == AudioState::READY_TO_RELEASE)) {
      defer_source_suspend_ack_until_stop_ = true;
      OnAudioSuspend();
      bluetooth::le_audio::MetricsCollector::Get()->OnStreamEnded(
          active_group_id_);
    } else {
      //In VBC and Call streaming cases, send immediate ack
      //for the first initiate suspsend.
      if (le_audio_source_hal_client_) {
        log::info("calling source ConfirmSuspendRequest");
        le_audio_source_hal_client_->ConfirmSuspendRequest();
      }
    }

    log::info("OUT: audio_receiver_state_: {},  audio_sender_state_: {}",
              ToString(audio_receiver_state_), ToString(audio_sender_state_));

    LeAudioLogHistory::Get()->AddLogHistory(
        kLogBtCallAf, active_group_id_, RawAddress::kEmpty,
        kLogAfSuspendConfirm + "LocalSource",
        "r_state: " + ToString(audio_receiver_state_) +
            "s_state: " + ToString(audio_sender_state_));
  }

  void OnLocalAudioSourceResume() {
    log::info(
        "active group_id: {}, IN: audio_receiver_state_: {}, "
        "audio_sender_state_: {}",
        active_group_id_, ToString(audio_receiver_state_),
        ToString(audio_sender_state_));
    LeAudioLogHistory::Get()->AddLogHistory(
        kLogAfCallBt, active_group_id_, RawAddress::kEmpty,
        kLogAfResume + "LocalSource",
        "r_state: " + ToString(audio_receiver_state_) +
            ", s_state: " + ToString(audio_sender_state_));

    /* Note: This callback is from audio hal driver.
     * Bluetooth peer is a Sink for Audio Framework.
     * e.g. Peer is a speaker
     */
    auto group = aseGroups_.FindById(active_group_id_);
    if (!group) {
      log::error("Invalid group: {}", static_cast<int>(active_group_id_));
      return;
    }

    /* Check if the device resume is allowed */
    if (!group->HasCodecConfigurationForDirection(
            configuration_context_type_,
            bluetooth::le_audio::types::kLeAudioDirectionSink)) {
      log::error("invalid resume request for context type: {}",
                 ToHexString(configuration_context_type_));
      CancelLocalAudioSourceStreamingRequest();
      return;
    }

    log::debug(
        "active_group_id: {}\n audio_receiver_state: {}\n audio_sender_state: "
        "{}\n configuration_context_type_: {}\n group {}\n",
        active_group_id_, audio_receiver_state_, audio_sender_state_,
        ToHexString(configuration_context_type_),
        (group ? " exist " : " does not exist "));

    switch (audio_sender_state_) {
      case AudioState::STARTED:
        /* Looks like previous Confirm did not get to the Audio Framework*/
        ConfirmLocalAudioSourceStreamingRequest();
        break;
      case AudioState::IDLE:
        switch (audio_receiver_state_) {
          case AudioState::IDLE:
            /* Stream is not started. Try to do it.*/
            if (OnAudioResume(
                    group,
                    bluetooth::le_audio::types::kLeAudioDirectionSource)) {
              audio_sender_state_ = AudioState::READY_TO_START;
            } else {
              CancelLocalAudioSourceStreamingRequest();
            }
            break;
          case AudioState::READY_TO_START:
            audio_sender_state_ = AudioState::READY_TO_START;
            if (!IsDirectionAvailableForCurrentConfiguration(
                    group, bluetooth::le_audio::types::kLeAudioDirectionSink)) {
              log::warn(
                  "sink is not configured. \n audio_receiver_state: {} "
                  "\naudio_sender_state: {} \n isPendingConfiguration: {} \n "
                  "Reconfiguring to {}",
                  ToString(audio_receiver_state_),
                  ToString(audio_sender_state_),
                  (group->IsPendingConfiguration() ? "true" : "false"),
                  ToString(configuration_context_type_));
              group->PrintDebugState();
              SetConfigurationAndStopStreamWhenNeeded(
                  group, configuration_context_type_);
            }
            break;
          case AudioState::STARTED:
            audio_sender_state_ = AudioState::READY_TO_START;
            /* If signalling part is completed trigger start sending audio
             * here, otherwise it'll be called on group streaming state callback
             */
            if (group->GetState() ==
                AseState::BTA_LE_AUDIO_ASE_STATE_STREAMING) {
              if (IsDirectionAvailableForCurrentConfiguration(
                      group,
                      bluetooth::le_audio::types::kLeAudioDirectionSink)) {
                StartSendingAudio(active_group_id_);
              } else {
                log::warn(
                    "sink is not configured. \n audio_receiver_state: {} "
                    "\naudio_sender_state: {} \n isPendingConfiguration: {} \n "
                    "Reconfiguring to {}",
                    ToString(audio_receiver_state_),
                    ToString(audio_sender_state_),
                    (group->IsPendingConfiguration() ? "true" : "false"),
                    ToString(configuration_context_type_));
                group->PrintDebugState();
                SetConfigurationAndStopStreamWhenNeeded(
                    group, configuration_context_type_);
              }
            } else {
              log::error(
                  "called in wrong state. \n audio_receiver_state: {} "
                  "\naudio_sender_state: {} \n isPendingConfiguration: {} \n "
                  "Reconfiguring to {}",
                  ToString(audio_receiver_state_),
                  ToString(audio_sender_state_),
                  (group->IsPendingConfiguration() ? "true" : "false"),
                  ToString(configuration_context_type_));
              group->PrintDebugState();
              CancelStreamingRequest();
            }
            break;
          case AudioState::RELEASING:
            /* Group is reconfiguring, reassing state and wait for
             * the stream to be configured
             */
            audio_sender_state_ = audio_receiver_state_;
            break;
          case AudioState::READY_TO_RELEASE:
            /* If the other direction is streaming we can start sending audio */
            if (group->GetState() ==
                AseState::BTA_LE_AUDIO_ASE_STATE_STREAMING) {
              if (IsDirectionAvailableForCurrentConfiguration(
                      group,
                      bluetooth::le_audio::types::kLeAudioDirectionSink)) {
                StartSendingAudio(active_group_id_);
              } else {
                log::warn(
                    "sink is not configured. \n audio_receiver_state: {} "
                    "\naudio_sender_state: {} \n isPendingConfiguration: {} \n "
                    "Reconfiguring to {}",
                    ToString(audio_receiver_state_),
                    ToString(audio_sender_state_),
                    (group->IsPendingConfiguration() ? "true" : "false"),
                    ToString(configuration_context_type_));
                group->PrintDebugState();
                SetConfigurationAndStopStreamWhenNeeded(
                    group, configuration_context_type_);
              }
            } else {
              log::error(
                  "called in wrong state. \n audio_receiver_state: {} "
                  "\naudio_sender_state: {} \n isPendingConfiguration: {} \n "
                  "Reconfiguring to {}",
                  ToString(audio_receiver_state_),
                  ToString(audio_sender_state_),
                  (group->IsPendingConfiguration() ? "true" : "false"),
                  ToString(configuration_context_type_));
              group->PrintDebugState();
              CancelStreamingRequest();
            }
            break;
        }
        break;
      case AudioState::READY_TO_START:
        log::error(
            "called in wrong state, ignoring double start request. \n "
            "audio_receiver_state: {} \naudio_sender_state: {} \n "
            "isPendingConfiguration: {} \n Reconfiguring to {}",
            ToString(audio_receiver_state_), ToString(audio_sender_state_),
            (group->IsPendingConfiguration() ? "true" : "false"),
            ToString(configuration_context_type_));
        group->PrintDebugState();
        break;
      case AudioState::READY_TO_RELEASE:
        switch (audio_receiver_state_) {
          case AudioState::STARTED:
          case AudioState::READY_TO_START:
          case AudioState::IDLE:
          case AudioState::READY_TO_RELEASE:
            /* Stream is up just restore it */
            if (alarm_is_scheduled(suspend_timeout_))
              alarm_cancel(suspend_timeout_);
            ConfirmLocalAudioSourceStreamingRequest();
            bluetooth::le_audio::MetricsCollector::Get()->OnStreamStarted(
                active_group_id_, configuration_context_type_);
            break;
          case AudioState::RELEASING:
            /* Keep wainting. After release is done, Audio Hal will be notified
             */
            break;
        }
        break;
      case AudioState::RELEASING:
        /* Keep wainting. After release is done, Audio Hal will be notified */
        break;
    }
  }

  void OnLocalAudioSinkSuspend() {
    log::info(
        "active group_id: {}, IN: audio_receiver_state_: {}, "
        "audio_sender_state_: {}",
        active_group_id_, ToString(audio_receiver_state_),
        ToString(audio_sender_state_));
    LeAudioLogHistory::Get()->AddLogHistory(
        kLogAfCallBt, active_group_id_, RawAddress::kEmpty,
        kLogAfSuspend + "LocalSink",
        "r_state: " + ToString(audio_receiver_state_) +
            ", s_state: " + ToString(audio_sender_state_));

    if (IsInVoipCall()) {
      SetInVoipCall(false);
    }

    /* Note: This callback is from audio hal driver.
     * Bluetooth peer is a Source for Audio Framework.
     * e.g. Peer is microphone.
     */
    switch (audio_receiver_state_) {
      case AudioState::READY_TO_START:
      case AudioState::STARTED:
        audio_receiver_state_ = AudioState::READY_TO_RELEASE;
        break;
      case AudioState::RELEASING:
        log::info("calling sink ConfirmSuspendRequest in audio_receiver_state_ releasing");
        le_audio_sink_hal_client_->ConfirmSuspendRequest();
        return;
      case AudioState::IDLE:
        if (audio_sender_state_ == AudioState::READY_TO_RELEASE) {
          defer_sink_suspend_ack_until_stop_ = true;
          OnAudioSuspend();
        } else {
          log::info("calling sink ConfirmSuspendRequest in audio_receiver_state_ IDLE");
          le_audio_sink_hal_client_->ConfirmSuspendRequest();
        }
        return;
      case AudioState::READY_TO_RELEASE:
        break;
    }

    /* Last suspends group - triggers group stop */
    if ((audio_sender_state_ == AudioState::IDLE) ||
        (audio_sender_state_ == AudioState::READY_TO_RELEASE)) {
      defer_sink_suspend_ack_until_stop_ = true;
      OnAudioSuspend();
    } else {
      //In VBC and Call streaming cases, send immediate ack
      //for the first initiate suspsend.
      if (le_audio_sink_hal_client_) {
        log::info("calling sink ConfirmSuspendRequest");
        le_audio_sink_hal_client_->ConfirmSuspendRequest();
      }
    }

    log::info("OUT: audio_receiver_state_: {},  audio_sender_state_: {}",
              ToString(audio_receiver_state_), ToString(audio_sender_state_));

    LeAudioLogHistory::Get()->AddLogHistory(
        kLogBtCallAf, active_group_id_, RawAddress::kEmpty,
        kLogAfSuspendConfirm + "LocalSink",
        "r_state: " + ToString(audio_receiver_state_) +
            "s_state: " + ToString(audio_sender_state_));
  }

  inline bool IsDirectionAvailableForCurrentConfiguration(
      const LeAudioDeviceGroup* group, uint8_t direction) const {
    auto current_config =
        group->GetCachedConfiguration(configuration_context_type_);
    if (current_config)
      return (current_config->confs.get(direction).size() != 0);
    return false;
  }

  void notifyAudioLocalSink(UnicastMonitorModeStatus status) {
    if (sink_monitor_notified_status_ != status) {
      log::info("Stream monitoring status changed to: {}",
                static_cast<int>(status));
      sink_monitor_notified_status_ = status;
      callbacks_->OnUnicastMonitorModeStatus(
          bluetooth::le_audio::types::kLeAudioDirectionSink, status);
    }
  }

  void OnLocalAudioSinkResume() {
    log::info(
        "active group_id: {} IN: audio_receiver_state_: {}, "
        "audio_sender_state_: {}",
        active_group_id_, ToString(audio_receiver_state_),
        ToString(audio_sender_state_));
    LeAudioLogHistory::Get()->AddLogHistory(
        kLogAfCallBt, active_group_id_, RawAddress::kEmpty,
        kLogAfResume + "LocalSink",
        "r_state: " + ToString(audio_receiver_state_) +
            ", s_state: " + ToString(audio_sender_state_));

    if (sink_monitor_mode_ &&
        active_group_id_ == bluetooth::groups::kGroupUnknown) {
      if (sink_monitor_notified_status_ !=
          UnicastMonitorModeStatus::STREAMING_REQUESTED) {
        notifyAudioLocalSink(UnicastMonitorModeStatus::STREAMING_REQUESTED);
      }
      CancelLocalAudioSinkStreamingRequest();
      return;
    }

    /* Note: This callback is from audio hal driver.
     * Bluetooth peer is a Source for Audio Framework.
     * e.g. Peer is microphone.
     */
    auto group = aseGroups_.FindById(active_group_id_);
    if (!group) {
      log::error("Invalid group: {}", static_cast<int>(active_group_id_));
      return;
    }

    /* We need new configuration_context_type_ to be selected before we go any
     * further.
     */
    if (audio_receiver_state_ == AudioState::IDLE) {
      ReconfigureOrUpdateRemote(
          group, bluetooth::le_audio::types::kLeAudioDirectionSource);
    }

    /* Check if the device resume is allowed */
    if (!group->HasCodecConfigurationForDirection(
            configuration_context_type_,
            bluetooth::le_audio::types::kLeAudioDirectionSource)) {
      log::error("invalid resume request for context type: {}",
                 ToHexString(configuration_context_type_));
      CancelLocalAudioSinkStreamingRequest();
      return;
    }

    log::debug(
        "active_group_id: {}\n audio_receiver_state: {}\n audio_sender_state: "
        "{}\n configuration_context_type_: {}\n group {}\n",
        active_group_id_, audio_receiver_state_, audio_sender_state_,
        ToHexString(configuration_context_type_),
        (group ? " exist " : " does not exist "));

    switch (audio_receiver_state_) {
      case AudioState::STARTED:
        ConfirmLocalAudioSinkStreamingRequest();
        break;
      case AudioState::IDLE:
        switch (audio_sender_state_) {
          case AudioState::IDLE:
            if (OnAudioResume(
                    group, bluetooth::le_audio::types::kLeAudioDirectionSink)) {
              audio_receiver_state_ = AudioState::READY_TO_START;
            } else {
              CancelLocalAudioSinkStreamingRequest();
            }
            break;
          case AudioState::READY_TO_START:
            audio_receiver_state_ = AudioState::READY_TO_START;
            if (!IsDirectionAvailableForCurrentConfiguration(
                    group,
                    bluetooth::le_audio::types::kLeAudioDirectionSource)) {
              log::warn(
                  "source is not configured. \n audio_receiver_state: {} "
                  "\naudio_sender_state: {} \n isPendingConfiguration: {} \n "
                  "Reconfiguring to {}",
                  ToString(audio_receiver_state_),
                  ToString(audio_sender_state_),
                  (group->IsPendingConfiguration() ? "true" : "false"),
                  ToString(configuration_context_type_));
              group->PrintDebugState();
              SetConfigurationAndStopStreamWhenNeeded(
                  group, configuration_context_type_);
            }
            break;
          case AudioState::STARTED:
            audio_receiver_state_ = AudioState::READY_TO_START;
            /* If signalling part is completed trigger start receiving audio
             * here, otherwise it'll be called on group streaming state callback
             */
            if (group->GetState() ==
                AseState::BTA_LE_AUDIO_ASE_STATE_STREAMING) {
              if (IsDirectionAvailableForCurrentConfiguration(
                      group,
                      bluetooth::le_audio::types::kLeAudioDirectionSource)) {
                StartReceivingAudio(active_group_id_);
              } else {
                log::warn(
                    "source is not configured. \n audio_receiver_state: {} "
                    "\naudio_sender_state: {} \n isPendingConfiguration: {} \n "
                    "Reconfiguring to {}",
                    ToString(audio_receiver_state_),
                    ToString(audio_sender_state_),
                    (group->IsPendingConfiguration() ? "true" : "false"),
                    ToString(configuration_context_type_));
                group->PrintDebugState();
                SetConfigurationAndStopStreamWhenNeeded(
                    group, configuration_context_type_);
              }
            } else {
              log::error(
                  "called in wrong state. \n audio_receiver_state: {} "
                  "\naudio_sender_state: {} \n isPendingConfiguration: {} \n "
                  "Reconfiguring to {}",
                  ToString(audio_receiver_state_),
                  ToString(audio_sender_state_),
                  (group->IsPendingConfiguration() ? "true" : "false"),
                  ToString(configuration_context_type_));
              group->PrintDebugState();
              CancelStreamingRequest();
            }
            break;
          case AudioState::RELEASING:
            /* Group is reconfiguring, reassing state and wait for
             * the stream to be configured
             */
            audio_receiver_state_ = audio_sender_state_;
            break;
          case AudioState::READY_TO_RELEASE:
            /* If the other direction is streaming we can start receiving audio
             */
            if (group->GetState() ==
                AseState::BTA_LE_AUDIO_ASE_STATE_STREAMING) {
              if (IsDirectionAvailableForCurrentConfiguration(
                      group,
                      bluetooth::le_audio::types::kLeAudioDirectionSource)) {
                StartReceivingAudio(active_group_id_);
              } else {
                log::warn(
                    "source is not configured. \n audio_receiver_state: {} "
                    "\naudio_sender_state: {} \n isPendingConfiguration: {} \n "
                    "Reconfiguring to {}",
                    ToString(audio_receiver_state_),
                    ToString(audio_sender_state_),
                    (group->IsPendingConfiguration() ? "true" : "false"),
                    ToString(configuration_context_type_));
                group->PrintDebugState();
                SetConfigurationAndStopStreamWhenNeeded(
                    group, configuration_context_type_);
              }
            } else {
              log::error(
                  "called in wrong state. \n audio_receiver_state: {} "
                  "\naudio_sender_state: {} \n isPendingConfiguration: {} \n "
                  "Reconfiguring to {}",
                  ToString(audio_receiver_state_),
                  ToString(audio_sender_state_),
                  (group->IsPendingConfiguration() ? "true" : "false"),
                  ToString(configuration_context_type_));
              group->PrintDebugState();
              CancelStreamingRequest();
            }
            break;
        }
        break;
      case AudioState::READY_TO_START:
        log::error(
            "Double resume request, just ignore it.. \n audio_receiver_state: "
            "{} \naudio_sender_state: {} \n isPendingConfiguration: {} \n "
            "Reconfiguring to {}",
            ToString(audio_receiver_state_), ToString(audio_sender_state_),
            (group->IsPendingConfiguration() ? "true" : "false"),
            ToString(configuration_context_type_));
        group->PrintDebugState();
        break;
      case AudioState::READY_TO_RELEASE:
        switch (audio_sender_state_) {
          case AudioState::STARTED:
          case AudioState::IDLE:
          case AudioState::READY_TO_START:
          case AudioState::READY_TO_RELEASE:
            /* Stream is up just restore it */
            if (alarm_is_scheduled(suspend_timeout_))
              alarm_cancel(suspend_timeout_);
            ConfirmLocalAudioSinkStreamingRequest();
            break;
          case AudioState::RELEASING:
            /* Wait until releasing is completed */
            break;
        }

        break;
      case AudioState::RELEASING:
        /* Wait until releasing is completed */
        break;
    }
  }

  /* Chooses a single context type to use as a key for selecting a single
   * audio set configuration. Contexts used for the metadata can be different
   * than this, but it's reasonable to select a configuration context from
   * the metadata context types.
   */
  LeAudioContextType ChooseConfigurationContextType(
      AudioContexts available_remote_contexts) {
    log::debug("Got contexts={} in config_context={}",
               bluetooth::common::ToString(available_remote_contexts),
               bluetooth::common::ToString(configuration_context_type_));

    if (IsInCall()) {
      log::debug("In Call preference used.");
      return LeAudioContextType::CONVERSATIONAL;
    }

    /* Mini policy - always prioritize sink+source configurations so that we are
     * sure that for a mixed content we enable all the needed directions.
     */
    if (available_remote_contexts.any()) {
      LeAudioContextType context_priority_list[] = {
          /* Highest priority first */
          LeAudioContextType::CONVERSATIONAL,
          /* Handling RINGTONE will cause the ringtone volume slider to trigger
           * reconfiguration. This will be fixed in b/283349711.
           */
          LeAudioContextType::RINGTONE,
          LeAudioContextType::LIVE,
          LeAudioContextType::VOICEASSISTANTS,
          LeAudioContextType::GAME,
          LeAudioContextType::MEDIA,
          LeAudioContextType::EMERGENCYALARM,
          LeAudioContextType::ALERTS,
          LeAudioContextType::INSTRUCTIONAL,
          LeAudioContextType::NOTIFICATIONS,
          LeAudioContextType::SOUNDEFFECTS,
      };
      for (auto ct : context_priority_list) {
        if (available_remote_contexts.test(ct)) {
          log::debug("Selecting configuration context type: {}", ToString(ct));
          return ct;
        }
      }
    }

    /* Use BAP mandated UNSPECIFIED only if we don't have any other valid
     * configuration
     */
    auto fallback_config = LeAudioContextType::UNSPECIFIED;
    if (configuration_context_type_ != LeAudioContextType::UNINITIALIZED) {
      fallback_config = configuration_context_type_;
    }

    log::debug("Selecting configuration context type: {}",
               ToString(fallback_config));
    return fallback_config;
  }

  bool SetConfigurationAndStopStreamWhenNeeded(
      LeAudioDeviceGroup* group, LeAudioContextType new_context_type) {
    auto reconfig_result =
        UpdateConfigAndCheckIfReconfigurationIsNeeded(group, new_context_type);
    /* Even though the reconfiguration may not be needed, this has
     * to be set here as it might be the initial configuration.
     */
    configuration_context_type_ = new_context_type;

    log::info("group_id {}, context type {} ({}), {}", group->group_id_,
              ToString(new_context_type), ToHexString(new_context_type),
              ToString(reconfig_result));
    if (reconfig_result ==
        AudioReconfigurationResult::RECONFIGURATION_NOT_NEEDED) {
      return false;
    }

    if (reconfig_result ==
        AudioReconfigurationResult::RECONFIGURATION_NOT_POSSIBLE) {
      return false;
    }

    if (group->GetState() != AseState::BTA_LE_AUDIO_ASE_STATE_STREAMING) {
      log::debug("Group is not streaming");
      return false;
    }

    if (alarm_is_scheduled(suspend_timeout_)) alarm_cancel(suspend_timeout_);

    /* Need to reconfigure stream */
    group->SetPendingConfiguration();
    groupStateMachine_->StopStream(group);
    return true;
  }

  void OnLocalAudioSourceMetadataUpdate(
      const std::vector<struct playback_track_metadata_v7>& source_metadata,
      DsaMode dsa_mode) {
    if (active_group_id_ == bluetooth::groups::kGroupUnknown) {
      log::warn(", cannot start streaming if no active group set");
      return;
    }

    auto group = aseGroups_.FindById(active_group_id_);
    if (!group) {
      log::error("Invalid group: {}", static_cast<int>(active_group_id_));
      return;
    }

    /* Stop the VBC close timeout timer, since we will reconfigure anyway if the
     * VBC was suspended.
     */
    StopVbcCloseTimeout();

    log::info(
        "group_id {} state={}, target_state={}, audio_receiver_state_: {}, "
        "audio_sender_state_: {}, dsa_mode: {}",
        group->group_id_, ToString(group->GetState()),
        ToString(group->GetTargetState()), ToString(audio_receiver_state_),
        ToString(audio_sender_state_), static_cast<int>(dsa_mode));

    group->dsa_.mode = dsa_mode;

    /* Set the remote sink metadata context from the playback tracks metadata */
    local_metadata_context_types_.source =
        GetAudioContextsFromSourceMetadata(source_metadata);

    local_metadata_context_types_.sink =
        ChooseMetadataContextType(local_metadata_context_types_.sink);
    local_metadata_context_types_.source =
        ChooseMetadataContextType(local_metadata_context_types_.source);

    ReconfigureOrUpdateRemote(
        group, bluetooth::le_audio::types::kLeAudioDirectionSink);
  }

  /* Applies some predefined policy on the audio context metadata, including
   * special handling of UNSPECIFIED context, which also involves checking
   * context support and availability.
   */
  void ApplyRemoteMetadataAudioContextPolicy(
      LeAudioDeviceGroup* group,
      BidirectionalPair<AudioContexts>& contexts_pair, int remote_dir) {
    // We expect at least some context when this direction gets enabled
    if (contexts_pair.get(remote_dir).none()) {
      log::warn(
          "invalid/unknown {} context metadata, using 'UNSPECIFIED' instead",
          (remote_dir == bluetooth::le_audio::types::kLeAudioDirectionSink)
              ? "sink"
              : "source");
      contexts_pair.get(remote_dir) =
          AudioContexts(LeAudioContextType::UNSPECIFIED);
    }

    std::tuple<int, int, AudioState*> remote_directions[] = {
        {bluetooth::le_audio::types::kLeAudioDirectionSink,
         bluetooth::le_audio::types::kLeAudioDirectionSource,
         &audio_sender_state_},
        {bluetooth::le_audio::types::kLeAudioDirectionSource,
         bluetooth::le_audio::types::kLeAudioDirectionSink,
         &audio_receiver_state_},
    };

    /* Align with the context availability */
    for (auto entry : remote_directions) {
      int dir, other_dir;
      AudioState* local_hal_state;
      std::tie(dir, other_dir, local_hal_state) = entry;

      /* When a certain context became unavailable while it was already in
       * an active stream, it means that it is unavailable to other clients
       * but we can keep using it.
       */
      auto group_available_contexts = group->GetAvailableContexts(dir);
      if ((*local_hal_state == AudioState::STARTED) ||
          (*local_hal_state == AudioState::READY_TO_START)) {
        group_available_contexts |= group->GetMetadataContexts().get(dir);
      }

      log::debug("Checking contexts: {}, against the available contexts: {}",
                 ToString(contexts_pair.get(dir)),
                 ToString(group_available_contexts));
      auto unavail_contexts =
          contexts_pair.get(dir) & ~group_available_contexts;
      if (unavail_contexts.none()) continue;

      contexts_pair.get(dir) &= group_available_contexts;
      auto unavail_but_supported =
          (unavail_contexts & group->GetSupportedContexts(dir));
      if (unavail_but_supported.none() &&
          group_available_contexts.test(LeAudioContextType::UNSPECIFIED)) {
        log::debug("Replaced the unsupported contexts: {} with UNSPECIFIED",
                   ToString(unavail_contexts));
        /* All unavailable are also unsupported - replace with UNSPECIFIED if
         * available
         */
        contexts_pair.get(dir).set(LeAudioContextType::UNSPECIFIED);
      } else {
        log::debug("Some contexts are supported but currently unavailable: {}!",
                   ToString(unavail_but_supported));
        /* Some of the streamed contexts are support but not available and they
         * were erased from the metadata.
         * TODO: Either filter out these contexts from the stream or do not
         * stream at all if the unavail_but_supported contexts are the only
         * streamed contexts.
         */
      }
    }

    /* Don't mix UNSPECIFIED with any other context
     * Note: This has to be in a separate loop - do not merge it with the above.
     */
    for (auto entry : remote_directions) {
      int dir, other_dir;
      AudioState* local_hal_state;
      std::tie(dir, other_dir, local_hal_state) = entry;

      if (contexts_pair.get(dir).test(LeAudioContextType::UNSPECIFIED)) {
        /* Try to use the other direction context if not UNSPECIFIED and active
         */
        if (contexts_pair.get(dir) ==
            AudioContexts(LeAudioContextType::UNSPECIFIED)) {
          auto is_other_direction_streaming =
              (*local_hal_state == AudioState::STARTED) ||
              (*local_hal_state == AudioState::READY_TO_START);
          if (is_other_direction_streaming &&
              (contexts_pair.get(other_dir) !=
               AudioContexts(LeAudioContextType::UNSPECIFIED))) {
            log::info(
                "Other direction is streaming. Aligning other direction "
                "metadata to match the current direciton context: {}",
                ToString(contexts_pair.get(other_dir)));
            contexts_pair.get(dir) = contexts_pair.get(other_dir);
          }
        } else {
          log::debug("Removing UNSPECIFIED from the remote sink context: {}",
                     ToString(contexts_pair.get(other_dir)));
          contexts_pair.get(dir).unset(LeAudioContextType::UNSPECIFIED);
        }
      }
    }

    contexts_pair.sink = ChooseMetadataContextType(contexts_pair.sink);
    contexts_pair.source = ChooseMetadataContextType(contexts_pair.source);

    log::debug("Aligned remote metadata audio context: sink={}, source={}",
               ToString(contexts_pair.sink), ToString(contexts_pair.source));
  }

  void OnLocalAudioSinkMetadataUpdate(
      const std::vector<record_track_metadata_v7>& sink_metadata) {
    if (active_group_id_ == bluetooth::groups::kGroupUnknown) {
      log::warn(", cannot start streaming if no active group set");
      return;
    }

    auto group = aseGroups_.FindById(active_group_id_);
    if (!group) {
      log::error("Invalid group: {}", static_cast<int>(active_group_id_));
      return;
    }

    log::info(
        "group_id {} state={}, target_state={}, audio_receiver_state_: {}, "
        "audio_sender_state_: {}",
        group->group_id_, ToString(group->GetState()),
        ToString(group->GetTargetState()), ToString(audio_receiver_state_),
        ToString(audio_sender_state_));

    /* Set remote source metadata context from the recording tracks metadata */
    local_metadata_context_types_.sink =
        GetAudioContextsFromSinkMetadata(sink_metadata);

    local_metadata_context_types_.sink =
        ChooseMetadataContextType(local_metadata_context_types_.sink);
    local_metadata_context_types_.source =
        ChooseMetadataContextType(local_metadata_context_types_.source);

    /* Reconfigure or update only if the stream is already started
     * otherwise wait for the local sink to resume.
     */
    if (audio_receiver_state_ == AudioState::STARTED) {
      ReconfigureOrUpdateRemote(
          group, bluetooth::le_audio::types::kLeAudioDirectionSource);
    }
  }

  BidirectionalPair<AudioContexts> DirectionalRealignMetadataAudioContexts(
      LeAudioDeviceGroup* group, int remote_direction) {
    auto remote_other_direction =
        (remote_direction == bluetooth::le_audio::types::kLeAudioDirectionSink
             ? bluetooth::le_audio::types::kLeAudioDirectionSource
             : bluetooth::le_audio::types::kLeAudioDirectionSink);
    auto other_direction_hal =
        (remote_other_direction ==
                 bluetooth::le_audio::types::kLeAudioDirectionSource
             ? audio_receiver_state_
             : audio_sender_state_);
    auto is_streaming_other_direction =
        (other_direction_hal == AudioState::STARTED) ||
        (other_direction_hal == AudioState::READY_TO_START);
    auto is_releasing_for_reconfiguration =
        (((audio_receiver_state_ == AudioState::RELEASING) ||
          (audio_sender_state_ == AudioState::RELEASING)) &&
         group->IsPendingConfiguration() &&
         IsDirectionAvailableForCurrentConfiguration(group,
                                                     remote_other_direction));

    // Inject conversational when ringtone is played - this is required for all
    // the VoIP applications which are not using the telecom API.
    constexpr AudioContexts possible_voip_contexts =
        LeAudioContextType::RINGTONE | LeAudioContextType::CONVERSATIONAL;
    if (local_metadata_context_types_.source.test_any(possible_voip_contexts) &&
        ((remote_direction ==
          bluetooth::le_audio::types::kLeAudioDirectionSink) ||
         (remote_direction ==
              bluetooth::le_audio::types::kLeAudioDirectionSource &&
          is_streaming_other_direction))) {
      /* Simulate, we are already in the call. Sending RINGTONE when there is
       * no incoming call to accept or reject on TBS could confuse the remote
       * device and interrupt the stream establish procedure.
       */
      if (!IsInCall()) {
        SetInVoipCall(true);
      }
    } else if (IsInVoipCall()) {
      SetInVoipCall(false);
    }

    /* Make sure we have CONVERSATIONAL when in a call and it is not mixed
     * with any other bidirectional context
     */
    if (IsInCall() || IsInVoipCall()) {
      log::debug("In Call preference used: {}, voip call: {}",
                 (IsInCall() ? "true" : "false"),
                 (IsInVoipCall() ? "true" : "false"));
      local_metadata_context_types_.sink.unset_all(kLeAudioContextAllBidir);
      local_metadata_context_types_.source.unset_all(kLeAudioContextAllBidir);
      local_metadata_context_types_.sink.set(
          LeAudioContextType::CONVERSATIONAL);
      local_metadata_context_types_.source.set(
          LeAudioContextType::CONVERSATIONAL);
    }

    BidirectionalPair<AudioContexts> remote_metadata = {
        .sink = local_metadata_context_types_.source,
        .source = local_metadata_context_types_.sink};

    if (IsInVoipCall()) {
      log::debug("Unsetting RINGTONE from remote sink");
      remote_metadata.sink.unset(LeAudioContextType::RINGTONE);
    }

    auto is_ongoing_call_on_other_direction =
        is_streaming_other_direction && (IsInVoipCall() || IsInCall());

    log::debug("local_metadata_context_types_.source= {}",
               ToString(local_metadata_context_types_.source));
    log::debug("local_metadata_context_types_.sink= {}",
               ToString(local_metadata_context_types_.sink));
    log::debug("remote_metadata.source= {}", ToString(remote_metadata.source));
    log::debug("remote_metadata.sink= {}", ToString(remote_metadata.sink));
    log::debug(
        "remote_direction= {}",
        (remote_direction == bluetooth::le_audio::types::kLeAudioDirectionSource
             ? "Source"
             : "Sink"));
    log::debug("is_streaming_other_direction= {}",
               (is_streaming_other_direction ? "True" : "False"));
    log::debug("is_releasing_for_reconfiguration= {}",
               (is_releasing_for_reconfiguration ? "True" : "False"));
    log::debug("is_ongoing_call_on_other_direction={}",
               (is_ongoing_call_on_other_direction ? "True" : "False"));

    if (remote_metadata.get(remote_other_direction)
            .test_any(kLeAudioContextAllBidir) &&
        !is_streaming_other_direction) {
      log::debug(
          "The other direction is not streaming bidirectional, ignore that "
          "context.");
      remote_metadata.get(remote_other_direction).clear();
    }

    /* Mixed contexts in the voiceback channel scenarios can confuse the remote
     * on how to configure each channel. We should align the other direction
     * metadata for the remote device.
     */
    if (remote_metadata.get(remote_direction)
            .test_any(kLeAudioContextAllBidir)) {
      log::debug(
          "Aligning the other direction remote metadata to add this direction "
          "context");

      if (is_ongoing_call_on_other_direction) {
        /* Other direction is streaming and is in call */
        remote_metadata.get(remote_direction)
            .unset_all(kLeAudioContextAllBidir);
        remote_metadata.get(remote_direction)
            .set(LeAudioContextType::CONVERSATIONAL);
      } else {
        if (!is_streaming_other_direction) {
          // Do not take the obsolete metadata
          remote_metadata.get(remote_other_direction).clear();
        }
        remote_metadata.get(remote_other_direction)
            .unset_all(kLeAudioContextAllBidir);
        remote_metadata.get(remote_other_direction)
            .unset_all(kLeAudioContextAllRemoteSinkOnly);
        remote_metadata.get(remote_other_direction)
            .set_all(remote_metadata.get(remote_direction) &
                     ~kLeAudioContextAllRemoteSinkOnly);
      }
    }
    log::debug("remote_metadata.source= {}", ToString(remote_metadata.source));
    log::debug("remote_metadata.sink= {}", ToString(remote_metadata.sink));

    if (is_releasing_for_reconfiguration || is_streaming_other_direction) {
      log::debug("Other direction is streaming. Taking its contexts {}",
                 ToString(remote_metadata.get(remote_other_direction)));
      /* If current direction has no valid context or the other direction is
       * bidirectional scenario, take the other direction context as well
       */
      if ((remote_metadata.get(remote_direction).none() &&
           remote_metadata.get(remote_other_direction).any()) ||
          remote_metadata.get(remote_other_direction)
              .test_any(kLeAudioContextAllBidir)) {
        log::debug(
            "Aligning this direction remote metadata to add the other "
            "direction context");
        /* Turn off bidirectional contexts on this direction to avoid mixing
         * with the other direction bidirectional context
         */
        remote_metadata.get(remote_direction)
            .unset_all(kLeAudioContextAllBidir);
        remote_metadata.get(remote_direction)
            .set_all(remote_metadata.get(remote_other_direction));
      }
    }

    /* Make sure that after alignment no sink only context leaks into the other
     * direction. */
    remote_metadata.source.unset_all(kLeAudioContextAllRemoteSinkOnly);

    log::debug("remote_metadata.source= {}", ToString(remote_metadata.source));
    log::debug("remote_metadata.sink= {}", ToString(remote_metadata.sink));
    return remote_metadata;
  }

  void send_vs_cmd(const RawAddress& bd_addr, uint16_t content_type,
    const bluetooth::le_audio::types::PublishedAudioCapabilities& group_pacs) {
    bool remote_support = false;
    for (auto& [handles, pacs_record] : group_pacs) {
      for (auto& pac : pacs_record) {
        if (pac.codec_id.vendor_codec_id == bluetooth::le_audio::types::kLeAudioCodingFormatAptxLeX) {
          remote_support = true;
          break;
        }
      }
    }
    if (osi_property_get_bool("persist.vendor.service.bt.adv_transport", false) && remote_support) {
      uint8_t param[4] = {0};
      param[0] = VS_QHCI_USECASE_UPDATE;
      param[1] = (BTM_GetHCIConnHandle(bd_addr, BT_TRANSPORT_LE)) & 0x00FF;
      param[2] = ((BTM_GetHCIConnHandle(bd_addr, BT_TRANSPORT_LE)) & 0xFF00) >> 8;
      param[3] = (uint8_t)content_type;
      //BTM_VendorSpecificCommand(HCI_VSQC_CONTROLLER_A2DP_OPCODE, 4, param, NULL);
      btsnd_hcic_vendor_spec_cmd(HCI_VSQC_CONTROLLER_A2DP_OPCODE, 4, param, NULL);
    }
  }

  /* Return true if stream is started */
  bool ReconfigureOrUpdateRemote(LeAudioDeviceGroup* group,
                                 int remote_direction) {
    if (stack_config_get_interface()
            ->get_pts_force_le_audio_multiple_contexts_metadata()) {
      // Use common audio stream contexts exposed by the PTS
      auto override_contexts = AudioContexts(0xFFFF);
      for (auto device = group->GetFirstDevice(); device != nullptr;
           device = group->GetNextDevice(device)) {
        override_contexts &= device->GetAvailableContexts();
      }
      if (override_contexts.value() == 0xFFFF) {
        override_contexts = AudioContexts(LeAudioContextType::UNSPECIFIED);
      }
      log::warn("Overriding local_metadata_context_types_: {} with: {}",
                local_metadata_context_types_.source.to_string(),
                override_contexts.to_string());

      /* Choose the right configuration context */
      auto new_configuration_context =
          ChooseConfigurationContextType(override_contexts);

      log::debug("new_configuration_context= {}.",
                 ToString(new_configuration_context));
      BidirectionalPair<AudioContexts> remote_contexts = {
          .sink = override_contexts, .source = override_contexts};
      return GroupStream(active_group_id_, new_configuration_context,
                         remote_contexts);
    }

    /* When the local sink and source update their metadata, we need to come up
     * with a coherent set of contexts for either one or both directions,
     * especially when bidirectional scenarios can be triggered be either sink
     * or source metadata update event.
     */
    auto remote_metadata =
        DirectionalRealignMetadataAudioContexts(group, remote_direction);

    /* Choose the right configuration context */
    auto config_context_candids = get_bidirectional(remote_metadata);
    auto new_config_context =
        ChooseConfigurationContextType(config_context_candids);
    log::debug("config_context_candids= {}, new_config_context= {}",
               ToString(config_context_candids), ToString(new_config_context));

    /* For the following contexts we don't actually need HQ audio:
     * LeAudioContextType::NOTIFICATIONS
     * LeAudioContextType::SOUNDEFFECTS
     * LeAudioContextType::INSTRUCTIONAL
     * LeAudioContextType::ALERTS
     * LeAudioContextType::EMERGENCYALARM
     * LeAudioContextType::UNSPECIFIED
     * So do not reconfigure if the remote sink is already available at any
     * quality and these are the only contributors to the current audio stream.
     */
    auto no_reconfigure_contexts =
        LeAudioContextType::NOTIFICATIONS | LeAudioContextType::SOUNDEFFECTS |
        LeAudioContextType::INSTRUCTIONAL | LeAudioContextType::ALERTS |
        LeAudioContextType::EMERGENCYALARM | LeAudioContextType::UNSPECIFIED;
    if (group->IsStreaming() && config_context_candids.any() &&
        (config_context_candids & ~no_reconfigure_contexts).none() &&
        (configuration_context_type_ != LeAudioContextType::UNINITIALIZED) &&
        (configuration_context_type_ != LeAudioContextType::UNSPECIFIED) &&
        IsDirectionAvailableForCurrentConfiguration(
            group, bluetooth::le_audio::types::kLeAudioDirectionSink)) {
      log::info(
          "There is no need to reconfigure for the sonification events, "
          "staying with the existing configuration context of {}",
          ToString(configuration_context_type_));
      new_config_context = configuration_context_type_;
    }

    /* Do not configure the Voiceback channel if it is already configured.
     * WARNING: This eliminates additional reconfigurations but can
     * lead to unsatisfying audio quality when that direction was
     * already configured with a lower quality.
     */
    if (remote_direction ==
        bluetooth::le_audio::types::kLeAudioDirectionSource) {
      const auto has_audio_source_configured =
          IsDirectionAvailableForCurrentConfiguration(
              group, bluetooth::le_audio::types::kLeAudioDirectionSource) &&
          (group->GetState() == AseState::BTA_LE_AUDIO_ASE_STATE_STREAMING);
      if (has_audio_source_configured) {
        log::info(
            "Audio source is already available in the current configuration "
            "context in {}. Not switching to {} right now.",
            ToString(configuration_context_type_),
            ToString(new_config_context));
        new_config_context = configuration_context_type_;
      }
    }

    send_vs_cmd(group->GetFirstDevice()->GetBdAddress(),
        static_cast<uint16_t>(new_config_context),
        group->GetFirstDevice()->snk_pacs_);

    /* Note that the remote device metadata was so far unfiltered when it comes
     * to group context availability, or multiple contexts support flag, so that
     * we could choose the correct configuration for the use case. Now we can
     * align it to meet the metadata usage.
     */
    ApplyRemoteMetadataAudioContextPolicy(group, remote_metadata,
                                          remote_direction);
    return ReconfigureOrUpdateMetadata(group, new_config_context,
                                       remote_metadata);
  }

  bool DsaReconfigureNeeded(LeAudioDeviceGroup* group,
                            LeAudioContextType context) {
    if (!IS_FLAG_ENABLED(leaudio_dynamic_spatial_audio)) {
      return false;
    }

    // Reconfigure if DSA mode changed for media streaming
    if (context != bluetooth::le_audio::types::LeAudioContextType::MEDIA) {
      return false;
    }

    if (group->dsa_.mode != DsaMode::ISO_SW &&
        group->dsa_.mode != DsaMode::ISO_HW) {
      return false;
    }

    if (group->dsa_.active) {
      return false;
    }

    log::info("DSA mode {} requested but not active", group->dsa_.mode);
    return true;
  }

  /* Return true if stream is started */
  bool ReconfigureOrUpdateMetadata(
      LeAudioDeviceGroup* group, LeAudioContextType new_configuration_context,
      BidirectionalPair<AudioContexts> remote_contexts) {
    if (new_configuration_context != configuration_context_type_ ||
        DsaReconfigureNeeded(group, new_configuration_context)) {
      log::info(
          "Checking whether to change configuration context from {} to {}",
          ToString(configuration_context_type_),
          ToString(new_configuration_context));

      LeAudioLogHistory::Get()->AddLogHistory(
          kLogAfCallBt, active_group_id_, RawAddress::kEmpty,
          kLogAfMetadataUpdate + "Reconfigure",
          ToString(configuration_context_type_) + "->" +
              ToString(new_configuration_context));
      auto is_stopping = SetConfigurationAndStopStreamWhenNeeded(
          group, new_configuration_context);
      if (is_stopping) {
        return false;
      }
    }

    if (group->GetTargetState() == AseState::BTA_LE_AUDIO_ASE_STATE_STREAMING) {
      log::info(
          "The {} configuration did not change. Updating the metadata to "
          "sink={}, source={}",
          ToString(configuration_context_type_), ToString(remote_contexts.sink),
          ToString(remote_contexts.source));

      LeAudioLogHistory::Get()->AddLogHistory(
          kLogAfCallBt, active_group_id_, RawAddress::kEmpty,
          kLogAfMetadataUpdate + "Updating...",
          "Sink: " + ToString(remote_contexts.sink) +
              "Source: " + ToString(remote_contexts.source));

      return GroupStream(group->group_id_, configuration_context_type_,
                         remote_contexts);
    }
    return false;
  }

  static void OnGattCtpCccReadRspStatic(uint16_t conn_id, tGATT_STATUS status,
                                        uint16_t hdl, uint16_t len,
                                        uint8_t* value, void* data) {
    if (!instance) return;

    log::debug("conn_id: 0x{:04x}, status: 0x{:02x}", conn_id, status);

    LeAudioDevice* leAudioDevice =
        instance->leAudioDevices_.FindByConnId(conn_id);

    if (!leAudioDevice) {
      log::error("LeAudioDevice not found");
      return;
    }

    if (status == GATT_DATABASE_OUT_OF_SYNC) {
      log::info("Database out of sync for {}, re-discovering",
                ADDRESS_TO_LOGGABLE_CSTR(leAudioDevice->address_));
      instance->ClearDeviceInformationAndStartSearch(leAudioDevice);
      return;
    }

    if (status != GATT_SUCCESS || len != 2) {
      log::error("Could not read CCC for {}, disconnecting",
                 ADDRESS_TO_LOGGABLE_CSTR(leAudioDevice->address_));
      instance->Disconnect(leAudioDevice->address_);
      return;
    }

    uint16_t val = *(uint16_t*)value;
    if (val == 0) {
      log::info("{} forgot CCC values. Re-subscribing",
                ADDRESS_TO_LOGGABLE_CSTR(leAudioDevice->address_));
      instance->RegisterKnownNotifications(leAudioDevice, false, true);
    } else {
      instance->connectionReady(leAudioDevice);
    }
  }

  static void OnGattReadRspStatic(uint16_t conn_id, tGATT_STATUS status,
                                  uint16_t hdl, uint16_t len, uint8_t* value,
                                  void* data) {
    if (!instance) return;

    LeAudioDevice* leAudioDevice =
        instance->leAudioDevices_.FindByConnId(conn_id);

    if (status == GATT_SUCCESS) {
      instance->LeAudioCharValueHandle(conn_id, hdl, len, value);
    } else if (status == GATT_DATABASE_OUT_OF_SYNC) {
      instance->ClearDeviceInformationAndStartSearch(leAudioDevice);
      return;
    } else {
      log::error("Failed to read attribute, hdl: 0x{:04x}, status: 0x{:02x}",
                 hdl, static_cast<int>(status));
      return;
    }

    /* We use data to keep notify connected flag. */
    if (data && !!PTR_TO_INT(data)) {
      leAudioDevice->notify_connected_after_read_ = false;

      /* Update handles, PACs and ASEs when all is read.*/
      btif_storage_leaudio_update_handles_bin(leAudioDevice->address_);
      btif_storage_leaudio_update_pacs_bin(leAudioDevice->address_);
      btif_storage_leaudio_update_ase_bin(leAudioDevice->address_);

      btif_storage_set_leaudio_audio_location(
          leAudioDevice->address_,
          leAudioDevice->snk_audio_locations_.to_ulong(),
          leAudioDevice->src_audio_locations_.to_ulong());

      instance->connectionReady(leAudioDevice);
    }
  }

  void LeAudioHealthSendRecommendation(const RawAddress& address, int group_id,
                                       LeAudioHealthBasedAction action) {
    log::debug("{}, {}, {}", ADDRESS_TO_LOGGABLE_CSTR(address), group_id,
               ToString(action));

    if (address != RawAddress::kEmpty &&
        leAudioDevices_.FindByAddress(address)) {
      callbacks_->OnHealthBasedRecommendationAction(address, action);
    }

    if (group_id != bluetooth::groups::kGroupUnknown &&
        aseGroups_.FindById(group_id)) {
      callbacks_->OnHealthBasedGroupRecommendationAction(group_id, action);
    }
  }

  void IsoCigEventsCb(uint16_t event_type, void* data) {
    switch (event_type) {
      case bluetooth::hci::iso_manager::kIsoEventCigOnCreateCmpl: {
        auto* evt = static_cast<cig_create_cmpl_evt*>(data);
        LeAudioDeviceGroup* group = aseGroups_.FindById(evt->cig_id);
        log::assert_that(group, "Group id: {} is null", evt->cig_id);
        groupStateMachine_->ProcessHciNotifOnCigCreate(
            group, evt->status, evt->cig_id, evt->conn_handles);
      } break;
      case bluetooth::hci::iso_manager::kIsoEventCigOnRemoveCmpl: {
        auto* evt = static_cast<cig_remove_cmpl_evt*>(data);
        LeAudioDeviceGroup* group = aseGroups_.FindById(evt->cig_id);
        log::assert_that(group, "Group id: {} is null", evt->cig_id);
        groupStateMachine_->ProcessHciNotifOnCigRemove(evt->status, group);
        remove_group_if_possible(group);
      } break;
      default:
        log::error("Invalid event {}", event_type);
    }
  }

  void IsoCisEventsCb(uint16_t event_type, void* data) {
    switch (event_type) {
      case bluetooth::hci::iso_manager::kIsoEventCisDataAvailable: {
        auto* event =
            static_cast<bluetooth::hci::iso_manager::cis_data_evt*>(data);

        if (DsaDataConsume(event)) {
          return;
        }

        if (audio_receiver_state_ != AudioState::STARTED) {
          log::error("receiver state not ready, current state={}",
                     ToString(audio_receiver_state_));
          break;
        }

        HandleIncomingCisData(event->p_msg->data + event->p_msg->offset,
                              event->p_msg->len - event->p_msg->offset,
                              event->cis_conn_hdl, event->ts);
      } break;
      case bluetooth::hci::iso_manager::kIsoEventCisEstablishCmpl: {
        auto* event =
            static_cast<bluetooth::hci::iso_manager::cis_establish_cmpl_evt*>(
                data);

        LeAudioDevice* leAudioDevice = leAudioDevices_.FindByCisConnHdl(
            event->cig_id, event->cis_conn_hdl);
        if (!leAudioDevice) {
          log::error("no bonded Le Audio Device with CIS: {}",
                     event->cis_conn_hdl);
          break;
        }
        LeAudioDeviceGroup* group =
            aseGroups_.FindById(leAudioDevice->group_id_);

        if (event->max_pdu_mtos > 0)
          group->SetTransportLatency(
              bluetooth::le_audio::types::kLeAudioDirectionSink,
              event->trans_lat_mtos);
        if (event->max_pdu_stom > 0)
          group->SetTransportLatency(
              bluetooth::le_audio::types::kLeAudioDirectionSource,
              event->trans_lat_stom);

        if (leAudioHealthStatus_ && (event->status != HCI_SUCCESS)) {
          leAudioHealthStatus_->AddStatisticForGroup(
              group, LeAudioHealthGroupStatType::STREAM_CREATE_CIS_FAILED);
        }

        groupStateMachine_->ProcessHciNotifCisEstablished(group, leAudioDevice,
                                                          event);
      } break;
      case bluetooth::hci::iso_manager::kIsoEventCisDisconnected: {
        auto* event =
            static_cast<bluetooth::hci::iso_manager::cis_disconnected_evt*>(
                data);

        LeAudioDevice* leAudioDevice = leAudioDevices_.FindByCisConnHdl(
            event->cig_id, event->cis_conn_hdl);
        if (!leAudioDevice) {
          log::error("no bonded Le Audio Device with CIS: {}",
                     event->cis_conn_hdl);
          break;
        }
        LeAudioDeviceGroup* group =
            aseGroups_.FindById(leAudioDevice->group_id_);

        groupStateMachine_->ProcessHciNotifCisDisconnected(group, leAudioDevice,
                                                           event);
      } break;
      default:
        log::info(", Not handeled ISO event");
        break;
    }
  }

  void IsoSetupIsoDataPathCb(uint8_t status, uint16_t conn_handle,
                             uint8_t cig_id) {
    LeAudioDevice* leAudioDevice =
        leAudioDevices_.FindByCisConnHdl(cig_id, conn_handle);
    /* In case device has been disconnected before data path was setup */
    if (!leAudioDevice) {
      log::warn(
          "Device for CIG {} and using cis_handle 0x{:04x} is disconnected.",
          cig_id, conn_handle);
      return;
    }
    LeAudioDeviceGroup* group = aseGroups_.FindById(leAudioDevice->group_id_);

    instance->groupStateMachine_->ProcessHciNotifSetupIsoDataPath(
        group, leAudioDevice, status, conn_handle);
  }

  void IsoRemoveIsoDataPathCb(uint8_t status, uint16_t conn_handle,
                              uint8_t cig_id) {
    LeAudioDevice* leAudioDevice =
        leAudioDevices_.FindByCisConnHdl(cig_id, conn_handle);

    /* If CIS has been disconnected just before ACL being disconnected by the
     * remote device, leAudioDevice might be already cleared i.e. has no
     * information about conn_handle, when the data path remove compete arrives.
     */
    if (!leAudioDevice) {
      log::warn(
          "Device for CIG {} and using cis_handle 0x{:04x} is disconnected.",
          cig_id, conn_handle);
      return;
    }

    LeAudioDeviceGroup* group = aseGroups_.FindById(leAudioDevice->group_id_);

    instance->groupStateMachine_->ProcessHciNotifRemoveIsoDataPath(
        group, leAudioDevice, status, conn_handle);
  }

  void QhciVscEvt(uint16_t delay, uint8_t mode) {
    auto group = aseGroups_.FindById(active_group_id_);
    if (!group) {
      log::error("Invalid group: {}", active_group_id_);
      return;
    }
    log::warn("QhciVscEvt: {} delay {} mode.", delay, mode);
    if (delay != 0xFFFF)
      group->stream_conf.stream_params.sink.delay = delay;
    if (mode != 0xFF)
      group->stream_conf.stream_params.sink.mode = mode;
  }

  void IsoLinkQualityReadCb(
      uint8_t conn_handle, uint8_t cig_id, uint32_t txUnackedPackets,
      uint32_t txFlushedPackets, uint32_t txLastSubeventPackets,
      uint32_t retransmittedPackets, uint32_t crcErrorPackets,
      uint32_t rxUnreceivedPackets, uint32_t duplicatePackets) {
    LeAudioDevice* leAudioDevice =
        leAudioDevices_.FindByCisConnHdl(cig_id, conn_handle);
    if (!leAudioDevice) {
      log::warn(
          "device under connection handle: {}, has been disconnecected in "
          "meantime",
          loghex(conn_handle));
      return;
    }
    LeAudioDeviceGroup* group = aseGroups_.FindById(leAudioDevice->group_id_);

    instance->groupStateMachine_->ProcessHciNotifIsoLinkQualityRead(
        group, leAudioDevice, conn_handle, txUnackedPackets, txFlushedPackets,
        txLastSubeventPackets, retransmittedPackets, crcErrorPackets,
        rxUnreceivedPackets, duplicatePackets);
  }

  void HandlePendingDeviceRemove(LeAudioDeviceGroup* group) {
    for (auto device = group->GetFirstDevice(); device != nullptr;
         device = group->GetNextDevice(device)) {
      if (device->GetConnectionState() == DeviceConnectState::REMOVING) {
        if (device->closing_stream_for_disconnection_) {
          device->closing_stream_for_disconnection_ = false;
          log::info("Disconnecting group id: {}, address: {}", group->group_id_,
                    ADDRESS_TO_LOGGABLE_CSTR(device->address_));
          bool force_acl_disconnect =
              device->autoconnect_flag_ && group->IsEnabled();
          DisconnectDevice(device, force_acl_disconnect);
        }
        group_remove_node(group, device->address_, true);
      }
    }
  }

  void HandlePendingDeviceDisconnection(LeAudioDeviceGroup* group) {
    log::debug("");

    auto leAudioDevice = group->GetFirstDevice();
    while (leAudioDevice) {
      if (leAudioDevice->closing_stream_for_disconnection_) {
        leAudioDevice->closing_stream_for_disconnection_ = false;
        log::debug("Disconnecting group id: {}, address: {}", group->group_id_,
                   ADDRESS_TO_LOGGABLE_CSTR(leAudioDevice->address_));
        bool force_acl_disconnect =
            leAudioDevice->autoconnect_flag_ && group->IsEnabled();
        DisconnectDevice(leAudioDevice, force_acl_disconnect);
      }
      leAudioDevice = group->GetNextDevice(leAudioDevice);
    }
  }

  void UpdateAudioConfigToHal(
      const ::bluetooth::le_audio::offload_config& config,
      uint8_t remote_direction) {
    if ((remote_direction &
         bluetooth::le_audio::types::kLeAudioDirectionSink) &&
        le_audio_source_hal_client_) {
      le_audio_source_hal_client_->UpdateAudioConfigToHal(config);
    }
    if ((remote_direction &
         bluetooth::le_audio::types::kLeAudioDirectionSource) &&
        le_audio_sink_hal_client_) {
      le_audio_sink_hal_client_->UpdateAudioConfigToHal(config);
    }
  }

  void NotifyUpperLayerGroupTurnedIdleDuringCall(int group_id) {
    if (!osi_property_get_bool(kNotifyUpperLayerAboutGroupBeingInIdleDuringCall,
                               false)) {
      return;
    }

    /* If group is inactive, phone is in call and Group is not having CIS
     * connected, notify upper layer about it, so it can decide to create SCO if
     * it is in the handover case
     */
    if ((IsInCall() || IsInVoipCall()) &&
        active_group_id_ == bluetooth::groups::kGroupUnknown) {
      callbacks_->OnGroupStatus(group_id, GroupStatus::TURNED_IDLE_DURING_CALL);
    }
  }

  void take_stream_time(void) {
    if (stream_setup_start_timestamp_ == 0) {
      return;
    }

    if (stream_start_history_queue_.size() == 10) {
      stream_start_history_queue_.pop_back();
    }

    stream_setup_end_timestamp_ = bluetooth::common::time_get_os_boottime_us();
    stream_start_history_queue_.emplace_front(
        (stream_setup_end_timestamp_ - stream_setup_start_timestamp_) / 1000);

    stream_setup_end_timestamp_ = 0;
    stream_setup_start_timestamp_ = 0;
  }

  void notifyGroupStreamStatus(int group_id,
                               GroupStreamStatus groupStreamStatus) {
    GroupStreamStatus newGroupStreamStatus = GroupStreamStatus::IDLE;
    if (groupStreamStatus == GroupStreamStatus::STREAMING) {
      newGroupStreamStatus = GroupStreamStatus::STREAMING;
    }

    auto it = lastNotifiedGroupStreamStatusMap_.find(group_id);

    if (it != lastNotifiedGroupStreamStatusMap_.end()) {
      if (it->second != newGroupStreamStatus) {
        callbacks_->OnGroupStreamStatus(group_id, newGroupStreamStatus);
        it->second = newGroupStreamStatus;
      }
    } else {
      callbacks_->OnGroupStreamStatus(group_id, newGroupStreamStatus);
      lastNotifiedGroupStreamStatusMap_.emplace(group_id, newGroupStreamStatus);
    }
  }

  void handleAsymmetricPhyForUnicast(LeAudioDeviceGroup* group) {
    if (!group->asymmetric_phy_for_unidirectional_cis_supported) return;

    auto it = lastNotifiedGroupStreamStatusMap_.find(group->group_id_);

    if (it != lastNotifiedGroupStreamStatusMap_.end() &&
        it->second == GroupStreamStatus::STREAMING &&
        group->GetSduInterval(bluetooth::le_audio::types::kLeAudioDirectionSource) == 0) {
      SetAsymmetricBlePhy(group, true);
      return;
    }

    SetAsymmetricBlePhy(group, false);
  }

  void OnStateMachineStatusReportCb(int group_id, GroupStreamStatus status) {
    log::info(
        "status: {} ,  group_id: {}, audio_sender_state {}, "
        "audio_receiver_state {}",
        static_cast<int>(status), group_id,
        bluetooth::common::ToString(audio_sender_state_),
        bluetooth::common::ToString(audio_receiver_state_));
    LeAudioDeviceGroup* group = aseGroups_.FindById(group_id);

    notifyGroupStreamStatus(group_id, status);

    switch (status) {
      case GroupStreamStatus::STREAMING: {
        log::assert_that(group_id == active_group_id_,
                         "invalid group id {}!={}", group_id, active_group_id_);

        take_stream_time();

        bluetooth::le_audio::MetricsCollector::Get()->OnStreamStarted(
            active_group_id_, configuration_context_type_);

        if (leAudioHealthStatus_) {
          leAudioHealthStatus_->AddStatisticForGroup(
              group, LeAudioHealthGroupStatType::STREAM_CREATE_SUCCESS);
        }

        if (!group) {
          log::error("Group {} does not exist anymore. This shall not happen",
                     group_id);
          return;
        }

        handleAsymmetricPhyForUnicast(group);

        if ((audio_sender_state_ == AudioState::IDLE) &&
            (audio_receiver_state_ == AudioState::IDLE)) {
          /* Audio Framework is not interested in the stream anymore.
           * Just stop streaming
           */
          log::warn("Stopping stream for group {} as AF not interested.",
                    group_id);
          groupStateMachine_->StopStream(group);
          return;
        }

        /* It might happen that the configuration has already changed, while
         * the group was in the ongoing reconfiguration. We should stop the
         * stream and reconfigure once again.
         */
        if (group->GetConfigurationContextType() !=
            configuration_context_type_) {
          log::debug(
              "The configuration {} is no longer valid. Stopping the stream to "
              "reconfigure to {}",
              ToString(group->GetConfigurationContextType()),
              ToString(configuration_context_type_));
          group->SetPendingConfiguration();
          groupStateMachine_->StopStream(group);
          stream_setup_start_timestamp_ =
              bluetooth::common::time_get_os_boottime_us();
          return;
        }

        BidirectionalPair<uint16_t> delays_pair = {
            .sink = group->GetRemoteDelay(
                bluetooth::le_audio::types::kLeAudioDirectionSink),
            .source = group->GetRemoteDelay(
                bluetooth::le_audio::types::kLeAudioDirectionSource)};
        CodecManager::GetInstance()->UpdateActiveAudioConfig(
            group->stream_conf.stream_params, delays_pair, group->stream_conf.codec_id,
            std::bind(&LeAudioClientImpl::UpdateAudioConfigToHal,
                      weak_factory_.GetWeakPtr(), std::placeholders::_1,
                      std::placeholders::_2));

        if (audio_sender_state_ == AudioState::READY_TO_START)
          StartSendingAudio(group_id);
        if (audio_receiver_state_ == AudioState::READY_TO_START)
          StartReceivingAudio(group_id);

        SendAudioGroupCurrentCodecConfigChanged(group);
        break;
      }
      case GroupStreamStatus::SUSPENDED:
        stream_setup_end_timestamp_ = 0;
        stream_setup_start_timestamp_ = 0;
        /** Stop Audio but don't release all the Audio resources */
        SuspendAudio();
        break;
      case GroupStreamStatus::CONFIGURED_BY_USER: {
        // Check which directions were suspended
        uint8_t previously_active_directions = 0;
        if (audio_sender_state_ >= AudioState::READY_TO_START) {
          previously_active_directions |=
              bluetooth::le_audio::types::kLeAudioDirectionSink;
        }
        if (audio_receiver_state_ >= AudioState::READY_TO_START) {
          previously_active_directions |=
              bluetooth::le_audio::types::kLeAudioDirectionSource;
        }

        /* We are done with reconfiguration.
         * Clean state and if Audio HAL is waiting, cancel the request
         * so Audio HAL can Resume again.
         */
        CancelStreamingRequest();
        ReconfigurationComplete(previously_active_directions);
      } break;
      case GroupStreamStatus::CONFIGURED_AUTONOMOUS:
        /* This state is notified only when
         * groups stays into CONFIGURED state after
         * STREAMING. Peer device uses cache. For the moment
         * it is handled same as IDLE
         */
      case GroupStreamStatus::IDLE: {
        if (sw_enc_left) sw_enc_left.reset();
        if (sw_enc_right) sw_enc_right.reset();
        if (sw_dec_left) sw_dec_left.reset();
        if (sw_dec_right) sw_dec_right.reset();
        CleanCachedMicrophoneData();

        if (group) {
          handleAsymmetricPhyForUnicast(group);
          UpdateLocationsAndContextsAvailability(group);
          if (group->IsPendingConfiguration()) {
            SuspendedForReconfiguration();
            auto remote_direction =
                kLeAudioContextAllRemoteSource.test(configuration_context_type_)
                    ? bluetooth::le_audio::types::kLeAudioDirectionSource
                    : bluetooth::le_audio::types::kLeAudioDirectionSink;

            /* Reconfiguration to non requiring source scenario */
            if (sink_monitor_mode_ &&
                (remote_direction ==
                 bluetooth::le_audio::types::kLeAudioDirectionSink)) {
              notifyAudioLocalSink(
                  UnicastMonitorModeStatus::STREAMING_SUSPENDED);
            }

            auto remote_contexts =
                DirectionalRealignMetadataAudioContexts(group, remote_direction);
            ApplyRemoteMetadataAudioContextPolicy(group, remote_contexts,
                                                  remote_direction);
            if (GroupStream(group->group_id_, configuration_context_type_,
                            remote_contexts)) {
              /* If configuration succeed wait for new status. */
              return;
            }
            log::info("Clear pending configuration flag for group {}",
                      group->group_id_);
            group->ClearPendingConfiguration();
          } else {
            log::info("sink_monitor_mode_: {}, defer_notify_inactive_until_stop_: {}, "
                      "defer_notify_active_until_stop_: {}, defer_source_suspend_ack_until_stop_: {}, "
                      "defer_sink_suspend_ack_until_stop_: {}", sink_monitor_mode_,
                      defer_notify_inactive_until_stop_, defer_notify_active_until_stop_,
                      defer_source_suspend_ack_until_stop_, defer_sink_suspend_ack_until_stop_);
            if (sink_monitor_mode_) {
              notifyAudioLocalSink(
                  UnicastMonitorModeStatus::STREAMING_SUSPENDED);
            }

            if (source_monitor_mode_) {
              callbacks_->OnUnicastMonitorModeStatus(
                  bluetooth::le_audio::types::kLeAudioDirectionSource,
                  UnicastMonitorModeStatus::STREAMING_SUSPENDED);
            }

            if (defer_source_suspend_ack_until_stop_) {
              if (le_audio_source_hal_client_) {
                defer_source_suspend_ack_until_stop_ = false;
                log::info("calling source ConfirmSuspendRequest");
                le_audio_source_hal_client_->ConfirmSuspendRequest();
              }
            }

            if (defer_sink_suspend_ack_until_stop_) {
              if (le_audio_sink_hal_client_) {
                defer_sink_suspend_ack_until_stop_ = false;
                log::info("calling sink ConfirmSuspendRequest");
                le_audio_sink_hal_client_->ConfirmSuspendRequest();
              }
            }

            log::info("active_group_id_: {}", active_group_id_);
            if (defer_notify_active_until_stop_ && defer_notify_inactive_until_stop_) {
              CheckAndNotifyGroupInactive(group_id);
              CheckAndNotifyGroupActive(active_group_id_);
              defer_notify_active_until_stop_ = false;
              defer_notify_inactive_until_stop_ = false;
            } else if (defer_notify_inactive_until_stop_) {
              CheckAndNotifyGroupInactive(group_id);
              defer_notify_inactive_until_stop_ = false;
            }
          }
        }

        stream_setup_end_timestamp_ = 0;
        stream_setup_start_timestamp_ = 0;
        CancelStreamingRequest();

        if (group) {
          NotifyUpperLayerGroupTurnedIdleDuringCall(group->group_id_);
          HandlePendingDeviceRemove(group);
          HandlePendingDeviceDisconnection(group);
        }
        break;
      }
      case GroupStreamStatus::RELEASING:
      case GroupStreamStatus::SUSPENDING:
        if (active_group_id_ != bluetooth::groups::kGroupUnknown &&
            (active_group_id_ == group->group_id_) &&
            !group->IsPendingConfiguration() &&
            (audio_sender_state_ == AudioState::STARTED ||
             audio_receiver_state_ == AudioState::STARTED)) {
          /* If releasing state is happening but it was not initiated either by
           * reconfiguration or Audio Framework actions either by the Active group change,
           * it means that it is some internal state machine error. This is very unlikely and
           * for now just Inactivate the group.
           */
          log::error("Internal state machine error");
          group->PrintDebugState();
          groupSetAndNotifyInactive();
        }

        if (audio_sender_state_ != AudioState::IDLE)
          audio_sender_state_ = AudioState::RELEASING;

        if (audio_receiver_state_ != AudioState::IDLE)
          audio_receiver_state_ = AudioState::RELEASING;

        break;
      default:
        break;
    }
  }

  void OnUpdatedCisConfiguration(int group_id, uint8_t direction) {
    LeAudioDeviceGroup* group = aseGroups_.FindById(group_id);
    if (!group) {
      log::error("Invalid group_id: {}", group_id);
      return;
    }
    group->UpdateCisConfiguration(direction);
  }

 private:
  tGATT_IF gatt_if_;
  bluetooth::le_audio::LeAudioClientCallbacks* callbacks_;
  LeAudioDevices leAudioDevices_;
  LeAudioDeviceGroups aseGroups_;
  LeAudioGroupStateMachine* groupStateMachine_;
  int active_group_id_;
  LeAudioContextType configuration_context_type_;
  static constexpr char kAllowMultipleContextsInMetadata[] =
      "persist.bluetooth.leaudio.allow.multiple.contexts";
  BidirectionalPair<AudioContexts> local_metadata_context_types_;
  uint64_t stream_setup_start_timestamp_;
  uint64_t stream_setup_end_timestamp_;
  std::deque<uint64_t> stream_start_history_queue_;

  /* Microphone (s) */
  AudioState audio_receiver_state_;
  /* Speaker(s) */
  AudioState audio_sender_state_;
  /* Keep in call state. */
  bool in_call_;
  bool in_voip_call_;
  /* Listen for streaming status on Sink stream */
  bool sink_monitor_mode_;
  /* Status which has been notified to Service */
  std::optional<UnicastMonitorModeStatus> sink_monitor_notified_status_;
  /* Listen for streaming status on Source stream */
  bool source_monitor_mode_;

  /*To track set inactive progress */
  bool defer_notify_inactive_until_stop_;
  /*To track set active progress */
  bool defer_notify_active_until_stop_;
  /*To track MM issued suspend progress */
  bool defer_sink_suspend_ack_until_stop_;
  bool defer_source_suspend_ack_until_stop_;

  /* Reconnection mode */
  tBTM_BLE_CONN_TYPE reconnection_mode_;
  static constexpr uint64_t kGroupConnectedWatchDelayMs = 3000;
  static constexpr uint64_t kRecoveryReconnectDelayMs = 2000;
  static constexpr uint64_t kAutoConnectAfterOwnDisconnectDelayMs = 1000;
  static constexpr uint64_t kCsisGroupMemberDelayMs = 5000;

  /* LeAudioHealthStatus */
  LeAudioHealthStatus* leAudioHealthStatus_ = nullptr;

  static constexpr char kNotifyUpperLayerAboutGroupBeingInIdleDuringCall[] =
      "persist.bluetooth.leaudio.notify.idle.during.call";

  static constexpr uint16_t kBapMinimumAttMtu = 64;

  /* Current stream configuration - used to set up the software codecs */
  LeAudioCodecConfiguration current_encoder_config_;
  LeAudioCodecConfiguration current_decoder_config_;

  /* Static Audio Framework session configuration.
   *  Resampling will be done inside the bt stack
   */
  LeAudioCodecConfiguration audio_framework_source_config = {
      .num_channels = 2,
      .sample_rate = bluetooth::audio::le_audio::kSampleRate48000,
      .bits_per_sample = bluetooth::audio::le_audio::kBitsPerSample16,
      .data_interval_us = LeAudioCodecConfiguration::kInterval10000Us,
  };

  LeAudioCodecConfiguration audio_framework_sink_config = {
      .num_channels = 2,
      .sample_rate = bluetooth::audio::le_audio::kSampleRate16000,
      .bits_per_sample = bluetooth::audio::le_audio::kBitsPerSample16,
      .data_interval_us = LeAudioCodecConfiguration::kInterval10000Us,
  };

  std::unique_ptr<bluetooth::le_audio::CodecInterface> sw_enc_left;
  std::unique_ptr<bluetooth::le_audio::CodecInterface> sw_enc_right;

  std::unique_ptr<bluetooth::le_audio::CodecInterface> sw_dec_left;
  std::unique_ptr<bluetooth::le_audio::CodecInterface> sw_dec_right;

  std::vector<uint8_t> encoded_data;
  std::unique_ptr<LeAudioSourceAudioHalClient> le_audio_source_hal_client_;
  std::unique_ptr<LeAudioSinkAudioHalClient> le_audio_sink_hal_client_;
  static constexpr uint64_t kAudioSuspentKeepIsoAliveTimeoutMs = 0;
  static constexpr uint64_t kAudioDisableTimeoutMs = 3000;
  static constexpr char kAudioSuspentKeepIsoAliveTimeoutMsProp[] =
      "persist.bluetooth.leaudio.audio.suspend.timeoutms";
  alarm_t* close_vbc_timeout_;
  alarm_t* suspend_timeout_;
  alarm_t* disable_timer_;
  static constexpr uint64_t kDeviceAttachDelayMs = 500;

  uint32_t cached_channel_timestamp_ = 0;
  bluetooth::le_audio::CodecInterface* cached_channel_ = nullptr;

  base::WeakPtrFactory<LeAudioClientImpl> weak_factory_{this};

  std::map<int, GroupStreamStatus> lastNotifiedGroupStreamStatusMap_;

  void ClientAudioInterfaceRelease() {
    auto group = aseGroups_.FindById(active_group_id_);
    if (!group) {
      log::error("Invalid group: {}", static_cast<int>(active_group_id_));
    } else {
      handleAsymmetricPhyForUnicast(group);
      log::info("ClientAudioInterfaceRelease - cleanup");
    }

    if (le_audio_source_hal_client_) {
      le_audio_source_hal_client_->Stop();
      le_audio_source_hal_client_.reset();
    }

    if (le_audio_sink_hal_client_) {
      /* Keep session set up to monitor streaming request. This is required if
       * there is another LE Audio device streaming (e.g. Broadcast) and via
       * the session callbacks special action from this Module would be
       * required e.g. to Unicast handover.
       */
      if (!sink_monitor_mode_) {
        local_metadata_context_types_.sink.clear();
        le_audio_sink_hal_client_->Stop();
        le_audio_sink_hal_client_.reset();
      }
    }
    local_metadata_context_types_.source.clear();
    configuration_context_type_ = LeAudioContextType::UNINITIALIZED;

    bluetooth::le_audio::MetricsCollector::Get()->OnStreamEnded(
        active_group_id_);
  }

  bool DsaDataConsume(bluetooth::hci::iso_manager::cis_data_evt* event) {
    if (!IS_FLAG_ENABLED(leaudio_dynamic_spatial_audio)) {
      return false;
    }

    if (active_group_id_ == bluetooth::groups::kGroupUnknown) {
      return false;
    }
    LeAudioDeviceGroup* group = aseGroups_.FindById(active_group_id_);
    if (!group || !group->dsa_.active) {
      return false;
    }

    if (group->dsa_.mode != DsaMode::ISO_SW) {
      log::warn("ISO packets received over HCI in DSA mode: {}",
                group->dsa_.mode);
      return false;
    }

    if (iso_data_callback == nullptr) {
      log::warn("Dsa data consumer not registered");
      return false;
    }

    uint16_t cis_conn_hdl = event->cis_conn_hdl;
    uint8_t* data = event->p_msg->data + event->p_msg->offset;
    uint16_t size = event->p_msg->len - event->p_msg->offset;
    uint32_t timestamp = event->ts;

    // Find LE Audio device
    LeAudioDevice* leAudioDevice = group->GetFirstDevice();
    while (leAudioDevice != nullptr) {
      if (leAudioDevice->GetDsaCisHandle() == cis_conn_hdl &&
          leAudioDevice->GetDsaDataPathState() == DataPathState::CONFIGURED) {
        break;
      }
      leAudioDevice = group->GetNextDevice(leAudioDevice);
    }
    if (leAudioDevice == nullptr) {
      log::warn("No LE Audio device found for CIS handle: {}", cis_conn_hdl);
      return false;
    }

    bool consumed = iso_data_callback(leAudioDevice->address_, cis_conn_hdl,
                                      data, size, timestamp);
    if (consumed) {
      return true;
    } else {
      log::verbose("ISO data consumer not ready to accept data");
      return false;
    }
  }

  void SetAsymmetricBlePhy(LeAudioDeviceGroup* group, bool asymmetric) {
    LeAudioDevice* leAudioDevice = group->GetFirstDevice();
    if (leAudioDevice == nullptr) {
      log::error("Shouldn't be called without a device.");
      return;
    }

    for (auto tmpDevice = leAudioDevice; tmpDevice != nullptr;
         tmpDevice = group->GetNextDevice(tmpDevice)) {
      log::info(
          "tmpDevice->acl_asymmetric_: {}, asymmetric: {}, address: {}, "
          "acl_connected: {} ",
          tmpDevice->acl_asymmetric_ == asymmetric, asymmetric,
          ADDRESS_TO_LOGGABLE_CSTR(tmpDevice->address_),
          BTM_IsAclConnectionUp(tmpDevice->address_, BT_TRANSPORT_LE));
      if (tmpDevice->acl_asymmetric_ == asymmetric ||
          !BTM_IsAclConnectionUp(tmpDevice->address_, BT_TRANSPORT_LE))
        continue;

      log::info("SetAsymmetricBlePhy: {} for {}", asymmetric,
                ADDRESS_TO_LOGGABLE_CSTR(tmpDevice->address_));
      BTM_BleSetPhy(tmpDevice->address_, PHY_LE_2M,
                    asymmetric ? PHY_LE_1M : PHY_LE_2M, 0);
      tmpDevice->acl_asymmetric_ = asymmetric;
    }
  }
};

static void le_audio_health_status_callback(const RawAddress& addr,
                                            int group_id,
                                            LeAudioHealthBasedAction action) {
  if (instance) {
    instance->LeAudioHealthSendRecommendation(addr, group_id, action);
  }
}

/* This is a generic callback method for gatt client which handles every client
 * application events.
 */
void le_audio_gattc_callback(tBTA_GATTC_EVT event, tBTA_GATTC* p_data) {
  if (!p_data || !instance) return;

  log::info("event = {}", static_cast<int>(event));

  switch (event) {
    case BTA_GATTC_DEREG_EVT:
      break;

    case BTA_GATTC_NOTIF_EVT:
      instance->LeAudioCharValueHandle(
          p_data->notify.conn_id, p_data->notify.handle, p_data->notify.len,
          static_cast<uint8_t*>(p_data->notify.value), true);

      if (!p_data->notify.is_notify)
        BTA_GATTC_SendIndConfirm(p_data->notify.conn_id, p_data->notify.handle);

      break;

    case BTA_GATTC_OPEN_EVT:
      instance->OnGattConnected(p_data->open.status, p_data->open.conn_id,
                                p_data->open.client_if, p_data->open.remote_bda,
                                p_data->open.transport, p_data->open.mtu);
      break;

    case BTA_GATTC_ENC_CMPL_CB_EVT: {
      uint8_t encryption_status;
      if (BTM_IsEncrypted(p_data->enc_cmpl.remote_bda, BT_TRANSPORT_LE)) {
        encryption_status = BTM_SUCCESS;
      } else {
        encryption_status = BTM_FAILED_ON_SECURITY;
      }
      instance->OnEncryptionComplete(p_data->enc_cmpl.remote_bda,
                                     encryption_status);
    } break;

    case BTA_GATTC_CLOSE_EVT:
      instance->OnGattDisconnected(
          p_data->close.conn_id, p_data->close.client_if,
          p_data->close.remote_bda, p_data->close.reason);
      break;

    case BTA_GATTC_SEARCH_CMPL_EVT:
      instance->OnServiceSearchComplete(p_data->search_cmpl.conn_id,
                                        p_data->search_cmpl.status);
      break;

    case BTA_GATTC_SRVC_DISC_DONE_EVT:
      instance->OnGattServiceDiscoveryDone(p_data->service_changed.remote_bda);
      break;

    case BTA_GATTC_SRVC_CHG_EVT:
      instance->OnServiceChangeEvent(p_data->remote_bda);
      break;
    case BTA_GATTC_CFG_MTU_EVT:
      instance->OnMtuChanged(p_data->cfg_mtu.conn_id, p_data->cfg_mtu.mtu);
      break;
    case BTA_GATTC_PHY_UPDATE_EVT:
      instance->OnPhyUpdate(
          p_data->phy_update.conn_id, p_data->phy_update.tx_phy,
          p_data->phy_update.rx_phy, p_data->phy_update.status);
      break;
    default:
      break;
  }
}

class LeAudioStateMachineHciCallbacksImpl : public CigCallbacks {
 public:
  void OnCigEvent(uint8_t event, void* data) override {
    if (instance) instance->IsoCigEventsCb(event, data);
  }

  void OnCisEvent(uint8_t event, void* data) override {
    if (instance) instance->IsoCisEventsCb(event, data);
  }

  void OnSetupIsoDataPath(uint8_t status, uint16_t conn_handle,
                          uint8_t cig_id) override {
    if (instance) instance->IsoSetupIsoDataPathCb(status, conn_handle, cig_id);
  }

  void OnRemoveIsoDataPath(uint8_t status, uint16_t conn_handle,
                           uint8_t cig_id) override {
    if (instance) instance->IsoRemoveIsoDataPathCb(status, conn_handle, cig_id);
  }

  void OnIsoLinkQualityRead(
      uint8_t conn_handle, uint8_t cig_id, uint32_t txUnackedPackets,
      uint32_t txFlushedPackets, uint32_t txLastSubeventPackets,
      uint32_t retransmittedPackets, uint32_t crcErrorPackets,
      uint32_t rxUnreceivedPackets, uint32_t duplicatePackets) {
    if (instance)
      instance->IsoLinkQualityReadCb(conn_handle, cig_id, txUnackedPackets,
                                     txFlushedPackets, txLastSubeventPackets,
                                     retransmittedPackets, crcErrorPackets,
                                     rxUnreceivedPackets, duplicatePackets);
  }
};

LeAudioStateMachineHciCallbacksImpl stateMachineHciCallbacksImpl;

class LeAudioStateMachineVscHciCallbackImpl : public VscCallback {
  public:
    void OnVscEvent(uint16_t delay, uint8_t mode) override {
      if (instance) instance->QhciVscEvt(delay, mode);
    }
};

LeAudioStateMachineVscHciCallbackImpl stateMachineVscHciCallbackImpl;

class CallbacksImpl : public LeAudioGroupStateMachine::Callbacks {
 public:
  void StatusReportCb(int group_id, GroupStreamStatus status) override {
    if (instance) instance->OnStateMachineStatusReportCb(group_id, status);
  }

  void OnStateTransitionTimeout(int group_id) override {
    if (instance) instance->OnLeAudioDeviceSetStateTimeout(group_id);
  }

  void OnDeviceAutonomousStateTransitionTimeout(
      LeAudioDevice* leAudioDevice) override {
    if (instance)
      instance->OnDeviceAutonomousStateTransitionTimeout(leAudioDevice);
  }

  void OnUpdatedCisConfiguration(int group_id, uint8_t direction) {
    if (instance) instance->OnUpdatedCisConfiguration(group_id, direction);
  }
};

CallbacksImpl stateMachineCallbacksImpl;

class SourceCallbacksImpl : public LeAudioSourceAudioHalClient::Callbacks {
 public:
  void OnAudioDataReady(const std::vector<uint8_t>& data) override {
    if (instance) instance->OnAudioDataReady(data);
  }
  void OnAudioSuspend(void) override {
    if (instance) instance->OnLocalAudioSourceSuspend();
  }

  void OnAudioResume(void) override {
    if (instance) instance->OnLocalAudioSourceResume();
  }

  void OnAudioMetadataUpdate(
      std::vector<struct playback_track_metadata_v7> source_metadata,
      DsaMode dsa_mode) override {
    if (instance)
      instance->OnLocalAudioSourceMetadataUpdate(source_metadata, dsa_mode);
  }
};

class SinkCallbacksImpl : public LeAudioSinkAudioHalClient::Callbacks {
 public:
  void OnAudioSuspend(void) override {
    if (instance) instance->OnLocalAudioSinkSuspend();
  }
  void OnAudioResume(void) override {
    if (instance) instance->OnLocalAudioSinkResume();
  }

  void OnAudioMetadataUpdate(
      std::vector<record_track_metadata_v7> sink_metadata) override {
    if (instance) instance->OnLocalAudioSinkMetadataUpdate(sink_metadata);
  }
};

SourceCallbacksImpl audioSinkReceiverImpl;
SinkCallbacksImpl audioSourceReceiverImpl;

class DeviceGroupsCallbacksImpl : public DeviceGroupsCallbacks {
 public:
  void OnGroupAdded(const RawAddress& address, const bluetooth::Uuid& uuid,
                    int group_id) override {
    if (instance) instance->OnGroupAddedCb(address, uuid, group_id);
  }
  void OnGroupMemberAdded(const RawAddress& address, int group_id) override {
    if (instance) instance->OnGroupMemberAddedCb(address, group_id);
  }
  void OnGroupMemberRemoved(const RawAddress& address, int group_id) override {
    if (instance) instance->OnGroupMemberRemovedCb(address, group_id);
  }
  void OnGroupRemoved(const bluetooth::Uuid& uuid, int group_id) {
    /* to implement if needed */
  }
  void OnGroupAddFromStorage(const RawAddress& address,
                             const bluetooth::Uuid& uuid, int group_id) {
    /* to implement if needed */
  }
};

class DeviceGroupsCallbacksImpl;
DeviceGroupsCallbacksImpl deviceGroupsCallbacksImpl;

}  // namespace

void LeAudioClient::AddFromStorage(
    const RawAddress& addr, bool autoconnect, int sink_audio_location,
    int source_audio_location, int sink_supported_context_types,
    int source_supported_context_types, const std::vector<uint8_t>& handles,
    const std::vector<uint8_t>& sink_pacs,
    const std::vector<uint8_t>& source_pacs, const std::vector<uint8_t>& ases) {
  if (!instance) {
    log::error("Not initialized yet");
    return;
  }

  instance->AddFromStorage(addr, autoconnect, sink_audio_location,
                           source_audio_location, sink_supported_context_types,
                           source_supported_context_types, handles, sink_pacs,
                           source_pacs, ases);
}

bool LeAudioClient::GetHandlesForStorage(const RawAddress& addr,
                                         std::vector<uint8_t>& out) {
  if (!instance) {
    log::error("Not initialized yet");
    return false;
  }

  return instance->GetHandlesForStorage(addr, out);
}

bool LeAudioClient::GetSinkPacsForStorage(const RawAddress& addr,
                                          std::vector<uint8_t>& out) {
  if (!instance) {
    log::error("Not initialized yet");
    return false;
  }

  return instance->GetSinkPacsForStorage(addr, out);
}

bool LeAudioClient::GetSourcePacsForStorage(const RawAddress& addr,
                                            std::vector<uint8_t>& out) {
  if (!instance) {
    log::error("Not initialized yet");
    return false;
  }

  return instance->GetSourcePacsForStorage(addr, out);
}

bool LeAudioClient::GetAsesForStorage(const RawAddress& addr,
                                      std::vector<uint8_t>& out) {
  if (!instance) {
    log::error("Not initialized yet");
    return false;
  }

  return instance->GetAsesForStorage(addr, out);
}

bool LeAudioClient::IsLeAudioClientRunning(void) { return instance != nullptr; }

bool LeAudioClient::IsLeAudioClientInStreaming(void) {
  if (!instance) {
    return false;
  }
  return instance->IsInStreaming();
}

LeAudioClient* LeAudioClient::Get() {
  log::assert_that(instance != nullptr, "assert failed: instance != nullptr");
  return instance;
}

/* Initializer of main le audio implementation class and its instance */
void LeAudioClient::Initialize(
    bluetooth::le_audio::LeAudioClientCallbacks* callbacks_,
    base::Closure initCb, base::Callback<bool()> hal_2_1_verifier,
    const std::vector<bluetooth::le_audio::btle_audio_codec_config_t>&
        offloading_preference) {
  std::scoped_lock<std::mutex> lock(instance_mutex);
  if (instance) {
    log::error("Already initialized");
    return;
  }

  if (!bluetooth::shim::GetController()
           ->SupportsBleConnectedIsochronousStreamCentral() &&
      !bluetooth::shim::GetController()
           ->SupportsBleConnectedIsochronousStreamPeripheral()) {
    log::error(
        "Controller reports no ISO support. LeAudioClient Init aborted.");
    return;
  }

  log::assert_that(
      std::move(hal_2_1_verifier).Run(),
      "LE Audio Client requires Bluetooth Audio HAL V2.1 at least. Either "
      "disable LE Audio Profile, or update your HAL");

  IsoManager::GetInstance()->Start();

  audioSinkReceiver = &audioSinkReceiverImpl;
  audioSourceReceiver = &audioSourceReceiverImpl;
  stateMachineHciCallbacks = &stateMachineHciCallbacksImpl;
  stateMachineCallbacks = &stateMachineCallbacksImpl;
  stateMachineVscHciCallback = &stateMachineVscHciCallbackImpl;
  device_group_callbacks = &deviceGroupsCallbacksImpl;
  instance = new LeAudioClientImpl(callbacks_, stateMachineCallbacks, initCb);

  IsoManager::GetInstance()->RegisterCigCallbacks(stateMachineHciCallbacks);
  IsoManager::GetInstance()->RegisterVscCallback(stateMachineVscHciCallback);
  CodecManager::GetInstance()->Start(offloading_preference);
  ContentControlIdKeeper::GetInstance()->Start();

  callbacks_->OnInitialized();

  auto cm = CodecManager::GetInstance();
  callbacks_->OnAudioLocalCodecCapabilities(cm->GetLocalAudioInputCodecCapa(),
                                            cm->GetLocalAudioOutputCodecCapa());
}

void LeAudioClient::DebugDump(int fd) {
  std::scoped_lock<std::mutex> lock(instance_mutex);
  DeviceGroups::DebugDump(fd);

  dprintf(fd, "LeAudio Manager: \n");
  if (instance)
    instance->Dump(fd);
  else
    dprintf(fd, "  Not initialized \n");

  LeAudioSinkAudioHalClient::DebugDump(fd);
  LeAudioSourceAudioHalClient::DebugDump(fd);
  bluetooth::le_audio::AudioSetConfigurationProvider::DebugDump(fd);
  IsoManager::GetInstance()->Dump(fd);
  LeAudioLogHistory::DebugDump(fd);
  dprintf(fd, "\n");
}

void LeAudioClient::Cleanup(void) {
  std::scoped_lock<std::mutex> lock(instance_mutex);
  if (!instance) {
    log::error("Not initialized");
    return;
  }

  LeAudioClientImpl* ptr = instance;
  instance = nullptr;
  ptr->Cleanup();
  delete ptr;
  ptr = nullptr;

  CodecManager::GetInstance()->Stop();
  ContentControlIdKeeper::GetInstance()->Stop();
  LeAudioGroupStateMachine::Cleanup();

  if (!LeAudioBroadcaster::IsLeAudioBroadcasterRunning())
    IsoManager::GetInstance()->Stop();

  bluetooth::le_audio::MetricsCollector::Get()->Flush();
}

bool LeAudioClient::RegisterIsoDataConsumer(LeAudioIsoDataCallback callback) {
  if (!IS_FLAG_ENABLED(leaudio_dynamic_spatial_audio)) {
    return false;
  }

  log::info("ISO data consumer changed");
  iso_data_callback = callback;
  return true;
}<|MERGE_RESOLUTION|>--- conflicted
+++ resolved
@@ -1077,11 +1077,7 @@
       log::debug("Disabling LeX Codec");
       group->UpdateAudioSetConfigurationCache(group->GetConfigurationContextType());
     } else {
-<<<<<<< HEAD
-      LOG_DEBUG("Disallow param changes for LC3 triggered by ALS");
-=======
       log::debug("Disallow param changes for LC3 triggered by ALS");
->>>>>>> ccec9fba
       return;
     }
 
