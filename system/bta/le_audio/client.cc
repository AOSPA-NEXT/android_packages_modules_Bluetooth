--- conflicted
+++ resolved
@@ -238,15 +238,10 @@
         audio_sender_state_(AudioState::IDLE),
         in_call_(false),
         in_voip_call_(false),
-<<<<<<< HEAD
+        sink_monitor_mode_(false),
+        sink_monitor_notified_status_(std::nullopt),
         current_source_codec_config({{0, 0, 0}, 0, 0, 0, 0, 0}),
         current_sink_codec_config({{0, 0, 0}, 0, 0, 0, 0, 0}),
-=======
-        sink_monitor_mode_(false),
-        sink_monitor_notified_status_(std::nullopt),
-        current_source_codec_config({0, 0, 0, 0}),
-        current_sink_codec_config({0, 0, 0, 0}),
->>>>>>> 39a8dae9
         le_audio_source_hal_client_(nullptr),
         le_audio_sink_hal_client_(nullptr),
         close_vbc_timeout_(alarm_new("LeAudioCloseVbcTimeout")),
