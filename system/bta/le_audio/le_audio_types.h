--- conflicted
+++ resolved
@@ -38,7 +38,6 @@
 #include "osi/include/alarm.h"
 #include "stack/include/bt_types.h"
 
-<<<<<<< HEAD
 #define NON_HS_TOPOLOGY_CONFIG_MASK 0x1
 #define MONO_SRC_CONFIG_MASK        0x2
 #define SEAMLESS_LEA_CONFIG_MASK    0x4
@@ -64,10 +63,7 @@
 constexpr uint8_t  VOICE_USE_CASE          = 0X03;
 constexpr uint8_t  STEREO_REC_USE_CASE     = 0X04;
 
-namespace le_audio {
-=======
 namespace bluetooth::le_audio {
->>>>>>> 4d9c9aff
 
 #define UINT8_TO_VEC_UINT8(u8) \
   std::vector<uint8_t> { u8 }
@@ -1270,36 +1266,12 @@
   uint16_t max_transport_latency;
 };
 
-<<<<<<< HEAD
-struct SetConfiguration {
-  SetConfiguration(uint8_t direction, uint8_t device_cnt, uint8_t ase_cnt,
-                   CodecConfigSetting codec,
-                   QosConfigSetting qos = {.retransmission_number = 0,
-                                           .max_transport_latency = 0},
-                   le_audio::types::LeAudioConfigurationStrategy strategy =
-                       le_audio::types::LeAudioConfigurationStrategy::
-                           MONO_ONE_CIS_PER_DEVICE,
-                   CodecMetadataSetting metadata = {})
-      : direction(direction),
-        device_cnt(device_cnt),
-        ase_cnt(ase_cnt),
-        codec(codec),
-        qos(qos),
-        strategy(strategy),
-        vendor_metadata(metadata) {}
-
-  uint8_t direction;  /* Direction of set */
-  uint8_t device_cnt; /* How many devices must be in set */
-  uint8_t ase_cnt;    /* How many ASE we need in configuration */
-
-=======
 struct AseConfiguration {
   AseConfiguration(CodecConfigSetting codec,
                    QosConfigSetting qos = {.target_latency = 0,
                                            .retransmission_number = 0,
                                            .max_transport_latency = 0})
       : codec(codec), qos(qos) {}
->>>>>>> 4d9c9aff
   /* Whether the codec location is transparent to the controller */
   bool is_codec_in_controller = false;
   /* Datapath ID used to configure an ISO channel for these ASEs */
@@ -1307,11 +1279,7 @@
 
   CodecConfigSetting codec;
   QosConfigSetting qos;
-<<<<<<< HEAD
-  types::LeAudioConfigurationStrategy strategy;
   std::optional<CodecMetadataSetting> vendor_metadata;
-=======
->>>>>>> 4d9c9aff
 };
 
 /* Defined audio scenarios */
