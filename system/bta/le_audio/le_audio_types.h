--- conflicted
+++ resolved
@@ -623,6 +623,8 @@
   std::optional<uint16_t> octets_per_codec_frame;
   std::optional<uint8_t> codec_frames_blocks_per_sdu;
 
+  uint8_t allocated_channel_count = 1;
+
   static uint32_t GetSamplingFrequencyHz(uint8_t sample_freq) {
     return sampling_freq_map.count(sample_freq)
                ? sampling_freq_map.at(sample_freq)
@@ -657,7 +659,6 @@
 
     return 0;
   }
-<<<<<<< HEAD
 
   /** Returns the frame duration representation in us */
   uint16_t GetOctetsPerFrame() const {
@@ -676,8 +677,7 @@
     return GetChannelCountPerIsoStream() * octets_per_codec_frame.value_or(0) *
            codec_frames_blocks_per_sdu.value_or(1);
   }
-=======
->>>>>>> d6fbf670
+
 };
 
 struct LeAudioCoreCodecCapabilities {
@@ -898,6 +898,10 @@
          sizeof(decltype(core.audio_channel_allocation)::value_type))) {
       auto ptr = vec_opt->data();
       STREAM_TO_UINT32(core.audio_channel_allocation, ptr);
+      core.allocated_channel_count =
+          std::bitset<32>(core.audio_channel_allocation.value()).count();
+    } else {
+      core.allocated_channel_count = 1;
     }
 
     vec_opt = ltvs.Find(codec_spec_conf::kLeAudioLtvTypeOctetsPerCodecFrame);
@@ -930,8 +934,6 @@
          sizeof(decltype(core.audio_channel_allocation)::value_type))) {
       auto ptr = vec_opt->data();
       STREAM_TO_UINT32(core.audio_channel_allocation, ptr);
-      core.allocated_channel_count =
-              std::bitset<32>(core.audio_channel_allocation.value()).count();
     }
 
     return core;
@@ -1349,23 +1351,8 @@
                    types::LeAudioConfigurationStrategy strategy,
                    int group_ase_snk_cnt, int group_ase_src_count,
                    uint8_t& cis_count_bidir, uint8_t& cis_count_unidir_sink,
-<<<<<<< HEAD
                    uint8_t& cis_count_unidir_source,
                    types::BidirectionalPair<types::AudioContexts> group_contexts);
-bool check_if_may_cover_scenario(
-    const AudioSetConfigurations* audio_set_configurations, uint8_t group_size);
-bool check_if_may_cover_scenario(
-    const AudioSetConfiguration* audio_set_configuration, uint8_t group_size);
-bool IsCodecConfigSettingSupported(
-    types::LeAudioContextType context_type,
-    const types::acs_ac_record& pac_record,
-    const CodecConfigSetting& codec_capability_setting,
-    std::optional<CodecMetadataSetting> vendor_metadata);
-uint8_t get_num_of_devices_in_configuration(
-    const AudioSetConfiguration* audio_set_configuration);
-=======
-                   uint8_t& cis_count_unidir_source);
->>>>>>> d6fbf670
 }  // namespace set_configurations
 
 struct stream_parameters {
