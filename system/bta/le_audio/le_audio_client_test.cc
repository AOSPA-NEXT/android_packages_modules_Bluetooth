--- conflicted
+++ resolved
@@ -1488,8 +1488,9 @@
         .Times(1);
 
     do_in_main_thread(
-        FROM_HERE, base::Bind(&LeAudioClient::Connect,
-                              base::Unretained(LeAudioClient::Get()), address));
+        FROM_HERE,
+        base::BindOnce(&LeAudioClient::Connect,
+                       base::Unretained(LeAudioClient::Get()), address));
 
     SyncOnMainLoop();
     Mock::VerifyAndClearExpectations(&mock_btm_interface_);
@@ -1553,17 +1554,12 @@
     EXPECT_CALL(mock_btm_interface_, AclDisconnectFromHandle(conn_id, _))
         .Times(1);
     do_in_main_thread(
-<<<<<<< HEAD
-        FROM_HERE, base::Bind(&LeAudioClient::Disconnect,
-                              base::Unretained(LeAudioClient::Get()), address));
-=======
         FROM_HERE,
         base::BindOnce(&LeAudioClient::Disconnect,
                        base::Unretained(LeAudioClient::Get()), address));
     SyncOnMainLoop();
     Mock::VerifyAndClearExpectations(&mock_gatt_interface_);
     Mock::VerifyAndClearExpectations(&mock_btm_interface_);
->>>>>>> 20411534
   }
 
   void ConnectCsisDevice(const RawAddress& addr, uint16_t conn_id,
@@ -1593,10 +1589,10 @@
 
     if (connect_through_csis) {
       // Add it the way CSIS would do: add to group and then connect
-      do_in_main_thread(
-          FROM_HERE,
-          base::Bind(&LeAudioClient::GroupAddNode,
-                     base::Unretained(LeAudioClient::Get()), group_id, addr));
+      do_in_main_thread(FROM_HERE,
+                        base::BindOnce(&LeAudioClient::GroupAddNode,
+                                       base::Unretained(LeAudioClient::Get()),
+                                       group_id, addr));
       ConnectLeAudio(addr);
     } else {
       // The usual connect
@@ -2879,27 +2875,19 @@
   EXPECT_CALL(mock_storage_load, Call()).WillOnce([&]() {
     do_in_main_thread(
         FROM_HERE,
-        base::Bind(&LeAudioClient::AddFromStorage, test_address0, autoconnect,
-                   codec_spec_conf::kLeAudioLocationFrontLeft,
-                   codec_spec_conf::kLeAudioLocationFrontLeft, 0xff, 0xff,
-                   std::move(handles), std::move(snk_pacs), std::move(src_pacs),
-                   std::move(ases)));
+        base::BindOnce(&LeAudioClient::AddFromStorage, test_address0,
+                       autoconnect, codec_spec_conf::kLeAudioLocationFrontLeft,
+                       codec_spec_conf::kLeAudioLocationFrontLeft, 0xff, 0xff,
+                       std::move(handles), std::move(snk_pacs),
+                       std::move(src_pacs), std::move(ases)));
     do_in_main_thread(
         FROM_HERE,
-<<<<<<< HEAD
-        base::Bind(&LeAudioClient::AddFromStorage, test_address1, autoconnect,
-                   codec_spec_conf::kLeAudioLocationFrontRight,
-                   codec_spec_conf::kLeAudioLocationFrontRight, 0xff, 0xff,
-                   std::move(handles), std::move(snk_pacs), std::move(src_pacs),
-                   std::move(ases)));
-=======
         base::BindOnce(&LeAudioClient::AddFromStorage, test_address1,
                        autoconnect, codec_spec_conf::kLeAudioLocationFrontRight,
                        codec_spec_conf::kLeAudioLocationFrontRight, 0xff, 0xff,
                        std::move(handles), std::move(snk_pacs),
                        std::move(src_pacs), std::move(ases)));
     SyncOnMainLoop();
->>>>>>> 20411534
   });
 
   // Expect stored device0 to connect automatically (first directed connection )
@@ -3043,18 +3031,19 @@
   EXPECT_CALL(mock_storage_load, Call()).WillOnce([&]() {
     do_in_main_thread(
         FROM_HERE,
-        base::Bind(&LeAudioClient::AddFromStorage, test_address0, autoconnect0,
-                   codec_spec_conf::kLeAudioLocationFrontLeft,
-                   codec_spec_conf::kLeAudioLocationFrontLeft, 0xff, 0xff,
-                   std::move(handles), std::move(snk_pacs), std::move(src_pacs),
-                   std::move(ases)));
+        base::BindOnce(&LeAudioClient::AddFromStorage, test_address0,
+                       autoconnect0, codec_spec_conf::kLeAudioLocationFrontLeft,
+                       codec_spec_conf::kLeAudioLocationFrontLeft, 0xff, 0xff,
+                       std::move(handles), std::move(snk_pacs),
+                       std::move(src_pacs), std::move(ases)));
     do_in_main_thread(
         FROM_HERE,
-        base::Bind(&LeAudioClient::AddFromStorage, test_address1, autoconnect1,
-                   codec_spec_conf::kLeAudioLocationFrontRight,
-                   codec_spec_conf::kLeAudioLocationFrontRight, 0xff, 0xff,
-                   std::move(handles), std::move(snk_pacs), std::move(src_pacs),
-                   std::move(ases)));
+        base::BindOnce(&LeAudioClient::AddFromStorage, test_address1,
+                       autoconnect1,
+                       codec_spec_conf::kLeAudioLocationFrontRight,
+                       codec_spec_conf::kLeAudioLocationFrontRight, 0xff, 0xff,
+                       std::move(handles), std::move(snk_pacs),
+                       std::move(src_pacs), std::move(ases)));
   });
 
   // Expect stored device0 to connect automatically
@@ -3445,8 +3434,9 @@
   EXPECT_CALL(mock_btm_interface_, AclDisconnectFromHandle(4, _)).Times(0);
 
   do_in_main_thread(
-      FROM_HERE, base::Bind(&LeAudioClient::GroupDestroy,
-                            base::Unretained(LeAudioClient::Get()), group_id0));
+      FROM_HERE,
+      base::BindOnce(&LeAudioClient::GroupDestroy,
+                     base::Unretained(LeAudioClient::Get()), group_id0));
 
   SyncOnMainLoop();
   Mock::VerifyAndClearExpectations(&mock_btif_storage_);
