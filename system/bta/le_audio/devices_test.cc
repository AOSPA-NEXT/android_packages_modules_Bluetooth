--- conflicted
+++ resolved
@@ -2072,15 +2072,9 @@
   TestLc3CodecConfig(LeAudioContextType::MEDIA);
 }
 
-<<<<<<< HEAD
-TEST_F(LeAudioAseConfigurationTest, test_unsupported_codec) {
-  const bluetooth::le_audio::types::LeAudioCodecId UnsupportedCodecId = {
-=======
 TEST_P(LeAudioAseConfigurationTest, test_unsupported_codec) {
   if (codec_coding_format_ == kLeAudioCodingFormatVendorSpecific) GTEST_SKIP();
-
-  const LeAudioCodecId UnsupportedCodecId = {
->>>>>>> a52e2ff0
+  const bluetooth::le_audio::types::LeAudioCodecId UnsupportedCodecId = {
       .coding_format = kLeAudioCodingFormatVendorSpecific,
       .vendor_company_id = 0xBAD,
       .vendor_codec_id = 0xC0DE,
