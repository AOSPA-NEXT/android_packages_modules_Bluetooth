--- conflicted
+++ resolved
@@ -491,17 +491,12 @@
 
   if (osi_property_get_bool("persist.vendor.btstack.sequential_packing_enable", false)) {
     packing_type = bluetooth::hci::kIsoCigPackingSequential;
-    LOG_WARN("Switching to sequential packing type ");
+    log::warn("Switching to sequential packing type ");
   }
 
   if (!stream_conf.conf) {
-<<<<<<< HEAD
-    LOG_ERROR("No stream configuration has been set.");
+    log::error("No stream configuration has been set.");
     return packing_type;
-=======
-    log::error("No stream configuration has been set.");
-    return bluetooth::hci::kIsoCigPackingSequential;
->>>>>>> 0eda3329
   }
   return stream_conf.conf->packing;
 }
@@ -1461,13 +1456,8 @@
       else
         audio_locations = device->src_audio_locations_;
       for (auto const& ent : ase_confs) {
-<<<<<<< HEAD
         if (!device->GetCodecConfigurationSupportedPac(configuration_context_type_, direction, ent.codec, ent.vendor_metadata)) {
-          LOG_DEBUG("Insufficient PAC");
-=======
-        if (!device->GetCodecConfigurationSupportedPac(direction, ent.codec)) {
           log::debug("Insufficient PAC");
->>>>>>> 0eda3329
           continue;
         }
 
@@ -2009,18 +1999,11 @@
     log::info("Looking for requirements: {} - {}", audio_set_conf->name,
               (direction == 1 ? "snk" : "src"));
     for (const auto& ent : confs) {
-<<<<<<< HEAD
       if (!leAudioDevice->GetCodecConfigurationSupportedPac(configuration_context_type_,
                                                         direction, ent.codec,
                                     ent.vendor_metadata)) {
-        LOG_INFO("Configuration is NOT supported by device %s",
-                 ADDRESS_TO_LOGGABLE_CSTR(leAudioDevice->address_));
-=======
-      if (!leAudioDevice->GetCodecConfigurationSupportedPac(direction,
-                                                            ent.codec)) {
         log::info("Configuration is NOT supported by device {}",
                   ADDRESS_TO_LOGGABLE_CSTR(leAudioDevice->address_));
->>>>>>> 0eda3329
         return false;
       }
     }
