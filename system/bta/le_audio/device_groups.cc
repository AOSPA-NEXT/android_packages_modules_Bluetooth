/*
 * Copyright 2023 The Android Open Source Project
 * Copyright 2020 HIMSA II K/S - www.himsa.com. Represented by EHIMA
 * - www.ehima.com
 *
 * Licensed under the Apache License, Version 2.0 (the "License");
 * you may not use this file except in compliance with the License.
 * You may obtain a copy of the License at
 *
 *      http://www.apache.org/licenses/LICENSE-2.0
 *
 * Unless required by applicable law or agreed to in writing, software
 * distributed under the License is distributed on an "AS IS" BASIS,
 * WITHOUT WARRANTIES OR CONDITIONS OF ANY KIND, either express or implied.
 * See the License for the specific language governing permissions and
 * limitations under the License.
 */

#include "device_groups.h"

#include <bluetooth/log.h>

#include "bta/include/bta_gatt_api.h"
#include "bta_csis_api.h"
#include "btif/include/btif_profile_storage.h"
#include "btm_iso_api.h"
#include "hci/controller_interface.h"
#include "internal_include/bt_trace.h"
#include "le_audio/le_audio_types.h"
#include "le_audio_set_configuration_provider.h"
#include "main/shim/entry.h"
#include "metrics_collector.h"
<<<<<<< HEAD
#include "common/init_flags.h"
#include <base/strings/string_number_conversions.h>
=======
#include "os/log.h"
>>>>>>> 4d9c9aff

namespace bluetooth::le_audio {

using bluetooth::le_audio::types::ase;
using types::AseState;
using types::AudioContexts;
using types::AudioLocations;
using types::BidirectionalPair;
using types::CisState;
using types::CisType;
using types::DataPathState;
using types::LeAudioContextType;
using types::LeAudioCoreCodecConfig;

/* LeAudioDeviceGroup Class methods implementation */
void LeAudioDeviceGroup::AddNode(
    const std::shared_ptr<LeAudioDevice>& leAudioDevice) {
  leAudioDevice->group_id_ = group_id_;
  leAudioDevices_.push_back(std::weak_ptr<LeAudioDevice>(leAudioDevice));
  MetricsCollector::Get()->OnGroupSizeUpdate(group_id_, leAudioDevices_.size());
}

void LeAudioDeviceGroup::RemoveNode(
    const std::shared_ptr<LeAudioDevice>& leAudioDevice) {
  /* Group information cleaning in the device. */
  leAudioDevice->group_id_ = bluetooth::groups::kGroupUnknown;
  for (auto ase : leAudioDevice->ases_) {
    ase.active = false;
    ase.cis_conn_hdl = 0;
  }

  leAudioDevices_.erase(
      std::remove_if(
          leAudioDevices_.begin(), leAudioDevices_.end(),
          [&leAudioDevice](auto& d) { return d.lock() == leAudioDevice; }),
      leAudioDevices_.end());
  MetricsCollector::Get()->OnGroupSizeUpdate(group_id_, leAudioDevices_.size());
}

bool LeAudioDeviceGroup::IsEmpty(void) const {
  return leAudioDevices_.size() == 0;
}

bool LeAudioDeviceGroup::IsAnyDeviceConnected(void) const {
  return (NumOfConnected() != 0);
}

int LeAudioDeviceGroup::Size(void) const { return leAudioDevices_.size(); }

int LeAudioDeviceGroup::NumOfConnected(LeAudioContextType context_type) const {
  if (leAudioDevices_.empty()) return 0;

  bool check_context_type = (context_type != LeAudioContextType::RFU);
  AudioContexts type_set(context_type);

  /* return number of connected devices from the set*/
  return std::count_if(
      leAudioDevices_.begin(), leAudioDevices_.end(),
      [type_set, check_context_type](auto& iter) {
        auto dev = iter.lock();
        if (dev) {
          if (dev->conn_id_ == GATT_INVALID_CONN_ID) return false;
          if (dev->GetConnectionState() != DeviceConnectState::CONNECTED)
            return false;
          if (!check_context_type) return true;
          return dev->GetSupportedContexts().test_any(type_set);
        }
        return false;
      });
}

void LeAudioDeviceGroup::ClearSinksFromConfiguration(void) {
  log::info("Group {}, group_id {}", fmt::ptr(this), group_id_);

  auto direction = types::kLeAudioDirectionSink;
  stream_conf.stream_params.get(direction).clear();
  CodecManager::GetInstance()->ClearCisConfiguration(direction);
}

void LeAudioDeviceGroup::ClearSourcesFromConfiguration(void) {
  log::info("Group {}, group_id {}", fmt::ptr(this), group_id_);

  auto direction = types::kLeAudioDirectionSource;
  stream_conf.stream_params.get(direction).clear();
  CodecManager::GetInstance()->ClearCisConfiguration(direction);
}

void LeAudioDeviceGroup::ClearAllCises(void) {
  log::info("group_id: {}", group_id_);
  cig.cises.clear();
  ClearSinksFromConfiguration();
  ClearSourcesFromConfiguration();
}

void LeAudioDeviceGroup::UpdateCisConfiguration(uint8_t direction) {
  CodecManager::GetInstance()->UpdateCisConfiguration(
      cig.cises, stream_conf.stream_params.get(direction), direction);
}

void LeAudioDeviceGroup::Cleanup(void) {
  /* Bluetooth is off while streaming - disconnect CISes and remove CIG */
  if (GetState() == AseState::BTA_LE_AUDIO_ASE_STATE_STREAMING) {
    auto& sink_stream_locations =
        stream_conf.stream_params.sink.stream_locations;
    auto& source_stream_locations =
        stream_conf.stream_params.source.stream_locations;

    if (!sink_stream_locations.empty()) {
      for (const auto kv_pair : sink_stream_locations) {
        auto cis_handle = kv_pair.first;
        bluetooth::hci::IsoManager::GetInstance()->DisconnectCis(
            cis_handle, HCI_ERR_PEER_USER);

        /* Check the other direction if disconnecting bidirectional CIS */
        if (source_stream_locations.empty()) {
          continue;
        }
        source_stream_locations.erase(
            std::remove_if(
                source_stream_locations.begin(), source_stream_locations.end(),
                [&cis_handle](auto& pair) { return pair.first == cis_handle; }),
            source_stream_locations.end());
      }
    }

    /* Take care of the non-bidirectional CISes */
    if (!source_stream_locations.empty()) {
      for (auto [cis_handle, _] : source_stream_locations) {
        bluetooth::hci::IsoManager::GetInstance()->DisconnectCis(
            cis_handle, HCI_ERR_PEER_USER);
      }
    }
  }

  /* Note: CIG will stay in the controller. We cannot remove it here, because
   * Cises are not yet disconnected.
   * When user start Bluetooth, HCI Reset should remove it
   */

  leAudioDevices_.clear();
  ClearAllCises();
}

void LeAudioDeviceGroup::Deactivate(void) {
  for (auto* leAudioDevice = GetFirstActiveDevice(); leAudioDevice;
       leAudioDevice = GetNextActiveDevice(leAudioDevice)) {
    for (auto* ase = leAudioDevice->GetFirstActiveAse(); ase;
         ase = leAudioDevice->GetNextActiveAse(ase)) {
      ase->active = false;
      ase->reconfigure = 0;
    }
  }
}

bool LeAudioDeviceGroup::Activate(
  LeAudioContextType context_type,
  const BidirectionalPair<AudioContexts>& metadata_context_types,
  BidirectionalPair<std::vector<uint8_t>> ccid_lists) {
  bool is_activate = false;
  for (auto leAudioDevice : leAudioDevices_) {
    if (leAudioDevice.expired()) continue;

    bool activated = leAudioDevice.lock()->ActivateConfiguredAses(
        context_type, metadata_context_types, ccid_lists);
    log::info("Device {} is {}",
              ADDRESS_TO_LOGGABLE_CSTR(leAudioDevice.lock().get()->address_),
              activated ? "activated" : " not activated");
    if (activated) {
      if (!cig.AssignCisIds(leAudioDevice.lock().get())) {
        return false;
      }
      is_activate = true;
    }
  }
  return is_activate;
}

AudioContexts LeAudioDeviceGroup::GetSupportedContexts(int direction) const {
  AudioContexts context;
  for (auto& device : leAudioDevices_) {
    auto shared_dev = device.lock();
    if (shared_dev) {
      context |= shared_dev->GetSupportedContexts(direction);
    }
  }
  return context;
}

LeAudioDevice* LeAudioDeviceGroup::GetFirstDevice(void) const {
  auto iter = std::find_if(leAudioDevices_.begin(), leAudioDevices_.end(),
                           [](auto& iter) { return !iter.expired(); });

  if (iter == leAudioDevices_.end()) return nullptr;

  return (iter->lock()).get();
}

LeAudioDevice* LeAudioDeviceGroup::GetFirstDeviceWithAvailableContext(
    LeAudioContextType context_type) const {
  auto iter = std::find_if(
      leAudioDevices_.begin(), leAudioDevices_.end(),
      [&context_type](auto& iter) {
        if (iter.expired()) return false;
        return iter.lock()->GetAvailableContexts().test(context_type);
      });

  if ((iter == leAudioDevices_.end()) || (iter->expired())) return nullptr;

  return (iter->lock()).get();
}

LeAudioDevice* LeAudioDeviceGroup::GetNextDevice(
    LeAudioDevice* leAudioDevice) const {
  auto iter = std::find_if(leAudioDevices_.begin(), leAudioDevices_.end(),
                           [&leAudioDevice](auto& d) {
                             if (d.expired())
                               return false;
                             else
                               return (d.lock()).get() == leAudioDevice;
                           });

  /* If reference device not found */
  if (iter == leAudioDevices_.end()) return nullptr;

  std::advance(iter, 1);
  /* If reference device is last in group */
  if (iter == leAudioDevices_.end()) return nullptr;

  if (iter->expired()) return nullptr;

  return (iter->lock()).get();
}

LeAudioDevice* LeAudioDeviceGroup::GetNextDeviceWithAvailableContext(
    LeAudioDevice* leAudioDevice, LeAudioContextType context_type) const {
  auto iter = std::find_if(leAudioDevices_.begin(), leAudioDevices_.end(),
                           [&leAudioDevice](auto& d) {
                             if (d.expired())
                               return false;
                             else
                               return (d.lock()).get() == leAudioDevice;
                           });

  /* If reference device not found */
  if (iter == leAudioDevices_.end()) return nullptr;

  std::advance(iter, 1);
  /* If reference device is last in group */
  if (iter == leAudioDevices_.end()) return nullptr;

  iter = std::find_if(iter, leAudioDevices_.end(), [&context_type](auto& d) {
    if (d.expired())
      return false;
    else
      return d.lock()->GetAvailableContexts().test(context_type);
    ;
  });

  return (iter == leAudioDevices_.end()) ? nullptr : (iter->lock()).get();
}

bool LeAudioDeviceGroup::IsDeviceInTheGroup(
    LeAudioDevice* leAudioDevice) const {
  auto iter = std::find_if(leAudioDevices_.begin(), leAudioDevices_.end(),
                           [&leAudioDevice](auto& d) {
                             if (d.expired())
                               return false;
                             else
                               return (d.lock()).get() == leAudioDevice;
                           });

  if ((iter == leAudioDevices_.end()) || (iter->expired())) return false;

  return true;
}

bool LeAudioDeviceGroup::IsGroupReadyToCreateStream(void) const {
  auto iter =
      std::find_if(leAudioDevices_.begin(), leAudioDevices_.end(), [](auto& d) {
        if (d.expired())
          return false;
        else
          return !(((d.lock()).get())->IsReadyToCreateStream());
      });

  return iter == leAudioDevices_.end();
}

bool LeAudioDeviceGroup::IsGroupReadyToSuspendStream(void) const {
  auto iter =
      std::find_if(leAudioDevices_.begin(), leAudioDevices_.end(), [](auto& d) {
        if (d.expired())
          return false;
        else
          return !(((d.lock()).get())->IsReadyToSuspendStream());
      });

  return iter == leAudioDevices_.end();
}

bool LeAudioDeviceGroup::HaveAnyActiveDeviceInUnconfiguredState() const {
  auto iter =
      std::find_if(leAudioDevices_.begin(), leAudioDevices_.end(), [](auto& d) {
        if (d.expired())
          return false;
        else
          return (((d.lock()).get())->HaveAnyUnconfiguredAses());
      });

  return iter != leAudioDevices_.end();
}

bool LeAudioDeviceGroup::HaveAllActiveDevicesAsesTheSameState(
    AseState state) const {
  auto iter = std::find_if(
      leAudioDevices_.begin(), leAudioDevices_.end(), [&state](auto& d) {
        if (d.expired())
          return false;
        else
          return !(((d.lock()).get())->HaveAllActiveAsesSameState(state));
      });

  return iter == leAudioDevices_.end();
}

LeAudioDevice* LeAudioDeviceGroup::GetFirstActiveDevice(void) const {
  auto iter =
      std::find_if(leAudioDevices_.begin(), leAudioDevices_.end(), [](auto& d) {
        if (d.expired())
          return false;
        else
          return ((d.lock()).get())->HaveActiveAse();
      });

  if (iter == leAudioDevices_.end() || iter->expired()) return nullptr;

  return (iter->lock()).get();
}

LeAudioDevice* LeAudioDeviceGroup::GetNextActiveDevice(
    LeAudioDevice* leAudioDevice) const {
  auto iter = std::find_if(leAudioDevices_.begin(), leAudioDevices_.end(),
                           [&leAudioDevice](auto& d) {
                             if (d.expired())
                               return false;
                             else
                               return (d.lock()).get() == leAudioDevice;
                           });

  if (iter == leAudioDevices_.end() ||
      std::distance(iter, leAudioDevices_.end()) < 1)
    return nullptr;

  iter = std::find_if(std::next(iter, 1), leAudioDevices_.end(), [](auto& d) {
    if (d.expired())
      return false;
    else
      return ((d.lock()).get())->HaveActiveAse();
  });

  return (iter == leAudioDevices_.end()) ? nullptr : (iter->lock()).get();
}

LeAudioDevice* LeAudioDeviceGroup::GetFirstActiveDeviceByCisAndDataPathState(
    CisState cis_state, DataPathState data_path_state) const {
  auto iter =
      std::find_if(leAudioDevices_.begin(), leAudioDevices_.end(),
                   [&data_path_state, &cis_state](auto& d) {
                     if (d.expired()) {
                       return false;
                     }

                     return (((d.lock()).get())
                                 ->GetFirstActiveAseByCisAndDataPathState(
                                     cis_state, data_path_state) != nullptr);
                   });

  if (iter == leAudioDevices_.end()) {
    return nullptr;
  }

  return iter->lock().get();
}

LeAudioDevice* LeAudioDeviceGroup::GetNextActiveDeviceByCisAndDataPathState(
    LeAudioDevice* leAudioDevice, CisState cis_state,
    DataPathState data_path_state) const {
  auto iter = std::find_if(leAudioDevices_.begin(), leAudioDevices_.end(),
                           [&leAudioDevice](auto& d) {
                             if (d.expired()) {
                               return false;
                             }

                             return d.lock().get() == leAudioDevice;
                           });

  if (std::distance(iter, leAudioDevices_.end()) < 1) {
    return nullptr;
  }

  iter = std::find_if(std::next(iter, 1), leAudioDevices_.end(),
                      [&cis_state, &data_path_state](auto& d) {
                        if (d.expired()) {
                          return false;
                        }

                        return (((d.lock()).get())
                                    ->GetFirstActiveAseByCisAndDataPathState(
                                        cis_state, data_path_state) != nullptr);
                      });

  if (iter == leAudioDevices_.end()) {
    return nullptr;
  }

  return iter->lock().get();
}

uint32_t LeAudioDeviceGroup::GetSduInterval(uint8_t direction) const {
  for (LeAudioDevice* leAudioDevice = GetFirstActiveDevice();
       leAudioDevice != nullptr;
       leAudioDevice = GetNextActiveDevice(leAudioDevice)) {
    struct ase* ase = leAudioDevice->GetFirstActiveAseByDirection(direction);
    if (!ase) continue;
    return ase->qos_config.sdu_interval;
  }

  return 0;
}

uint8_t LeAudioDeviceGroup::GetSCA(void) const {
  uint8_t sca = bluetooth::hci::iso_manager::kIsoSca0To20Ppm;

  for (const auto& leAudioDevice : leAudioDevices_) {
    uint8_t dev_sca =
        BTM_GetPeerSCA(leAudioDevice.lock()->address_, BT_TRANSPORT_LE);

    /* If we could not read SCA from the peer device or sca is 0,
     * then there is no reason to continue.
     */
    if ((dev_sca == 0xFF) || (dev_sca == 0)) return 0;

    /* The Slaves_Clock_Accuracy parameter shall be the worst-case sleep clock
     *accuracy of all the slaves that will participate in the CIG.
     */
    if (dev_sca < sca) {
      sca = dev_sca;
    }
  }

  return sca;
}

uint8_t LeAudioDeviceGroup::GetPacking(void) const {
  if (!stream_conf.conf) {
    LOG_ERROR("No stream configuration has been set.");
    return bluetooth::hci::kIsoCigPackingSequential;
  }
  return stream_conf.conf->packing;
}

uint8_t LeAudioDeviceGroup::GetFraming(void) const {
  LeAudioDevice* leAudioDevice = GetFirstActiveDevice();
  LOG_ASSERT(leAudioDevice)
      << __func__ << " Shouldn't be called without an active device.";

  do {
    struct ase* ase = leAudioDevice->GetFirstActiveAse();
    if (!ase) continue;

    do {
      if (ase->qos_preferences.supported_framing ==
          types::kFramingUnframedPduUnsupported)
        return bluetooth::hci::kIsoCigFramingFramed;
    } while ((ase = leAudioDevice->GetNextActiveAse(ase)));
  } while ((leAudioDevice = GetNextActiveDevice(leAudioDevice)));

  return bluetooth::hci::kIsoCigFramingUnframed;
}

/* TODO: Preferred parameter may be other than minimum */
static uint16_t find_max_transport_latency(const LeAudioDeviceGroup* group,
                                           uint8_t direction) {
  uint16_t max_transport_latency = 0;

  for (LeAudioDevice* leAudioDevice = group->GetFirstActiveDevice();
       leAudioDevice != nullptr;
       leAudioDevice = group->GetNextActiveDevice(leAudioDevice)) {
    for (ase* ase = leAudioDevice->GetFirstActiveAseByDirection(direction);
         ase != nullptr;
         ase = leAudioDevice->GetNextActiveAseWithSameDirection(ase)) {
      if (!ase) break;

      if (max_transport_latency == 0) {
        // first assignment
        max_transport_latency = ase->qos_config.max_transport_latency;
      } else if (ase->qos_config.max_transport_latency <
                 max_transport_latency) {
        if (ase->qos_config.max_transport_latency != 0) {
          max_transport_latency = ase->qos_config.max_transport_latency;
        } else {
          log::warn("Trying to set latency back to 0, ASE ID {}", ase->id);
        }
      }
    }
  }

  if (max_transport_latency < types::kMaxTransportLatencyMin) {
    max_transport_latency = types::kMaxTransportLatencyMin;
  } else if (max_transport_latency > types::kMaxTransportLatencyMax) {
    max_transport_latency = types::kMaxTransportLatencyMax;
  }

  return max_transport_latency;
}

uint16_t LeAudioDeviceGroup::GetMaxTransportLatencyStom(void) const {
  return find_max_transport_latency(this, types::kLeAudioDirectionSource);
}

uint16_t LeAudioDeviceGroup::GetMaxTransportLatencyMtos(void) const {
  return find_max_transport_latency(this, types::kLeAudioDirectionSink);
}

uint32_t LeAudioDeviceGroup::GetTransportLatencyUs(uint8_t direction) const {
  if (direction == types::kLeAudioDirectionSink) {
    return transport_latency_mtos_us_;
  } else if (direction == types::kLeAudioDirectionSource) {
    return transport_latency_stom_us_;
  } else {
    log::error("invalid direction");
    return 0;
  }
}

void LeAudioDeviceGroup::SetTransportLatency(
    uint8_t direction, uint32_t new_transport_latency_us) {
  uint32_t* transport_latency_us;

  if (direction == types::kLeAudioDirectionSink) {
    transport_latency_us = &transport_latency_mtos_us_;
  } else if (direction == types::kLeAudioDirectionSource) {
    transport_latency_us = &transport_latency_stom_us_;
  } else {
    log::error("invalid direction");
    return;
  }

  if (*transport_latency_us == new_transport_latency_us) return;

  if ((*transport_latency_us != 0) &&
      (*transport_latency_us != new_transport_latency_us)) {
    log::warn(
        "Different transport latency for group:  old: {} [us], new: {} [us]",
        static_cast<int>(*transport_latency_us),
        static_cast<int>(new_transport_latency_us));
    return;
  }

  log::info("updated group {} transport latency: {} [us]",
            static_cast<int>(group_id_),
            static_cast<int>(new_transport_latency_us));
  *transport_latency_us = new_transport_latency_us;
}

uint8_t LeAudioDeviceGroup::GetRtn(uint8_t direction, uint8_t cis_id) const {
  LeAudioDevice* leAudioDevice = GetFirstActiveDevice();
  LOG_ASSERT(leAudioDevice)
      << __func__ << " Shouldn't be called without an active device.";

  do {
    auto ases_pair = leAudioDevice->GetAsesByCisId(cis_id);

    if (ases_pair.sink && direction == types::kLeAudioDirectionSink) {
      return ases_pair.sink->qos_config.retrans_nb;
    } else if (ases_pair.source &&
               direction == types::kLeAudioDirectionSource) {
      return ases_pair.source->qos_config.retrans_nb;
    }
  } while ((leAudioDevice = GetNextActiveDevice(leAudioDevice)));

  return 0;
}

uint16_t LeAudioDeviceGroup::GetMaxSduSize(uint8_t direction,
                                           uint8_t cis_id) const {
  LeAudioDevice* leAudioDevice = GetFirstActiveDevice();
  LOG_ASSERT(leAudioDevice)
      << __func__ << " Shouldn't be called without an active device.";

  do {
    auto ases_pair = leAudioDevice->GetAsesByCisId(cis_id);

    if (ases_pair.sink && direction == types::kLeAudioDirectionSink) {
      return ases_pair.sink->qos_config.max_sdu_size;
    } else if (ases_pair.source &&
               direction == types::kLeAudioDirectionSource) {
      return ases_pair.source->qos_config.max_sdu_size;
    }
  } while ((leAudioDevice = GetNextActiveDevice(leAudioDevice)));

  return 0;
}

uint8_t LeAudioDeviceGroup::GetPhyBitmask(uint8_t direction) const {
  LeAudioDevice* leAudioDevice = GetFirstActiveDevice();
  LOG_ASSERT(leAudioDevice)
      << __func__ << " Shouldn't be called without an active device.";

  // local supported PHY's
  uint8_t phy_bitfield = bluetooth::hci::kIsoCigPhy1M;
  if (bluetooth::shim::GetController()->SupportsBle2mPhy())
    phy_bitfield |= bluetooth::hci::kIsoCigPhy2M;

  if (!leAudioDevice) {
    log::error("No active leaudio device for direction?: {}", direction);
    return phy_bitfield;
  }

  do {
    struct ase* ase = leAudioDevice->GetFirstActiveAseByDirection(direction);
    if (!ase) return phy_bitfield;

    do {
      if (direction == ase->direction) {
        phy_bitfield &= leAudioDevice->GetPhyBitmask();

        // A value of 0x00 denotes no preference
        if (ase->qos_preferences.preferred_phy &&
            (phy_bitfield & ase->qos_preferences.preferred_phy)) {
          phy_bitfield &= ase->qos_preferences.preferred_phy;
          log::debug("Using ASE preferred phy 0x{:02x}",
                     static_cast<int>(phy_bitfield));
        } else {
          log::warn(
              "ASE preferred 0x{:02x} has nothing common with phy_bitfield "
              "0x{:02x}",
              static_cast<int>(ase->qos_preferences.preferred_phy),
              static_cast<int>(phy_bitfield));
        }
      }
    } while ((ase = leAudioDevice->GetNextActiveAseWithSameDirection(ase)));
  } while ((leAudioDevice = GetNextActiveDevice(leAudioDevice)));

  return phy_bitfield;
}

uint8_t LeAudioDeviceGroup::GetTargetPhy(uint8_t direction) const {
  uint8_t phy_bitfield = GetPhyBitmask(direction);

  // prefer to use 2M if supported
  if (phy_bitfield & bluetooth::hci::kIsoCigPhy2M)
    return types::kTargetPhy2M;
  else if (phy_bitfield & bluetooth::hci::kIsoCigPhy1M)
    return types::kTargetPhy1M;
  else
    return 0;
}

bool LeAudioDeviceGroup::GetPresentationDelay(uint32_t* delay,
                                              uint8_t direction) const {
  uint32_t delay_min = 0;
  uint32_t delay_max = UINT32_MAX;
  uint32_t preferred_delay_min = delay_min;
  uint32_t preferred_delay_max = delay_max;

  LeAudioDevice* leAudioDevice = GetFirstActiveDevice();
  LOG_ASSERT(leAudioDevice)
      << __func__ << " Shouldn't be called without an active device.";

  do {
    struct ase* ase = leAudioDevice->GetFirstActiveAseByDirection(direction);
    if (!ase) continue;  // device has no active ASEs in this direction

    do {
      /* No common range check */
      if (ase->qos_preferences.pres_delay_min > delay_max ||
          ase->qos_preferences.pres_delay_max < delay_min)
        return false;

      if (ase->qos_preferences.pres_delay_min > delay_min)
        delay_min = ase->qos_preferences.pres_delay_min;
      if (ase->qos_preferences.pres_delay_max < delay_max)
        delay_max = ase->qos_preferences.pres_delay_max;
      if (ase->qos_preferences.preferred_pres_delay_min > preferred_delay_min)
        preferred_delay_min = ase->qos_preferences.preferred_pres_delay_min;
      if (ase->qos_preferences.preferred_pres_delay_max < preferred_delay_max &&
          ase->qos_preferences.preferred_pres_delay_max !=
              types::kPresDelayNoPreference)
        preferred_delay_max = ase->qos_preferences.preferred_pres_delay_max;
    } while ((ase = leAudioDevice->GetNextActiveAseWithSameDirection(ase)));
  } while ((leAudioDevice = GetNextActiveDevice(leAudioDevice)));

  if (preferred_delay_min <= preferred_delay_max &&
      preferred_delay_min > delay_min && preferred_delay_min < delay_max) {
    *delay = preferred_delay_min;
  } else {
    *delay = delay_min;
  }

  return true;
}

uint16_t LeAudioDeviceGroup::GetRemoteDelay(uint8_t direction) const {
  uint16_t remote_delay_ms = 0;
  uint32_t presentation_delay;

  if (!GetPresentationDelay(&presentation_delay, direction)) {
    /* This should never happens at stream request time but to be safe return
     * some sample value to not break streaming
     */
    return 100;
  }

  /* us to ms */
  remote_delay_ms = presentation_delay / 1000;
  remote_delay_ms += GetTransportLatencyUs(direction) / 1000;

  return remote_delay_ms;
}

bool LeAudioDeviceGroup::UpdateAudioContextAvailability(void) {
  log::debug("{}", group_id_);
  auto old_contexts = GetAvailableContexts();
  SetAvailableContexts(GetLatestAvailableContexts());
  return old_contexts != GetAvailableContexts();
}

bool LeAudioDeviceGroup::UpdateAudioSetConfigurationCache(
    LeAudioContextType ctx_type) {
  auto new_conf = CodecManager::GetInstance()->GetCodecConfig(
      ctx_type, std::bind(&LeAudioDeviceGroup::FindFirstSupportedConfiguration,
                          this, std::placeholders::_1, std::placeholders::_2));
  auto update_config = true;

  if (context_to_configuration_cache_map.count(ctx_type) != 0) {
    auto& [is_valid, existing_conf] =
        context_to_configuration_cache_map.at(ctx_type);
    update_config = (new_conf.get() != existing_conf.get());
    /* Just mark it as still valid */
    if (!update_config && !is_valid) {
      context_to_configuration_cache_map.at(ctx_type).first = true;
      return false;
    }
  }

  if (update_config) {
    log::info("config: {} -> {}", ToHexString(ctx_type),
              (new_conf ? new_conf->name.c_str() : "(none)"));
    context_to_configuration_cache_map.erase(ctx_type);
    if (new_conf)
      context_to_configuration_cache_map.insert(
          std::make_pair(ctx_type, std::make_pair(true, std::move(new_conf))));
  }
  return update_config;
}

void LeAudioDeviceGroup::InvalidateCachedConfigurations(void) {
  log::info("Group id: {}", group_id_);
  context_to_configuration_cache_map.clear();
}

types::BidirectionalPair<AudioContexts>
LeAudioDeviceGroup::GetLatestAvailableContexts() const {
  types::BidirectionalPair<AudioContexts> contexts;
  for (const auto& device : leAudioDevices_) {
    auto shared_ptr = device.lock();
    if (shared_ptr &&
        shared_ptr->GetConnectionState() == DeviceConnectState::CONNECTED) {
      contexts.sink |=
          shared_ptr->GetAvailableContexts(types::kLeAudioDirectionSink);
      contexts.source |=
          shared_ptr->GetAvailableContexts(types::kLeAudioDirectionSource);
    }
  }
  return contexts;
}

bool LeAudioDeviceGroup::ReloadAudioLocations(void) {
  AudioLocations updated_snk_audio_locations_ =
      codec_spec_conf::kLeAudioLocationNotAllowed;
  AudioLocations updated_src_audio_locations_ =
      codec_spec_conf::kLeAudioLocationNotAllowed;

  for (const auto& device : leAudioDevices_) {
    if (device.expired() || (device.lock().get()->GetConnectionState() !=
                             DeviceConnectState::CONNECTED))
      continue;
    updated_snk_audio_locations_ |= device.lock().get()->snk_audio_locations_;
    updated_src_audio_locations_ |= device.lock().get()->src_audio_locations_;
  }

  /* Nothing has changed */
  if ((updated_snk_audio_locations_ == snk_audio_locations_) &&
      (updated_src_audio_locations_ == src_audio_locations_))
    return false;

  snk_audio_locations_ = updated_snk_audio_locations_;
  src_audio_locations_ = updated_src_audio_locations_;

  return true;
}

bool LeAudioDeviceGroup::ReloadAudioDirections(void) {
  uint8_t updated_audio_directions = 0x00;

  for (const auto& device : leAudioDevices_) {
    if (device.expired() || (device.lock().get()->GetConnectionState() !=
                             DeviceConnectState::CONNECTED))
      continue;
    updated_audio_directions |= device.lock().get()->audio_directions_;
  }

  /* Nothing has changed */
  if (updated_audio_directions == audio_directions_) return false;

  audio_directions_ = updated_audio_directions;

  return true;
}

bool LeAudioDeviceGroup::IsInTransition(void) const { return in_transition_; }

bool LeAudioDeviceGroup::IsStreaming(void) const {
  return current_state_ == AseState::BTA_LE_AUDIO_ASE_STATE_STREAMING;
}

bool LeAudioDeviceGroup::IsReleasingOrIdle(void) const {
  return (target_state_ == AseState::BTA_LE_AUDIO_ASE_STATE_IDLE) ||
         (current_state_ == AseState::BTA_LE_AUDIO_ASE_STATE_IDLE);
}

bool LeAudioDeviceGroup::IsGroupStreamReady(void) const {
  bool is_device_ready = false;

  /* All connected devices must be ready */
  for (auto& weak : leAudioDevices_) {
    auto dev = weak.lock();
    if (!dev) return false;

    /* We are interested here in devices which are connected on profile level
     * and devices which are configured (meaning, have actived ASE(s))*/
    if (dev->GetConnectionState() == DeviceConnectState::CONNECTED &&
        dev->HaveActiveAse()) {
      if (!dev->IsReadyToStream()) {
        return false;
      }
      is_device_ready = true;
    }
  }
  return is_device_ready;
}

bool LeAudioDeviceGroup::HaveAllCisesDisconnected(void) const {
  for (auto const dev : leAudioDevices_) {
    if (dev.expired()) continue;
    if (dev.lock().get()->HaveAnyCisConnected()) return false;
  }
  return true;
}

uint8_t LeAudioDeviceGroup::CigConfiguration::GetFirstFreeCisId(
    CisType cis_type) const {
  log::info("Group: {}, group_id: {} cis_type: {}", fmt::ptr(group_),
            group_->group_id_, static_cast<int>(cis_type));
  for (size_t id = 0; id < cises.size(); id++) {
    if (cises[id].addr.IsEmpty() && cises[id].type == cis_type) {
      return id;
    }
  }
  return kInvalidCisId;
}

types::LeAudioConfigurationStrategy
LeAudioDeviceGroup::GetGroupSinkStrategyFromPacs(
    int expected_group_size) const {
  /* Simple strategy picker */
  log::debug("Group {} size {}", group_id_, expected_group_size);
  if (expected_group_size > 1) {
    return types::LeAudioConfigurationStrategy::MONO_ONE_CIS_PER_DEVICE;
  }

  log::debug("audio location 0x{:04x}", snk_audio_locations_.to_ulong());
  if (!(snk_audio_locations_.to_ulong() &
        codec_spec_conf::kLeAudioLocationAnyLeft) ||
      !(snk_audio_locations_.to_ulong() &
        codec_spec_conf::kLeAudioLocationAnyRight)) {
    return types::LeAudioConfigurationStrategy::MONO_ONE_CIS_PER_DEVICE;
  }

  auto device = GetFirstDevice();
  /* Note: Currently, the audio channel counts LTV is only mandatory for LC3. */
  auto channel_count_bitmap =
      device->GetSupportedAudioChannelCounts(types::kLeAudioDirectionSink);
  log::debug("Supported channel counts for group {} (device {}) is {}",
             group_id_, ADDRESS_TO_LOGGABLE_CSTR(device->address_),
             channel_count_bitmap);
  if (channel_count_bitmap == 1) {
    return types::LeAudioConfigurationStrategy::STEREO_TWO_CISES_PER_DEVICE;
  }

  return types::LeAudioConfigurationStrategy::STEREO_ONE_CIS_PER_DEVICE;
}

types::LeAudioConfigurationStrategy LeAudioDeviceGroup::GetGroupSinkStrategy()
    const {
  /* Update the strategy if not set yet or was invalidated */
  if (!strategy_) {
    int expected_group_size = Size();
    /* Choose the group configuration strategy based on PAC records */
    strategy_ = GetGroupSinkStrategyFromPacs(expected_group_size);

    LOG_INFO("Group strategy set to: %s", [](types::LeAudioConfigurationStrategy
                                                 strategy) {
      switch (strategy) {
        case types::LeAudioConfigurationStrategy::MONO_ONE_CIS_PER_DEVICE:
          return "MONO_ONE_CIS_PER_DEVICE";
        case types::LeAudioConfigurationStrategy::STEREO_TWO_CISES_PER_DEVICE:
          return "STEREO_TWO_CISES_PER_DEVICE";
        case types::LeAudioConfigurationStrategy::STEREO_ONE_CIS_PER_DEVICE:
          return "STEREO_ONE_CIS_PER_DEVICE";
        default:
          return "RFU";
      }
    }(*strategy_));
  }
  return *strategy_;
}

int LeAudioDeviceGroup::GetAseCount(uint8_t direction) const {
  int result = 0;
  for (const auto& device_iter : leAudioDevices_) {
    result += device_iter.lock()->GetAseCount(direction);
  }

  return result;
}

void LeAudioDeviceGroup::CigConfiguration::GenerateCisIds(
    LeAudioContextType context_type) {
  log::info("Group {}, group_id: {}, context_type: {}", fmt::ptr(group_),
            group_->group_id_, bluetooth::common::ToString(context_type));

  if (cises.size() > 0) {
    log::info("CIS IDs already generated");
    return;
  }

  uint8_t cis_count_bidir = 0;
  uint8_t cis_count_unidir_sink = 0;
  uint8_t cis_count_unidir_source = 0;
  int csis_group_size = 0;

  if (bluetooth::csis::CsisClient::IsCsisClientRunning()) {
    csis_group_size =
        bluetooth::csis::CsisClient::Get()->GetDesiredSize(group_->group_id_);
  }
  /* If this is CSIS group, the csis_group_size will be > 0, otherwise -1.
   * If the last happen it means, group size is 1 */
  int group_size = csis_group_size > 0 ? csis_group_size : 1;
  set_configurations::get_cis_count(
      context_type, group_size, group_->GetGroupSinkStrategy(),
      group_->GetAseCount(types::kLeAudioDirectionSink),
      group_->GetAseCount(types::kLeAudioDirectionSource), cis_count_bidir,
      cis_count_unidir_sink, cis_count_unidir_source,
      group_->GetLatestAvailableContexts());

  uint8_t idx = 0;
  while (cis_count_bidir > 0) {
    struct bluetooth::le_audio::types::cis cis_entry = {
        .id = idx,
        .type = CisType::CIS_TYPE_BIDIRECTIONAL,
        .conn_handle = 0,
        .addr = RawAddress::kEmpty,
    };
    cises.push_back(cis_entry);
    cis_count_bidir--;
    idx++;
  }

  while (cis_count_unidir_sink > 0) {
    struct bluetooth::le_audio::types::cis cis_entry = {
        .id = idx,
        .type = CisType::CIS_TYPE_UNIDIRECTIONAL_SINK,
        .conn_handle = 0,
        .addr = RawAddress::kEmpty,
    };
    cises.push_back(cis_entry);
    cis_count_unidir_sink--;
    idx++;
  }

  while (cis_count_unidir_source > 0) {
    struct bluetooth::le_audio::types::cis cis_entry = {
        .id = idx,
        .type = CisType::CIS_TYPE_UNIDIRECTIONAL_SOURCE,
        .conn_handle = 0,
        .addr = RawAddress::kEmpty,
    };
    cises.push_back(cis_entry);
    cis_count_unidir_source--;
    idx++;
  }
}

bool LeAudioDeviceGroup::CigConfiguration::AssignCisIds(
    LeAudioDevice* leAudioDevice) {
  ASSERT_LOG(leAudioDevice, "invalid device");
  log::info("device: {}", ADDRESS_TO_LOGGABLE_CSTR(leAudioDevice->address_));

  struct ase* ase = leAudioDevice->GetFirstActiveAse();
  if (!ase) {
    log::error("Device {} shouldn't be called without an active ASE",
               ADDRESS_TO_LOGGABLE_CSTR(leAudioDevice->address_));
    return false;
  }

  for (; ase != nullptr; ase = leAudioDevice->GetNextActiveAse(ase)) {
    uint8_t cis_id = kInvalidCisId;
    /* CIS ID already set */
    if (ase->cis_id != kInvalidCisId) {
      log::info("ASE ID: {}, is already assigned CIS ID: {}, type {}", ase->id,
                ase->cis_id, cises[ase->cis_id].type);
      if (!cises[ase->cis_id].addr.IsEmpty()) {
        log::info("Bi-Directional CIS already assigned");
        continue;
      }
      /* Reuse existing CIS ID if available*/
      cis_id = ase->cis_id;
    }

    /* First check if we have bidirectional ASEs. If so, assign same CIS ID.*/
    struct ase* matching_bidir_ase =
        leAudioDevice->GetNextActiveAseWithDifferentDirection(ase);

    for (; matching_bidir_ase != nullptr;
         matching_bidir_ase = leAudioDevice->GetNextActiveAseWithSameDirection(
             matching_bidir_ase)) {
      if ((matching_bidir_ase->cis_id != kInvalidCisId) &&
          (matching_bidir_ase->cis_id != cis_id)) {
        log::info("Bi-Directional CIS is already used. ASE Id: {} cis_id={}",
                  matching_bidir_ase->id, matching_bidir_ase->cis_id);
        continue;
      }
      break;
    }

    if (matching_bidir_ase) {
      if (cis_id == kInvalidCisId) {
        cis_id = GetFirstFreeCisId(CisType::CIS_TYPE_BIDIRECTIONAL);
      }

      if (cis_id != kInvalidCisId) {
        ase->cis_id = cis_id;
        matching_bidir_ase->cis_id = cis_id;
        cises[cis_id].addr = leAudioDevice->address_;

        log::info(
            "ASE ID: {} and ASE ID: {}, assigned Bi-Directional CIS ID: {}",
            ase->id, matching_bidir_ase->id, ase->cis_id);
        continue;
      }

      log::warn(
          "ASE ID: {}, unable to get free Bi-Directional CIS ID but maybe "
          "thats fine. Try using unidirectional.",
          ase->id);
    }

    if (ase->direction == types::kLeAudioDirectionSink) {
      if (cis_id == kInvalidCisId) {
        cis_id = GetFirstFreeCisId(CisType::CIS_TYPE_UNIDIRECTIONAL_SINK);
      }

      if (cis_id == kInvalidCisId) {
        log::warn(
            "Unable to get free Uni-Directional Sink CIS ID - maybe there is "
            "bi-directional available");
        /* This could happen when scenarios for given context type allows for
         * Sink and Source configuration but also only Sink configuration.
         */
        cis_id = GetFirstFreeCisId(CisType::CIS_TYPE_BIDIRECTIONAL);
        if (cis_id == kInvalidCisId) {
          log::error("Unable to get free Uni-Directional Sink CIS ID");
          return false;
        }
      }

      ase->cis_id = cis_id;
      cises[cis_id].addr = leAudioDevice->address_;
      log::info("ASE ID: {}, assigned Uni-Directional Sink CIS ID: {}", ase->id,
                ase->cis_id);
      continue;
    }

    /* Source direction */
    ASSERT_LOG(ase->direction == types::kLeAudioDirectionSource,
               "Expected Source direction, actual=%d", ase->direction);

    if (cis_id == kInvalidCisId) {
      cis_id = GetFirstFreeCisId(CisType::CIS_TYPE_UNIDIRECTIONAL_SOURCE);
    }

    if (cis_id == kInvalidCisId) {
      /* This could happen when scenarios for given context type allows for
       * Sink and Source configuration but also only Sink configuration.
       */
      log::warn(
          "Unable to get free Uni-Directional Source CIS ID - maybe there is "
          "bi-directional available");
      cis_id = GetFirstFreeCisId(CisType::CIS_TYPE_BIDIRECTIONAL);
      if (cis_id == kInvalidCisId) {
        log::error("Unable to get free Uni-Directional Source CIS ID");
        return false;
      }
    }

    ase->cis_id = cis_id;
    cises[cis_id].addr = leAudioDevice->address_;
    log::info("ASE ID: {}, assigned Uni-Directional Source CIS ID: {}", ase->id,
              ase->cis_id);
  }

  return true;
}

void LeAudioDeviceGroup::CigConfiguration::AssignCisConnHandles(
    const std::vector<uint16_t>& conn_handles) {
  log::info("num of cis handles {}", static_cast<int>(conn_handles.size()));
  for (size_t i = 0; i < cises.size(); i++) {
    cises[i].conn_handle = conn_handles[i];
    log::info("assigning cis[{}] conn_handle: {}", cises[i].id,
              cises[i].conn_handle);
  }
}

void LeAudioDeviceGroup::AssignCisConnHandlesToAses(
    LeAudioDevice* leAudioDevice) {
  ASSERT_LOG(leAudioDevice, "Invalid device");
  log::info("group: {}, group_id: {}, device: {}", fmt::ptr(this), group_id_,
            ADDRESS_TO_LOGGABLE_CSTR(leAudioDevice->address_));

  /* Assign all CIS connection handles to ases */
  struct bluetooth::le_audio::types::ase* ase =
      leAudioDevice->GetFirstActiveAseByCisAndDataPathState(
          CisState::IDLE, DataPathState::IDLE);
  if (!ase) {
    log::warn("No active ASE with Cis and Data path state set to IDLE");
    return;
  }

  for (; ase != nullptr;
       ase = leAudioDevice->GetFirstActiveAseByCisAndDataPathState(
           CisState::IDLE, DataPathState::IDLE)) {
    auto ases_pair = leAudioDevice->GetAsesByCisId(ase->cis_id);

    if (ases_pair.sink && ases_pair.sink->active) {
      ases_pair.sink->cis_conn_hdl = cig.cises[ase->cis_id].conn_handle;
      ases_pair.sink->cis_state = CisState::ASSIGNED;
    }
    if (ases_pair.source && ases_pair.source->active) {
      ases_pair.source->cis_conn_hdl = cig.cises[ase->cis_id].conn_handle;
      ases_pair.source->cis_state = CisState::ASSIGNED;
    }
  }
}

void LeAudioDeviceGroup::AssignCisConnHandlesToAses(void) {
  LeAudioDevice* leAudioDevice = GetFirstActiveDevice();
  ASSERT_LOG(leAudioDevice, "Shouldn't be called without an active device.");

  log::info("Group {}, group_id {}", fmt::ptr(this), group_id_);

  /* Assign all CIS connection handles to ases */
  for (; leAudioDevice != nullptr;
       leAudioDevice = GetNextActiveDevice(leAudioDevice)) {
    AssignCisConnHandlesToAses(leAudioDevice);
  }
}

void LeAudioDeviceGroup::CigConfiguration::UnassignCis(
    LeAudioDevice* leAudioDevice) {
  ASSERT_LOG(leAudioDevice, "Invalid device");

  log::info("Group {}, group_id {}, device: {}", fmt::ptr(group_),
            group_->group_id_,
            ADDRESS_TO_LOGGABLE_CSTR(leAudioDevice->address_));

  for (struct bluetooth::le_audio::types::cis& cis_entry : cises) {
    if (cis_entry.addr == leAudioDevice->address_) {
      cis_entry.addr = RawAddress::kEmpty;
    }
  }
}

bool CheckIfStrategySupported(types::LeAudioConfigurationStrategy strategy,
                              const set_configurations::AseConfiguration& conf,
                              uint8_t direction, const LeAudioDevice& device) {
  /* Check direction and if audio location allows to create more cises to a
   * single device.
   */
  types::AudioLocations audio_locations =
      (direction == types::kLeAudioDirectionSink) ? device.snk_audio_locations_
                                                  : device.src_audio_locations_;

  log::debug("strategy: {}, locations: {}", (int)strategy,
             audio_locations.to_ulong());

  switch (strategy) {
    case types::LeAudioConfigurationStrategy::MONO_ONE_CIS_PER_DEVICE:
      return audio_locations.any();
    case types::LeAudioConfigurationStrategy::STEREO_TWO_CISES_PER_DEVICE:
      if ((audio_locations.to_ulong() &
           codec_spec_conf::kLeAudioLocationAnyLeft) &&
          (audio_locations.to_ulong() &
           codec_spec_conf::kLeAudioLocationAnyRight))
        return true;
      else
        return false;
    case types::LeAudioConfigurationStrategy::STEREO_ONE_CIS_PER_DEVICE: {
      if (!(audio_locations.to_ulong() &
            codec_spec_conf::kLeAudioLocationAnyLeft) ||
          !(audio_locations.to_ulong() &
            codec_spec_conf::kLeAudioLocationAnyRight))
        return false;

      auto channel_count_mask =
          device.GetSupportedAudioChannelCounts(direction);
      auto requested_channel_count = conf.codec.params.GetAsCoreCodecConfig()
                                         .GetChannelCountPerIsoStream();
      log::debug("Requested channel count: {}, supp. channel counts: {}",
                 requested_channel_count, loghex(channel_count_mask));

      /* Return true if requested channel count is set in the supported channel
       * counts. In the channel_count_mask, bit 0 is set when 1 channel is
       * supported.
       */
      return ((1 << (requested_channel_count - 1)) & channel_count_mask);
    }
    default:
      return false;
  }

  return false;
}

/* This method check if group support given audio configuration
 * requirement for connected devices in the group and available ASEs
 * (no matter on the ASE state) and for given context type
 */
bool LeAudioDeviceGroup::IsAudioSetConfigurationSupported(
    const set_configurations::AudioSetConfiguration* audio_set_conf,
    LeAudioContextType context_type,
    types::LeAudioConfigurationStrategy required_snk_strategy) const {
  /* When at least one device supports the configuration context, configure
   * for these devices only. Otherwise configure for all devices - we will
   * not put this context into the metadata if not supported.
   */
  auto num_of_connected = NumOfConnected(context_type);
  if (num_of_connected == 0) {
    num_of_connected = NumOfConnected();
  }
  if (!set_configurations::check_if_may_cover_scenario(audio_set_conf,
                                                       num_of_connected)) {
    log::debug("cannot cover scenario  {}, num. of connected: {}",
               bluetooth::common::ToString(context_type), num_of_connected);
    return false;
  }

  /* TODO For now: set ase if matching with first pac.
   * 1) We assume as well that devices will match requirements in order
   *    e.g. 1 Device - 1 Requirement, 2 Device - 2 Requirement etc.
   * 2) ASEs should be active only if best (according to priority list) full
   *    scenarion will be covered.
   * 3) ASEs should be filled according to performance profile.
   */
  for (auto direction :
       {types::kLeAudioDirectionSink, types::kLeAudioDirectionSource}) {
    LOG_DEBUG("Looking for configuration: %s - %s",
              audio_set_conf->name.c_str(),
<<<<<<< HEAD
              (ent.direction == types::kLeAudioDirectionSink ? "snk" : "src"));

    uint8_t required_device_cnt = ent.device_cnt;
    uint8_t max_required_ase_per_dev =
        ent.ase_cnt / ent.device_cnt + (ent.ase_cnt % ent.device_cnt);
    uint8_t active_ase_num = 0;
    auto strategy = ent.strategy;
    std::vector<uint8_t> vendor_metadata;

    LOG_DEBUG(
        " Number of devices: %d, number of ASEs: %d,  Max ASE per device: %d "
        "strategy: %d",
        +required_device_cnt, +ent.ase_cnt, +max_required_ase_per_dev,
=======
              (direction == types::kLeAudioDirectionSink ? "Sink" : "Source"));
    auto const& ase_confs = audio_set_conf->confs.get(direction);

    ASSERT_LOG(
        audio_set_conf->topology_info.has_value(),
        "No topology info, which is required to properly configure the ASEs");
    auto const strategy =
        audio_set_conf->topology_info->strategy.get(direction);
    auto const device_cnt =
        audio_set_conf->topology_info->device_count.get(direction);
    auto const ase_cnt = ase_confs.size();

    if (ase_cnt == 0) {
      LOG_ERROR("ASE count is 0");
      continue;
    }
    if (device_cnt == 0) {
      LOG_ERROR("Device count is 0");
      continue;
    }

    uint8_t const max_required_ase_per_dev =
        ase_cnt / device_cnt + (ase_cnt % device_cnt);

    uint8_t required_device_cnt = device_cnt;
    uint8_t active_ase_cnt = 0;

    log::debug(
        "Number of devices: {}, number of ASEs: {},  Max ASE per device: {} "
        "Strategy: {}",
        required_device_cnt, ase_cnt, max_required_ase_per_dev,
>>>>>>> 4d9c9aff
        static_cast<int>(strategy));

    if (direction == types::kLeAudioDirectionSink &&
        strategy != required_snk_strategy) {
      log::debug("Sink strategy mismatch group!=cfg.entry ({}!={})",
                 static_cast<int>(required_snk_strategy),
                 static_cast<int>(strategy));
      return false;
    }

    if (((ent.codec.id.vendor_codec_id == types::kLeAudioCodingFormatAptxLeX) ||
        (ent.codec.id.vendor_codec_id == types::kLeAudioCodingFormatAptxLe)) &&
        lex_codec_disabled.first) {
      LOG_INFO("Skipping LeX config as Lex is disabled");
      return false;
    }

    for (auto* device = GetFirstDevice();
<<<<<<< HEAD
        device != nullptr && required_device_cnt > 0;
        device = GetNextDevice(device)) {
      /* Skip if device has ASE configured in this direction already */

      if (device->ases_.empty()) continue;
      auto pac = device->GetCodecConfigurationSupportedPac(context_type, ent.direction,
          ent.codec, ent.vendor_metadata);
      if (pac == nullptr) continue;

      LOG(INFO) << "Matching PAC \n\tCoding format: " << loghex(pac->codec_id.coding_format)
        << "\n\tVendor codec company ID: "
        << loghex(pac->codec_id.vendor_company_id)
        << "\n\tVendor codec ID: " << loghex(pac->codec_id.vendor_codec_id)
        << "\n\tCodec spec caps:\n"
        << pac->codec_spec_caps.ToString("", types::CodecCapabilitiesLtvFormat)
        << "\n\tMetadata: "
        << base::HexEncode(pac->metadata.data(),pac->metadata.size());

      /* Vendor codec metadata passing logic start */
      if (bluetooth::common::init_flags::leaudio_multicodec_support_is_enabled()) {
        bool parsed_ok = false;
        auto pac_metadata =
            types::LeAudioLtvMap::Parse(pac->metadata.data(), pac->metadata.size(), parsed_ok);
        auto vndr_metadata = pac_metadata.Find(types::kLeAudioVendorSpecific);
        if (vndr_metadata != std::nullopt && parsed_ok && !ent.vendor_metadata->vs_metadata.empty()) {
          vendor_metadata = vndr_metadata.value();
          vendor_metadata.insert(vendor_metadata.begin(), types::kLeAudioVendorSpecific);
          vendor_metadata.insert(vendor_metadata.begin(), vendor_metadata.size() + 1);
          if (ent.codec.id.coding_format == types::kLeAudioCodingFormatLC3) {
            auto encoder_version_dut = ent.vendor_metadata->vs_metadata[0];
            auto decoder_version_dut = ent.vendor_metadata->vs_metadata[1];
            auto encoder_version_peer = vendor_metadata[6];
            auto decoder_version_peer = vendor_metadata[7];
            auto negotiated_encoder_version = 0, negotiated_decoder_version = 0;
            negotiated_encoder_version = std::min(encoder_version_dut, decoder_version_peer);
            negotiated_decoder_version = std::min(decoder_version_dut, encoder_version_peer);
            vendor_metadata[6] = negotiated_encoder_version;
            vendor_metadata[7] = negotiated_decoder_version;
          } else if (ent.codec.id.coding_format == types::kLeAudioVendorSpecific) {
            if ((ent.codec.id.vendor_company_id == types::kLeAudioVendorCompanyIdQualcomm) &&
                ((ent.codec.id.vendor_codec_id == types::kLeAudioCodingFormatAptxLe) ||
                 (ent.codec.id.vendor_codec_id == types::kLeAudioCodingFormatAptxLeX))) {
              auto codec_version_dut = ent.vendor_metadata->vs_metadata[1];
              auto codec_version_peer = vendor_metadata[7];
              auto negotiated_codec_version = 0;
              negotiated_codec_version = std::min(codec_version_dut, codec_version_peer);
              vendor_metadata[7] = negotiated_codec_version;
            }
          }
        }

        if (ent.direction == types::kLeAudioDirectionSink)
          sink_context_to_vendor_metadata_map[context_type] = vendor_metadata;
        else
          source_context_to_vendor_metadata_map[context_type] = vendor_metadata;

        if (vendor_metadata.empty()) {
          LOG_INFO("Vendor Metadata empty ");
        } else {
          LOG_INFO("Negotiated Vendor Metadata configuration values: ");
          for (auto& metadata_value : vendor_metadata)
            LOG_INFO("%d ", metadata_value);
        }
        /* Vendor codec metadata passing logic end */
      }

      int needed_ase = std::min(static_cast<int>(max_required_ase_per_dev),
          static_cast<int>(ent.ase_cnt - active_ase_num));

      /* If we required more ASEs per device which means we would like to
       * create more CISes to one device, we should also check the allocation
       * if it allows us to do this.
       */

      types::AudioLocations audio_locations = 0;
      /* Check direction and if audio location allows to create more cise */
      if (ent.direction == types::kLeAudioDirectionSink)
        audio_locations = device->snk_audio_locations_;
      else
        audio_locations = device->src_audio_locations_;

      if (!CheckIfStrategySupported(strategy, ent, *device)) {
        LOG_DEBUG(" insufficient device audio allocation: %lu",
            audio_locations.to_ulong());
        continue;
      }
=======
         device != nullptr && required_device_cnt > 0;
         device = GetNextDevice(device)) {
      if (device->ases_.empty()) {
        LOG_ERROR("Device has no ASEs.");
        continue;
      }

      int needed_ase_per_dev =
          std::min(static_cast<int>(max_required_ase_per_dev),
                   static_cast<int>(ase_cnt - active_ase_cnt));

      for (auto const& ent : ase_confs) {
        if (!device->GetCodecConfigurationSupportedPac(direction, ent.codec)) {
          LOG_DEBUG("Insufficient PAC");
          continue;
        }
>>>>>>> 4d9c9aff

        if (!CheckIfStrategySupported(strategy, ent, direction, *device)) {
          LOG_DEBUG("Strategy not supported");
          continue;
        }
        for (auto& ase : device->ases_) {
          if (ase.direction != direction) continue;

          active_ase_cnt++;
          needed_ase_per_dev--;

          if (needed_ase_per_dev == 0) break;
        }
      }
<<<<<<< HEAD
      if (needed_ase > 0) {
        LOG_DEBUG("Device has too less ASEs. Still needed ases %d", needed_ase);
=======

      if (needed_ase_per_dev > 0) {
        LOG_DEBUG("Not enough ASEs on the device (needs %d more).",
                  needed_ase_per_dev);
>>>>>>> 4d9c9aff
        return false;
      }

      required_device_cnt--;
    }

    if (required_device_cnt > 0) {
      /* Don't left any active devices if requirements are not met */
      LOG_DEBUG(
          "Could not configure all the devices for direction: %s",
          (direction == types::kLeAudioDirectionSink ? "Sink" : "Source"));
      return false;
    }
  }

  /* when disabling 32k dual mic, for later join case, we need to
   * make sure the device is always choosing the config that its
   * sampling rate matches with the sampling rate which is used
   * when all devices in the group are connected.
   */
  bool dual_bidirection_swb_supported_ =
      CodecManager::GetInstance()->IsDualBiDirSwbSupported();
  if (Size() > 1 && CodecManager::GetInstance()->CheckCodecConfigIsBiDirSwb(
                        *audio_set_conf)) {
    if (!dual_bidirection_swb_supported_) {
      return false;
    }
  }

  log::debug("Chosen ASE Configuration for group: {}, configuration: {}",
             this->group_id_, audio_set_conf->name);
  return true;
}

/* This method should choose aproperiate ASEs to be active and set a cached
 * configuration for codec and qos.
 */
bool LeAudioDeviceGroup::ConfigureAses(
    const set_configurations::AudioSetConfiguration* audio_set_conf,
    LeAudioContextType context_type,
    const types::BidirectionalPair<AudioContexts>& metadata_context_types,
    const types::BidirectionalPair<std::vector<uint8_t>>& ccid_lists) {
  /* When at least one device supports the configuration context, configure
   * for these devices only. Otherwise configure for all devices - we will
   * not put this context into the metadata if not supported.
   */
  auto num_of_connected = NumOfConnected(context_type);
  if (num_of_connected == 0) {
    num_of_connected = NumOfConnected();
  }
  if (!set_configurations::check_if_may_cover_scenario(audio_set_conf,
                                                       num_of_connected)) {
    return false;
  }

  bool reuse_cis_id =
      GetState() == AseState::BTA_LE_AUDIO_ASE_STATE_CODEC_CONFIGURED;

  /* TODO For now: set ase if matching with first pac.
   * 1) We assume as well that devices will match requirements in order
   *    e.g. 1 Device - 1 Requirement, 2 Device - 2 Requirement etc.
   * 2) ASEs should be active only if best (according to priority list) full
   *    scenarion will be covered.
   * 3) ASEs should be filled according to performance profile.
   */

  // WARNING: This may look like the results stored here are unused, but it
  //          actually shares the intermediate values between the multiple
  //          configuration calls within the configuration loop.
  BidirectionalPair<types::AudioLocations> group_audio_locations_memo = {
      .sink = 0, .source = 0};

  for (auto direction :
       {types::kLeAudioDirectionSink, types::kLeAudioDirectionSource}) {
    auto direction_str =
        (direction == types::kLeAudioDirectionSink ? "Sink" : "Source");
    LOG_DEBUG("%s: Looking for requirements: %s", direction_str,
              audio_set_conf->name.c_str());

    if (audio_set_conf->confs.get(direction).empty()) {
      LOG_WARN("No %s configuration available.", direction_str);
      continue;
    }

    auto required_device_cnt = NumOfConnected();
    uint8_t active_ase_cnt = 0;

    auto configuration_closure = [&](LeAudioDevice* dev) -> void {
      /* For the moment, we configure only connected devices and when it is
       * ready to stream i.e. All ASEs are discovered and dev is reported as
       * connected
       */
      if (dev->GetConnectionState() != DeviceConnectState::CONNECTED) {
        log::warn("Device {}, in the state {}",
                  ADDRESS_TO_LOGGABLE_CSTR(dev->address_),
                  bluetooth::common::ToString(dev->GetConnectionState()));
        return;
      }

      if (!dev->ConfigureAses(audio_set_conf, direction, context_type,
                              &active_ase_cnt, group_audio_locations_memo,
                              metadata_context_types, ccid_lists,
                              reuse_cis_id)) {
        return;
      }

      required_device_cnt--;
    };

    // First use the devices claiming proper support
    for (auto* device = GetFirstDeviceWithAvailableContext(context_type);
         device != nullptr && required_device_cnt > 0;
         device = GetNextDeviceWithAvailableContext(device, context_type)) {
      configuration_closure(device);
    }
    // In case some devices do not support this scenario - us them anyway if
    // they are required for the scenario - we will not put this context into
    // their metadata anyway
    if (required_device_cnt > 0) {
      for (auto* device = GetFirstDevice();
           device != nullptr && required_device_cnt > 0;
           device = GetNextDevice(device)) {
        configuration_closure(device);
      }
    }

    if (required_device_cnt > 0) {
      /* Don't left any active devices if requirements are not met */
      log::error("could not configure all the devices");
      Deactivate();
      return false;
    }
  }

  log::info("Choosed ASE Configuration for group: {}, configuration: {}",
            group_id_, audio_set_conf->name);

  configuration_context_type_ = context_type;
  metadata_context_type_ = metadata_context_types;
  return true;
}

std::shared_ptr<const set_configurations::AudioSetConfiguration>
LeAudioDeviceGroup::GetCachedConfiguration(
    LeAudioContextType context_type) const {
  if (context_to_configuration_cache_map.count(context_type) != 0) {
    return context_to_configuration_cache_map.at(context_type).second;
  }
  return nullptr;
}

std::shared_ptr<const set_configurations::AudioSetConfiguration>
LeAudioDeviceGroup::GetActiveConfiguration(void) const {
  return GetCachedConfiguration(configuration_context_type_);
}

<<<<<<< HEAD
bool LeAudioDeviceGroup::IsSeamlessSupported(void) {
  return false;
}

void LeAudioDeviceGroup::DisableLeXCodec(bool status) {
   lex_codec_disabled.first = status;
   lex_codec_disabled.second = true;
}

const set_configurations::AudioSetConfiguration*
=======
std::shared_ptr<const set_configurations::AudioSetConfiguration>
>>>>>>> 4d9c9aff
LeAudioDeviceGroup::GetConfiguration(LeAudioContextType context_type) {
  if (context_type == LeAudioContextType::UNINITIALIZED) {
    return nullptr;
  }

  const set_configurations::AudioSetConfiguration* conf = nullptr;
  bool is_valid = false;

  /* Refresh the cache if there is no valid configuration */
  if (context_to_configuration_cache_map.count(context_type) != 0) {
    auto& valid_config_pair =
        context_to_configuration_cache_map.at(context_type);
    is_valid = valid_config_pair.first;
    conf = valid_config_pair.second.get();
  }
  if (!is_valid || (conf == nullptr)) {
    UpdateAudioSetConfigurationCache(context_type);
  }

  return GetCachedConfiguration(context_type);
}

std::optional<LeAudioCodecConfiguration>
LeAudioDeviceGroup::GetCachedCodecConfigurationByDirection(
    LeAudioContextType context_type, uint8_t direction) const {
  auto audio_set_conf = GetCachedConfiguration(context_type);
  if (!audio_set_conf) return std::nullopt;

<<<<<<< HEAD
  LeAudioCodecConfiguration group_config = {{0, 0, 0}, 0, 0, 0, 0, 0};
  for (const auto& conf : audio_set_conf->confs) {
    if (conf.direction != direction) continue;

=======
  LeAudioCodecConfiguration group_config = {0, 0, 0, 0};
  for (const auto& conf : audio_set_conf->confs.get(direction)) {
>>>>>>> 4d9c9aff
    if (group_config.sample_rate != 0 &&
        conf.codec.GetSamplingFrequencyHz() != group_config.sample_rate) {
      log::warn(
          "stream configuration could not be determined (sampling frequency "
          "differs) for direction: {}",
          loghex(direction));
      return std::nullopt;
    }
    group_config.sample_rate = conf.codec.GetSamplingFrequencyHz();

    if (group_config.data_interval_us != 0 &&
        conf.codec.GetDataIntervalUs() != group_config.data_interval_us) {
      log::warn(
          "stream configuration could not be determined (data interval "
          "differs) for direction: {}",
          loghex(direction));
      return std::nullopt;
    }
    group_config.data_interval_us = conf.codec.GetDataIntervalUs();

    if (group_config.bits_per_sample != 0 &&
        conf.codec.GetBitsPerSample() != group_config.bits_per_sample) {
      log::warn(
          "stream configuration could not be determined (bits per sample "
          "differs) for direction: {}",
          loghex(direction));
      return std::nullopt;
    }

    if (group_config.octets_per_codec_frame != 0 &&
        conf.codec.GetOctetsPerFrame() != group_config.octets_per_codec_frame) {
      LOG(WARNING) << __func__
                   << ", stream configuration could not be "
                      "determined (ocets per frame differs) for direction: "
                   << loghex(direction);
      return std::nullopt;
    }

    group_config.octets_per_codec_frame = conf.codec.GetOctetsPerFrame();
    group_config.bits_per_sample = conf.codec.GetBitsPerSample();

    ASSERT_LOG(
        audio_set_conf->topology_info.has_value(),
        "No topology info, which is required to properly configure the ASEs");
    group_config.num_channels +=
<<<<<<< HEAD
        conf.codec.GetChannelCountPerIsoStream()*conf.device_cnt;
    group_config.codec.coding_format = conf.codec.id.coding_format;
    group_config.codec.vendor_company_id = conf.codec.id.vendor_company_id;
    group_config.codec.vendor_codec_id = conf.codec.id.vendor_codec_id;
=======
        conf.codec.GetChannelCountPerIsoStream() *
        audio_set_conf->topology_info->device_count.get(direction);
>>>>>>> 4d9c9aff
  }

  if (group_config.IsInvalid()){
   LOG(WARNING) << __func__
         << ", Sample Rate "
         << group_config.sample_rate
         << ", Channels "
         << group_config.num_channels
         << ", Data Interval "
         << group_config.data_interval_us
         << ", Bits Per Sample "
         << group_config.bits_per_sample;
   return std::nullopt;
  }

  return group_config;
}

std::optional<LeAudioCodecConfiguration>
LeAudioDeviceGroup::GetCodecConfigurationByDirection(
    LeAudioContextType context_type, uint8_t direction) {
  const set_configurations::AudioSetConfiguration* conf = nullptr;
  bool is_valid = false;

  /* Refresh the cache if there is no valid configuration */
  if (context_to_configuration_cache_map.count(context_type) != 0) {
    auto& valid_config_pair =
        context_to_configuration_cache_map.at(context_type);
    is_valid = valid_config_pair.first;
    conf = valid_config_pair.second.get();
  }
  if (!is_valid || (conf == nullptr)) {
    UpdateAudioSetConfigurationCache(context_type);
  }

  /* Return the cached value */
  return GetCachedCodecConfigurationByDirection(context_type, direction);
}

bool LeAudioDeviceGroup::IsAudioSetConfigurationAvailable(
    LeAudioContextType group_context_type) {
  return GetConfiguration(group_context_type) != nullptr;
}

bool LeAudioDeviceGroup::IsMetadataChanged(
    const BidirectionalPair<AudioContexts>& context_types,
    const BidirectionalPair<std::vector<uint8_t>>& ccid_lists) const {
  for (auto* leAudioDevice = GetFirstActiveDevice(); leAudioDevice;
       leAudioDevice = GetNextActiveDevice(leAudioDevice)) {
    if (leAudioDevice->IsMetadataChanged(context_types, ccid_lists))
      return true;
  }

  return false;
}

bool LeAudioDeviceGroup::IsCisPartOfCurrentStream(uint16_t cis_conn_hdl) const {
  auto& sink_stream_locations = stream_conf.stream_params.sink.stream_locations;
  auto iter = std::find_if(
      sink_stream_locations.begin(), sink_stream_locations.end(),
      [cis_conn_hdl](auto& pair) { return cis_conn_hdl == pair.first; });

  if (iter != sink_stream_locations.end()) return true;

  auto& source_stream_locations =
      stream_conf.stream_params.source.stream_locations;
  iter = std::find_if(
      source_stream_locations.begin(), source_stream_locations.end(),
      [cis_conn_hdl](auto& pair) { return cis_conn_hdl == pair.first; });

  return (iter != source_stream_locations.end());
}

void LeAudioDeviceGroup::RemoveCisFromStreamIfNeeded(
    LeAudioDevice* leAudioDevice, uint16_t cis_conn_hdl) {
  log::info("CIS Connection Handle: {}", cis_conn_hdl);

  if (!IsCisPartOfCurrentStream(cis_conn_hdl)) return;

  /* Cache the old values for comparison */
  auto old_sink_channels = stream_conf.stream_params.sink.num_of_channels;
  auto old_source_channels = stream_conf.stream_params.source.num_of_channels;

  for (auto dir :
       {types::kLeAudioDirectionSink, types::kLeAudioDirectionSource}) {
    auto& params = stream_conf.stream_params.get(dir);
    params.stream_locations.erase(
        std::remove_if(
            params.stream_locations.begin(), params.stream_locations.end(),
            [leAudioDevice, &cis_conn_hdl, &params, dir](auto& pair) {
              if (!cis_conn_hdl) {
                cis_conn_hdl = pair.first;
              }
              auto ases_pair = leAudioDevice->GetAsesByCisConnHdl(cis_conn_hdl);
              if (ases_pair.get(dir) && cis_conn_hdl == pair.first) {
                params.num_of_devices--;
                params.num_of_channels -=
                    ases_pair.get(dir)
                        ->codec_config.GetAsCoreCodecConfig()
                        .GetChannelCountPerIsoStream();
                params.audio_channel_allocation &= ~pair.second;
              }
              return (ases_pair.get(dir) && cis_conn_hdl == pair.first);
            }),
        params.stream_locations.end());
  }

  log::info(
      "Sink Number Of Devices: {}, Sink Number Of Channels: {}, Source Number "
      "Of Devices: {}, Source Number Of Channels: {}",
      stream_conf.stream_params.sink.num_of_devices,
      stream_conf.stream_params.sink.num_of_channels,
      stream_conf.stream_params.source.num_of_devices,
      stream_conf.stream_params.source.num_of_channels);

  if (stream_conf.stream_params.sink.num_of_channels == 0) {
    ClearSinksFromConfiguration();
  }

  if (stream_conf.stream_params.source.num_of_channels == 0) {
    ClearSourcesFromConfiguration();
  }

  /* Update CodecManager CIS configuration */
  if (old_sink_channels > stream_conf.stream_params.sink.num_of_channels) {
    CodecManager::GetInstance()->UpdateCisConfiguration(
        cig.cises,
        stream_conf.stream_params.get(
            bluetooth::le_audio::types::kLeAudioDirectionSink),
        bluetooth::le_audio::types::kLeAudioDirectionSink);
  }
  if (old_source_channels > stream_conf.stream_params.source.num_of_channels) {
    CodecManager::GetInstance()->UpdateCisConfiguration(
        cig.cises,
        stream_conf.stream_params.get(
            bluetooth::le_audio::types::kLeAudioDirectionSource),
        bluetooth::le_audio::types::kLeAudioDirectionSource);
  }

  cig.UnassignCis(leAudioDevice);
}

bool LeAudioDeviceGroup::IsPendingConfiguration(void) const {
  return stream_conf.pending_configuration;
}

void LeAudioDeviceGroup::SetPendingConfiguration(void) {
  stream_conf.pending_configuration = true;
}

void LeAudioDeviceGroup::ClearPendingConfiguration(void) {
  stream_conf.pending_configuration = false;
}

void LeAudioDeviceGroup::Disable(int gatt_if) {
  is_enabled_ = false;

  for (auto& device_iter : leAudioDevices_) {
    if (!device_iter.lock()->autoconnect_flag_) {
      continue;
    }

    auto connection_state = device_iter.lock()->GetConnectionState();
    auto address = device_iter.lock()->address_;

    btif_storage_set_leaudio_autoconnect(address, false);
    device_iter.lock()->autoconnect_flag_ = false;

    log::info("Group {} in state {}. Removing {} from background connect",
              group_id_, bluetooth::common::ToString(GetState()),
              ADDRESS_TO_LOGGABLE_CSTR(address));

    BTA_GATTC_CancelOpen(gatt_if, address, false);

    if (connection_state == DeviceConnectState::CONNECTING_AUTOCONNECT) {
      device_iter.lock()->SetConnectionState(DeviceConnectState::DISCONNECTED);
    }
  }
}

void LeAudioDeviceGroup::Enable(int gatt_if,
                                tBTM_BLE_CONN_TYPE reconnection_mode) {
  is_enabled_ = true;
  for (auto& device_iter : leAudioDevices_) {
    if (device_iter.lock()->autoconnect_flag_) {
      continue;
    }

    auto address = device_iter.lock()->address_;
    auto connection_state = device_iter.lock()->GetConnectionState();

    btif_storage_set_leaudio_autoconnect(address, true);
    device_iter.lock()->autoconnect_flag_ = true;

    log::info("Group {} in state {}. Adding {} from background connect",
              group_id_, bluetooth::common::ToString(GetState()),
              ADDRESS_TO_LOGGABLE_CSTR(address));

    if (connection_state == DeviceConnectState::DISCONNECTED) {
      BTA_GATTC_Open(gatt_if, address, reconnection_mode, false);
      device_iter.lock()->SetConnectionState(
          DeviceConnectState::CONNECTING_AUTOCONNECT);
    }
  }
}

bool LeAudioDeviceGroup::IsEnabled(void) const { return is_enabled_; };

void LeAudioDeviceGroup::AddToAllowListNotConnectedGroupMembers(int gatt_if) {
  for (const auto& device_iter : leAudioDevices_) {
    auto connection_state = device_iter.lock()->GetConnectionState();
    if (connection_state == DeviceConnectState::CONNECTED ||
        connection_state == DeviceConnectState::CONNECTING_BY_USER ||
        connection_state ==
            DeviceConnectState::CONNECTED_BY_USER_GETTING_READY ||
        connection_state ==
            DeviceConnectState::CONNECTED_AUTOCONNECT_GETTING_READY) {
      continue;
    }

    auto address = device_iter.lock()->address_;
    log::info("Group {} in state {}. Adding {} to allow list", group_id_,
              bluetooth::common::ToString(GetState()),
              ADDRESS_TO_LOGGABLE_CSTR(address));

    /* When adding set members to allow list, let use direct connect first.
     * When it fails (i.e. device is not advertising), it will go to background
     * connect. We are doing that because for background connect, stack is using
     * slow scan parameters for connection which might delay connecting
     * available members.
     */
    BTA_GATTC_CancelOpen(gatt_if, address, false);
    BTA_GATTC_Open(gatt_if, address, BTM_BLE_DIRECT_CONNECTION, false);
    device_iter.lock()->SetConnectionState(
        DeviceConnectState::CONNECTING_AUTOCONNECT);
  }
}

void LeAudioDeviceGroup::ApplyReconnectionMode(
    int gatt_if, tBTM_BLE_CONN_TYPE reconnection_mode) {
  for (const auto& device_iter : leAudioDevices_) {
    BTA_GATTC_CancelOpen(gatt_if, device_iter.lock()->address_, false);
    BTA_GATTC_Open(gatt_if, device_iter.lock()->address_, reconnection_mode,
                   false);
    log::info("Group {} in state {}. Adding {} to default reconnection mode",
              group_id_, bluetooth::common::ToString(GetState()),
              ADDRESS_TO_LOGGABLE_CSTR(device_iter.lock()->address_));
    device_iter.lock()->SetConnectionState(
        DeviceConnectState::CONNECTING_AUTOCONNECT);
  }
}

bool LeAudioDeviceGroup::IsConfiguredForContext(
    LeAudioContextType context_type) const {
  /* Check if all connected group members are configured */
  if (GetConfigurationContextType() != context_type) {
    return false;
  }

  /* Check if used configuration is same as the active one.*/
  return (stream_conf.conf.get() == GetActiveConfiguration().get());
}

bool LeAudioDeviceGroup::IsAudioSetConfigurationSupported(
    LeAudioDevice* leAudioDevice,
    const set_configurations::AudioSetConfiguration* audio_set_conf) const {
  for (auto direction : {le_audio::types::kLeAudioDirectionSink,
                         le_audio::types::kLeAudioDirectionSource}) {
    const auto& confs = audio_set_conf->confs.get(direction);
    if (confs.size() == 0) continue;

    LOG_INFO("Looking for requirements: %s - %s", audio_set_conf->name.c_str(),
<<<<<<< HEAD
             (ent.direction == 1 ? "snk" : "src"));
    auto pac = leAudioDevice->GetCodecConfigurationSupportedPac(configuration_context_type_,
                                                        ent.direction, ent.codec,
                                    ent.vendor_metadata);
    if (pac != nullptr) {
      LOG_INFO("Configuration is supported by device %s",
               ADDRESS_TO_LOGGABLE_CSTR(leAudioDevice->address_));
      return true;
=======
             (direction == 1 ? "snk" : "src"));
    for (const auto& ent : confs) {
      if (!leAudioDevice->GetCodecConfigurationSupportedPac(direction,
                                                            ent.codec)) {
        LOG_INFO("Configuration is NOT supported by device %s",
                 ADDRESS_TO_LOGGABLE_CSTR(leAudioDevice->address_));
        return false;
      }
>>>>>>> 4d9c9aff
    }
  }

  LOG_INFO("Configuration is supported by device %s",
           ADDRESS_TO_LOGGABLE_CSTR(leAudioDevice->address_));
  return true;
}

const set_configurations::AudioSetConfiguration*
LeAudioDeviceGroup::FindFirstSupportedConfiguration(
    LeAudioContextType context_type,
    const set_configurations::AudioSetConfigurations* confs) const {
  ASSERT_LOG(confs != nullptr, "confs should not be null");

  log::debug("context type: {},  number of connected devices: {}",
             bluetooth::common::ToString(context_type), NumOfConnected());

  auto num_of_connected = NumOfConnected(context_type);
  if (num_of_connected == 0) {
    num_of_connected = NumOfConnected();
  }
  /* Filter out device set for all scenarios */
  if (!set_configurations::check_if_may_cover_scenario(confs,
                                                       num_of_connected)) {
    log::debug(", group is unable to cover scenario");
    return nullptr;
  }

  /* Filter out device set for each end every scenario */
  auto required_snk_strategy = GetGroupSinkStrategy();
  for (const auto& conf : *confs) {
    ASSERT_LOG(conf != nullptr, "confs should not be null");
    if (IsAudioSetConfigurationSupported(conf, context_type,
                                         required_snk_strategy)) {
      log::debug("found: {}", conf->name);
      return conf;
    }
  }

  return nullptr;
}

/* This method should choose aproperiate ASEs to be active and set a cached
 * configuration for codec and qos.
 */
bool LeAudioDeviceGroup::Configure(
    LeAudioContextType context_type,
    const types::BidirectionalPair<AudioContexts>& metadata_context_types,
    types::BidirectionalPair<std::vector<uint8_t>> ccid_lists) {
  auto conf = GetConfiguration(context_type);
  if (!conf) {
    log::error(
        ", requested context type: {} , is in mismatch with cached available "
        "contexts",
        bluetooth::common::ToString(context_type));
    return false;
  }

  log::debug("setting context type: {}",
             bluetooth::common::ToString(context_type));

  if (!ConfigureAses(conf.get(), context_type, metadata_context_types,
                     ccid_lists)) {
    log::error(
        ", requested context type: {}, is in mismatch with cached available "
        "contexts",
        bluetooth::common::ToString(context_type));
    return false;
  }

  /* Store selected configuration at once it is chosen.
   * It might happen it will get unavailable in some point of time
   */
  stream_conf.conf = conf;
  return true;
}

LeAudioDeviceGroup::~LeAudioDeviceGroup(void) { this->Cleanup(); }

void LeAudioDeviceGroup::PrintDebugState(void) const {
  auto active_conf = GetActiveConfiguration();
  std::stringstream debug_str;

  debug_str << "\n Groupd id: " << group_id_
            << (is_enabled_ ? " enabled" : " disabled")
            << ", state: " << bluetooth::common::ToString(GetState())
            << ", target state: "
            << bluetooth::common::ToString(GetTargetState())
            << ", cig state: " << bluetooth::common::ToString(cig.GetState())
            << ", \n group supported contexts: "
            << bluetooth::common::ToString(GetSupportedContexts())
            << ", \n group available contexts: "
            << bluetooth::common::ToString(GetAvailableContexts())
            << ", \n configuration context type: "
            << bluetooth::common::ToString(GetConfigurationContextType())
            << ", \n active configuration name: "
            << (active_conf ? active_conf->name : " not set");

  if (cig.cises.size() > 0) {
    log::info("\n Allocated CISes: {}", static_cast<int>(cig.cises.size()));
    for (auto cis : cig.cises) {
      log::info("\n cis id: {}, type: {}, conn_handle {}, addr: {}", cis.id,
                cis.type, cis.conn_handle, cis.addr.ToString());
    }
  }

  if (GetFirstActiveDevice() != nullptr) {
    uint32_t sink_delay = 0;
    uint32_t source_delay = 0;
    GetPresentationDelay(&sink_delay,
                         bluetooth::le_audio::types::kLeAudioDirectionSink);
    GetPresentationDelay(&source_delay,
                         bluetooth::le_audio::types::kLeAudioDirectionSource);
    auto phy_mtos =
        GetPhyBitmask(bluetooth::le_audio::types::kLeAudioDirectionSink);
    auto phy_stom =
        GetPhyBitmask(bluetooth::le_audio::types::kLeAudioDirectionSource);
    auto max_transport_latency_mtos = GetMaxTransportLatencyMtos();
    auto max_transport_latency_stom = GetMaxTransportLatencyStom();
    auto sdu_mts =
        GetSduInterval(bluetooth::le_audio::types::kLeAudioDirectionSink);
    auto sdu_stom =
        GetSduInterval(bluetooth::le_audio::types::kLeAudioDirectionSource);

    debug_str << "\n presentation_delay for sink (speaker): " << +sink_delay
              << " us, presentation_delay for source (microphone): "
              << +source_delay << "us, \n MtoS transport latency:  "
              << +max_transport_latency_mtos
              << ", StoM transport latency: " << +max_transport_latency_stom
              << ", \n MtoS Phy: " << loghex(phy_mtos)
              << ", MtoS sdu: " << loghex(phy_stom)
              << " \n MtoS sdu: " << +sdu_mts << ", StoM sdu: " << +sdu_stom;
  }

  log::info("{}", debug_str.str());

  for (const auto& device_iter : leAudioDevices_) {
    device_iter.lock()->PrintDebugState();
  }
}

void LeAudioDeviceGroup::Dump(int fd, int active_group_id) const {
  bool is_active = (group_id_ == active_group_id);
  std::stringstream stream, stream_pacs;
  auto active_conf = GetActiveConfiguration();

  stream << "\n    == Group id: " << group_id_
         << (is_enabled_ ? " enabled" : " disabled")
         << " == " << (is_active ? ",\tActive\n" : ",\tInactive\n")
         << "      state: " << GetState()
         << ",\ttarget state: " << GetTargetState()
         << ",\tcig state: " << cig.GetState() << "\n"
         << "      group supported contexts: " << GetSupportedContexts() << "\n"
         << "      group available contexts: " << GetAvailableContexts() << "\n"
         << "      configuration context type: "
         << bluetooth::common::ToString(GetConfigurationContextType()).c_str()
         << "\n"
         << "      active configuration name: "
         << (active_conf ? active_conf->name : " not set") << "\n"
         << "      stream configuration: "
         << (stream_conf.conf != nullptr ? stream_conf.conf->name : " unknown ")
         << "\n"
         << "      codec id: " << +(stream_conf.codec_id.coding_format)
         << ",\tpending_configuration: " << stream_conf.pending_configuration
         << "\n"
         << "      num of devices(connected): " << Size() << "("
         << NumOfConnected() << ")\n"
         << ",     num of sinks(connected): "
         << stream_conf.stream_params.sink.num_of_devices << "("
         << stream_conf.stream_params.sink.stream_locations.size() << ")\n"
         << "      num of sources(connected): "
         << stream_conf.stream_params.source.num_of_devices << "("
         << stream_conf.stream_params.source.stream_locations.size() << ")\n"
         << "      allocated CISes: " << static_cast<int>(cig.cises.size());

  if (cig.cises.size() > 0) {
    stream << "\n\t == CISes == ";
    for (auto cis : cig.cises) {
      stream << "\n\t cis id: " << static_cast<int>(cis.id)
             << ",\ttype: " << static_cast<int>(cis.type)
             << ",\tconn_handle: " << static_cast<int>(cis.conn_handle)
             << ",\taddr: " << ADDRESS_TO_LOGGABLE_STR(cis.addr);
    }
    stream << "\n\t ====";
  }

  if (GetFirstActiveDevice() != nullptr) {
    uint32_t sink_delay;
    if (GetPresentationDelay(
            &sink_delay, bluetooth::le_audio::types::kLeAudioDirectionSink)) {
      stream << "\n      presentation_delay for sink (speaker): " << sink_delay
             << " us";
    }

    uint32_t source_delay;
    if (GetPresentationDelay(
            &source_delay,
            bluetooth::le_audio::types::kLeAudioDirectionSource)) {
      stream << "\n      presentation_delay for source (microphone): "
             << source_delay << " us";
    }
  }

  stream << "\n      == devices: ==";

  dprintf(fd, "%s", stream.str().c_str());

  for (const auto& device_iter : leAudioDevices_) {
    device_iter.lock()->Dump(fd);
  }

  for (const auto& device_iter : leAudioDevices_) {
    auto device = device_iter.lock();
    stream_pacs << "\n\taddress: " << device->address_;
    device->DumpPacsDebugState(stream_pacs);
  }
  dprintf(fd, "%s", stream_pacs.str().c_str());
}

LeAudioDeviceGroup* LeAudioDeviceGroups::Add(int group_id) {
  /* Get first free group id */
  if (FindById(group_id)) {
    log::error("group already exists, id: {}", loghex(group_id));
    return nullptr;
  }

  return (groups_.emplace_back(std::make_unique<LeAudioDeviceGroup>(group_id)))
      .get();
}

void LeAudioDeviceGroups::Remove(int group_id) {
  auto iter = std::find_if(
      groups_.begin(), groups_.end(),
      [&group_id](auto const& group) { return group->group_id_ == group_id; });

  if (iter == groups_.end()) {
    log::error("no such group_id: {}", group_id);
    return;
  }

  groups_.erase(iter);
}

LeAudioDeviceGroup* LeAudioDeviceGroups::FindById(int group_id) const {
  auto iter = std::find_if(
      groups_.begin(), groups_.end(),
      [&group_id](auto const& group) { return group->group_id_ == group_id; });

  return (iter == groups_.end()) ? nullptr : iter->get();
}

void LeAudioDeviceGroups::Cleanup(void) {
  for (auto& g : groups_) {
    g->Cleanup();
  }

  groups_.clear();
}

void LeAudioDeviceGroups::Dump(int fd, int active_group_id) const {
  /* Dump first active group */
  for (auto& g : groups_) {
    if (g->group_id_ == active_group_id) {
      g->Dump(fd, active_group_id);
      break;
    }
  }

  /* Dump non active group */
  for (auto& g : groups_) {
    if (g->group_id_ != active_group_id) {
      g->Dump(fd, active_group_id);
    }
  }
}

bool LeAudioDeviceGroups::IsAnyInTransition(void) const {
  for (auto& g : groups_) {
    if (g->IsInTransition()) {
      DLOG(INFO) << __func__ << " group: " << g->group_id_
                 << " is in transition";
      return true;
    }
  }
  return false;
}

size_t LeAudioDeviceGroups::Size() const { return (groups_.size()); }

std::vector<int> LeAudioDeviceGroups::GetGroupsIds(void) const {
  std::vector<int> result;

  for (auto const& group : groups_) {
    result.push_back(group->group_id_);
  }

  return result;
}

}  // namespace bluetooth::le_audio<|MERGE_RESOLUTION|>--- conflicted
+++ resolved
@@ -30,12 +30,9 @@
 #include "le_audio_set_configuration_provider.h"
 #include "main/shim/entry.h"
 #include "metrics_collector.h"
-<<<<<<< HEAD
 #include "common/init_flags.h"
 #include <base/strings/string_number_conversions.h>
-=======
 #include "os/log.h"
->>>>>>> 4d9c9aff
 
 namespace bluetooth::le_audio {
 
@@ -1316,21 +1313,6 @@
        {types::kLeAudioDirectionSink, types::kLeAudioDirectionSource}) {
     LOG_DEBUG("Looking for configuration: %s - %s",
               audio_set_conf->name.c_str(),
-<<<<<<< HEAD
-              (ent.direction == types::kLeAudioDirectionSink ? "snk" : "src"));
-
-    uint8_t required_device_cnt = ent.device_cnt;
-    uint8_t max_required_ase_per_dev =
-        ent.ase_cnt / ent.device_cnt + (ent.ase_cnt % ent.device_cnt);
-    uint8_t active_ase_num = 0;
-    auto strategy = ent.strategy;
-    std::vector<uint8_t> vendor_metadata;
-
-    LOG_DEBUG(
-        " Number of devices: %d, number of ASEs: %d,  Max ASE per device: %d "
-        "strategy: %d",
-        +required_device_cnt, +ent.ase_cnt, +max_required_ase_per_dev,
-=======
               (direction == types::kLeAudioDirectionSink ? "Sink" : "Source"));
     auto const& ase_confs = audio_set_conf->confs.get(direction);
 
@@ -1362,7 +1344,6 @@
         "Number of devices: {}, number of ASEs: {},  Max ASE per device: {} "
         "Strategy: {}",
         required_device_cnt, ase_cnt, max_required_ase_per_dev,
->>>>>>> 4d9c9aff
         static_cast<int>(strategy));
 
     if (direction == types::kLeAudioDirectionSink &&
@@ -1373,83 +1354,86 @@
       return false;
     }
 
-    if (((ent.codec.id.vendor_codec_id == types::kLeAudioCodingFormatAptxLeX) ||
-        (ent.codec.id.vendor_codec_id == types::kLeAudioCodingFormatAptxLe)) &&
-        lex_codec_disabled.first) {
-      LOG_INFO("Skipping LeX config as Lex is disabled");
-      return false;
-    }
+    // if (((ent.codec.id.vendor_codec_id == types::kLeAudioCodingFormatAptxLeX) ||
+    //     (ent.codec.id.vendor_codec_id == types::kLeAudioCodingFormatAptxLe)) &&
+    //     lex_codec_disabled.first) {
+    //   LOG_INFO("Skipping LeX config as Lex is disabled");
+    //   return false;
+    // }
 
     for (auto* device = GetFirstDevice();
-<<<<<<< HEAD
         device != nullptr && required_device_cnt > 0;
         device = GetNextDevice(device)) {
       /* Skip if device has ASE configured in this direction already */
-
-      if (device->ases_.empty()) continue;
-      auto pac = device->GetCodecConfigurationSupportedPac(context_type, ent.direction,
-          ent.codec, ent.vendor_metadata);
-      if (pac == nullptr) continue;
-
-      LOG(INFO) << "Matching PAC \n\tCoding format: " << loghex(pac->codec_id.coding_format)
-        << "\n\tVendor codec company ID: "
-        << loghex(pac->codec_id.vendor_company_id)
-        << "\n\tVendor codec ID: " << loghex(pac->codec_id.vendor_codec_id)
-        << "\n\tCodec spec caps:\n"
-        << pac->codec_spec_caps.ToString("", types::CodecCapabilitiesLtvFormat)
-        << "\n\tMetadata: "
-        << base::HexEncode(pac->metadata.data(),pac->metadata.size());
-
-      /* Vendor codec metadata passing logic start */
-      if (bluetooth::common::init_flags::leaudio_multicodec_support_is_enabled()) {
-        bool parsed_ok = false;
-        auto pac_metadata =
-            types::LeAudioLtvMap::Parse(pac->metadata.data(), pac->metadata.size(), parsed_ok);
-        auto vndr_metadata = pac_metadata.Find(types::kLeAudioVendorSpecific);
-        if (vndr_metadata != std::nullopt && parsed_ok && !ent.vendor_metadata->vs_metadata.empty()) {
-          vendor_metadata = vndr_metadata.value();
-          vendor_metadata.insert(vendor_metadata.begin(), types::kLeAudioVendorSpecific);
-          vendor_metadata.insert(vendor_metadata.begin(), vendor_metadata.size() + 1);
-          if (ent.codec.id.coding_format == types::kLeAudioCodingFormatLC3) {
-            auto encoder_version_dut = ent.vendor_metadata->vs_metadata[0];
-            auto decoder_version_dut = ent.vendor_metadata->vs_metadata[1];
-            auto encoder_version_peer = vendor_metadata[6];
-            auto decoder_version_peer = vendor_metadata[7];
-            auto negotiated_encoder_version = 0, negotiated_decoder_version = 0;
-            negotiated_encoder_version = std::min(encoder_version_dut, decoder_version_peer);
-            negotiated_decoder_version = std::min(decoder_version_dut, encoder_version_peer);
-            vendor_metadata[6] = negotiated_encoder_version;
-            vendor_metadata[7] = negotiated_decoder_version;
-          } else if (ent.codec.id.coding_format == types::kLeAudioVendorSpecific) {
-            if ((ent.codec.id.vendor_company_id == types::kLeAudioVendorCompanyIdQualcomm) &&
-                ((ent.codec.id.vendor_codec_id == types::kLeAudioCodingFormatAptxLe) ||
-                 (ent.codec.id.vendor_codec_id == types::kLeAudioCodingFormatAptxLeX))) {
-              auto codec_version_dut = ent.vendor_metadata->vs_metadata[1];
-              auto codec_version_peer = vendor_metadata[7];
-              auto negotiated_codec_version = 0;
-              negotiated_codec_version = std::min(codec_version_dut, codec_version_peer);
-              vendor_metadata[7] = negotiated_codec_version;
-            }
-          }
-        }
-
-        if (ent.direction == types::kLeAudioDirectionSink)
-          sink_context_to_vendor_metadata_map[context_type] = vendor_metadata;
-        else
-          source_context_to_vendor_metadata_map[context_type] = vendor_metadata;
-
-        if (vendor_metadata.empty()) {
-          LOG_INFO("Vendor Metadata empty ");
-        } else {
-          LOG_INFO("Negotiated Vendor Metadata configuration values: ");
-          for (auto& metadata_value : vendor_metadata)
-            LOG_INFO("%d ", metadata_value);
-        }
-        /* Vendor codec metadata passing logic end */
+      if (device->ases_.empty()) {
+        LOG_ERROR("Device has no ASEs.");
+        continue;
       }
 
-      int needed_ase = std::min(static_cast<int>(max_required_ase_per_dev),
-          static_cast<int>(ent.ase_cnt - active_ase_num));
+      // auto pac = device->GetCodecConfigurationSupportedPac(context_type, ent.direction,
+      //     ent.codec, ent.vendor_metadata);
+      // if (pac == nullptr) continue;
+
+      // LOG(INFO) << "Matching PAC \n\tCoding format: " << loghex(pac->codec_id.coding_format)
+      //   << "\n\tVendor codec company ID: "
+      //   << loghex(pac->codec_id.vendor_company_id)
+      //   << "\n\tVendor codec ID: " << loghex(pac->codec_id.vendor_codec_id)
+      //   << "\n\tCodec spec caps:\n"
+      //   << pac->codec_spec_caps.ToString("", types::CodecCapabilitiesLtvFormat)
+      //   << "\n\tMetadata: "
+      //   << base::HexEncode(pac->metadata.data(),pac->metadata.size());
+
+      // /* Vendor codec metadata passing logic start */
+      // if (bluetooth::common::init_flags::leaudio_multicodec_support_is_enabled()) {
+      //   bool parsed_ok = false;
+      //   auto pac_metadata =
+      //       types::LeAudioLtvMap::Parse(pac->metadata.data(), pac->metadata.size(), parsed_ok);
+      //   auto vndr_metadata = pac_metadata.Find(types::kLeAudioVendorSpecific);
+      //   if (vndr_metadata != std::nullopt && parsed_ok && !ent.vendor_metadata->vs_metadata.empty()) {
+      //     vendor_metadata = vndr_metadata.value();
+      //     vendor_metadata.insert(vendor_metadata.begin(), types::kLeAudioVendorSpecific);
+      //     vendor_metadata.insert(vendor_metadata.begin(), vendor_metadata.size() + 1);
+      //     if (ent.codec.id.coding_format == types::kLeAudioCodingFormatLC3) {
+      //       auto encoder_version_dut = ent.vendor_metadata->vs_metadata[0];
+      //       auto decoder_version_dut = ent.vendor_metadata->vs_metadata[1];
+      //       auto encoder_version_peer = vendor_metadata[6];
+      //       auto decoder_version_peer = vendor_metadata[7];
+      //       auto negotiated_encoder_version = 0, negotiated_decoder_version = 0;
+      //       negotiated_encoder_version = std::min(encoder_version_dut, decoder_version_peer);
+      //       negotiated_decoder_version = std::min(decoder_version_dut, encoder_version_peer);
+      //       vendor_metadata[6] = negotiated_encoder_version;
+      //       vendor_metadata[7] = negotiated_decoder_version;
+      //     } else if (ent.codec.id.coding_format == types::kLeAudioVendorSpecific) {
+      //       if ((ent.codec.id.vendor_company_id == types::kLeAudioVendorCompanyIdQualcomm) &&
+      //           ((ent.codec.id.vendor_codec_id == types::kLeAudioCodingFormatAptxLe) ||
+      //            (ent.codec.id.vendor_codec_id == types::kLeAudioCodingFormatAptxLeX))) {
+      //         auto codec_version_dut = ent.vendor_metadata->vs_metadata[1];
+      //         auto codec_version_peer = vendor_metadata[7];
+      //         auto negotiated_codec_version = 0;
+      //         negotiated_codec_version = std::min(codec_version_dut, codec_version_peer);
+      //         vendor_metadata[7] = negotiated_codec_version;
+      //       }
+      //     }
+      //   }
+
+      //   if (ent.direction == types::kLeAudioDirectionSink)
+      //     sink_context_to_vendor_metadata_map[context_type] = vendor_metadata;
+      //   else
+      //     source_context_to_vendor_metadata_map[context_type] = vendor_metadata;
+
+      //   if (vendor_metadata.empty()) {
+      //     LOG_INFO("Vendor Metadata empty ");
+      //   } else {
+      //     LOG_INFO("Negotiated Vendor Metadata configuration values: ");
+      //     for (auto& metadata_value : vendor_metadata)
+      //       LOG_INFO("%d ", metadata_value);
+      //   }
+      //   /* Vendor codec metadata passing logic end */
+      // }
+
+      int needed_ase_per_dev =
+          std::min(static_cast<int>(max_required_ase_per_dev),
+                   static_cast<int>(ase_cnt - active_ase_cnt));
 
       /* If we required more ASEs per device which means we would like to
        * create more CISes to one device, we should also check the allocation
@@ -1458,34 +1442,15 @@
 
       types::AudioLocations audio_locations = 0;
       /* Check direction and if audio location allows to create more cise */
-      if (ent.direction == types::kLeAudioDirectionSink)
+      if (direction == types::kLeAudioDirectionSink)
         audio_locations = device->snk_audio_locations_;
       else
         audio_locations = device->src_audio_locations_;
-
-      if (!CheckIfStrategySupported(strategy, ent, *device)) {
-        LOG_DEBUG(" insufficient device audio allocation: %lu",
-            audio_locations.to_ulong());
-        continue;
-      }
-=======
-         device != nullptr && required_device_cnt > 0;
-         device = GetNextDevice(device)) {
-      if (device->ases_.empty()) {
-        LOG_ERROR("Device has no ASEs.");
-        continue;
-      }
-
-      int needed_ase_per_dev =
-          std::min(static_cast<int>(max_required_ase_per_dev),
-                   static_cast<int>(ase_cnt - active_ase_cnt));
-
       for (auto const& ent : ase_confs) {
-        if (!device->GetCodecConfigurationSupportedPac(direction, ent.codec)) {
+        if (!device->GetCodecConfigurationSupportedPac(configuration_context_type_, direction, ent.codec, ent.vendor_metadata)) {
           LOG_DEBUG("Insufficient PAC");
           continue;
         }
->>>>>>> 4d9c9aff
 
         if (!CheckIfStrategySupported(strategy, ent, direction, *device)) {
           LOG_DEBUG("Strategy not supported");
@@ -1500,15 +1465,10 @@
           if (needed_ase_per_dev == 0) break;
         }
       }
-<<<<<<< HEAD
-      if (needed_ase > 0) {
-        LOG_DEBUG("Device has too less ASEs. Still needed ases %d", needed_ase);
-=======
 
       if (needed_ase_per_dev > 0) {
         LOG_DEBUG("Not enough ASEs on the device (needs %d more).",
                   needed_ase_per_dev);
->>>>>>> 4d9c9aff
         return false;
       }
 
@@ -1665,7 +1625,6 @@
   return GetCachedConfiguration(configuration_context_type_);
 }
 
-<<<<<<< HEAD
 bool LeAudioDeviceGroup::IsSeamlessSupported(void) {
   return false;
 }
@@ -1675,10 +1634,7 @@
    lex_codec_disabled.second = true;
 }
 
-const set_configurations::AudioSetConfiguration*
-=======
 std::shared_ptr<const set_configurations::AudioSetConfiguration>
->>>>>>> 4d9c9aff
 LeAudioDeviceGroup::GetConfiguration(LeAudioContextType context_type) {
   if (context_type == LeAudioContextType::UNINITIALIZED) {
     return nullptr;
@@ -1707,15 +1663,9 @@
   auto audio_set_conf = GetCachedConfiguration(context_type);
   if (!audio_set_conf) return std::nullopt;
 
-<<<<<<< HEAD
   LeAudioCodecConfiguration group_config = {{0, 0, 0}, 0, 0, 0, 0, 0};
-  for (const auto& conf : audio_set_conf->confs) {
-    if (conf.direction != direction) continue;
-
-=======
-  LeAudioCodecConfiguration group_config = {0, 0, 0, 0};
   for (const auto& conf : audio_set_conf->confs.get(direction)) {
->>>>>>> 4d9c9aff
+
     if (group_config.sample_rate != 0 &&
         conf.codec.GetSamplingFrequencyHz() != group_config.sample_rate) {
       log::warn(
@@ -1761,15 +1711,11 @@
         audio_set_conf->topology_info.has_value(),
         "No topology info, which is required to properly configure the ASEs");
     group_config.num_channels +=
-<<<<<<< HEAD
-        conf.codec.GetChannelCountPerIsoStream()*conf.device_cnt;
+        conf.codec.GetChannelCountPerIsoStream() *
+        audio_set_conf->topology_info->device_count.get(direction);
     group_config.codec.coding_format = conf.codec.id.coding_format;
     group_config.codec.vendor_company_id = conf.codec.id.vendor_company_id;
     group_config.codec.vendor_codec_id = conf.codec.id.vendor_codec_id;
-=======
-        conf.codec.GetChannelCountPerIsoStream() *
-        audio_set_conf->topology_info->device_count.get(direction);
->>>>>>> 4d9c9aff
   }
 
   if (group_config.IsInvalid()){
@@ -2042,25 +1988,15 @@
     if (confs.size() == 0) continue;
 
     LOG_INFO("Looking for requirements: %s - %s", audio_set_conf->name.c_str(),
-<<<<<<< HEAD
-             (ent.direction == 1 ? "snk" : "src"));
-    auto pac = leAudioDevice->GetCodecConfigurationSupportedPac(configuration_context_type_,
-                                                        ent.direction, ent.codec,
-                                    ent.vendor_metadata);
-    if (pac != nullptr) {
-      LOG_INFO("Configuration is supported by device %s",
-               ADDRESS_TO_LOGGABLE_CSTR(leAudioDevice->address_));
-      return true;
-=======
              (direction == 1 ? "snk" : "src"));
     for (const auto& ent : confs) {
-      if (!leAudioDevice->GetCodecConfigurationSupportedPac(direction,
-                                                            ent.codec)) {
+      if (!leAudioDevice->GetCodecConfigurationSupportedPac(configuration_context_type_,
+                                                        direction, ent.codec,
+                                    ent.vendor_metadata)) {
         LOG_INFO("Configuration is NOT supported by device %s",
                  ADDRESS_TO_LOGGABLE_CSTR(leAudioDevice->address_));
         return false;
       }
->>>>>>> 4d9c9aff
     }
   }
 
