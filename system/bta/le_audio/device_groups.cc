--- conflicted
+++ resolved
@@ -1494,12 +1494,8 @@
                                ? device->snk_pacs_
                                : device->src_pacs_;
         const struct types::acs_ac_record* pac = NULL;
-<<<<<<< HEAD
-        if (!(pac = utils::GetConfigurationSupportedPac(pacs, ent.codec))) {
-=======
         if (utils::IsCodecUsingLtvFormat(ent.codec.id) &&
             !(pac = utils::GetConfigurationSupportedPac(pacs, ent.codec))) {
->>>>>>> e6aa4c8b
           log::debug(
               "Insufficient PAC for {}",
               direction == types::kLeAudioDirectionSink ? "sink" : "source");
