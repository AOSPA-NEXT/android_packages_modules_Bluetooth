--- conflicted
+++ resolved
@@ -47,7 +47,6 @@
   return pimpl_->IsDualBiDirSwbSupported();
 }
 
-<<<<<<< HEAD
 bool CodecManager::IsAptxAdaptiveLeSupported(void) const {
   if (!pimpl_) {
     return false;
@@ -62,7 +61,8 @@
   }
 
   return pimpl_->IsAptxAdaptiveLeXSupported();
-=======
+}
+
 bool CodecManager::UpdateActiveUnicastAudioHalClient(
     LeAudioSourceAudioHalClient* source_unicast_client,
     LeAudioSinkAudioHalClient* sink_unicast_client, bool is_active) {
@@ -80,7 +80,6 @@
                                                        is_active);
   }
   return true;
->>>>>>> f74cd68b
 }
 
 void CodecManager::UpdateActiveAudioConfig(
