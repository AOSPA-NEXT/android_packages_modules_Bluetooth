/*
 * Copyright 2023 The Android Open Source Project
 *
 * Licensed under the Apache License, Version 2.0 (the "License");
 * you may not use this file except in compliance with the License.
 * You may obtain a copy of the License at
 *
 *      http://www.apache.org/licenses/LICENSE-2.0
 *
 * Unless required by applicable law or agreed to in writing, software
 * distributed under the License is distributed on an "AS IS" BASIS,
 * WITHOUT WARRANTIES OR CONDITIONS OF ANY KIND, either express or implied.
 * See the License for the specific language governing permissions and
 * limitations under the License.
 */

#define LOG_TAG "bt_bta_dm_sec"

#include <bluetooth/log.h>

#include <cstdint>

#include "bta/dm/bta_dm_act.h"
#include "bta/dm/bta_dm_disc.h"
#include "bta/dm/bta_dm_int.h"
#include "bta/dm/bta_dm_sec_int.h"
#include "bta/include/bta_dm_ci.h"  // bta_dm_ci_rmt_oob
#include "btif/include/btif_dm.h"
#include "btif/include/btif_storage.h"
#include "internal_include/bt_target.h"
#include "osi/include/osi.h"     // UNUSED_ATTR
#include "stack/include/bt_dev_class.h"
#include "stack/include/btm_ble_sec_api_types.h"
#include "stack/include/btm_client_interface.h"
#include "stack/include/btm_sec_api.h"
#include "stack/include/gatt_api.h"
#include "stack/include/security_client_callbacks.h"
#include "types/bt_transport.h"
#include "types/raw_address.h"

using namespace bluetooth;

static tBTM_STATUS bta_dm_sp_cback(tBTM_SP_EVT event, tBTM_SP_EVT_DATA* p_data);
static uint8_t bta_dm_ble_smp_cback(tBTM_LE_EVT event, const RawAddress& bda,
                                    tBTM_LE_EVT_DATA* p_data);
static uint8_t bta_dm_new_link_key_cback(const RawAddress& bd_addr,
                                         DEV_CLASS dev_class, BD_NAME bd_name,
                                         const LinkKey& key, uint8_t key_type,
                                         bool is_ctkd);
static uint8_t bta_dm_pin_cback(const RawAddress& bd_addr, DEV_CLASS dev_class,
                                const BD_NAME bd_name, bool min_16_digit);
static uint8_t bta_dm_sirk_verifiction_cback(const RawAddress& bd_addr);
static void bta_dm_authentication_complete_cback(const RawAddress& bd_addr,
                                                 DEV_CLASS dev_class,
                                                 BD_NAME bd_name,
                                                 tHCI_REASON result);
static void bta_dm_ble_id_key_cback(uint8_t key_type,
                                    tBTM_BLE_LOCAL_KEYS* p_key);
static void bta_dm_bond_cancel_complete_cback(tBTM_STATUS result);
static void bta_dm_remove_sec_dev_entry(const RawAddress& remote_bd_addr);
static void bta_dm_reset_sec_dev_pending(const RawAddress& remote_bd_addr);

/* bta security callback */
const tBTM_APPL_INFO bta_security = {
    .p_pin_callback = &bta_dm_pin_cback,
    .p_link_key_callback = &bta_dm_new_link_key_cback,
    .p_auth_complete_callback = &bta_dm_authentication_complete_cback,
    .p_bond_cancel_cmpl_callback = &bta_dm_bond_cancel_complete_cback,
    .p_sp_callback = &bta_dm_sp_cback,
    .p_le_callback = &bta_dm_ble_smp_cback,
    .p_le_key_callback = &bta_dm_ble_id_key_cback,
    .p_sirk_verification_callback = &bta_dm_sirk_verifiction_cback};

// Stores the local Input/Output Capabilities of the Bluetooth device.
static uint8_t btm_local_io_caps;

void btm_sec_on_hw_on() {
  tBTA_DM_SEC_CBACK* temp_sec_cback = bta_dm_sec_cb.p_sec_cback;
  bta_dm_sec_cb = {};
  bta_dm_sec_cb.p_sec_cback = temp_sec_cback;
}

void bta_dm_ble_sirk_sec_cb_register(tBTA_DM_SEC_CBACK* p_cback) {
  /* Save the callback to be called when a request of member validation will be
   * needed. */
  bta_dm_sec_cb.p_sec_sirk_cback = p_cback;
}

void bta_dm_ble_sirk_confirm_device_reply(const RawAddress& bd_addr,
                                          bool accept) {
  LOG_DEBUG("addr:%s", ADDRESS_TO_LOGGABLE_CSTR(bd_addr));
  get_btm_client_interface().security.BTM_BleSirkConfirmDeviceReply(
      bd_addr, accept ? BTM_SUCCESS : BTM_NOT_AUTHORIZED);
}

void bta_dm_consolidate(const RawAddress& identity_addr,
                        const RawAddress& rpa) {
  for (auto i = 0; i < bta_dm_cb.device_list.count; i++) {
    if (bta_dm_cb.device_list.peer_device[i].peer_bdaddr != rpa) continue;

    LOG_INFO("consolidating bda_dm_cb record %s -> %s",
             ADDRESS_TO_LOGGABLE_CSTR(rpa),
             ADDRESS_TO_LOGGABLE_CSTR(identity_addr));
    bta_dm_cb.device_list.peer_device[i].peer_bdaddr = identity_addr;
  }
}

void btm_dm_sec_init() {
  get_btm_client_interface().security.BTM_SecRegister(&bta_security);
}

/** Initialises the BT device security manager */
void bta_dm_sec_enable(tBTA_DM_SEC_CBACK* p_sec_cback) {
  /* make sure security callback is saved - if no callback, do not erase the
  previous one,
  it could be an error recovery mechanism */
  if (p_sec_cback != NULL) bta_dm_sec_cb.p_sec_cback = p_sec_cback;

  btm_local_io_caps = btif_storage_get_local_io_caps();
}

void bta_dm_remote_key_missing(const RawAddress bd_addr) {
  if (bta_dm_sec_cb.p_sec_cback) {
    tBTA_DM_SEC sec_event;
    sec_event.key_missing.bd_addr = bd_addr;
    bta_dm_sec_cb.p_sec_cback(BTA_DM_KEY_MISSING_EVT, &sec_event);
  }
}

<<<<<<< HEAD
/*******************************************************************************
 *
 * Function         bta_dm_add_device
 *
 * Description      This function adds a Link Key to an security database entry.
 *                  It is normally called during host startup to restore all
 *                  required information stored in the NVRAM.
 ******************************************************************************/
void bta_dm_add_device(std::unique_ptr<tBTA_DM_API_ADD_DEVICE> msg) {
  DEV_CLASS dc = kDevClassEmpty;
  LinkKey* p_lc = NULL;

  /* If not all zeros, the device class has been specified */
  if (msg->dc_known) dc = msg->dc;

  if (msg->link_key_known) p_lc = &msg->link_key;

  auto add_result = get_btm_client_interface().security.BTM_SecAddDevice(
      msg->bd_addr, dc, msg->bd_name, nullptr, p_lc, msg->key_type,
      msg->pin_length);
  if (!add_result) {
    LOG_ERROR("Error adding device:%s", ADDRESS_TO_LOGGABLE_CSTR(msg->bd_addr));
  }
}

=======
>>>>>>> 4d9c9aff
/** Bonds with peer device */
void bta_dm_bond(const RawAddress& bd_addr, tBLE_ADDR_TYPE addr_type,
                 tBT_TRANSPORT transport, tBT_DEVICE_TYPE device_type) {
  LOG_DEBUG("Bonding with peer device:%s type:%s transport:%s type:%s",
            ADDRESS_TO_LOGGABLE_CSTR(bd_addr),
            AddressTypeText(addr_type).c_str(),
            bt_transport_text(transport).c_str(),
            DeviceTypeText(device_type).c_str());

  tBTA_DM_SEC sec_event;

  tBTM_STATUS status = get_btm_client_interface().security.BTM_SecBond(
      bd_addr, addr_type, transport, device_type);

  if (bta_dm_sec_cb.p_sec_cback && (status != BTM_CMD_STARTED)) {
    memset(&sec_event, 0, sizeof(tBTA_DM_SEC));
    sec_event.auth_cmpl.bd_addr = bd_addr;
    bd_name_from_char_pointer(
        sec_event.auth_cmpl.bd_name,
        get_btm_client_interface().security.BTM_SecReadDevName(bd_addr));

    /*      taken care of by memset [above]
            sec_event.auth_cmpl.key_present = false;
            sec_event.auth_cmpl.success = false;
    */
    sec_event.auth_cmpl.fail_reason = HCI_ERR_ILLEGAL_COMMAND;
    if (status == BTM_SUCCESS) {
      sec_event.auth_cmpl.success = true;
    } else {
      /* delete this device entry from Sec Dev DB */
      bta_dm_remove_sec_dev_entry(bd_addr);
    }
    bta_dm_sec_cb.p_sec_cback(BTA_DM_AUTH_CMPL_EVT, &sec_event);
  }
}

/** Cancels bonding with a peer device */
void bta_dm_bond_cancel(const RawAddress& bd_addr) {
  tBTM_STATUS status;
  tBTA_DM_SEC sec_event;

  LOG_DEBUG("addr:%s", ADDRESS_TO_LOGGABLE_CSTR(bd_addr));

  status = get_btm_client_interface().security.BTM_SecBondCancel(bd_addr);

  if (bta_dm_sec_cb.p_sec_cback &&
      (status != BTM_CMD_STARTED && status != BTM_SUCCESS)) {
    sec_event.bond_cancel_cmpl.result = BTA_FAILURE;

    bta_dm_sec_cb.p_sec_cback(BTA_DM_BOND_CANCEL_CMPL_EVT, &sec_event);
  }
}

/** Send the pin_reply to a request from BTM */
void bta_dm_pin_reply(std::unique_ptr<tBTA_DM_API_PIN_REPLY> msg) {
  if (msg->accept) {
    get_btm_client_interface().security.BTM_PINCodeReply(
        msg->bd_addr, BTM_SUCCESS, msg->pin_len, msg->p_pin);
  } else {
    get_btm_client_interface().security.BTM_PINCodeReply(
        msg->bd_addr, BTM_NOT_AUTHORIZED, 0, NULL);
  }
}

/** Send the user confirm request reply in response to a request from BTM */
void bta_dm_confirm(const RawAddress& bd_addr, bool accept) {
  get_btm_client_interface().security.BTM_SecConfirmReqReply(
      accept ? BTM_SUCCESS : BTM_NOT_AUTHORIZED, BT_TRANSPORT_BR_EDR, bd_addr);
}

/** respond to the OOB data request for the remote device from BTM */
void bta_dm_ci_rmt_oob_act(std::unique_ptr<tBTA_DM_CI_RMT_OOB> msg) {
  get_btm_client_interface().security.BTM_RemoteOobDataReply(
      msg->accept ? BTM_SUCCESS : BTM_NOT_AUTHORIZED, msg->bd_addr, msg->c,
      msg->r);
}

/*******************************************************************************
 *
 * Function         bta_dm_pinname_cback
 *
 * Description      Callback requesting pin_key
 *
 * Returns          void
 *
 ******************************************************************************/
static void bta_dm_pinname_cback(const tBTM_REMOTE_DEV_NAME* p_data) {
  tBTM_REMOTE_DEV_NAME* p_result = (tBTM_REMOTE_DEV_NAME*)p_data;
  tBTA_DM_SEC sec_event;
  tBTA_DM_SEC_EVT event = bta_dm_sec_cb.pin_evt;

  if (BTA_DM_SP_CFM_REQ_EVT == event) {
    /* Retrieved saved device class and bd_addr */
    sec_event.cfm_req.bd_addr = bta_dm_sec_cb.pin_bd_addr;
    sec_event.cfm_req.dev_class = bta_dm_sec_cb.pin_dev_class;

    if (p_result && p_result->status == BTM_SUCCESS) {
      bd_name_copy(sec_event.cfm_req.bd_name, p_result->remote_bd_name);
    } else /* No name found */
      sec_event.cfm_req.bd_name[0] = 0;

    sec_event.key_notif.passkey =
        bta_dm_sec_cb.num_val; /* get PIN code numeric number */

    /* 1 additional event data fields for this event */
    sec_event.cfm_req.just_works = bta_dm_sec_cb.just_works;
    /* retrieve the loc and rmt caps */
    sec_event.cfm_req.loc_io_caps = bta_dm_sec_cb.loc_io_caps;
    sec_event.cfm_req.rmt_io_caps = bta_dm_sec_cb.rmt_io_caps;
    sec_event.cfm_req.loc_auth_req = bta_dm_sec_cb.loc_auth_req;
    sec_event.cfm_req.rmt_auth_req = bta_dm_sec_cb.rmt_auth_req;

  } else {
    /* Retrieved saved device class and bd_addr */
    sec_event.pin_req.bd_addr = bta_dm_sec_cb.pin_bd_addr;
    sec_event.pin_req.dev_class = bta_dm_sec_cb.pin_dev_class;

    if (p_result && p_result->status == BTM_SUCCESS) {
      bd_name_copy(sec_event.pin_req.bd_name, p_result->remote_bd_name);
    } else /* No name found */
      sec_event.pin_req.bd_name[0] = 0;

    event = bta_dm_sec_cb.pin_evt;
    sec_event.key_notif.passkey =
        bta_dm_sec_cb.num_val; /* get PIN code numeric number */
  }

  if (bta_dm_sec_cb.p_sec_cback) bta_dm_sec_cb.p_sec_cback(event, &sec_event);
}

/*******************************************************************************
 *
 * Function         bta_dm_pin_cback
 *
 * Description      Callback requesting pin_key
 *
 * Returns          void
 *
 ******************************************************************************/
static uint8_t bta_dm_pin_cback(const RawAddress& bd_addr, DEV_CLASS dev_class,
                                const BD_NAME bd_name, bool min_16_digit) {
  if (!bta_dm_sec_cb.p_sec_cback) return BTM_NOT_AUTHORIZED;

  /* If the device name is not known, save bdaddr and devclass and initiate a
   * name request */
  if (bd_name[0] == 0) {
    bta_dm_sec_cb.pin_evt = BTA_DM_PIN_REQ_EVT;
    bta_dm_sec_cb.pin_bd_addr = bd_addr;
    bta_dm_sec_cb.pin_dev_class = dev_class;
    if ((get_btm_client_interface().peer.BTM_ReadRemoteDeviceName(
            bd_addr, bta_dm_pinname_cback, BT_TRANSPORT_BR_EDR)) ==
        BTM_CMD_STARTED)
      return BTM_CMD_STARTED;

    LOG_WARN("Failed to start Remote Name Request, addr:%s",
             ADDRESS_TO_LOGGABLE_CSTR(bd_addr));
  }

  tBTA_DM_SEC sec_event = {.pin_req = {
                               .bd_addr = bd_addr,
                               .dev_class = dev_class,
                               .bd_name = "",
                               .min_16_digit = min_16_digit,
                           }};
  bd_name_copy(sec_event.pin_req.bd_name, bd_name);

  bta_dm_sec_cb.p_sec_cback(BTA_DM_PIN_REQ_EVT, &sec_event);
  return BTM_CMD_STARTED;
}

/*******************************************************************************
 *
 * Function         bta_dm_new_link_key_cback
 *
 * Description      Callback from BTM to notify new link key
 *
 * Returns          void
 *
 ******************************************************************************/
static uint8_t bta_dm_new_link_key_cback(const RawAddress& bd_addr,
                                         UNUSED_ATTR DEV_CLASS dev_class,
                                         BD_NAME bd_name, const LinkKey& key,
                                         uint8_t key_type, bool is_ctkd) {
  tBTA_DM_SEC sec_event;
  tBTA_DM_AUTH_CMPL* p_auth_cmpl;
  tBTA_DM_SEC_EVT event = BTA_DM_AUTH_CMPL_EVT;

  memset(&sec_event, 0, sizeof(tBTA_DM_SEC));

  p_auth_cmpl = &sec_event.auth_cmpl;

  p_auth_cmpl->bd_addr = bd_addr;

  bd_name_copy(p_auth_cmpl->bd_name, bd_name);
  p_auth_cmpl->key_present = true;
  p_auth_cmpl->key_type = key_type;
  p_auth_cmpl->success = true;
  p_auth_cmpl->key = key;
  p_auth_cmpl->is_ctkd = is_ctkd;

  sec_event.auth_cmpl.fail_reason = HCI_SUCCESS;

  // Report the BR link key based on the BR/EDR address and type
  get_btm_client_interface().peer.BTM_ReadDevInfo(
      bd_addr, &sec_event.auth_cmpl.dev_type, &sec_event.auth_cmpl.addr_type);
  if (bta_dm_sec_cb.p_sec_cback) bta_dm_sec_cb.p_sec_cback(event, &sec_event);

  // Setting remove_dev_pending flag to false, where it will avoid deleting
  // the
  // security device record when the ACL connection link goes down in case of
  // reconnection.
  if (bta_dm_cb.device_list.count)
    bta_dm_reset_sec_dev_pending(p_auth_cmpl->bd_addr);

  return BTM_CMD_STARTED;
}

/*******************************************************************************
 *
 * Function         bta_dm_authentication_complete_cback
 *
 * Description      Authentication complete callback from BTM
 *
 * Returns          void
 *
 ******************************************************************************/
static void bta_dm_authentication_complete_cback(
    const RawAddress& bd_addr, UNUSED_ATTR DEV_CLASS dev_class, BD_NAME bd_name,
    tHCI_REASON reason) {
  if (reason != HCI_SUCCESS) {
    if (bta_dm_sec_cb.p_sec_cback) {
      // Build out the security event data structure
      tBTA_DM_SEC sec_event = {
          .auth_cmpl =
              {
                  .bd_addr = bd_addr,
              },
      };
      bd_name_copy(sec_event.auth_cmpl.bd_name, bd_name);

      // Report the BR link key based on the BR/EDR address and type
      get_btm_client_interface().peer.BTM_ReadDevInfo(
          bd_addr, &sec_event.auth_cmpl.dev_type,
          &sec_event.auth_cmpl.addr_type);
      sec_event.auth_cmpl.fail_reason = reason;

      bta_dm_sec_cb.p_sec_cback(BTA_DM_AUTH_CMPL_EVT, &sec_event);
    }

    switch (reason) {
      case HCI_ERR_AUTH_FAILURE:
      case HCI_ERR_KEY_MISSING:
      case HCI_ERR_HOST_REJECT_SECURITY:
      case HCI_ERR_ENCRY_MODE_NOT_ACCEPTABLE:
        LOG_WARN("authentication failed entry:%s, reason:%s",
                 ADDRESS_TO_LOGGABLE_CSTR(bd_addr),
                 hci_reason_code_text(reason).c_str());
        break;

      default:
        break;
    }
  }
}

/*******************************************************************************
 *
 * Function         bta_dm_sp_cback
 *
 * Description      simple pairing callback from BTM
 *
 * Returns          void
 *
 ******************************************************************************/
static tBTM_STATUS bta_dm_sp_cback(tBTM_SP_EVT event,
                                   tBTM_SP_EVT_DATA* p_data) {
  tBTM_STATUS status = BTM_CMD_STARTED;
  tBTA_DM_SEC sec_event = {};
  tBTA_DM_SEC_EVT pin_evt = BTA_DM_SP_KEY_NOTIF_EVT;

  LOG_VERBOSE("event:%s", sp_evt_to_text(event).c_str());
  if (!bta_dm_sec_cb.p_sec_cback) return BTM_NOT_AUTHORIZED;

  bool sp_rmt_result = false;
  /* TODO_SP */
  switch (event) {
    case BTM_SP_IO_REQ_EVT:
      if (btm_local_io_caps != BTM_IO_CAP_NONE) {
        /* translate auth_req */
        btif_dm_set_oob_for_io_req(&p_data->io_req.oob_data);
        btif_dm_proc_io_req(&p_data->io_req.auth_req, p_data->io_req.is_orig);
      }
      LOG_VERBOSE("io mitm: %d oob_data:%d", p_data->io_req.auth_req,
                  p_data->io_req.oob_data);
      break;
    case BTM_SP_IO_RSP_EVT:
      if (btm_local_io_caps != BTM_IO_CAP_NONE) {
        btif_dm_proc_io_rsp(p_data->io_rsp.bd_addr, p_data->io_rsp.io_cap,
                            p_data->io_rsp.oob_data, p_data->io_rsp.auth_req);
      }
      break;

    case BTM_SP_CFM_REQ_EVT:
      pin_evt = BTA_DM_SP_CFM_REQ_EVT;
      bta_dm_sec_cb.just_works = sec_event.cfm_req.just_works =
          p_data->cfm_req.just_works;
      sec_event.cfm_req.loc_auth_req = p_data->cfm_req.loc_auth_req;
      sec_event.cfm_req.rmt_auth_req = p_data->cfm_req.rmt_auth_req;
      sec_event.cfm_req.loc_io_caps = p_data->cfm_req.loc_io_caps;
      sec_event.cfm_req.rmt_io_caps = p_data->cfm_req.rmt_io_caps;

      [[fallthrough]];
    /* Passkey entry mode, mobile device with output capability is very
        unlikely to receive key request, so skip this event */
    /*case BTM_SP_KEY_REQ_EVT: */
    case BTM_SP_KEY_NOTIF_EVT:
      if (btm_local_io_caps == BTM_IO_CAP_NONE &&
          BTM_SP_KEY_NOTIF_EVT == event) {
        status = BTM_NOT_AUTHORIZED;
        break;
      }

      // TODO PleaseFix: This assignment only works with event
      // BTM_SP_KEY_NOTIF_EVT
      bta_dm_sec_cb.num_val = sec_event.key_notif.passkey =
          p_data->key_notif.passkey;

      if (BTM_SP_CFM_REQ_EVT == event) {
        /* Due to the switch case falling through below to
           BTM_SP_KEY_NOTIF_EVT,
           copy these values into key_notif from cfm_req */
        sec_event.key_notif.bd_addr = p_data->cfm_req.bd_addr;
        sec_event.key_notif.dev_class = p_data->cfm_req.dev_class;
        bd_name_copy(sec_event.key_notif.bd_name, p_data->cfm_req.bd_name);
        /* Due to the switch case falling through below to BTM_SP_KEY_NOTIF_EVT,
           call remote name request using values from cfm_req */
        if (p_data->cfm_req.bd_name[0] == 0) {
          bta_dm_sec_cb.pin_evt = pin_evt;
          bta_dm_sec_cb.pin_bd_addr = p_data->cfm_req.bd_addr;
          bta_dm_sec_cb.rmt_io_caps = sec_event.cfm_req.rmt_io_caps;
          bta_dm_sec_cb.loc_io_caps = sec_event.cfm_req.loc_io_caps;
          bta_dm_sec_cb.rmt_auth_req = sec_event.cfm_req.rmt_auth_req;
          bta_dm_sec_cb.loc_auth_req = sec_event.cfm_req.loc_auth_req;

          bta_dm_sec_cb.pin_dev_class = p_data->cfm_req.dev_class;
          {
            const tBTM_STATUS btm_status =
                get_btm_client_interface().peer.BTM_ReadRemoteDeviceName(
                    p_data->cfm_req.bd_addr, bta_dm_pinname_cback,
                    BT_TRANSPORT_BR_EDR);
            switch (btm_status) {
              case BTM_CMD_STARTED:
                return btm_status;
              default:
                // NOTE: This will issue callback on this failure path
                LOG_WARN("Failed to start Remote Name Request btm_status:%s",
                         btm_status_text(btm_status).c_str());
            };
          }
        }
      }

      if (BTM_SP_KEY_NOTIF_EVT == event) {
        /* If the device name is not known, save bdaddr and devclass
           and initiate a name request with values from key_notif */
        if (p_data->key_notif.bd_name[0] == 0) {
          bta_dm_sec_cb.pin_evt = pin_evt;
          bta_dm_sec_cb.pin_bd_addr = p_data->key_notif.bd_addr;
          bta_dm_sec_cb.pin_dev_class = p_data->key_notif.dev_class;
          if ((get_btm_client_interface().peer.BTM_ReadRemoteDeviceName(
                  p_data->key_notif.bd_addr, bta_dm_pinname_cback,
                  BT_TRANSPORT_BR_EDR)) == BTM_CMD_STARTED)
            return BTM_CMD_STARTED;
          LOG_WARN("Failed to start Remote Name Request, addr:%s",
                   ADDRESS_TO_LOGGABLE_CSTR(p_data->key_notif.bd_addr));
        } else {
          sec_event.key_notif.bd_addr = p_data->key_notif.bd_addr;
          sec_event.key_notif.dev_class = p_data->key_notif.dev_class;
          bd_name_copy(sec_event.key_notif.bd_name, p_data->key_notif.bd_name);
          sec_event.key_notif.bd_name[BD_NAME_LEN] = 0;
        }
      }

      bta_dm_sec_cb.p_sec_cback(pin_evt, &sec_event);

      break;

    case BTM_SP_LOC_OOB_EVT:
      btif_dm_proc_loc_oob(BT_TRANSPORT_BR_EDR,
                           (bool)(p_data->loc_oob.status == BTM_SUCCESS),
                           p_data->loc_oob.c, p_data->loc_oob.r);
      break;

    case BTM_SP_RMT_OOB_EVT: {
      Octet16 c;
      Octet16 r;
      sp_rmt_result = false;
      sp_rmt_result = btif_dm_proc_rmt_oob(p_data->rmt_oob.bd_addr, &c, &r);
      log::verbose("result={}", sp_rmt_result);
      bta_dm_ci_rmt_oob(sp_rmt_result, p_data->rmt_oob.bd_addr, c, r);
      break;
    }

    default:
      status = BTM_NOT_AUTHORIZED;
      break;
  }
  LOG_VERBOSE("dm status:%d", status);
  return status;
}

/*******************************************************************************
 *
 * Function         bta_dm_reset_sec_dev_pending
 *
 * Description      Setting the remove device pending status to false from
 *                  security device DB, when the link key notification
 *                  event comes.
 *
 * Returns          void
 *
 ******************************************************************************/
static void bta_dm_reset_sec_dev_pending(const RawAddress& remote_bd_addr) {
  for (size_t i = 0; i < bta_dm_cb.device_list.count; i++) {
    auto& dev = bta_dm_cb.device_list.peer_device[i];
    if (dev.peer_bdaddr == remote_bd_addr) {
      if (dev.remove_dev_pending) {
        LOG_INFO("Clearing remove_dev_pending for %s",
                 ADDRESS_TO_LOGGABLE_CSTR(dev.peer_bdaddr));
        dev.remove_dev_pending = false;
      }
      return;
    }
  }
}

/*******************************************************************************
 *
 * Function         bta_dm_remove_sec_dev_entry
 *
 * Description      Removes device entry from Security device DB if ACL
 connection with
 *                  remtoe device does not exist, else schedule for dev entry
 removal upon
                     ACL close
 *
 * Returns          void
 *
 ******************************************************************************/
static void bta_dm_remove_sec_dev_entry(const RawAddress& remote_bd_addr) {
  if (get_btm_client_interface().peer.BTM_IsAclConnectionUp(remote_bd_addr,
                                                            BT_TRANSPORT_LE) ||
      get_btm_client_interface().peer.BTM_IsAclConnectionUp(
          remote_bd_addr, BT_TRANSPORT_BR_EDR)) {
    LOG_DEBUG("ACL is not down. Schedule for Dev Removal when ACL closes:%s",
              ADDRESS_TO_LOGGABLE_CSTR(remote_bd_addr));
    get_btm_client_interface().security.BTM_SecClearSecurityFlags(
        remote_bd_addr);
    for (int i = 0; i < bta_dm_cb.device_list.count; i++) {
      auto& dev = bta_dm_cb.device_list.peer_device[i];
      if (dev.peer_bdaddr == remote_bd_addr) {
        LOG_INFO("Setting remove_dev_pending for %s",
                 ADDRESS_TO_LOGGABLE_CSTR(dev.peer_bdaddr));
        dev.remove_dev_pending = TRUE;
        break;
      }
    }
  } else {
    // remote_bd_addr comes from security record, which is removed in
    // BTM_SecDeleteDevice.
    RawAddress addr_copy = remote_bd_addr;
    bta_dm_process_remove_device_no_callback(addr_copy);
  }
}

/*******************************************************************************
 *
 * Function         bta_dm_bond_cancel_complete_cback
 *
 * Description      Authentication complete callback from BTM
 *
 * Returns          void
 *
 ******************************************************************************/
static void bta_dm_bond_cancel_complete_cback(tBTM_STATUS result) {
  tBTA_DM_SEC sec_event;

  if (result == BTM_SUCCESS)
    sec_event.bond_cancel_cmpl.result = BTA_SUCCESS;
  else
    sec_event.bond_cancel_cmpl.result = BTA_FAILURE;

  if (bta_dm_sec_cb.p_sec_cback) {
    bta_dm_sec_cb.p_sec_cback(BTA_DM_BOND_CANCEL_CMPL_EVT, &sec_event);
  }
}

static void ble_io_req(const RawAddress& bd_addr, tBTM_IO_CAP* p_io_cap,
                       tBTM_OOB_DATA* p_oob_data, tBTM_LE_AUTH_REQ* p_auth_req,
                       uint8_t* p_max_key_size, tBTM_LE_KEY_TYPE* p_init_key,
                       tBTM_LE_KEY_TYPE* p_resp_key) {
  /* Retrieve the properties from file system if possible */
  tBTE_APPL_CFG nv_config;
  if (btif_dm_get_smp_config(&nv_config)) bte_appl_cfg = nv_config;

  /* *p_auth_req by default is false for devices with NoInputNoOutput; true for
   * other devices. */

  if (bte_appl_cfg.ble_auth_req)
    *p_auth_req = bte_appl_cfg.ble_auth_req |
                  (bte_appl_cfg.ble_auth_req & 0x04) | ((*p_auth_req) & 0x04);

  /* if OOB is not supported, this call-out function does not need to do
   * anything
   * otherwise, look for the OOB data associated with the address and set
   * *p_oob_data accordingly.
   * If the answer can not be obtained right away,
   * set *p_oob_data to BTA_OOB_UNKNOWN and call bta_dm_ci_io_req() when the
   * answer is available.
   */

  btif_dm_set_oob_for_le_io_req(bd_addr, p_oob_data, p_auth_req);

  if (bte_appl_cfg.ble_io_cap <= 4)
    *p_io_cap = static_cast<tBTM_IO_CAP>(bte_appl_cfg.ble_io_cap);

  if (bte_appl_cfg.ble_init_key <= BTM_BLE_INITIATOR_KEY_SIZE)
    *p_init_key = bte_appl_cfg.ble_init_key;

  if (bte_appl_cfg.ble_resp_key <= BTM_BLE_RESPONDER_KEY_SIZE)
    *p_resp_key = bte_appl_cfg.ble_resp_key;

  if (bte_appl_cfg.ble_max_key_size > 7 && bte_appl_cfg.ble_max_key_size <= 16)
    *p_max_key_size = bte_appl_cfg.ble_max_key_size;
}

/*******************************************************************************
 *
 * Function         bta_dm_ble_smp_cback
 *
 * Description      Callback for BLE SMP
 *
 *
 * Returns          void
 *
 ******************************************************************************/
static uint8_t bta_dm_ble_smp_cback(tBTM_LE_EVT event, const RawAddress& bda,
                                    tBTM_LE_EVT_DATA* p_data) {
  tBTM_STATUS status = BTM_SUCCESS;
  tBTA_DM_SEC sec_event;

  LOG_DEBUG("addr:%s,event:%s", ADDRESS_TO_LOGGABLE_CSTR(bda),
            ble_evt_to_text(event).c_str());

  if (!bta_dm_sec_cb.p_sec_cback) return BTM_NOT_AUTHORIZED;

  memset(&sec_event, 0, sizeof(tBTA_DM_SEC));
  switch (event) {
    case BTM_LE_IO_REQ_EVT:
      ble_io_req(bda, &p_data->io_req.io_cap, &p_data->io_req.oob_data,
                 &p_data->io_req.auth_req, &p_data->io_req.max_key_size,
                 &p_data->io_req.init_keys, &p_data->io_req.resp_keys);
      LOG_INFO("io mitm:%d oob_data:%d", p_data->io_req.auth_req,
               p_data->io_req.oob_data);
      break;

    case BTM_LE_CONSENT_REQ_EVT:
      sec_event.ble_req.bd_addr = bda;
      bd_name_from_char_pointer(
          sec_event.ble_req.bd_name,
          get_btm_client_interface().security.BTM_SecReadDevName(bda));
      bta_dm_sec_cb.p_sec_cback(BTA_DM_BLE_CONSENT_REQ_EVT, &sec_event);
      break;

    case BTM_LE_SEC_REQUEST_EVT:
      sec_event.ble_req.bd_addr = bda;
      bd_name_from_char_pointer(
          sec_event.ble_req.bd_name,
          get_btm_client_interface().security.BTM_SecReadDevName(bda));
      bta_dm_sec_cb.p_sec_cback(BTA_DM_BLE_SEC_REQ_EVT, &sec_event);
      break;

    case BTM_LE_KEY_NOTIF_EVT:
      sec_event.key_notif.bd_addr = bda;
      bd_name_from_char_pointer(
          sec_event.key_notif.bd_name,
          get_btm_client_interface().security.BTM_SecReadDevName(bda));
      sec_event.key_notif.passkey = p_data->key_notif;
      bta_dm_sec_cb.p_sec_cback(BTA_DM_BLE_PASSKEY_NOTIF_EVT, &sec_event);
      break;

    case BTM_LE_KEY_REQ_EVT:
      sec_event.ble_req.bd_addr = bda;
      bta_dm_sec_cb.p_sec_cback(BTA_DM_BLE_PASSKEY_REQ_EVT, &sec_event);
      break;

    case BTM_LE_OOB_REQ_EVT:
      sec_event.ble_req.bd_addr = bda;
      bta_dm_sec_cb.p_sec_cback(BTA_DM_BLE_OOB_REQ_EVT, &sec_event);
      break;

    case BTM_LE_NC_REQ_EVT:
      sec_event.key_notif.bd_addr = bda;
<<<<<<< HEAD
      p_name = get_btm_client_interface().security.BTM_SecReadDevName(bda);
      if (p_name != NULL)
        strlcpy((char*)sec_event.key_notif.bd_name, p_name, BD_NAME_LEN + 1);
      else
        sec_event.key_notif.bd_name[0] = 0;
=======
      // TODO: get rid of this
      bd_name_from_char_pointer(sec_event.key_notif.bd_name,
                                bta_dm_get_remname());
>>>>>>> 4d9c9aff
      sec_event.key_notif.passkey = p_data->key_notif;
      bta_dm_sec_cb.p_sec_cback(BTA_DM_BLE_NC_REQ_EVT, &sec_event);
      break;

    case BTM_LE_SC_OOB_REQ_EVT:
      sec_event.ble_req.bd_addr = bda;
      bta_dm_sec_cb.p_sec_cback(BTA_DM_BLE_SC_OOB_REQ_EVT, &sec_event);
      break;

    case BTM_LE_SC_LOC_OOB_EVT:
      tBTA_DM_LOC_OOB_DATA local_oob_data;
      local_oob_data.local_oob_c = p_data->local_oob_data.commitment;
      local_oob_data.local_oob_r = p_data->local_oob_data.randomizer;
      sec_event.local_oob_data = local_oob_data;
      bta_dm_sec_cb.p_sec_cback(BTA_DM_BLE_SC_CR_LOC_OOB_EVT, &sec_event);
      break;

    case BTM_LE_KEY_EVT:
      sec_event.ble_key.bd_addr = bda;
      sec_event.ble_key.key_type = p_data->key.key_type;
      sec_event.ble_key.p_key_value = p_data->key.p_key_value;
      bta_dm_sec_cb.p_sec_cback(BTA_DM_BLE_KEY_EVT, &sec_event);
      break;

    case BTM_LE_COMPLT_EVT:
      sec_event.auth_cmpl.bd_addr = bda;
      get_btm_client_interface().peer.BTM_ReadDevInfo(
          bda, &sec_event.auth_cmpl.dev_type, &sec_event.auth_cmpl.addr_type);
      bd_name_from_char_pointer(
          sec_event.auth_cmpl.bd_name,
          get_btm_client_interface().security.BTM_SecReadDevName(bda));

      if (p_data->complt.reason != HCI_SUCCESS) {
        // TODO This is not a proper use of this type
        sec_event.auth_cmpl.fail_reason =
            static_cast<tHCI_STATUS>(BTA_DM_AUTH_CONVERT_SMP_CODE(
                (static_cast<uint8_t>(p_data->complt.reason))));

        if (btm_sec_is_a_bonded_dev(bda) &&
            p_data->complt.reason == SMP_CONN_TOUT &&
            !p_data->complt.smp_over_br) {
          // Bonded device failed to encrypt - to test this remove battery from
          // HID device right after connection, but before encryption is
          // established
          LOG_WARN(
              "bonded device disconnected when encrypting - no reason to "
              "unbond");
        } else {
          /* delete this device entry from Sec Dev DB */
          bta_dm_remove_sec_dev_entry(bda);
        }

      } else {
        sec_event.auth_cmpl.success = true;
        if (!p_data->complt.smp_over_br)
          GATT_ConfigServiceChangeCCC(bda, true, BT_TRANSPORT_LE);
      }

      if (bta_dm_sec_cb.p_sec_cback) {
        // bta_dm_sec_cb.p_sec_cback(BTA_DM_AUTH_CMPL_EVT, &sec_event);
        bta_dm_sec_cb.p_sec_cback(BTA_DM_BLE_AUTH_CMPL_EVT, &sec_event);
      }
      break;

    case BTM_LE_ADDR_ASSOC_EVT:
      sec_event.proc_id_addr.pairing_bda = bda;
      sec_event.proc_id_addr.id_addr = p_data->id_addr;
      bta_dm_sec_cb.p_sec_cback(BTA_DM_LE_ADDR_ASSOC_EVT, &sec_event);
      break;

    default:
      status = BTM_NOT_AUTHORIZED;
      break;
  }
  return status;
}

/*******************************************************************************
 *
 * Function         bta_dm_encrypt_cback
 *
 * Description      link encryption complete callback.
 *
 * Returns         None
 *
 ******************************************************************************/
void bta_dm_encrypt_cback(const RawAddress* bd_addr, tBT_TRANSPORT transport,
                          UNUSED_ATTR void* p_ref_data, tBTM_STATUS result) {
  tBTA_DM_ENCRYPT_CBACK* p_callback = nullptr;
  tBTA_DM_PEER_DEVICE* device = find_connected_device(*bd_addr, transport);
  if (device != nullptr) {
    p_callback = device->p_encrypt_cback;
    device->p_encrypt_cback = nullptr;
  }

  LOG_DEBUG("Encrypted:%c, peer:%s transport:%s status:%s callback:%c",
            result == BTM_SUCCESS ? 'T' : 'F',
            ADDRESS_TO_LOGGABLE_CSTR((*bd_addr)),
            bt_transport_text(transport).c_str(),
            btm_status_text(result).c_str(), (p_callback) ? 'T' : 'F');

  tBTA_STATUS bta_status = BTA_SUCCESS;
  switch (result) {
    case BTM_SUCCESS:
      break;
    case BTM_WRONG_MODE:
      bta_status = BTA_WRONG_MODE;
      break;
    case BTM_NO_RESOURCES:
      bta_status = BTA_NO_RESOURCES;
      break;
    case BTM_BUSY:
      bta_status = BTA_BUSY;
      break;
    default:
      bta_status = BTA_FAILURE;
      break;
  }

  if (p_callback) {
    (*p_callback)(*bd_addr, transport, bta_status);
  }
}

/**This function to encrypt the link */
void bta_dm_set_encryption(const RawAddress& bd_addr, tBT_TRANSPORT transport,
                           tBTA_DM_ENCRYPT_CBACK* p_callback,
                           tBTM_BLE_SEC_ACT sec_act) {
  if (p_callback == nullptr) {
    LOG_ERROR("callback is not provided,addr:%s",
              ADDRESS_TO_LOGGABLE_CSTR(bd_addr));
    return;
  }

  tBTA_DM_PEER_DEVICE* device = find_connected_device(bd_addr, transport);
  if (device == nullptr) {
    LOG_ERROR("Unable to find active ACL connection device:%s transport:%s",
              ADDRESS_TO_LOGGABLE_CSTR(bd_addr),
              bt_transport_text(transport).c_str());
    return;
  }

  if (device->p_encrypt_cback) {
    LOG_ERROR(
        "Unable to start encryption as already in progress peer:%s "
        "transport:%s",
        ADDRESS_TO_LOGGABLE_CSTR(bd_addr),
        bt_transport_text(transport).c_str());
    (*p_callback)(bd_addr, transport, BTA_BUSY);
    return;
  }

  if (get_btm_client_interface().security.BTM_SetEncryption(
          bd_addr, transport, bta_dm_encrypt_cback, NULL, sec_act) ==
      BTM_CMD_STARTED) {
    device->p_encrypt_cback = p_callback;
    LOG_DEBUG("Started encryption peer:%s transport:%s",
              ADDRESS_TO_LOGGABLE_CSTR(bd_addr),
              bt_transport_text(transport).c_str());
  } else {
    LOG_ERROR("Unable to start encryption process peer:%s transport:%s",
              ADDRESS_TO_LOGGABLE_CSTR(bd_addr),
              bt_transport_text(transport).c_str());
  }
}

/*******************************************************************************
 *
 * Function         bta_dm_ble_id_key_cback
 *
 * Description      Callback for BLE local ID keys
 *
 *
 * Returns          void
 *
 ******************************************************************************/
static void bta_dm_ble_id_key_cback(uint8_t key_type,
                                    tBTM_BLE_LOCAL_KEYS* p_key) {
  switch (key_type) {
    case BTM_BLE_KEY_TYPE_ID:
    case BTM_BLE_KEY_TYPE_ER:
      if (bta_dm_sec_cb.p_sec_cback) {
        tBTA_DM_SEC dm_key = {
            .ble_id_keys = {},
        };
        memcpy(&dm_key.ble_id_keys, p_key, sizeof(tBTM_BLE_LOCAL_KEYS));

        tBTA_DM_SEC_EVT evt = (key_type == BTM_BLE_KEY_TYPE_ID)
                                  ? BTA_DM_BLE_LOCAL_IR_EVT
                                  : BTA_DM_BLE_LOCAL_ER_EVT;
        bta_dm_sec_cb.p_sec_cback(evt, &dm_key);
      }
      break;

    default:
      LOG_VERBOSE("Unknown key type %d", key_type);
      break;
  }
  return;
}

/*******************************************************************************
 *
 * Function         bta_dm_sirk_verifiction_cback
 *
 * Description      SIRK verification when pairing CSIP set member.
 *
 * Returns          void
 *
 ******************************************************************************/
static uint8_t bta_dm_sirk_verifiction_cback(const RawAddress& bd_addr) {
  tBTA_DM_SEC sec_event = {.ble_req = {
                               .bd_addr = bd_addr,
                           }};

  if (bta_dm_sec_cb.p_sec_sirk_cback) {
    LOG_DEBUG("callback called");
    bta_dm_sec_cb.p_sec_sirk_cback(BTA_DM_SIRK_VERIFICATION_REQ_EVT, &sec_event);
    return BTM_CMD_STARTED;
  }

  LOG_DEBUG("no callback registered");

  return BTM_SUCCESS_NO_SECURITY;
}

/*******************************************************************************
 *
 * Function         bta_dm_add_blekey
 *
 * Description      This function adds a BLE Key to an security database entry.
 *                  This function shall only be called AFTER BTA_DmAddBleDevice
 *                  has been called.
 *                  It is normally called during host startup to restore all
 *                  required information stored in the NVRAM.
 *
 * Parameters:
 *
 ******************************************************************************/
void bta_dm_add_blekey(const RawAddress& bd_addr, tBTA_LE_KEY_VALUE blekey,
                       tBTM_LE_KEY_TYPE key_type) {
  get_btm_client_interface().security.BTM_SecAddBleKey(
      bd_addr, (tBTM_LE_KEY_VALUE*)&blekey, key_type);
}

/*******************************************************************************
 *
 * Function         bta_dm_add_ble_device
 *
 * Description      This function adds a BLE device to an security database
 *                  entry.
 *                  It is normally called during host startup to restore all
 *                  required information stored in the NVRAM.
 *
 * Parameters:
 *
 ******************************************************************************/
void bta_dm_add_ble_device(const RawAddress& bd_addr, tBLE_ADDR_TYPE addr_type,
                           tBT_DEVICE_TYPE dev_type) {
  get_btm_client_interface().security.BTM_SecAddBleDevice(bd_addr, dev_type,
                                                          addr_type);
}

/*******************************************************************************
 *
 * Function         bta_dm_add_ble_device
 *
 * Description      This function adds a BLE device to an security database
 *                  entry.
 *                  It is normally called during host startup to restore all
 *                  required information stored in the NVRAM.
 *
 * Parameters:
 *
 ******************************************************************************/
void bta_dm_ble_passkey_reply(const RawAddress& bd_addr, bool accept,
                              uint32_t passkey) {
  get_btm_client_interface().security.BTM_BlePasskeyReply(
      bd_addr, accept ? BTM_SUCCESS : BTM_NOT_AUTHORIZED, passkey);
}

/** This is response to SM numeric comparison request submitted to application.
 */
void bta_dm_ble_confirm_reply(const RawAddress& bd_addr, bool accept) {
  get_btm_client_interface().security.BTM_SecConfirmReqReply(
      accept ? BTM_SUCCESS : BTM_NOT_AUTHORIZED, BT_TRANSPORT_LE, bd_addr);
}

/** This function set the local device LE privacy settings. */
void bta_dm_ble_config_local_privacy(bool privacy_enable) {
  BTM_BleConfigPrivacy(privacy_enable);
}

namespace bluetooth {
namespace legacy {
namespace testing {
void btm_set_local_io_caps(uint8_t io_caps) { ::btm_local_io_caps = io_caps; }

tBTM_STATUS bta_dm_sp_cback(tBTM_SP_EVT event, tBTM_SP_EVT_DATA* p_data) {
  return ::bta_dm_sp_cback(event, p_data);
}

}  // namespace testing
}  // namespace legacy
}  // namespace bluetooth<|MERGE_RESOLUTION|>--- conflicted
+++ resolved
@@ -127,34 +127,6 @@
   }
 }
 
-<<<<<<< HEAD
-/*******************************************************************************
- *
- * Function         bta_dm_add_device
- *
- * Description      This function adds a Link Key to an security database entry.
- *                  It is normally called during host startup to restore all
- *                  required information stored in the NVRAM.
- ******************************************************************************/
-void bta_dm_add_device(std::unique_ptr<tBTA_DM_API_ADD_DEVICE> msg) {
-  DEV_CLASS dc = kDevClassEmpty;
-  LinkKey* p_lc = NULL;
-
-  /* If not all zeros, the device class has been specified */
-  if (msg->dc_known) dc = msg->dc;
-
-  if (msg->link_key_known) p_lc = &msg->link_key;
-
-  auto add_result = get_btm_client_interface().security.BTM_SecAddDevice(
-      msg->bd_addr, dc, msg->bd_name, nullptr, p_lc, msg->key_type,
-      msg->pin_length);
-  if (!add_result) {
-    LOG_ERROR("Error adding device:%s", ADDRESS_TO_LOGGABLE_CSTR(msg->bd_addr));
-  }
-}
-
-=======
->>>>>>> 4d9c9aff
 /** Bonds with peer device */
 void bta_dm_bond(const RawAddress& bd_addr, tBLE_ADDR_TYPE addr_type,
                  tBT_TRANSPORT transport, tBT_DEVICE_TYPE device_type) {
@@ -758,17 +730,8 @@
 
     case BTM_LE_NC_REQ_EVT:
       sec_event.key_notif.bd_addr = bda;
-<<<<<<< HEAD
-      p_name = get_btm_client_interface().security.BTM_SecReadDevName(bda);
-      if (p_name != NULL)
-        strlcpy((char*)sec_event.key_notif.bd_name, p_name, BD_NAME_LEN + 1);
-      else
-        sec_event.key_notif.bd_name[0] = 0;
-=======
-      // TODO: get rid of this
       bd_name_from_char_pointer(sec_event.key_notif.bd_name,
                                 bta_dm_get_remname());
->>>>>>> 4d9c9aff
       sec_event.key_notif.passkey = p_data->key_notif;
       bta_dm_sec_cb.p_sec_cback(BTA_DM_BLE_NC_REQ_EVT, &sec_event);
       break;
