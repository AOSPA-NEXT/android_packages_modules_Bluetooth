/*
 * Copyright 2023 The Android Open Source Project
 *
 * Licensed under the Apache License, Version 2.0 (the "License");
 * you may not use this file except in compliance with the License.
 * You may obtain a copy of the License at
 *
 *      http://www.apache.org/licenses/LICENSE-2.0
 *
 * Unless required by applicable law or agreed to in writing, software
 * distributed under the License is distributed on an "AS IS" BASIS,
 * WITHOUT WARRANTIES OR CONDITIONS OF ANY KIND, either express or implied.
 * See the License for the specific language governing permissions and
 * limitations under the License.
 */

#define LOG_TAG "bt_bta_dm"

#include <bluetooth/log.h>

#include "bta/dm/bta_dm_disc.h"

#include <android_bluetooth_flags.h>
#include <base/functional/bind.h>
#include <base/strings/stringprintf.h>
#include <bluetooth/log.h>

#include <cstddef>
#include <cstdint>
#include <string>
#include <variant>
#include <vector>

#include "android_bluetooth_flags.h"
#include "bta/dm/bta_dm_disc_int.h"
#include "bta/dm/bta_dm_disc_legacy.h"
#include "bta/include/bta_gatt_api.h"
#include "bta/include/bta_sdp_api.h"
#include "btif/include/btif_config.h"
#include "common/circular_buffer.h"
#include "common/init_flags.h"
#include "common/strings.h"
#include "device/include/interop.h"
#include "internal_include/bt_target.h"
#include "main/shim/dumpsys.h"
#include "os/logging/log_adapter.h"
#include "osi/include/allocator.h"
#include "stack/btm/btm_int_types.h"  // TimestampedStringCircularBuffer
#include "stack/btm/neighbor_inquiry.h"
#include "stack/include/bt_dev_class.h"
#include "stack/include/bt_name.h"
#include "stack/include/bt_uuid16.h"
#include "stack/include/btm_client_interface.h"
#include "stack/include/btm_log_history.h"
#include "stack/include/btm_sec_api.h"  // BTM_IsRemoteNameKnown
#include "stack/include/gap_api.h"      // GAP_BleReadPeerPrefConnParams
#include "stack/include/hidh_api.h"
#include "stack/include/main_thread.h"
#include "stack/include/sdp_status.h"
#include "stack/sdp/sdpint.h"  // is_sdp_pbap_pce_disabled
#include "storage/config_keys.h"
#include "types/raw_address.h"

#ifdef TARGET_FLOSS
#include "stack/include/srvc_api.h"
#endif

using namespace bluetooth;

using bluetooth::Uuid;
using namespace bluetooth::legacy::stack::sdp;
using namespace bluetooth;

tBTM_CONTRL_STATE bta_dm_pm_obtain_controller_state(void);

namespace {
constexpr char kBtmLogTag[] = "SDP";

tBTA_DM_SERVICE_DISCOVERY_CB bta_dm_discovery_cb;
}  // namespace

static void bta_dm_disc_sm_execute(tBTA_DM_DISC_EVT event,
                                   std::unique_ptr<tBTA_DM_MSG> msg);
static void post_disc_evt(tBTA_DM_DISC_EVT event,
                          std::unique_ptr<tBTA_DM_MSG> msg) {
  if (do_in_main_thread(FROM_HERE, base::BindOnce(&bta_dm_disc_sm_execute,
                                                  event, std::move(msg))) !=
      BT_STATUS_SUCCESS) {
    log::error("post_disc_evt failed");
  }
}

static void bta_dm_gatt_disc_complete(uint16_t conn_id, tGATT_STATUS status);
static void bta_dm_find_services(const RawAddress& bd_addr);
static void bta_dm_sdp_callback(const RawAddress& bd_addr,
                                tSDP_STATUS sdp_status);
static void bta_dm_disable_disc(void);
static void bta_dm_gattc_register(void);
static void btm_dm_start_gatt_discovery(const RawAddress& bd_addr);
static void bta_dm_gattc_callback(tBTA_GATTC_EVT event, tBTA_GATTC* p_data);
static void bta_dm_free_sdp_db();
static void bta_dm_execute_queued_discovery_request();
static void bta_dm_close_gatt_conn();

TimestampedStringCircularBuffer disc_gatt_history_{50};

namespace {

struct gatt_interface_t {
  void (*BTA_GATTC_CancelOpen)(tGATT_IF client_if, const RawAddress& remote_bda,
                               bool is_direct);
  void (*BTA_GATTC_Refresh)(const RawAddress& remote_bda);
  void (*BTA_GATTC_GetGattDb)(uint16_t conn_id, uint16_t start_handle,
                              uint16_t end_handle, btgatt_db_element_t** db,
                              int* count);
  void (*BTA_GATTC_AppRegister)(tBTA_GATTC_CBACK* p_client_cb,
                                BtaAppRegisterCallback cb, bool eatt_support);
  void (*BTA_GATTC_Close)(uint16_t conn_id);
  void (*BTA_GATTC_ServiceSearchRequest)(uint16_t conn_id,
                                         const bluetooth::Uuid* p_srvc_uuid);
  void (*BTA_GATTC_Open)(tGATT_IF client_if, const RawAddress& remote_bda,
                         tBTM_BLE_CONN_TYPE connection_type,
                         bool opportunistic);
} default_gatt_interface = {
    .BTA_GATTC_CancelOpen =
        [](tGATT_IF client_if, const RawAddress& remote_bda, bool is_direct) {
          disc_gatt_history_.Push(base::StringPrintf(
              "%-32s bd_addr:%s client_if:%hu is_direct:%c", "GATTC_CancelOpen",
              ADDRESS_TO_LOGGABLE_CSTR(remote_bda), client_if,
              (is_direct) ? 'T' : 'F'));
          BTA_GATTC_CancelOpen(client_if, remote_bda, is_direct);
        },
    .BTA_GATTC_Refresh =
        [](const RawAddress& remote_bda) {
          disc_gatt_history_.Push(
              base::StringPrintf("%-32s bd_addr:%s", "GATTC_Refresh",
                                 ADDRESS_TO_LOGGABLE_CSTR(remote_bda)));
          BTA_GATTC_Refresh(remote_bda);
        },
    .BTA_GATTC_GetGattDb =
        [](uint16_t conn_id, uint16_t start_handle, uint16_t end_handle,
           btgatt_db_element_t** db, int* count) {
          disc_gatt_history_.Push(base::StringPrintf(
              "%-32s conn_id:%hu start_handle:%hu end:handle:%hu",
              "GATTC_GetGattDb", conn_id, start_handle, end_handle));
          BTA_GATTC_GetGattDb(conn_id, start_handle, end_handle, db, count);
        },
    .BTA_GATTC_AppRegister =
        [](tBTA_GATTC_CBACK* p_client_cb, BtaAppRegisterCallback cb,
           bool eatt_support) {
          disc_gatt_history_.Push(
              base::StringPrintf("%-32s eatt_support:%c", "GATTC_AppRegister",
                                 (eatt_support) ? 'T' : 'F'));
          BTA_GATTC_AppRegister(p_client_cb, cb, eatt_support);
        },
    .BTA_GATTC_Close =
        [](uint16_t conn_id) {
          disc_gatt_history_.Push(
              base::StringPrintf("%-32s conn_id:%hu", "GATTC_Close", conn_id));
          BTA_GATTC_Close(conn_id);
        },
    .BTA_GATTC_ServiceSearchRequest =
        [](uint16_t conn_id, const bluetooth::Uuid* p_srvc_uuid) {
          disc_gatt_history_.Push(base::StringPrintf(
              "%-32s conn_id:%hu", "GATTC_ServiceSearchRequest", conn_id));
          BTA_GATTC_ServiceSearchRequest(conn_id, p_srvc_uuid);
        },
    .BTA_GATTC_Open =
        [](tGATT_IF client_if, const RawAddress& remote_bda,
           tBTM_BLE_CONN_TYPE connection_type, bool opportunistic) {
          disc_gatt_history_.Push(base::StringPrintf(
              "%-32s bd_addr:%s client_if:%hu type:0x%x opportunistic:%c",
              "GATTC_Open", ADDRESS_TO_LOGGABLE_CSTR(remote_bda), client_if,
              connection_type, (opportunistic) ? 'T' : 'F'));
          BTA_GATTC_Open(client_if, remote_bda, connection_type, opportunistic);
        },
};

gatt_interface_t* gatt_interface = &default_gatt_interface;

gatt_interface_t& get_gatt_interface() { return *gatt_interface; }

}  // namespace

void bta_dm_disc_disable_search_and_disc() {
  if (IS_FLAG_ENABLED(separate_service_and_device_discovery)) {
    log::info("No one should be calling this when flag is enabled");
    return;
  }
  bta_dm_disc_legacy::bta_dm_disc_disable_search_and_disc();
}

void bta_dm_disc_disable_disc() {
  if (!IS_FLAG_ENABLED(separate_service_and_device_discovery)) {
    log::info("no-op when flag is disabled");
    return;
  }
  bta_dm_disable_disc();
}

void bta_dm_disc_gatt_cancel_open(const RawAddress& bd_addr) {
  if (!IS_FLAG_ENABLED(separate_service_and_device_discovery)) {
    bta_dm_disc_legacy::bta_dm_disc_gatt_cancel_open(bd_addr);
    return;
  }
  get_gatt_interface().BTA_GATTC_CancelOpen(0, bd_addr, false);
}

void bta_dm_disc_gatt_refresh(const RawAddress& bd_addr) {
  if (!IS_FLAG_ENABLED(separate_service_and_device_discovery)) {
    bta_dm_disc_legacy::bta_dm_disc_gatt_refresh(bd_addr);
    return;
  }
  get_gatt_interface().BTA_GATTC_Refresh(bd_addr);
}

void bta_dm_disc_remove_device(const RawAddress& bd_addr) {
  if (!IS_FLAG_ENABLED(separate_service_and_device_discovery)) {
    bta_dm_disc_legacy::bta_dm_disc_remove_device(bd_addr);
    return;
  }
  if (bta_dm_discovery_cb.service_discovery_state == BTA_DM_DISCOVER_ACTIVE &&
      bta_dm_discovery_cb.peer_bdaddr == bd_addr) {
    log::info(
        "Device removed while service discovery was pending, conclude the "
        "service disvovery");
    bta_dm_gatt_disc_complete((uint16_t)GATT_INVALID_CONN_ID,
                              (tGATT_STATUS)GATT_ERROR);
  }
}

void bta_dm_disc_gattc_register() {
  if (!IS_FLAG_ENABLED(separate_service_and_device_discovery)) {
    bta_dm_disc_legacy::bta_dm_disc_gattc_register();
    return;
  }
  bta_dm_gattc_register();
}

const uint16_t bta_service_id_to_uuid_lkup_tbl[BTA_MAX_SERVICE_ID] = {
    UUID_SERVCLASS_PNP_INFORMATION,       /* Reserved */
    UUID_SERVCLASS_SERIAL_PORT,           /* BTA_SPP_SERVICE_ID */
    UUID_SERVCLASS_DIALUP_NETWORKING,     /* BTA_DUN_SERVICE_ID */
    UUID_SERVCLASS_AUDIO_SOURCE,          /* BTA_A2DP_SOURCE_SERVICE_ID */
    UUID_SERVCLASS_LAN_ACCESS_USING_PPP,  /* BTA_LAP_SERVICE_ID */
    UUID_SERVCLASS_HEADSET,               /* BTA_HSP_HS_SERVICE_ID */
    UUID_SERVCLASS_HF_HANDSFREE,          /* BTA_HFP_HS_SERVICE_ID */
    UUID_SERVCLASS_OBEX_OBJECT_PUSH,      /* BTA_OPP_SERVICE_ID */
    UUID_SERVCLASS_OBEX_FILE_TRANSFER,    /* BTA_FTP_SERVICE_ID */
    UUID_SERVCLASS_CORDLESS_TELEPHONY,    /* BTA_CTP_SERVICE_ID */
    UUID_SERVCLASS_INTERCOM,              /* BTA_ICP_SERVICE_ID */
    UUID_SERVCLASS_IRMC_SYNC,             /* BTA_SYNC_SERVICE_ID */
    UUID_SERVCLASS_DIRECT_PRINTING,       /* BTA_BPP_SERVICE_ID */
    UUID_SERVCLASS_IMAGING_RESPONDER,     /* BTA_BIP_SERVICE_ID */
    UUID_SERVCLASS_PANU,                  /* BTA_PANU_SERVICE_ID */
    UUID_SERVCLASS_NAP,                   /* BTA_NAP_SERVICE_ID */
    UUID_SERVCLASS_GN,                    /* BTA_GN_SERVICE_ID */
    UUID_SERVCLASS_SAP,                   /* BTA_SAP_SERVICE_ID */
    UUID_SERVCLASS_AUDIO_SINK,            /* BTA_A2DP_SERVICE_ID */
    UUID_SERVCLASS_AV_REMOTE_CONTROL,     /* BTA_AVRCP_SERVICE_ID */
    UUID_SERVCLASS_HUMAN_INTERFACE,       /* BTA_HID_SERVICE_ID */
    UUID_SERVCLASS_VIDEO_SINK,            /* BTA_VDP_SERVICE_ID */
    UUID_SERVCLASS_PBAP_PSE,              /* BTA_PBAP_SERVICE_ID */
    UUID_SERVCLASS_HEADSET_AUDIO_GATEWAY, /* BTA_HSP_SERVICE_ID */
    UUID_SERVCLASS_AG_HANDSFREE,          /* BTA_HFP_SERVICE_ID */
    UUID_SERVCLASS_MESSAGE_ACCESS,        /* BTA_MAP_SERVICE_ID */
    UUID_SERVCLASS_MESSAGE_NOTIFICATION,  /* BTA_MN_SERVICE_ID */
    UUID_SERVCLASS_HDP_PROFILE,           /* BTA_HDP_SERVICE_ID */
    UUID_SERVCLASS_PBAP_PCE,              /* BTA_PCE_SERVICE_ID */
    UUID_PROTOCOL_ATT                     /* BTA_GATT_SERVICE_ID */
};

#define MAX_DISC_RAW_DATA_BUF (4096)
static uint8_t g_disc_raw_data_buf[MAX_DISC_RAW_DATA_BUF];

static void bta_dm_discovery_set_state(tBTA_DM_SERVICE_DISCOVERY_STATE state) {
  bta_dm_discovery_cb.service_discovery_state = state;
}
static tBTA_DM_SERVICE_DISCOVERY_STATE bta_dm_discovery_get_state() {
  return bta_dm_discovery_cb.service_discovery_state;
}

// TODO. Currently we did nothing
static void bta_dm_discovery_cancel() {}

/*******************************************************************************
 *
 * Function         bta_dm_disable_search_and_disc
 *
 * Description      Cancels an ongoing search or discovery for devices in case
 *                  of a Bluetooth disable
 *
 * Returns          void
 *
 ******************************************************************************/
static void bta_dm_disable_disc(void) {
  switch (bta_dm_discovery_get_state()) {
    case BTA_DM_DISCOVER_IDLE:
      break;
    case BTA_DM_DISCOVER_ACTIVE:
    default:
      log::debug(
          "Discovery state machine is not idle so issuing discovery cancel "
          "current "
          "state:{}",
          bta_dm_state_text(bta_dm_discovery_get_state()));
      bta_dm_discovery_cancel();
  }
}

static void store_avrcp_profile_feature(tSDP_DISC_REC* sdp_rec) {
  tSDP_DISC_ATTR* p_attr =
      get_legacy_stack_sdp_api()->record.SDP_FindAttributeInRec(
          sdp_rec, ATTR_ID_SUPPORTED_FEATURES);
  if (p_attr == NULL) {
    return;
  }

  uint16_t avrcp_features = p_attr->attr_value.v.u16;
  if (avrcp_features == 0) {
    return;
  }

  if (btif_config_set_bin(sdp_rec->remote_bd_addr.ToString().c_str(),
                          BTIF_STORAGE_KEY_AV_REM_CTRL_FEATURES,
                          (const uint8_t*)&avrcp_features,
                          sizeof(avrcp_features))) {
    log::info("Saving avrcp_features: 0x{:x}", avrcp_features);
  } else {
    log::info("Failed to store avrcp_features 0x{:x} for {}", avrcp_features,
              sdp_rec->remote_bd_addr);
  }
}

static void bta_dm_store_audio_profiles_version() {
  struct AudioProfile {
    const uint16_t servclass_uuid;
    const uint16_t btprofile_uuid;
    const char* profile_key;
    void (*store_audio_profile_feature)(tSDP_DISC_REC*);
  };

  std::array<AudioProfile, 1> audio_profiles = {{
      {
          .servclass_uuid = UUID_SERVCLASS_AV_REMOTE_CONTROL,
          .btprofile_uuid = UUID_SERVCLASS_AV_REMOTE_CONTROL,
          .profile_key = BTIF_STORAGE_KEY_AVRCP_CONTROLLER_VERSION,
          .store_audio_profile_feature = store_avrcp_profile_feature,
      },
  }};

  for (const auto& audio_profile : audio_profiles) {
    tSDP_DISC_REC* sdp_rec = get_legacy_stack_sdp_api()->db.SDP_FindServiceInDb(
        bta_dm_discovery_cb.p_sdp_db, audio_profile.servclass_uuid, NULL);
    if (sdp_rec == NULL) continue;

    if (get_legacy_stack_sdp_api()->record.SDP_FindAttributeInRec(
            sdp_rec, ATTR_ID_BT_PROFILE_DESC_LIST) == NULL)
      continue;

    uint16_t profile_version = 0;
    /* get profile version (if failure, version parameter is not updated) */
    get_legacy_stack_sdp_api()->record.SDP_FindProfileVersionInRec(
        sdp_rec, audio_profile.btprofile_uuid, &profile_version);
    if (profile_version != 0) {
      if (btif_config_set_bin(sdp_rec->remote_bd_addr.ToString().c_str(),
                              audio_profile.profile_key,
                              (const uint8_t*)&profile_version,
                              sizeof(profile_version))) {
      } else {
        log::info("Failed to store peer profile version for {}",
                  sdp_rec->remote_bd_addr);
      }
    }
    audio_profile.store_audio_profile_feature(sdp_rec);
  }
}

static void bta_dm_sdp_result(tSDP_STATUS sdp_result);

/* Callback from sdp with discovery status */
static void bta_dm_sdp_callback(const RawAddress& /* bd_addr */,
                                tSDP_STATUS sdp_status) {
  log::info("{}", bta_dm_state_text(bta_dm_discovery_get_state()));

  if (bta_dm_discovery_get_state() == BTA_DM_DISCOVER_IDLE) {
    bta_dm_free_sdp_db();
    return;
  }

  do_in_main_thread(FROM_HERE, base::BindOnce(&bta_dm_sdp_result, sdp_status));
}

/* Process the discovery result from sdp */
static void bta_dm_sdp_result(tSDP_STATUS sdp_result) {
  tSDP_DISC_REC* p_sdp_rec = NULL;
  bool scn_found = false;
  uint16_t service = 0xFFFF;
  tSDP_PROTOCOL_ELEM pe;

  std::vector<Uuid> uuid_list;

  if ((sdp_result == SDP_SUCCESS) || (sdp_result == SDP_NO_RECS_MATCH) ||
      (sdp_result == SDP_DB_FULL)) {
    log::verbose("sdp_result::0x{:x}", sdp_result);
    std::vector<Uuid> gatt_uuids;

    do {
      p_sdp_rec = NULL;
      if (bta_dm_discovery_cb.service_index == (BTA_USER_SERVICE_ID + 1)) {
        if (p_sdp_rec &&
            get_legacy_stack_sdp_api()->record.SDP_FindProtocolListElemInRec(
                p_sdp_rec, UUID_PROTOCOL_RFCOMM, &pe)) {
          bta_dm_discovery_cb.peer_scn = (uint8_t)pe.params[0];
          scn_found = true;
        }
      } else {
        service =
            bta_service_id_to_uuid_lkup_tbl[bta_dm_discovery_cb.service_index -
                                            1];
        p_sdp_rec = get_legacy_stack_sdp_api()->db.SDP_FindServiceInDb(
            bta_dm_discovery_cb.p_sdp_db, service, p_sdp_rec);
      }
      /* finished with BR/EDR services, now we check the result for GATT based
       * service UUID */
      if (bta_dm_discovery_cb.service_index == BTA_MAX_SERVICE_ID) {
        /* all GATT based services */
        do {
          /* find a service record, report it */
          p_sdp_rec = get_legacy_stack_sdp_api()->db.SDP_FindServiceInDb(
              bta_dm_discovery_cb.p_sdp_db, 0, p_sdp_rec);
          if (p_sdp_rec) {
            Uuid service_uuid;
            if (get_legacy_stack_sdp_api()->record.SDP_FindServiceUUIDInRec(
                    p_sdp_rec, &service_uuid)) {
              gatt_uuids.push_back(service_uuid);
            }
          }
        } while (p_sdp_rec);

        if (!gatt_uuids.empty()) {
          log::info("GATT services discovered using SDP");
        }
      } else {
        if ((p_sdp_rec != NULL)) {
          if (service != UUID_SERVCLASS_PNP_INFORMATION) {
            bta_dm_discovery_cb.services_found |=
                (tBTA_SERVICE_MASK)(BTA_SERVICE_ID_TO_SERVICE_MASK(
                    bta_dm_discovery_cb.service_index - 1));
            uint16_t tmp_svc = bta_service_id_to_uuid_lkup_tbl
                [bta_dm_discovery_cb.service_index - 1];
            /* Add to the list of UUIDs */
            uuid_list.push_back(Uuid::From16Bit(tmp_svc));
          }
        }
      }

      if (bta_dm_discovery_cb.services_to_search == 0) {
        bta_dm_discovery_cb.service_index++;
      } else /* regular one service per search or PNP search */
        break;

    } while (bta_dm_discovery_cb.service_index <= BTA_MAX_SERVICE_ID);

    log::verbose("services_found = {:04x}", bta_dm_discovery_cb.services_found);

    /* Collect the 128-bit services here and put them into the list */
    p_sdp_rec = NULL;
    do {
      /* find a service record, report it */
      p_sdp_rec = get_legacy_stack_sdp_api()->db.SDP_FindServiceInDb_128bit(
          bta_dm_discovery_cb.p_sdp_db, p_sdp_rec);
      if (p_sdp_rec) {
        // SDP_FindServiceUUIDInRec_128bit is used only once, refactor?
        Uuid temp_uuid;
        if (get_legacy_stack_sdp_api()->record.SDP_FindServiceUUIDInRec_128bit(
                p_sdp_rec, &temp_uuid)) {
          uuid_list.push_back(temp_uuid);
        }
      }
    } while (p_sdp_rec);

    if (bluetooth::common::init_flags::
            dynamic_avrcp_version_enhancement_is_enabled() &&
        bta_dm_discovery_cb.services_to_search == 0) {
      bta_dm_store_audio_profiles_version();
    }

#if TARGET_FLOSS
    tSDP_DI_GET_RECORD di_record;
    if (get_legacy_stack_sdp_api()->device_id.SDP_GetDiRecord(
            1, &di_record, bta_dm_discovery_cb.p_sdp_db) == SDP_SUCCESS) {
      bta_dm_discovery_cb.service_search_cbacks.on_did_received(
          bta_dm_discovery_cb.peer_bdaddr, di_record.rec.vendor_id_source,
          di_record.rec.vendor, di_record.rec.product, di_record.rec.version);
    }
#endif

    /* if there are more services to search for */
    if (bta_dm_discovery_cb.services_to_search) {
      /* Free up the p_sdp_db before checking the next one */
      bta_dm_free_sdp_db();
      bta_dm_find_services(bta_dm_discovery_cb.peer_bdaddr);
    } else {
      /* callbacks */
      /* start next bd_addr if necessary */
<<<<<<< HEAD

      get_btm_client_interface().security.BTM_SecDeleteRmtNameNotifyCallback(
          &bta_dm_service_search_remname_cback);

=======
      BTM_LogHistory(
          kBtmLogTag, bta_dm_discovery_cb.peer_bdaddr, "Discovery completed",
          base::StringPrintf("Result:%s services_found:0x%x service_index:0x%d",
                             sdp_result_text(sdp_result).c_str(),
                             bta_dm_discovery_cb.services_found,
                             bta_dm_discovery_cb.service_index));
>>>>>>> d6fbf670

      auto msg = std::make_unique<tBTA_DM_MSG>(tBTA_DM_SVC_RES{});
      auto& disc_result = std::get<tBTA_DM_SVC_RES>(*msg);

      disc_result.result = BTA_SUCCESS;
      disc_result.uuids = std::move(uuid_list);
      disc_result.gatt_uuids = std::move(gatt_uuids);
      // Copy the raw_data to the discovery result structure
      if (bta_dm_discovery_cb.p_sdp_db != NULL &&
          bta_dm_discovery_cb.p_sdp_db->raw_used != 0 &&
          bta_dm_discovery_cb.p_sdp_db->raw_data != NULL) {
        log::verbose("raw_data used = 0x{:x} raw_data_ptr = 0x{}",
                     bta_dm_discovery_cb.p_sdp_db->raw_used,
                     fmt::ptr(bta_dm_discovery_cb.p_sdp_db->raw_data));

        bta_dm_discovery_cb.p_sdp_db->raw_data =
            NULL;  // no need to free this - it is a global assigned.
        bta_dm_discovery_cb.p_sdp_db->raw_used = 0;
        bta_dm_discovery_cb.p_sdp_db->raw_size = 0;
      } else {
        log::verbose("raw data size is 0 or raw_data is null!!");
      }
      /* Done with p_sdp_db. Free it */
      bta_dm_free_sdp_db();
      disc_result.services = bta_dm_discovery_cb.services_found;

      // Piggy back the SCN over result field
      if (scn_found) {
        disc_result.result =
            static_cast<tBTA_STATUS>((3 + bta_dm_discovery_cb.peer_scn));
        disc_result.services |= BTA_USER_SERVICE_MASK;

        log::verbose("Piggy back the SCN over result field  SCN={}",
                     bta_dm_discovery_cb.peer_scn);
      }
      disc_result.bd_addr = bta_dm_discovery_cb.peer_bdaddr;

      bta_dm_disc_sm_execute(BTA_DM_DISCOVERY_RESULT_EVT, std::move(msg));
    }
  } else {
    BTM_LogHistory(
        kBtmLogTag, bta_dm_discovery_cb.peer_bdaddr, "Discovery failed",
        base::StringPrintf("Result:%s", sdp_result_text(sdp_result).c_str()));
    log::error("SDP connection failed {}", sdp_status_text(sdp_result));
    if (sdp_result == SDP_CONN_FAILED)
      bta_dm_discovery_cb.wait_disc = false;

    /* not able to connect go to next device */
    if (bta_dm_discovery_cb.p_sdp_db)
      osi_free_and_reset((void**)&bta_dm_discovery_cb.p_sdp_db);

    auto msg = std::make_unique<tBTA_DM_MSG>(tBTA_DM_SVC_RES{});
    auto& disc_result = std::get<tBTA_DM_SVC_RES>(*msg);

    disc_result.result = BTA_FAILURE;
    disc_result.services = bta_dm_discovery_cb.services_found;
    disc_result.bd_addr = bta_dm_discovery_cb.peer_bdaddr;

    bta_dm_disc_sm_execute(BTA_DM_DISCOVERY_RESULT_EVT, std::move(msg));
  }
}

/** Callback of peer's DIS reply. This is only called for floss */
#if TARGET_FLOSS
static void bta_dm_read_dis_cmpl(const RawAddress& addr,
                                 tDIS_VALUE* p_dis_value) {
  if (!p_dis_value) {
    log::warn("read DIS failed");
  } else {
    bta_dm_discovery_cb.service_search_cbacks.on_did_received(
        addr, p_dis_value->pnp_id.vendor_id_src, p_dis_value->pnp_id.vendor_id,
        p_dis_value->pnp_id.product_id, p_dis_value->pnp_id.product_version);
  }

  bta_dm_execute_queued_discovery_request();
}
#endif

/*******************************************************************************
 *
 * Function         bta_dm_disc_result
 *
 * Description      Service discovery result when discovering services on a
 *                  device
 *
 * Returns          void
 *
 ******************************************************************************/
static void bta_dm_disc_result(tBTA_DM_SVC_RES& disc_result) {
  log::verbose("");

  /* if any BR/EDR service discovery has been done, report the event */
  if (!disc_result.is_gatt_over_ble) {
    auto& r = disc_result;
    if (!r.gatt_uuids.empty()) {
      log::info("Sending GATT services discovered using SDP");
      // send GATT result back to app, if any
      bta_dm_discovery_cb.service_search_cbacks.on_gatt_results(
          r.bd_addr, BD_NAME{}, r.gatt_uuids, /* transport_le */ false);
    }
    bta_dm_discovery_cb.service_search_cbacks.on_service_discovery_results(
        r.bd_addr, r.services, r.uuids, r.result, r.hci_status);
  } else {
    GAP_BleReadPeerPrefConnParams(bta_dm_discovery_cb.peer_bdaddr);

    bta_dm_discovery_cb.service_search_cbacks.on_gatt_results(
        bta_dm_discovery_cb.peer_bdaddr, BD_NAME{}, disc_result.gatt_uuids,
        /* transport_le */ true);
  }

  bta_dm_discovery_set_state(BTA_DM_DISCOVER_IDLE);

#if TARGET_FLOSS
  if (bta_dm_discovery_cb.conn_id != GATT_INVALID_CONN_ID &&
      DIS_ReadDISInfo(bta_dm_discovery_cb.peer_bdaddr, bta_dm_read_dis_cmpl,
                      DIS_ATTR_PNP_ID_BIT)) {
    return;
  }
#endif

  bta_dm_execute_queued_discovery_request();
}

/*******************************************************************************
 *
 * Function         bta_dm_free_sdp_db
 *
 * Description      Frees SDP data base
 *
 * Returns          void
 *
 ******************************************************************************/
static void bta_dm_free_sdp_db() {
  osi_free_and_reset((void**)&bta_dm_discovery_cb.p_sdp_db);
}

/*******************************************************************************
 *
 * Function         bta_dm_queue_disc
 *
 * Description      Queues discovery command
 *
 * Returns          void
 *
 ******************************************************************************/
static void bta_dm_queue_disc(tBTA_DM_API_DISCOVER& discovery) {
  log::info("bta_dm_discovery: queuing service discovery to {}",
            discovery.bd_addr);
  bta_dm_discovery_cb.pending_discovery_queue.push(discovery);
}

static void bta_dm_execute_queued_discovery_request() {
  if (bta_dm_discovery_cb.pending_discovery_queue.empty()) {
    log::info("No more service discovery queued");
    return;
  }

  tBTA_DM_API_DISCOVER pending_discovery =
      bta_dm_discovery_cb.pending_discovery_queue.front();
  bta_dm_discovery_cb.pending_discovery_queue.pop();
  log::info("Start pending discovery");
  post_disc_evt(
      BTA_DM_API_DISCOVER_EVT,
      std::make_unique<tBTA_DM_MSG>(tBTA_DM_API_DISCOVER{pending_discovery}));
}

/*******************************************************************************
 *
 * Function         bta_dm_find_services
 *
 * Description      Starts discovery on a device
 *
 * Returns          void
 *
 ******************************************************************************/
static void bta_dm_find_services(const RawAddress& bd_addr) {
  while (bta_dm_discovery_cb.service_index < BTA_MAX_SERVICE_ID) {
    if (bta_dm_discovery_cb.services_to_search &
        (tBTA_SERVICE_MASK)(BTA_SERVICE_ID_TO_SERVICE_MASK(
            bta_dm_discovery_cb.service_index))) {
      break;
    }
    bta_dm_discovery_cb.service_index++;
  }

  /* no more services to be discovered */
  if (bta_dm_discovery_cb.service_index >= BTA_MAX_SERVICE_ID) {
    log::info("SDP - no more services to discover");
    bta_dm_disc_sm_execute(BTA_DM_DISCOVERY_RESULT_EVT,
                           std::make_unique<tBTA_DM_MSG>(tBTA_DM_SVC_RES{
                               .bd_addr = bta_dm_discovery_cb.peer_bdaddr,
                               .services = bta_dm_discovery_cb.services_found,
                               .result = BTA_SUCCESS}));
    return;
  }

  /* try to search all services by search based on L2CAP UUID */
  log::info("services_to_search={:08x}",
            bta_dm_discovery_cb.services_to_search);
  Uuid uuid = Uuid::kEmpty;
  if (bta_dm_discovery_cb.services_to_search & BTA_RES_SERVICE_MASK) {
    uuid = Uuid::From16Bit(bta_service_id_to_uuid_lkup_tbl[0]);
    bta_dm_discovery_cb.services_to_search &= ~BTA_RES_SERVICE_MASK;
  } else {
    uuid = Uuid::From16Bit(UUID_PROTOCOL_L2CAP);
    bta_dm_discovery_cb.services_to_search = 0;
  }

  bta_dm_discovery_cb.p_sdp_db =
      (tSDP_DISCOVERY_DB*)osi_malloc(BTA_DM_SDP_DB_SIZE);

  log::info("search UUID = {}", uuid.ToString());
  get_legacy_stack_sdp_api()->service.SDP_InitDiscoveryDb(
      bta_dm_discovery_cb.p_sdp_db, BTA_DM_SDP_DB_SIZE, 1, &uuid, 0, NULL);

  memset(g_disc_raw_data_buf, 0, sizeof(g_disc_raw_data_buf));
  bta_dm_discovery_cb.p_sdp_db->raw_data = g_disc_raw_data_buf;

  bta_dm_discovery_cb.p_sdp_db->raw_size = MAX_DISC_RAW_DATA_BUF;

  if (!get_legacy_stack_sdp_api()->service.SDP_ServiceSearchAttributeRequest(
          bd_addr, bta_dm_discovery_cb.p_sdp_db, &bta_dm_sdp_callback)) {
    /*
     * If discovery is not successful with this device, then
     * proceed with the next one.
     */
    osi_free_and_reset((void**)&bta_dm_discovery_cb.p_sdp_db);
    bta_dm_discovery_cb.service_index = BTA_MAX_SERVICE_ID;
    log::info("SDP not successful");
    bta_dm_disc_sm_execute(BTA_DM_DISCOVERY_RESULT_EVT,
                           std::make_unique<tBTA_DM_MSG>(tBTA_DM_SVC_RES{
                               .bd_addr = bta_dm_discovery_cb.peer_bdaddr,
                               .services = bta_dm_discovery_cb.services_found,
                               .result = BTA_SUCCESS}));
    return;
  }

  if (uuid == Uuid::From16Bit(UUID_PROTOCOL_L2CAP)) {
    if (!is_sdp_pbap_pce_disabled(bd_addr)) {
      log::debug("SDP search for PBAP Client");
      BTA_SdpSearch(bd_addr, Uuid::From16Bit(UUID_SERVCLASS_PBAP_PCE));
    }
  }
  bta_dm_discovery_cb.service_index++;
}

/*******************************************************************************
 *
 * Function         bta_dm_determine_discovery_transport
 *
 * Description      Starts name and service discovery on the device
 *
 * Returns          void
 *
 ******************************************************************************/
static tBT_TRANSPORT bta_dm_determine_discovery_transport(
    const RawAddress& remote_bd_addr) {
  tBT_DEVICE_TYPE dev_type;
  tBLE_ADDR_TYPE addr_type;

  get_btm_client_interface().peer.BTM_ReadDevInfo(remote_bd_addr, &dev_type,
                                                  &addr_type);
  if (dev_type == BT_DEVICE_TYPE_BLE || addr_type == BLE_ADDR_RANDOM) {
    return BT_TRANSPORT_LE;
  } else if (dev_type == BT_DEVICE_TYPE_DUMO) {
    if (get_btm_client_interface().peer.BTM_IsAclConnectionUp(
            remote_bd_addr, BT_TRANSPORT_BR_EDR)) {
      return BT_TRANSPORT_BR_EDR;
    } else if (get_btm_client_interface().peer.BTM_IsAclConnectionUp(
                   remote_bd_addr, BT_TRANSPORT_LE)) {
      return BT_TRANSPORT_LE;
    }
  }
  return BT_TRANSPORT_BR_EDR;
}

/* Discovers services on a remote device */
static void bta_dm_discover_services(tBTA_DM_API_DISCOVER& discover) {
  bta_dm_gattc_register();

  RawAddress bd_addr = discover.bd_addr;
  tBT_TRANSPORT transport = (discover.transport == BT_TRANSPORT_AUTO)
                                ? bta_dm_determine_discovery_transport(bd_addr)
                                : discover.transport;

  log::info("starting service discovery to: {}, transport: {}", bd_addr,
            bt_transport_text(transport));

  bta_dm_discovery_cb.service_search_cbacks = discover.cbacks;
  bta_dm_discovery_cb.services_to_search = BTA_ALL_SERVICE_MASK;
  bta_dm_discovery_cb.service_index = 0;
  bta_dm_discovery_cb.services_found = 0;

  bta_dm_discovery_cb.peer_bdaddr = bd_addr;

  /* Classic mouses with this attribute should not start SDP here, because the
    SDP has been done during bonding. SDP request here will interleave with
    connections to the Control or Interrupt channels */
  if (HID_HostSDPDisable(bd_addr)) {
    log::info("peer:{} with HIDSDPDisable attribute.", bd_addr);

    /* service discovery is done for this device */
    bta_dm_disc_sm_execute(
        BTA_DM_DISCOVERY_RESULT_EVT,
        std::make_unique<tBTA_DM_MSG>(tBTA_DM_SVC_RES{
            .bd_addr = bd_addr, .services = 0, .result = BTA_SUCCESS}));
    return;
  }

  BTM_LogHistory(
      kBtmLogTag, bd_addr, "Discovery started ",
      base::StringPrintf("Transport:%s", bt_transport_text(transport).c_str()));

  if (transport == BT_TRANSPORT_LE) {
    log::info("starting GATT discovery on {}", bd_addr);
    /* start GATT for service discovery */
    btm_dm_start_gatt_discovery(bd_addr);
    return;
  }
  // transport == BT_TRANSPORT_BR_EDR

  /* check whether connection already exists to the device
      if connection exists, we don't have to wait for ACL
      link to go down to start search on next device */
  if (get_btm_client_interface().peer.BTM_IsAclConnectionUp(
          bd_addr, BT_TRANSPORT_BR_EDR))
    bta_dm_discovery_cb.wait_disc = false;
  else
    bta_dm_discovery_cb.wait_disc = true;

  log::info("starting SDP discovery on {}", bd_addr);
  bta_dm_discovery_cb.sdp_results = false;
  bta_dm_find_services(bd_addr);
}

#ifndef BTA_DM_GATT_CLOSE_DELAY_TOUT
#define BTA_DM_GATT_CLOSE_DELAY_TOUT 1000
#endif

/*******************************************************************************
 *
 * Function         bta_dm_gattc_register
 *
 * Description      Register with GATTC in DM if BLE is needed.
 *
 *
 * Returns          void
 *
 ******************************************************************************/
static void bta_dm_gattc_register(void) {
  if (bta_dm_discovery_cb.client_if != BTA_GATTS_INVALID_IF) {
    // Already registered
    return;
  }
  get_gatt_interface().BTA_GATTC_AppRegister(
      bta_dm_gattc_callback, base::Bind([](uint8_t client_id, uint8_t status) {
        tGATT_STATUS gatt_status = static_cast<tGATT_STATUS>(status);
        disc_gatt_history_.Push(base::StringPrintf(
            "%-32s client_id:%hu status:%s", "GATTC_RegisteredCallback",
            client_id, gatt_status_text(gatt_status).c_str()));
        if (static_cast<tGATT_STATUS>(status) == GATT_SUCCESS) {
          log::info(
              "Registered device discovery search gatt client tGATT_IF:{}",
              client_id);
          bta_dm_discovery_cb.client_if = client_id;
        } else {
          log::warn(
              "Failed to register device discovery search gatt client "
              "gatt_status:{} previous tGATT_IF:{}",
              bta_dm_discovery_cb.client_if, status);
          bta_dm_discovery_cb.client_if = BTA_GATTS_INVALID_IF;
        }
      }),
      false);
}

static void gatt_close_timer_cb(void*) {
  bta_dm_disc_sm_execute(BTA_DM_DISC_CLOSE_TOUT_EVT, nullptr);
}

/*******************************************************************************
 *
 * Function         bta_dm_gatt_disc_complete
 *
 * Description      This function process the GATT service search complete.
 *
 * Parameters:
 *
 ******************************************************************************/
static void bta_dm_gatt_disc_complete(uint16_t conn_id, tGATT_STATUS status) {
  log::verbose("conn_id = {},  service found: 0x{:08x}", conn_id,
               bta_dm_discovery_cb.services_found);

  std::vector<Uuid> gatt_services;

  if (conn_id != GATT_INVALID_CONN_ID && status == GATT_SUCCESS) {
    btgatt_db_element_t* db = NULL;
    int count = 0;
    get_gatt_interface().BTA_GATTC_GetGattDb(conn_id, 0x0000, 0xFFFF, &db,
                                             &count);
    if (count != 0) {
      for (int i = 0; i < count; i++) {
        // we process service entries only
        if (db[i].type == BTGATT_DB_PRIMARY_SERVICE) {
          gatt_services.push_back(db[i].uuid);
        }
      }
      osi_free(db);
    }
    log::info("GATT services discovered using LE Transport, count: {}",
              gatt_services.size());
  }

  /* no more services to be discovered */
  bta_dm_disc_sm_execute(
      BTA_DM_DISCOVERY_RESULT_EVT,
      std::make_unique<tBTA_DM_MSG>(tBTA_DM_SVC_RES{
          .bd_addr = bta_dm_discovery_cb.peer_bdaddr,
          .services = bta_dm_discovery_cb.services_found,
          .is_gatt_over_ble = true,
          .gatt_uuids = std::move(gatt_services),
          .result = (status == GATT_SUCCESS) ? BTA_SUCCESS : BTA_FAILURE}));

  if (conn_id != GATT_INVALID_CONN_ID) {
    bta_dm_discovery_cb.pending_close_bda = bta_dm_discovery_cb.peer_bdaddr;
    // Gatt will be close immediately if bluetooth.gatt.delay_close.enabled is
    // set to false. If property is true / unset there will be a delay
    if (bta_dm_discovery_cb.gatt_close_timer != nullptr) {
      /* start a GATT channel close delay timer */
      alarm_set_on_mloop(bta_dm_discovery_cb.gatt_close_timer,
                         BTA_DM_GATT_CLOSE_DELAY_TOUT, gatt_close_timer_cb, 0);
    } else {
      bta_dm_disc_sm_execute(BTA_DM_DISC_CLOSE_TOUT_EVT, nullptr);
    }
  } else {
    bta_dm_discovery_cb.conn_id = GATT_INVALID_CONN_ID;

    if (IS_FLAG_ENABLED(bta_dm_disc_stuck_in_cancelling_fix)) {
      log::info(
          "Discovery complete for invalid conn ID. Will pick up next job");
      bta_dm_discovery_set_state(BTA_DM_DISCOVER_IDLE);
      bta_dm_execute_queued_discovery_request();
    }
  }
}

/*******************************************************************************
 *
 * Function         bta_dm_close_gatt_conn
 *
 * Description      This function close the GATT connection after delay
 *timeout.
 *
 * Parameters:
 *
 ******************************************************************************/
static void bta_dm_close_gatt_conn() {
  if (bta_dm_discovery_cb.conn_id != GATT_INVALID_CONN_ID)
    BTA_GATTC_Close(bta_dm_discovery_cb.conn_id);

  bta_dm_discovery_cb.pending_close_bda = RawAddress::kEmpty;
  bta_dm_discovery_cb.conn_id = GATT_INVALID_CONN_ID;
}

/*******************************************************************************
 *
 * Function         bta_dm_cancel_gatt_discovery
 *
 * Description      This is GATT cancel the GATT service search.
 *
 * Parameters:
 *
 ******************************************************************************/
static void bta_dm_cancel_gatt_discovery(const RawAddress& bd_addr) {
  if (bta_dm_search_cb.conn_id == GATT_INVALID_CONN_ID) {
    BTA_GATTC_CancelOpen(bta_dm_search_cb.client_if, bd_addr, true);
  }

  bta_dm_gatt_disc_complete(bta_dm_search_cb.conn_id, (tGATT_STATUS)GATT_ERROR);
}

/*******************************************************************************
 *
 * Function         btm_dm_start_gatt_discovery
 *
 * Description      This is GATT initiate the service search by open a GATT
 *                  connection first.
 *
 * Parameters:
 *
 ******************************************************************************/
static void btm_dm_start_gatt_discovery(const RawAddress& bd_addr) {
  constexpr bool kUseOpportunistic = true;

  /* connection is already open */
  if (bta_dm_discovery_cb.pending_close_bda == bd_addr &&
      bta_dm_discovery_cb.conn_id != GATT_INVALID_CONN_ID) {
    bta_dm_discovery_cb.pending_close_bda = RawAddress::kEmpty;
    alarm_cancel(bta_dm_discovery_cb.gatt_close_timer);
    get_gatt_interface().BTA_GATTC_ServiceSearchRequest(
        bta_dm_discovery_cb.conn_id, nullptr);
  } else {
    if (get_btm_client_interface().peer.BTM_IsAclConnectionUp(
            bd_addr, BT_TRANSPORT_LE)) {
      log::debug(
          "Use existing gatt client connection for discovery peer:{} "
          "transport:{} opportunistic:{:c}",
          bd_addr, bt_transport_text(BT_TRANSPORT_LE),
          (kUseOpportunistic) ? 'T' : 'F');
      get_gatt_interface().BTA_GATTC_Open(bta_dm_discovery_cb.client_if,
                                          bd_addr, BTM_BLE_DIRECT_CONNECTION,
                                          kUseOpportunistic);
    } else {
<<<<<<< HEAD

      log::warn("btm_dm_start_gatt_discovery:ACL disconnected, Not creating acl"
      " for client_if = %d", bta_dm_search_cb.client_if);

      if (bta_dm_search_cb.gatt_disc_active) {
        bta_dm_cancel_gatt_discovery(bd_addr);
      }
      bta_dm_search_cb.gatt_disc_active = false;
=======
      log::debug(
          "Opening new gatt client connection for discovery peer:{} "
          "transport:{} opportunistic:{:c}",
          bd_addr, bt_transport_text(BT_TRANSPORT_LE),
          (!kUseOpportunistic) ? 'T' : 'F');
      get_gatt_interface().BTA_GATTC_Open(bta_dm_discovery_cb.client_if,
                                          bd_addr, BTM_BLE_DIRECT_CONNECTION,
                                          !kUseOpportunistic);
>>>>>>> d6fbf670
    }
  }
}

/*******************************************************************************
 *
 * Function         bta_dm_proc_open_evt
 *
 * Description      process BTA_GATTC_OPEN_EVT in DM.
 *
 * Parameters:
 *
 ******************************************************************************/
static void bta_dm_proc_open_evt(tBTA_GATTC_OPEN* p_data) {
  log::verbose(
      "DM Search state= {} bta_dm_discovery_cb.peer_dbaddr:{} connected_bda={}",
      bta_dm_discovery_get_state(), bta_dm_discovery_cb.peer_bdaddr,
      p_data->remote_bda);

  log::debug("BTA_GATTC_OPEN_EVT conn_id = {} client_if={} status = {}",
             p_data->conn_id, p_data->client_if, p_data->status);

  disc_gatt_history_.Push(base::StringPrintf(
      "%-32s bd_addr:%s conn_id:%hu client_if:%hu event:%s",
      "GATTC_EventCallback", ADDRESS_TO_LOGGABLE_CSTR(p_data->remote_bda),
      p_data->conn_id, p_data->client_if,
      gatt_client_event_text(BTA_GATTC_OPEN_EVT).c_str()));

  bta_dm_discovery_cb.conn_id = p_data->conn_id;

  if (p_data->status == GATT_SUCCESS) {
    get_gatt_interface().BTA_GATTC_ServiceSearchRequest(p_data->conn_id,
                                                        nullptr);
  } else {
    bta_dm_gatt_disc_complete(GATT_INVALID_CONN_ID, p_data->status);
  }
}

/*******************************************************************************
 *
 * Function         bta_dm_gattc_callback
 *
 * Description      This is GATT client callback function used in DM.
 *
 * Parameters:
 *
 ******************************************************************************/
static void bta_dm_gattc_callback(tBTA_GATTC_EVT event, tBTA_GATTC* p_data) {
  log::verbose("bta_dm_gattc_callback event = {}", event);

  switch (event) {
    case BTA_GATTC_OPEN_EVT:
      bta_dm_proc_open_evt(&p_data->open);
      break;

    case BTA_GATTC_SEARCH_CMPL_EVT:
      if (bta_dm_discovery_get_state() == BTA_DM_DISCOVER_ACTIVE) {
        bta_dm_gatt_disc_complete(p_data->search_cmpl.conn_id,
                                  p_data->search_cmpl.status);
      }
      disc_gatt_history_.Push(base::StringPrintf(
          "%-32s conn_id:%hu status:%s", "GATTC_EventCallback",
          p_data->search_cmpl.conn_id,
          gatt_status_text(p_data->search_cmpl.status).c_str()));
      break;

    case BTA_GATTC_CLOSE_EVT:
      log::info("BTA_GATTC_CLOSE_EVT reason = {}", p_data->close.reason);

      if (p_data->close.remote_bda == bta_dm_discovery_cb.peer_bdaddr) {
        bta_dm_discovery_cb.conn_id = GATT_INVALID_CONN_ID;
      }

      if (bta_dm_discovery_get_state() == BTA_DM_DISCOVER_ACTIVE) {
        /* in case of disconnect before search is completed */
        if (p_data->close.remote_bda == bta_dm_discovery_cb.peer_bdaddr) {
          bta_dm_gatt_disc_complete((uint16_t)GATT_INVALID_CONN_ID,
                                    (tGATT_STATUS)GATT_ERROR);
        }
      }
      break;

    case BTA_GATTC_ACL_EVT:
    case BTA_GATTC_CANCEL_OPEN_EVT:
    case BTA_GATTC_CFG_MTU_EVT:
    case BTA_GATTC_CONGEST_EVT:
    case BTA_GATTC_CONN_UPDATE_EVT:
    case BTA_GATTC_DEREG_EVT:
    case BTA_GATTC_ENC_CMPL_CB_EVT:
    case BTA_GATTC_EXEC_EVT:
    case BTA_GATTC_NOTIF_EVT:
    case BTA_GATTC_PHY_UPDATE_EVT:
    case BTA_GATTC_SEARCH_RES_EVT:
    case BTA_GATTC_SRVC_CHG_EVT:
    case BTA_GATTC_SRVC_DISC_DONE_EVT:
    case BTA_GATTC_SUBRATE_CHG_EVT:
      disc_gatt_history_.Push(
          base::StringPrintf("%-32s event:%s", "GATTC_EventCallback",
                             gatt_client_event_text(event).c_str()));
      break;
  }
}

namespace bluetooth {
namespace legacy {
namespace testing {

tBT_TRANSPORT bta_dm_determine_discovery_transport(const RawAddress& bd_addr) {
  return ::bta_dm_determine_discovery_transport(bd_addr);
}

void bta_dm_sdp_result(tSDP_STATUS sdp_status) {
  ::bta_dm_sdp_result(sdp_status);
}

}  // namespace testing
}  // namespace legacy
}  // namespace bluetooth

namespace {
constexpr char kTimeFormatString[] = "%Y-%m-%d %H:%M:%S";

constexpr unsigned MillisPerSecond = 1000;
std::string EpochMillisToString(long long time_ms) {
  time_t time_sec = time_ms / MillisPerSecond;
  struct tm tm;
  localtime_r(&time_sec, &tm);
  std::string s = bluetooth::common::StringFormatTime(kTimeFormatString, tm);
  return base::StringPrintf(
      "%s.%03u", s.c_str(),
      static_cast<unsigned int>(time_ms % MillisPerSecond));
}

}  // namespace

struct tDISCOVERY_STATE_HISTORY {
  const tBTA_DM_SERVICE_DISCOVERY_STATE state;
  const tBTA_DM_DISC_EVT event;
  std::string ToString() const {
    return base::StringPrintf("state:%25s event:%s",
                              bta_dm_state_text(state).c_str(),
                              bta_dm_event_text(event).c_str());
  }
};

bluetooth::common::TimestampedCircularBuffer<tDISCOVERY_STATE_HISTORY>
    discovery_state_history_(50 /*history size*/);

static void bta_dm_disc_sm_execute(tBTA_DM_DISC_EVT event,
                                   std::unique_ptr<tBTA_DM_MSG> msg) {
  log::info("state:{}, event:{}[0x{:x}]",
            bta_dm_state_text(bta_dm_discovery_get_state()),
            bta_dm_event_text(event), event);
  discovery_state_history_.Push({
      .state = bta_dm_discovery_get_state(),
      .event = event,
  });

  switch (bta_dm_discovery_get_state()) {
    case BTA_DM_DISCOVER_IDLE:
      switch (event) {
        case BTA_DM_API_DISCOVER_EVT:
          bta_dm_discovery_set_state(BTA_DM_DISCOVER_ACTIVE);
          log::assert_that(std::holds_alternative<tBTA_DM_API_DISCOVER>(*msg),
                           "bad message type: {}", msg->index());

          bta_dm_discover_services(std::get<tBTA_DM_API_DISCOVER>(*msg));
          break;
        case BTA_DM_DISC_CLOSE_TOUT_EVT:
          bta_dm_close_gatt_conn();
          break;
        default:
          log::info("Received unexpected event {}[0x{:x}] in state {}",
                    bta_dm_event_text(event), event,
                    bta_dm_state_text(bta_dm_discovery_get_state()));
      }
      break;

    case BTA_DM_DISCOVER_ACTIVE:
      switch (event) {
        case BTA_DM_DISCOVERY_RESULT_EVT:
          log::assert_that(std::holds_alternative<tBTA_DM_SVC_RES>(*msg),
                           "bad message type: {}", msg->index());

          bta_dm_disc_result(std::get<tBTA_DM_SVC_RES>(*msg));
          break;
        case BTA_DM_API_DISCOVER_EVT:
          log::assert_that(std::holds_alternative<tBTA_DM_API_DISCOVER>(*msg),
                           "bad message type: {}", msg->index());

          bta_dm_queue_disc(std::get<tBTA_DM_API_DISCOVER>(*msg));
          break;
        case BTA_DM_DISC_CLOSE_TOUT_EVT:
          bta_dm_close_gatt_conn();
          break;
        default:
          log::info("Received unexpected event {}[0x{:x}] in state {}",
                    bta_dm_event_text(event), event,
                    bta_dm_state_text(bta_dm_discovery_get_state()));
      }
      break;
  }
}

static void bta_dm_disc_init_discovery_cb(
    tBTA_DM_SERVICE_DISCOVERY_CB& bta_dm_discovery_cb) {
  bta_dm_discovery_cb = {};
  bta_dm_discovery_cb.service_discovery_state = BTA_DM_DISCOVER_IDLE;
  bta_dm_discovery_cb.conn_id = GATT_INVALID_CONN_ID;
}

static void bta_dm_disc_reset() {
  alarm_free(bta_dm_discovery_cb.search_timer);
  alarm_free(bta_dm_discovery_cb.gatt_close_timer);
  bta_dm_disc_init_discovery_cb(::bta_dm_discovery_cb);
}

void bta_dm_disc_start(bool delay_close_gatt) {
  if (!IS_FLAG_ENABLED(separate_service_and_device_discovery)) {
    bta_dm_disc_legacy::bta_dm_disc_start(delay_close_gatt);
    return;
  }
  bta_dm_disc_reset();
  bta_dm_discovery_cb.search_timer = alarm_new("bta_dm_search.search_timer");
  bta_dm_discovery_cb.gatt_close_timer =
      delay_close_gatt ? alarm_new("bta_dm_search.gatt_close_timer") : nullptr;
  bta_dm_discovery_cb.pending_discovery_queue = {};
}

void bta_dm_disc_acl_down(const RawAddress& bd_addr, tBT_TRANSPORT transport) {
  if (!IS_FLAG_ENABLED(separate_service_and_device_discovery)) {
    bta_dm_disc_legacy::bta_dm_disc_acl_down(bd_addr, transport);
    return;
  }
  switch (transport) {
    case BT_TRANSPORT_BR_EDR:
      if (bta_dm_discovery_cb.wait_disc &&
          bta_dm_discovery_cb.peer_bdaddr == bd_addr) {
        bta_dm_discovery_cb.wait_disc = false;

        if (bta_dm_discovery_cb.sdp_results) {
          log::verbose("timer stopped");
          alarm_cancel(bta_dm_discovery_cb.search_timer);
          bta_dm_disc_discover_next_device();
        }
      }
      break;

    case BT_TRANSPORT_LE:
    default:
      break;
  }
}

void bta_dm_disc_stop() {
  if (!IS_FLAG_ENABLED(separate_service_and_device_discovery)) {
    bta_dm_disc_legacy::bta_dm_disc_stop();
    return;
  }
  bta_dm_disc_reset();
}

void bta_dm_disc_start_service_discovery(service_discovery_callbacks cbacks,
                                         const RawAddress& bd_addr,
                                         tBT_TRANSPORT transport) {
  if (!IS_FLAG_ENABLED(separate_service_and_device_discovery)) {
    bta_dm_disc_legacy::bta_dm_disc_start_service_discovery(cbacks, bd_addr,
                                                            transport);
    return;
  }
  bta_dm_disc_sm_execute(
      BTA_DM_API_DISCOVER_EVT,
      std::make_unique<tBTA_DM_MSG>(tBTA_DM_API_DISCOVER{
          .bd_addr = bd_addr, .cbacks = cbacks, .transport = transport}));
}

#define DUMPSYS_TAG "shim::legacy::bta::dm"
void DumpsysBtaDmDisc(int fd) {
  if (!IS_FLAG_ENABLED(separate_service_and_device_discovery)) {
    bta_dm_disc_legacy::DumpsysBtaDmDisc(fd);
    return;
  }
  auto copy = discovery_state_history_.Pull();
  LOG_DUMPSYS(fd, " last %zu discovery state transitions", copy.size());
  for (const auto& it : copy) {
    LOG_DUMPSYS(fd, "   %s %s", EpochMillisToString(it.timestamp).c_str(),
                it.entry.ToString().c_str());
  }
  LOG_DUMPSYS(fd, " current bta_dm_discovery_state:%s",
              bta_dm_state_text(bta_dm_discovery_get_state()).c_str());
}
#undef DUMPSYS_TAG

namespace bluetooth {
namespace legacy {
namespace testing {

tBTA_DM_SERVICE_DISCOVERY_CB& bta_dm_discovery_cb() {
  return ::bta_dm_discovery_cb;
}

void bta_dm_find_services(const RawAddress& bd_addr) {
  ::bta_dm_find_services(bd_addr);
}

void store_avrcp_profile_feature(tSDP_DISC_REC* sdp_rec) {
  ::store_avrcp_profile_feature(sdp_rec);
}

}  // namespace testing
}  // namespace legacy
}  // namespace bluetooth<|MERGE_RESOLUTION|>--- conflicted
+++ resolved
@@ -504,19 +504,6 @@
     } else {
       /* callbacks */
       /* start next bd_addr if necessary */
-<<<<<<< HEAD
-
-      get_btm_client_interface().security.BTM_SecDeleteRmtNameNotifyCallback(
-          &bta_dm_service_search_remname_cback);
-
-=======
-      BTM_LogHistory(
-          kBtmLogTag, bta_dm_discovery_cb.peer_bdaddr, "Discovery completed",
-          base::StringPrintf("Result:%s services_found:0x%x service_index:0x%d",
-                             sdp_result_text(sdp_result).c_str(),
-                             bta_dm_discovery_cb.services_found,
-                             bta_dm_discovery_cb.service_index));
->>>>>>> d6fbf670
 
       auto msg = std::make_unique<tBTA_DM_MSG>(tBTA_DM_SVC_RES{});
       auto& disc_result = std::get<tBTA_DM_SVC_RES>(*msg);
@@ -991,11 +978,11 @@
  *
  ******************************************************************************/
 static void bta_dm_cancel_gatt_discovery(const RawAddress& bd_addr) {
-  if (bta_dm_search_cb.conn_id == GATT_INVALID_CONN_ID) {
-    BTA_GATTC_CancelOpen(bta_dm_search_cb.client_if, bd_addr, true);
-  }
-
-  bta_dm_gatt_disc_complete(bta_dm_search_cb.conn_id, (tGATT_STATUS)GATT_ERROR);
+  if (bta_dm_discovery_cb.conn_id == GATT_INVALID_CONN_ID) {
+    BTA_GATTC_CancelOpen(bta_dm_discovery_cb.client_if, bd_addr, true);
+  }
+
+  bta_dm_gatt_disc_complete(bta_dm_discovery_cb.conn_id, (tGATT_STATUS)GATT_ERROR);
 }
 
 /*******************************************************************************
@@ -1030,25 +1017,10 @@
                                           bd_addr, BTM_BLE_DIRECT_CONNECTION,
                                           kUseOpportunistic);
     } else {
-<<<<<<< HEAD
 
       log::warn("btm_dm_start_gatt_discovery:ACL disconnected, Not creating acl"
-      " for client_if = %d", bta_dm_search_cb.client_if);
-
-      if (bta_dm_search_cb.gatt_disc_active) {
-        bta_dm_cancel_gatt_discovery(bd_addr);
-      }
-      bta_dm_search_cb.gatt_disc_active = false;
-=======
-      log::debug(
-          "Opening new gatt client connection for discovery peer:{} "
-          "transport:{} opportunistic:{:c}",
-          bd_addr, bt_transport_text(BT_TRANSPORT_LE),
-          (!kUseOpportunistic) ? 'T' : 'F');
-      get_gatt_interface().BTA_GATTC_Open(bta_dm_discovery_cb.client_if,
-                                          bd_addr, BTM_BLE_DIRECT_CONNECTION,
-                                          !kUseOpportunistic);
->>>>>>> d6fbf670
+      " for client_if = %d", bta_dm_discovery_cb.client_if);
+
     }
   }
 }
