/******************************************************************************
 *
 *  Copyright 2005-2012 Broadcom Corporation
 *
 *  Licensed under the Apache License, Version 2.0 (the "License");
 *  you may not use this file except in compliance with the License.
 *  You may obtain a copy of the License at:
 *
 *  http://www.apache.org/licenses/LICENSE-2.0
 *
 *  Unless required by applicable law or agreed to in writing, software
 *  distributed under the License is distributed on an "AS IS" BASIS,
 *  WITHOUT WARRANTIES OR CONDITIONS OF ANY KIND, either express or implied.
 *  See the License for the specific language governing permissions and
 *  limitations under the License.
 *
 ******************************************************************************/

/******************************************************************************
 *
 *  This is the interface file for hid host call-out functions.
 *
 ******************************************************************************/
#ifndef BTA_HH_CO_H
#define BTA_HH_CO_H

#include <cstdint>

#include "bta/include/bta_hh_api.h"
#include "types/raw_address.h"

typedef struct {
  uint16_t rpt_uuid;
  uint8_t rpt_id;
  tBTA_HH_RPT_TYPE rpt_type;
  uint8_t srvc_inst_id;
  uint16_t char_inst_id;
} tBTA_HH_RPT_CACHE_ENTRY;

/*******************************************************************************
 *
 * Function         bta_hh_co_data
 *
 * Description      This callout function is executed by HH when data is
 *                  received
 *                  in interupt channel.
 *
 *
 * Returns          void.
 *
 ******************************************************************************/
void bta_hh_co_data(uint8_t dev_handle, uint8_t* p_rpt, uint16_t len,
                    tBTA_HH_PROTO_MODE mode, uint8_t sub_class,
                    uint8_t ctry_code, const RawAddress& peer_addr,
                    uint8_t app_id);

/*******************************************************************************
 *
 * Function         bta_hh_co_open
 *
 * Description      This callout function is executed by HH when connection is
 *                  opened, and application may do some device specific
 *                  initialization.
 *
 * Returns          True if platform specific initialization is successful
 *
 ******************************************************************************/
<<<<<<< HEAD
void bta_hh_co_open(uint8_t dev_handle, uint8_t sub_class, uint16_t attr_mask,
=======
bool bta_hh_co_open(uint8_t dev_handle, uint8_t sub_class, uint16_t attr_mask,
>>>>>>> c7b8cead
                    uint8_t app_id);

/*******************************************************************************
 *
 * Function         bta_hh_co_close
 *
 * Description      This callout function is executed by HH when connection is
 *                  closed, and device specific finalizatio nmay be needed.
 *
 * Returns          void.
 *
 ******************************************************************************/
void bta_hh_co_close(uint8_t dev_handle, uint8_t app_id);

/*******************************************************************************
 *
 * Function         bta_hh_co_set_rpt_rsp
 *
 * Description      This callout function is executed by HH when Set Report
 *                  Response is received on Control Channel.
 *
 * Returns          void.
 *
 ******************************************************************************/
void bta_hh_co_set_rpt_rsp(uint8_t dev_handle, uint8_t status);

/*******************************************************************************
 *
 * Function         bta_hh_co_get_rpt_rsp
 *
 * Description      This callout function is executed by HH when Get Report
 *                  Response is received on Control Channel.
 *
 * Returns          void.
 *
 ******************************************************************************/
void bta_hh_co_get_rpt_rsp(uint8_t dev_handle, uint8_t status,
                           const uint8_t* p_rpt, uint16_t len);

/*******************************************************************************
 *
 * Function         bta_hh_le_co_rpt_info
 *
 * Description      This callout function is to convey the report information on
 *                  a HOGP device to the application. Application can save this
 *                  information in NV if device is bonded and load it back when
 *                  stack reboot.
 *
 * Parameters       remote_bda  - remote device address
 *                  p_entry     - report entry pointer
 *                  app_id      - application id
 *
 * Returns          void.
 *
 ******************************************************************************/
void bta_hh_le_co_rpt_info(const RawAddress& remote_bda,
                           tBTA_HH_RPT_CACHE_ENTRY* p_entry, uint8_t app_id);

/*******************************************************************************
 *
 * Function         bta_hh_le_co_cache_load
 *
 * Description      This callout function is to request the application to load
 *                  the cached HOGP report if there is any. When cache reading
 *                  is completed, bta_hh_le_ci_cache_load() is called by the
 *                  application.
 *
 * Parameters       remote_bda  - remote device address
 *                  p_num_rpt: number of cached report
 *                  app_id      - application id
 *
 * Returns          the acched report array
 *
 ******************************************************************************/
tBTA_HH_RPT_CACHE_ENTRY* bta_hh_le_co_cache_load(const RawAddress& remote_bda,
                                                 uint8_t* p_num_rpt,
                                                 uint8_t app_id);

/*******************************************************************************
 *
 * Function         bta_hh_le_co_reset_rpt_cache
 *
 * Description      This callout function is to reset the HOGP device cache.
 *
 * Parameters       remote_bda  - remote device address
 *
 * Returns          none
 *
 ******************************************************************************/
void bta_hh_le_co_reset_rpt_cache(const RawAddress& remote_bda, uint8_t app_id);

#endif /* BTA_HH_CO_H */<|MERGE_RESOLUTION|>--- conflicted
+++ resolved
@@ -65,11 +65,7 @@
  * Returns          True if platform specific initialization is successful
  *
  ******************************************************************************/
-<<<<<<< HEAD
-void bta_hh_co_open(uint8_t dev_handle, uint8_t sub_class, uint16_t attr_mask,
-=======
 bool bta_hh_co_open(uint8_t dev_handle, uint8_t sub_class, uint16_t attr_mask,
->>>>>>> c7b8cead
                     uint8_t app_id);
 
 /*******************************************************************************
