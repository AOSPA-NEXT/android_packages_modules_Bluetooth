/******************************************************************************
 *
 *  Copyright 2018 The Android Open Source Project
 *
 *  Licensed under the Apache License, Version 2.0 (the "License");
 *  you may not use this file except in compliance with the License.
 *  You may obtain a copy of the License at:
 *
 *  http://www.apache.org/licenses/LICENSE-2.0
 *
 *  Unless required by applicable law or agreed to in writing, software
 *  distributed under the License is distributed on an "AS IS" BASIS,
 *  WITHOUT WARRANTIES OR CONDITIONS OF ANY KIND, either express or implied.
 *  See the License for the specific language governing permissions and
 *  limitations under the License.
 *
 ******************************************************************************/

#include "bta_hearing_aid_api.h"

#include "bta_gatt_api.h"
#include "bta_gatt_queue.h"
#include "btm_int.h"
#include "device/include/controller.h"
#include "embdrv/g722/g722_enc_dec.h"
#include "gap_api.h"
#include "gatt_api.h"
#include "osi/include/properties.h"

#include <base/bind.h>
#include <base/logging.h>
#include <base/strings/string_number_conversions.h>
#include <hardware/bt_hearing_aid.h>
#include <vector>

using base::Closure;
using bluetooth::Uuid;
using bluetooth::hearing_aid::ConnectionState;

// The MIN_CE_LEN parameter for Connection Parameters based on the current
// Connection Interval
constexpr uint16_t MIN_CE_LEN_10MS_CI = 0x0006;
constexpr uint16_t MIN_CE_LEN_20MS_CI = 0x000C;
constexpr uint16_t CONNECTION_INTERVAL_10MS_PARAM = 0x0008;
constexpr uint16_t CONNECTION_INTERVAL_20MS_PARAM = 0x0010;

<<<<<<< HEAD
void btif_storage_add_hearing_aid(const HearingDevice& dev_info);
=======
void btif_storage_add_hearing_aid(const RawAddress& address, uint16_t psm,
                                  uint8_t capabilities, uint16_t codecs,
                                  uint16_t audio_control_point_handle,
                                  uint16_t volume_handle, uint64_t hiSyncId,
                                  uint16_t render_delay,
                                  uint16_t preparation_delay);
>>>>>>> 9ceb6038

constexpr uint8_t CODEC_G722_16KHZ = 0x01;
constexpr uint8_t CODEC_G722_24KHZ = 0x02;

// audio control point opcodes
constexpr uint8_t CONTROL_POINT_OP_START = 0x01;
constexpr uint8_t CONTROL_POINT_OP_STOP = 0x02;
constexpr uint8_t CONTROL_POINT_OP_STATE_CHANGE = 0x03;

constexpr uint8_t STATE_CHANGE_OTHER_SIDE_DISCONNECTED = 0x00;
constexpr uint8_t STATE_CHANGE_OTHER_SIDE_CONNECTED = 0x01;
constexpr uint8_t STATE_CHANGE_CONN_UPDATE = 0x02;

// used to mark current_volume as not yet known, or possibly old
constexpr int8_t VOLUME_UNKNOWN = 127;
constexpr int8_t VOLUME_MIN = -127;

// audio type
constexpr uint8_t AUDIOTYPE_UNKNOWN = 0x00;

<<<<<<< HEAD
// Status of the other side Hearing Aids device
constexpr uint8_t OTHER_SIDE_NOT_STREAMING = 0x00;
constexpr uint8_t OTHER_SIDE_IS_STREAMING = 0x01;

=======
>>>>>>> 9ceb6038
namespace {

// clang-format off
Uuid HEARING_AID_UUID          = Uuid::FromString("FDF0");
Uuid READ_ONLY_PROPERTIES_UUID = Uuid::FromString("6333651e-c481-4a3e-9169-7c902aad37bb");
Uuid AUDIO_CONTROL_POINT_UUID  = Uuid::FromString("f0d4de7e-4a88-476c-9d9f-1937b0996cc0");
Uuid AUDIO_STATUS_UUID         = Uuid::FromString("38663f1a-e711-4cac-b641-326b56404837");
Uuid VOLUME_UUID               = Uuid::FromString("00e4ca9e-ab14-41e4-8823-f9e70c7e91df");
Uuid LE_PSM_UUID               = Uuid::FromString("2d410339-82b6-42aa-b34e-e2e01df8cc1a");
// clang-format on

void hearingaid_gattc_callback(tBTA_GATTC_EVT event, tBTA_GATTC* p_data);
void encryption_callback(const RawAddress*, tGATT_TRANSPORT, void*,
                         tBTM_STATUS);

inline BT_HDR* malloc_l2cap_buf(uint16_t len) {
  BT_HDR* msg = (BT_HDR*)osi_malloc(BT_HDR_SIZE + L2CAP_MIN_OFFSET +
                                    len /* LE-only, no need for FCS here */);
  msg->offset = L2CAP_MIN_OFFSET;
  msg->len = len;
  return msg;
}

inline uint8_t* get_l2cap_sdu_start_ptr(BT_HDR* msg) {
  return (uint8_t*)(msg) + BT_HDR_SIZE + L2CAP_MIN_OFFSET;
}

class HearingAidImpl;
HearingAidImpl* instance;
HearingAidAudioReceiver* audioReceiver;

<<<<<<< HEAD
=======
/** Possible states for the Connection Update status */
typedef enum {
  NONE,      // Connection Update not pending or has completed
  AWAITING,  // Waiting for start the Connection Update operation
  STARTED    // Connection Update has started
} connection_update_status_t;

struct HearingDevice {
  RawAddress address;
  /* This is true only during first connection to profile, until we store the
   * device */
  bool first_connection;

  /* we are making active attempt to connect to this device, 'direct connect'.
   * This is true only during initial phase of first connection. */
  bool connecting_actively;

  /* For two hearing aids, you must update their parameters one after another,
   * not simulteanously, to ensure start of connection events for both devices
   * are far from each other. This status tracks whether this device is waiting
   * for update of parameters, that should happen after "LE Connection Update
   * Complete" event
   */
  connection_update_status_t connection_update_status;
  uint16_t requested_connection_interval;

  /* if true, we are connected, L2CAP socket is open, we can stream audio.
     However, the actual audio stream also depends on whether the
     Audio Service has resumed.
   */
  bool accepting_audio;

  uint16_t conn_id;
  uint16_t gap_handle;
  uint16_t audio_control_point_handle;
  uint16_t volume_handle;
  uint16_t psm;

  uint8_t capabilities;
  uint64_t hi_sync_id;
  uint16_t render_delay;
  uint16_t preparation_delay;
  uint16_t codecs;

  AudioStats audio_stats;
  /* Keep tracks of whether the "Start Cmd" has been send to this device. When
     the "Stop Cmd" is send or when this device disconnects, then this flag is
     cleared. Please note that the "Start Cmd" is not send during device
     connection in the case when the audio is suspended. */
  bool playback_started;

  HearingDevice(const RawAddress& address, uint16_t psm, uint8_t capabilities,
                uint16_t codecs, uint16_t audio_control_point_handle,
                uint16_t volume_handle, uint64_t hiSyncId,
                uint16_t render_delay, uint16_t preparation_delay)
      : address(address),
        first_connection(false),
        connecting_actively(false),
        connection_update_status(NONE),
        accepting_audio(false),
        conn_id(0),
        gap_handle(0),
        audio_control_point_handle(audio_control_point_handle),
        volume_handle(volume_handle),
        psm(psm),
        capabilities(capabilities),
        hi_sync_id(hiSyncId),
        render_delay(render_delay),
        preparation_delay(preparation_delay),
        codecs(codecs),
        playback_started(false) {}

  HearingDevice(const RawAddress& address, bool first_connection)
      : address(address),
        first_connection(first_connection),
        connecting_actively(first_connection),
        connection_update_status(NONE),
        accepting_audio(false),
        conn_id(0),
        gap_handle(0),
        psm(0),
        playback_started(false) {}

  HearingDevice() { HearingDevice(RawAddress::kEmpty, false); }

  /* return true if this device represents left Hearing Aid. Returned value is
   * valid only after capabilities are discovered */
  bool isLeft() const { return !(capabilities & CAPABILITY_SIDE); }
};

>>>>>>> 9ceb6038
class HearingDevices {
 public:
  void Add(HearingDevice device) {
    if (FindByAddress(device.address) != nullptr) return;

    devices.push_back(device);
  }

  void Remove(const RawAddress& address) {
    for (auto it = devices.begin(); it != devices.end();) {
      if (it->address != address) {
        ++it;
        continue;
      }

      it = devices.erase(it);
      return;
    }
  }

  HearingDevice* FindByAddress(const RawAddress& address) {
    auto iter = std::find_if(devices.begin(), devices.end(),
                             [&address](const HearingDevice& device) {
                               return device.address == address;
                             });

    return (iter == devices.end()) ? nullptr : &(*iter);
  }

  HearingDevice* FindByConnId(uint16_t conn_id) {
    auto iter = std::find_if(devices.begin(), devices.end(),
                             [&conn_id](const HearingDevice& device) {
                               return device.conn_id == conn_id;
                             });

    return (iter == devices.end()) ? nullptr : &(*iter);
  }

  HearingDevice* FindByGapHandle(uint16_t gap_handle) {
    auto iter = std::find_if(devices.begin(), devices.end(),
                             [&gap_handle](const HearingDevice& device) {
                               return device.gap_handle == gap_handle;
                             });

    return (iter == devices.end()) ? nullptr : &(*iter);
  }

  bool IsAnyConnectionUpdateStarted() {
    for (const auto& d : devices) {
      if (d.connection_update_status == STARTED) return true;
    }

    return false;
  }

  size_t size() { return (devices.size()); }

  std::vector<HearingDevice> devices;
};

static void write_rpt_ctl_cfg_cb(uint16_t conn_id, tGATT_STATUS status,
                                 uint16_t handle, void* data) {
  if (status != GATT_SUCCESS) {
    LOG(ERROR) << __func__ << ": handle=" << handle << ", conn_id=" << conn_id
               << ", status=" << loghex(status);
  }
}

g722_encode_state_t* encoder_state_left = nullptr;
g722_encode_state_t* encoder_state_right = nullptr;

class HearingAidImpl : public HearingAid {
 private:
  // Keep track of whether the Audio Service has resumed audio playback
  bool audio_running;

 public:
  virtual ~HearingAidImpl() = default;

  HearingAidImpl(bluetooth::hearing_aid::HearingAidCallbacks* callbacks,
                 Closure initCb)
      : audio_running(false),
        gatt_if(0),
        seq_counter(0),
        current_volume(VOLUME_UNKNOWN),
        callbacks(callbacks),
        codec_in_use(0) {
    default_data_interval_ms = (uint16_t)osi_property_get_int32(
        "persist.bluetooth.hearingaid.interval", (int32_t)HA_INTERVAL_20_MS);
    if ((default_data_interval_ms != HA_INTERVAL_10_MS) &&
        (default_data_interval_ms != HA_INTERVAL_20_MS)) {
      LOG(ERROR) << __func__
                 << ": invalid interval=" << default_data_interval_ms
                 << "ms. Overwriting back to default";
      default_data_interval_ms = HA_INTERVAL_20_MS;
    }
    VLOG(2) << __func__
            << ", default_data_interval_ms=" << default_data_interval_ms;

    BTA_GATTC_AppRegister(
        hearingaid_gattc_callback,
        base::Bind(
            [](Closure initCb, uint8_t client_id, uint8_t status) {
              if (status != GATT_SUCCESS) {
                LOG(ERROR) << "Can't start Hearing Aid profile - no gatt "
                              "clients left!";
                return;
              }
              instance->gatt_if = client_id;
              initCb.Run();
            },
            initCb));
  }

  uint16_t UpdateBleConnParams(const RawAddress& address) {
    /* List of parameters that depends on the chosen Connection Interval */
    uint16_t min_ce_len;
    uint16_t connection_interval;

    switch (default_data_interval_ms) {
      case HA_INTERVAL_10_MS:
        min_ce_len = MIN_CE_LEN_10MS_CI;
        connection_interval = CONNECTION_INTERVAL_10MS_PARAM;
        break;
      case HA_INTERVAL_20_MS:
        min_ce_len = MIN_CE_LEN_20MS_CI;
        connection_interval = CONNECTION_INTERVAL_20MS_PARAM;
        break;
      default:
        LOG(ERROR) << __func__ << ":Error: invalid default_data_interval_ms="
                   << default_data_interval_ms;
        min_ce_len = MIN_CE_LEN_10MS_CI;
        connection_interval = CONNECTION_INTERVAL_10MS_PARAM;
    }

    L2CA_UpdateBleConnParams(address, connection_interval, connection_interval,
                             0x000A, 0x0064 /*1s*/, min_ce_len, min_ce_len);
    return connection_interval;
  }

  void Connect(const RawAddress& address) override {
    DVLOG(2) << __func__ << " " << address;
    hearingDevices.Add(HearingDevice(address, true));
    BTA_GATTC_Open(gatt_if, address, true, GATT_TRANSPORT_LE, false);
  }

<<<<<<< HEAD
  void AddFromStorage(const HearingDevice& dev_info, uint16_t is_white_listed) {
    DVLOG(2) << __func__ << " " << dev_info.address
             << ", hiSyncId=" << loghex(dev_info.hi_sync_id)
=======
  void AddToWhiteList(const RawAddress& address) override {
    VLOG(2) << __func__ << " address: " << address;
    hearingDevices.Add(HearingDevice(address, true));
    BTA_GATTC_Open(gatt_if, address, false, GATT_TRANSPORT_LE, false);
    BTA_DmBleStartAutoConn();
  }

  void RemoveFromWhiteList(const RawAddress& address) override {
    VLOG(2) << __func__ << " address: " << address;
    BTA_GATTC_CancelOpen(gatt_if, address, false);
  }

  void AddFromStorage(const RawAddress& address, uint16_t psm,
                      uint8_t capabilities, uint16_t codecs,
                      uint16_t audio_control_point_handle,
                      uint16_t volume_handle, uint64_t hiSyncId,
                      uint16_t render_delay, uint16_t preparation_delay,
                      uint16_t is_white_listed) {
    DVLOG(2) << __func__ << " " << address << ", hiSyncId=" << loghex(hiSyncId)
>>>>>>> 9ceb6038
             << ", isWhiteListed=" << is_white_listed;
    if (is_white_listed) {
      hearingDevices.Add(dev_info);

      // TODO: we should increase the scanning window for few seconds, to get
      // faster initial connection, same after hearing aid disconnects, i.e.
      // BTM_BleSetConnScanParams(2048, 1024);

      /* add device into BG connection to accept remote initiated connection */
      BTA_GATTC_Open(gatt_if, dev_info.address, false, GATT_TRANSPORT_LE,
                     false);
    }

    callbacks->OnDeviceAvailable(dev_info.capabilities, dev_info.hi_sync_id,
                                 dev_info.address);
  }

  int GetDeviceCount() { return (hearingDevices.size()); }

  void OnGattConnected(tGATT_STATUS status, uint16_t conn_id,
                       tGATT_IF client_if, RawAddress address,
                       tBTA_TRANSPORT transport, uint16_t mtu) {
    VLOG(2) << __func__ << ": address=" << address << ", conn_id=" << conn_id;

    HearingDevice* hearingDevice = hearingDevices.FindByAddress(address);
    if (!hearingDevice) {
      DVLOG(2) << "Skipping unknown device, address=" << address;
      return;
    }

    if (status != GATT_SUCCESS) {
      if (!hearingDevice->connecting_actively) {
        // whitelist connection failed, that's ok.
        return;
      }

      LOG(INFO) << "Failed to connect to Hearing Aid device";
      hearingDevices.Remove(address);
      callbacks->OnConnectionState(ConnectionState::DISCONNECTED, address);
      return;
    }

    hearingDevice->connecting_actively = false;
    hearingDevice->conn_id = conn_id;

    /* We must update connection parameters one at a time, otherwise anchor
     * point (start of connection event) for two devices can be too close to
     * each other. Here, by setting min_ce_len=max_ce_len=X, we force controller
     * to move anchor point of both connections away from each other, to make
     * sure we'll be able to fit all the data we want in one connection event.
     */
    bool any_update_pending = hearingDevices.IsAnyConnectionUpdateStarted();
    // mark the device as pending connection update. If we don't start the
    // update now, it'll be started once current device finishes.
    if (!any_update_pending) {
      hearingDevice->connection_update_status = STARTED;
      hearingDevice->requested_connection_interval =
          UpdateBleConnParams(address);
    } else {
      hearingDevice->connection_update_status = AWAITING;
    }

    // Set data length
    // TODO(jpawlowski: for 16khz only 87 is required, optimize
    BTM_SetBleDataLength(address, 167);

    tBTM_SEC_DEV_REC* p_dev_rec = btm_find_dev(address);
    if (p_dev_rec) {
      if (p_dev_rec->sec_state == BTM_SEC_STATE_ENCRYPTING ||
          p_dev_rec->sec_state == BTM_SEC_STATE_AUTHENTICATING) {
        /* if security collision happened, wait for encryption done
         * (BTA_GATTC_ENC_CMPL_CB_EVT) */
        return;
      }
    }

    /* verify bond */
    uint8_t sec_flag = 0;
    BTM_GetSecurityFlagsByTransport(address, &sec_flag, BT_TRANSPORT_LE);

    if (sec_flag & BTM_SEC_FLAG_ENCRYPTED) {
      /* if link has been encrypted */
      OnEncryptionComplete(address, true);
      return;
    }

    if (sec_flag & BTM_SEC_FLAG_LKEY_KNOWN) {
      /* if bonded and link not encrypted */
      sec_flag = BTM_BLE_SEC_ENCRYPT;
      BTM_SetEncryption(address, BTA_TRANSPORT_LE, encryption_callback, nullptr,
                        sec_flag);
      return;
    }

    /* otherwise let it go through */
    OnEncryptionComplete(address, true);
  }

  void OnConnectionUpdateComplete(uint16_t conn_id, tBTA_GATTC* p_data) {
    HearingDevice* hearingDevice = hearingDevices.FindByConnId(conn_id);
    if (!hearingDevice) {
      DVLOG(2) << "Skipping unknown device, conn_id=" << loghex(conn_id);
      return;
    }

    if (p_data) {
<<<<<<< HEAD
      if (p_data->conn_update.status == 0) {
        bool same_conn_interval =
            (hearingDevice->requested_connection_interval ==
             p_data->conn_update.interval);

        switch (hearingDevice->connection_update_status) {
          case COMPLETED:
            if (!same_conn_interval) {
              LOG(WARNING) << __func__
                           << ": Unexpected change. Redo. connection interval="
                           << p_data->conn_update.interval << ", expected="
                           << hearingDevice->requested_connection_interval
                           << ", conn_id=" << conn_id
                           << ", connection_update_status="
                           << hearingDevice->connection_update_status;
              // Redo this connection interval change.
              hearingDevice->connection_update_status = AWAITING;
            }
            break;
          case STARTED:
            if (same_conn_interval) {
              LOG(INFO) << __func__
                        << ": Connection update completed. conn_id=" << conn_id
                        << ", device=" << hearingDevice->address;
              hearingDevice->connection_update_status = COMPLETED;
            } else {
              LOG(WARNING) << __func__
                           << ": Ignored. Different connection interval="
                           << p_data->conn_update.interval << ", expected="
                           << hearingDevice->requested_connection_interval
                           << ", conn_id=" << conn_id
                           << ", connection_update_status="
                           << hearingDevice->connection_update_status;
              // Wait for the right Connection Update Completion.
              return;
            }
            break;
          case AWAITING:
          case NONE:
            break;
        }

        // Inform this side and other side device (if any) of Connection
        // Updates.
        std::vector<uint8_t> conn_update(
            {CONTROL_POINT_OP_STATE_CHANGE, STATE_CHANGE_CONN_UPDATE,
             (uint8_t)p_data->conn_update.interval});
        send_state_change_to_other_side(hearingDevice, conn_update);
        send_state_change(hearingDevice, conn_update);
      } else {
        LOG(INFO) << __func__
                  << ": error status=" << loghex(p_data->conn_update.status)
                  << ", conn_id=" << conn_id
                  << ", device=" << hearingDevice->address
                  << ", connection_update_status="
                  << hearingDevice->connection_update_status;

        if (hearingDevice->connection_update_status == STARTED) {
          // Redo this connection interval change.
          LOG(ERROR) << __func__ << ": Redo Connection Interval change";
          hearingDevice->connection_update_status = AWAITING;
        }
      }
    } else {
      hearingDevice->connection_update_status = NONE;
    }
=======
      if ((p_data->conn_update.status == 0) &&
          (hearingDevice->requested_connection_interval !=
           p_data->conn_update.interval)) {
        LOG(WARNING) << __func__ << ": Ignored. Different connection interval="
                     << p_data->conn_update.interval << ", expected="
                     << hearingDevice->requested_connection_interval
                     << ", conn_id=" << conn_id;
        return;
      }
      LOG(INFO) << __func__ << ": interval=" << p_data->conn_update.interval
                << ": status=" << loghex(p_data->conn_update.status)
                << ", conn_id=" << conn_id;
    }

    if (hearingDevice->connection_update_status != STARTED) {
      // TODO: We may get extra connection updates during service discovery and
      // these updates are not accounted for.
      LOG(INFO) << __func__
                << ": Unexpected connection update complete. Expecting "
                   "state=STARTED but current="
                << hearingDevice->connection_update_status
                << ", conn_id=" << conn_id
                << ", device=" << hearingDevice->address;
    }
    hearingDevice->connection_update_status = NONE;
>>>>>>> 9ceb6038

    for (auto& device : hearingDevices.devices) {
      if (device.conn_id && (device.connection_update_status == AWAITING)) {
        device.connection_update_status = STARTED;
        device.requested_connection_interval =
            UpdateBleConnParams(device.address);
        return;
      }
    }
  }

  void OnEncryptionComplete(const RawAddress& address, bool success) {
    HearingDevice* hearingDevice = hearingDevices.FindByAddress(address);
    if (!hearingDevice) {
      DVLOG(2) << "Skipping unknown device" << address;
      return;
    }

    if (!success) {
      LOG(ERROR) << "encryption failed";
      BTA_GATTC_Close(hearingDevice->conn_id);
      if (hearingDevice->first_connection) {
        callbacks->OnConnectionState(ConnectionState::DISCONNECTED, address);
      }
      return;
    }

    DVLOG(2) << __func__ << " " << address;

    if (!hearingDevice->first_connection) {
      // Use cached data, jump to connecting socket
      ConnectSocket(hearingDevice);
      return;
    }

    BTA_GATTC_ServiceSearchRequest(hearingDevice->conn_id, &HEARING_AID_UUID);
  }

  void OnServiceChangeEvent(const RawAddress& address) {
    HearingDevice* hearingDevice = hearingDevices.FindByAddress(address);
    if (!hearingDevice) {
      VLOG(2) << "Skipping unknown device" << address;
      return;
    }
    LOG(INFO) << __func__ << ": address=" << address;

    /* Re-register the Audio Status Notification since the Service Change will
     * clear it */
    tGATT_STATUS register_status;
    register_status = BTA_GATTC_RegisterForNotifications(
        gatt_if, address, hearingDevice->audio_status_handle);
    if (register_status != GATT_SUCCESS) {
      LOG(INFO) << __func__
                << ": BTA_GATTC_RegisterForNotifications failed, status="
                << loghex(register_status);
    }
  }

  void OnServiceSearchComplete(uint16_t conn_id, tGATT_STATUS status) {
    HearingDevice* hearingDevice = hearingDevices.FindByConnId(conn_id);
    if (!hearingDevice) {
      DVLOG(2) << "Skipping unknown device, conn_id=" << loghex(conn_id);
      return;
    }

    // Known device, nothing to do.
    if (!hearingDevice->first_connection) return;

    if (status != GATT_SUCCESS) {
      /* close connection and report service discovery complete with error */
      LOG(ERROR) << "Service discovery failed";
      if (hearingDevice->first_connection) {
        callbacks->OnConnectionState(ConnectionState::DISCONNECTED,
                                     hearingDevice->address);
      }
      return;
    }

    const std::vector<gatt::Service>* services = BTA_GATTC_GetServices(conn_id);

    const gatt::Service* service = nullptr;
    for (const gatt::Service& tmp : *services) {
      if (tmp.uuid != HEARING_AID_UUID) continue;
      LOG(INFO) << "Found Hearing Aid service, handle=" << loghex(tmp.handle);
      service = &tmp;
      break;
    }

    if (!service) {
      LOG(ERROR) << "No Hearing Aid service found";
      callbacks->OnConnectionState(ConnectionState::DISCONNECTED,
                                   hearingDevice->address);
      return;
    }

    uint16_t psm_handle = 0x0000;
    for (const gatt::Characteristic& charac : service->characteristics) {
      if (charac.uuid == READ_ONLY_PROPERTIES_UUID) {
        DVLOG(2) << "Reading read only properties "
                 << loghex(charac.value_handle);
        BtaGattQueue::ReadCharacteristic(
            conn_id, charac.value_handle,
            HearingAidImpl::OnReadOnlyPropertiesReadStatic, nullptr);
      } else if (charac.uuid == AUDIO_CONTROL_POINT_UUID) {
        hearingDevice->audio_control_point_handle = charac.value_handle;
        // store audio control point!
      } else if (charac.uuid == AUDIO_STATUS_UUID) {
        hearingDevice->audio_status_handle = charac.value_handle;

        hearingDevice->audio_status_ccc_handle =
            find_ccc_handle(conn_id, charac.value_handle);
        if (!hearingDevice->audio_status_ccc_handle) {
          LOG(ERROR) << __func__ << ": cannot find Audio Status CCC descriptor";
          continue;
        }

        LOG(INFO) << __func__
                  << ": audio_status_handle=" << loghex(charac.value_handle)
                  << ", ccc=" << loghex(hearingDevice->audio_status_ccc_handle);
      } else if (charac.uuid == VOLUME_UUID) {
        hearingDevice->volume_handle = charac.value_handle;
      } else if (charac.uuid == LE_PSM_UUID) {
        psm_handle = charac.value_handle;
      } else {
        LOG(WARNING) << "Unknown characteristic found:" << charac.uuid;
      }
    }

    if (psm_handle) {
      DVLOG(2) << "Reading PSM " << loghex(psm_handle);
      BtaGattQueue::ReadCharacteristic(
          conn_id, psm_handle, HearingAidImpl::OnPsmReadStatic, nullptr);
    }
  }

  void OnNotificationEvent(uint16_t conn_id, uint16_t handle, uint16_t len,
                           uint8_t* value) {
    HearingDevice* device = hearingDevices.FindByConnId(conn_id);
    if (!device) {
      LOG(INFO) << __func__
                << ": Skipping unknown device, conn_id=" << loghex(conn_id);
      return;
    }

    if (device->audio_status_handle != handle) {
      LOG(INFO) << __func__ << ": Mismatched handle, "
                << loghex(device->audio_status_handle)
                << "!=" << loghex(handle);
      return;
    }

    if (len < 1) {
      LOG(ERROR) << __func__ << ": Data Length too small, len=" << len
                 << ", expecting at least 1";
      return;
    }

    if (value[0] != 0) {
      LOG(INFO) << __func__
                << ": Invalid returned status. data=" << loghex(value[0]);
      return;
    }

    LOG(INFO) << __func__
              << ": audio status success notification. command_acked="
              << device->command_acked;
    device->command_acked = true;
  }

  void OnReadOnlyPropertiesRead(uint16_t conn_id, tGATT_STATUS status,
                                uint16_t handle, uint16_t len, uint8_t* value,
                                void* data) {
    HearingDevice* hearingDevice = hearingDevices.FindByConnId(conn_id);
    if (!hearingDevice) {
      DVLOG(2) << __func__ << "unknown conn_id=" << loghex(conn_id);
      return;
    }

    VLOG(2) << __func__ << " " << base::HexEncode(value, len);

    uint8_t* p = value;

    uint8_t version;
    STREAM_TO_UINT8(version, p);

    if (version != 0x01) {
      LOG(WARNING) << "Unknown version: " << loghex(version);
      return;
    }

    // version 0x01 of read only properties:
    if (len < 17) {
      LOG(WARNING) << "Read only properties too short: " << loghex(len);
      return;
    }
    uint8_t capabilities;
    STREAM_TO_UINT8(capabilities, p);
    hearingDevice->capabilities = capabilities;
    bool side = capabilities & CAPABILITY_SIDE;
    bool standalone = capabilities & CAPABILITY_BINAURAL;
    VLOG(2) << __func__ << " capabilities: " << (side ? "right" : "left")
            << ", " << (standalone ? "binaural" : "monaural");

    if (capabilities & CAPABILITY_RESERVED) {
      LOG(WARNING) << __func__ << " reserved capabilities are set";
    }

    STREAM_TO_UINT64(hearingDevice->hi_sync_id, p);
    VLOG(2) << __func__ << " hiSyncId: " << loghex(hearingDevice->hi_sync_id);
    uint8_t feature_map;
    STREAM_TO_UINT8(feature_map, p);

    STREAM_TO_UINT16(hearingDevice->render_delay, p);
    VLOG(2) << __func__
            << " render delay: " << loghex(hearingDevice->render_delay);

    STREAM_TO_UINT16(hearingDevice->preparation_delay, p);
    VLOG(2) << __func__ << " preparation delay: "
            << loghex(hearingDevice->preparation_delay);

    uint16_t codecs;
    STREAM_TO_UINT16(codecs, p);
    hearingDevice->codecs = codecs;
    VLOG(2) << __func__ << " supported codecs: " << loghex(codecs);
    if (codecs & (1 << CODEC_G722_16KHZ)) VLOG(2) << "\tG722@16kHz";
    if (codecs & (1 << CODEC_G722_24KHZ)) VLOG(2) << "\tG722@24kHz";

    if (!(codecs & (1 << CODEC_G722_16KHZ))) {
      LOG(WARNING) << __func__ << " Mandatory codec, G722@16kHz not supported";
    }
  }

  uint16_t CalcCompressedAudioPacketSize(uint16_t codec_type,
                                         int connection_interval) {
    int sample_rate;

    const int sample_bit_rate = 16;  /* 16 bits per sample */
    const int compression_ratio = 4; /* G.722 has a 4:1 compression ratio */
    if (codec_type == CODEC_G722_24KHZ) {
      sample_rate = 24000;
    } else {
      sample_rate = 16000;
    }

    // compressed_data_packet_size is the size in bytes of the compressed audio
    // data buffer that is generated for each connection interval.
    uint32_t compressed_data_packet_size =
        (sample_rate * connection_interval * (sample_bit_rate / 8) /
         compression_ratio) /
        1000;
    return ((uint16_t)compressed_data_packet_size);
  }

  void ChooseCodec(const HearingDevice& hearingDevice) {
    if (codec_in_use) return;

    // use the best codec available for this pair of devices.
    uint16_t codecs = hearingDevice.codecs;
    if (hearingDevice.hi_sync_id != 0) {
      for (const auto& device : hearingDevices.devices) {
        if (device.hi_sync_id != hearingDevice.hi_sync_id) continue;

        codecs &= device.codecs;
      }
    }

    if ((codecs & (1 << CODEC_G722_24KHZ)) &&
        controller_get_interface()->supports_ble_2m_phy() &&
        default_data_interval_ms == HA_INTERVAL_10_MS) {
      codec_in_use = CODEC_G722_24KHZ;
    } else if (codecs & (1 << CODEC_G722_16KHZ)) {
      codec_in_use = CODEC_G722_16KHZ;
    }
  }

  void OnAudioStatus(uint16_t conn_id, tGATT_STATUS status, uint16_t handle,
                     uint16_t len, uint8_t* value, void* data) {
    LOG(INFO) << __func__ << " " << base::HexEncode(value, len);
  }

  void OnPsmRead(uint16_t conn_id, tGATT_STATUS status, uint16_t handle,
                 uint16_t len, uint8_t* value, void* data) {
    HearingDevice* hearingDevice = hearingDevices.FindByConnId(conn_id);
    if (!hearingDevice) {
      DVLOG(2) << "Skipping unknown read event, conn_id=" << loghex(conn_id);
      return;
    }

    if (status != GATT_SUCCESS) {
      LOG(ERROR) << "Error reading PSM for device" << hearingDevice->address;
      return;
    }

    if (len > 2) {
      LOG(ERROR) << "Bad PSM length";
      return;
    }

    uint16_t psm_val = *((uint16_t*)value);
    hearingDevice->psm = psm_val;
    VLOG(2) << "read psm:" << loghex(hearingDevice->psm);

    ConnectSocket(hearingDevice);
  }

  void ConnectSocket(HearingDevice* hearingDevice) {
    tL2CAP_CFG_INFO cfg_info = tL2CAP_CFG_INFO{.mtu = 512};

    uint8_t service_id = hearingDevice->isLeft()
                             ? BTM_SEC_SERVICE_HEARING_AID_LEFT
                             : BTM_SEC_SERVICE_HEARING_AID_RIGHT;
    uint16_t gap_handle = GAP_ConnOpen(
        "", service_id, false, &hearingDevice->address, hearingDevice->psm,
        514 /* MPS */, &cfg_info, nullptr,
        BTM_SEC_NONE /* TODO: request security ? */, L2CAP_FCR_LE_COC_MODE,
        HearingAidImpl::GapCallbackStatic, BT_TRANSPORT_LE);
    if (gap_handle == GAP_INVALID_HANDLE) {
      LOG(ERROR) << "UNABLE TO GET gap_handle";
      return;
    }

    hearingDevice->gap_handle = gap_handle;
    LOG(INFO) << "Successfully sent GAP connect request";
  }

  static void OnReadOnlyPropertiesReadStatic(uint16_t conn_id,
                                             tGATT_STATUS status,
                                             uint16_t handle, uint16_t len,
                                             uint8_t* value, void* data) {
    if (instance)
      instance->OnReadOnlyPropertiesRead(conn_id, status, handle, len, value,
                                         data);
  }
  static void OnAudioStatusStatic(uint16_t conn_id, tGATT_STATUS status,
                                  uint16_t handle, uint16_t len, uint8_t* value,
                                  void* data) {
    if (instance)
      instance->OnAudioStatus(conn_id, status, handle, len, value, data);
  }

  static void OnPsmReadStatic(uint16_t conn_id, tGATT_STATUS status,
                              uint16_t handle, uint16_t len, uint8_t* value,
                              void* data) {
    if (instance)
      instance->OnPsmRead(conn_id, status, handle, len, value, data);
  }

  /* CoC Socket is ready */
  void OnGapConnection(const RawAddress& address) {
    HearingDevice* hearingDevice = hearingDevices.FindByAddress(address);
    if (!hearingDevice) {
      LOG(INFO) << "Device not connected to profile" << address;
      return;
    }

    if (hearingDevice->first_connection) {
      /* add device into BG connection to accept remote initiated connection */
      BTA_GATTC_Open(gatt_if, address, false, GATT_TRANSPORT_LE, false);

      btif_storage_add_hearing_aid(*hearingDevice);

      hearingDevice->first_connection = false;
    }

<<<<<<< HEAD
    LOG(INFO) << __func__ << ": audio_status_handle="
              << loghex(hearingDevice->audio_status_handle)
              << ", audio_status_ccc_handle="
              << loghex(hearingDevice->audio_status_ccc_handle);

    /* Register and enable the Audio Status Notification */
    tGATT_STATUS register_status;
    register_status = BTA_GATTC_RegisterForNotifications(
        gatt_if, address, hearingDevice->audio_status_handle);
    if (register_status != GATT_SUCCESS) {
      LOG(ERROR) << __func__
                 << ": BTA_GATTC_RegisterForNotifications failed, status="
                 << loghex(register_status);
      return;
    }
    std::vector<uint8_t> value(2);
    uint8_t* ptr = value.data();
    UINT16_TO_STREAM(ptr, GATT_CHAR_CLIENT_CONFIG_NOTIFICATION);
    BtaGattQueue::WriteDescriptor(
        hearingDevice->conn_id, hearingDevice->audio_status_ccc_handle,
        std::move(value), GATT_WRITE, write_rpt_ctl_cfg_cb, nullptr);

    ChooseCodec(*hearingDevice);

    SendStart(hearingDevice);

    if (audio_running) {
      // Inform the other side (if any) of this connection
      std::vector<uint8_t> inform_conn_state(
          {CONTROL_POINT_OP_STATE_CHANGE, STATE_CHANGE_OTHER_SIDE_CONNECTED});
      send_state_change_to_other_side(hearingDevice, inform_conn_state);
    }
=======
    ChooseCodec(*hearingDevice);

    SendStart(hearingDevice);
>>>>>>> 9ceb6038

    hearingDevice->accepting_audio = true;
    LOG(INFO) << __func__ << ": address=" << address
              << ", hi_sync_id=" << loghex(hearingDevice->hi_sync_id)
<<<<<<< HEAD
              << ", codec_in_use=" << loghex(codec_in_use)
              << ", audio_running=" << audio_running;
=======
              << ", codec_in_use=" << loghex(codec_in_use);
>>>>>>> 9ceb6038

    StartSendingAudio(*hearingDevice);

    callbacks->OnDeviceAvailable(hearingDevice->capabilities,
                                 hearingDevice->hi_sync_id, address);
    callbacks->OnConnectionState(ConnectionState::CONNECTED, address);
  }

  void StartSendingAudio(const HearingDevice& hearingDevice) {
    VLOG(0) << __func__ << ": device=" << hearingDevice.address;

    if (encoder_state_left == nullptr) {
      encoder_state_left = g722_encode_init(nullptr, 64000, G722_PACKED);
      encoder_state_right = g722_encode_init(nullptr, 64000, G722_PACKED);
      seq_counter = 0;

      // use the best codec avaliable for this pair of devices.
      uint16_t codecs = hearingDevice.codecs;
      if (hearingDevice.hi_sync_id != 0) {
        for (const auto& device : hearingDevices.devices) {
          if (device.hi_sync_id != hearingDevice.hi_sync_id) continue;

          codecs &= device.codecs;
        }
      }

      CodecConfiguration codec;
      if (codec_in_use == CODEC_G722_24KHZ) {
        codec.sample_rate = 24000;
      } else {
        codec.sample_rate = 16000;
      }
      codec.bit_rate = 16;
      codec.data_interval_ms = default_data_interval_ms;

      HearingAidAudioSource::Start(codec, audioReceiver);
    }
  }

  void OnAudioSuspend() {
    if (!audio_running) {
      LOG(WARNING) << __func__ << ": Unexpected audio suspend";
    } else {
      LOG(INFO) << __func__ << ": audio_running=" << audio_running;
    }
    audio_running = false;

    std::vector<uint8_t> stop({CONTROL_POINT_OP_STOP});
    for (auto& device : hearingDevices.devices) {
      if (!device.accepting_audio) continue;

      if (!device.playback_started) {
        LOG(WARNING) << __func__
                     << ": Playback not started, skip send Stop cmd, device="
                     << device.address;
      } else {
        LOG(INFO) << __func__ << ": send Stop cmd, device=" << device.address;
        device.playback_started = false;
<<<<<<< HEAD
        device.command_acked = false;
=======
>>>>>>> 9ceb6038
        BtaGattQueue::WriteCharacteristic(device.conn_id,
                                          device.audio_control_point_handle,
                                          stop, GATT_WRITE, nullptr, nullptr);
      }
    }
  }

  void OnAudioResume() {
    if (audio_running) {
      LOG(ERROR) << __func__ << ": Unexpected Audio Resume";
    } else {
      LOG(INFO) << __func__ << ": audio_running=" << audio_running;
    }
    audio_running = true;

    // TODO: shall we also reset the encoder ?
    if (encoder_state_left != nullptr) {
      g722_encode_release(encoder_state_left);
      g722_encode_release(encoder_state_right);
    }
    encoder_state_left = g722_encode_init(nullptr, 64000, G722_PACKED);
    encoder_state_right = g722_encode_init(nullptr, 64000, G722_PACKED);
    seq_counter = 0;

    for (auto& device : hearingDevices.devices) {
      if (!device.accepting_audio) continue;
      SendStart(&device);
<<<<<<< HEAD
    }
  }

  uint8_t GetOtherSideStreamStatus(HearingDevice* this_side_device) {
    for (auto& device : hearingDevices.devices) {
      if ((device.address == this_side_device->address) ||
          (device.hi_sync_id != this_side_device->hi_sync_id)) {
        continue;
      }
      if (audio_running && (device.conn_id != 0)) {
        return (OTHER_SIDE_IS_STREAMING);
      } else {
        return (OTHER_SIDE_NOT_STREAMING);
      }
=======
>>>>>>> 9ceb6038
    }
    return (OTHER_SIDE_NOT_STREAMING);
  }

  void SendStart(HearingDevice* device) {
    std::vector<uint8_t> start({CONTROL_POINT_OP_START, codec_in_use,
<<<<<<< HEAD
                                AUDIOTYPE_UNKNOWN, (uint8_t)current_volume,
                                OTHER_SIDE_NOT_STREAMING});

    if (!audio_running) {
      if (!device->playback_started) {
        LOG(INFO) << __func__
                  << ": Skip Send Start since audio is not running, device="
                  << device->address;
      } else {
        LOG(ERROR) << __func__
                   << ": Audio not running but Playback has started, device="
                   << device->address;
      }
      return;
    }
=======
                                AUDIOTYPE_UNKNOWN, (uint8_t)current_volume});
>>>>>>> 9ceb6038

    if (!audio_running) {
      if (!device->playback_started) {
        LOG(INFO) << __func__
                  << ": Skip Send Start since audio is not running, device="
                  << device->address;
      } else {
        LOG(ERROR) << __func__
                   << ": Audio not running but Playback has started, device="
                   << device->address;
      }
      return;
    }

<<<<<<< HEAD
=======
    if (current_volume == VOLUME_UNKNOWN) start[3] = (uint8_t)VOLUME_MIN;

>>>>>>> 9ceb6038
    if (device->playback_started) {
      LOG(ERROR) << __func__
                 << ": Playback already started, skip send Start cmd, device="
                 << device->address;
    } else {
<<<<<<< HEAD
      start[4] = GetOtherSideStreamStatus(device);
      LOG(INFO) << __func__ << ": send Start cmd, volume=" << loghex(start[3])
                << ", audio type=" << loghex(start[2])
                << ", device=" << device->address
                << ", other side streaming=" << loghex(start[4]);
      device->playback_started = true;
      device->command_acked = false;
=======
      LOG(INFO) << __func__ << ": send Start cmd, volume=" << loghex(start[3])
                << ", audio type=" << loghex(start[2])
                << ", device=" << device->address;
      device->playback_started = true;
>>>>>>> 9ceb6038
      BtaGattQueue::WriteCharacteristic(device->conn_id,
                                        device->audio_control_point_handle,
                                        start, GATT_WRITE, nullptr, nullptr);
    }
  }

  void OnAudioDataReady(const std::vector<uint8_t>& data) {
    /* For now we assume data comes in as 16bit per sample 16kHz PCM stereo */
    DVLOG(2) << __func__;

    int num_samples =
        data.size() / (2 /*bytes_per_sample*/ * 2 /*number of channels*/);

    // The G.722 codec accept only even number of samples for encoding
    if (num_samples % 2 != 0)
      LOG(FATAL) << "num_samples is not even: " << num_samples;

    // TODO: we should cache left/right and current state, instad of recomputing
    // it for each packet, 100 times a second.
    HearingDevice* left = nullptr;
    HearingDevice* right = nullptr;
    for (auto& device : hearingDevices.devices) {
      if (!device.accepting_audio) continue;

      if (device.isLeft())
        left = &device;
      else
        right = &device;
    }

    if (left == nullptr && right == nullptr) {
      HearingAidAudioSource::Stop();
      if (encoder_state_left != nullptr) {
        g722_encode_release(encoder_state_left);
        encoder_state_left = nullptr;
        g722_encode_release(encoder_state_right);
        encoder_state_right = nullptr;
      }
      current_volume = VOLUME_UNKNOWN;
      return;
    }

    std::vector<uint16_t> chan_left;
    std::vector<uint16_t> chan_right;
    if (left == nullptr || right == nullptr) {
      for (int i = 0; i < num_samples; i++) {
        const uint8_t* sample = data.data() + i * 4;

        int16_t left = (int16_t)((*(sample + 1) << 8) + *sample) >> 1;

        sample += 2;
        int16_t right = (int16_t)((*(sample + 1) << 8) + *sample) >> 1;

        uint16_t mono_data = (int16_t)(((uint32_t)left + (uint32_t)right) >> 1);
        chan_left.push_back(mono_data);
        chan_right.push_back(mono_data);
      }
    } else {
      for (int i = 0; i < num_samples; i++) {
        const uint8_t* sample = data.data() + i * 4;

        uint16_t left = (int16_t)((*(sample + 1) << 8) + *sample) >> 1;
        chan_left.push_back(left);

        sample += 2;
        uint16_t right = (int16_t)((*(sample + 1) << 8) + *sample) >> 1;
        chan_right.push_back(right);
      }
    }

    // TODO: monural, binarual check

    // divide encoded data into packets, add header, send.

    // TODO: make those buffers static and global to prevent constant
    // reallocations
    // TODO: this should basically fit the encoded data, tune the size later
    std::vector<uint8_t> encoded_data_left;
    if (left) {
      // TODO: instead of a magic number, we need to figure out the correct
      // buffer size
      encoded_data_left.resize(4000);
      int encoded_size =
          g722_encode(encoder_state_left, encoded_data_left.data(),
                      (const int16_t*)chan_left.data(), chan_left.size());
      encoded_data_left.resize(encoded_size);

      uint16_t cid = GAP_ConnGetL2CAPCid(left->gap_handle);
      uint16_t packets_to_flush = L2CA_FlushChannel(cid, L2CAP_FLUSH_CHANS_GET);
      if (packets_to_flush) {
        VLOG(2) << left->address << " skipping " << packets_to_flush
                << " packets";
        left->audio_stats.packet_flush_count += packets_to_flush;
        left->audio_stats.frame_flush_count++;
      }
      // flush all packets stuck in queue
      L2CA_FlushChannel(cid, 0xffff);
    }

    std::vector<uint8_t> encoded_data_right;
    if (right) {
      // TODO: instead of a magic number, we need to figure out the correct
      // buffer size
      encoded_data_right.resize(4000);
      int encoded_size =
          g722_encode(encoder_state_right, encoded_data_right.data(),
                      (const int16_t*)chan_right.data(), chan_right.size());
      encoded_data_right.resize(encoded_size);

      uint16_t cid = GAP_ConnGetL2CAPCid(right->gap_handle);
      uint16_t packets_to_flush = L2CA_FlushChannel(cid, L2CAP_FLUSH_CHANS_GET);
      if (packets_to_flush) {
        VLOG(2) << right->address << " skipping " << packets_to_flush
                << " packets";
        right->audio_stats.packet_flush_count += packets_to_flush;
        right->audio_stats.frame_flush_count++;
      }
      // flush all packets stuck in queue
      L2CA_FlushChannel(cid, 0xffff);
    }

    size_t encoded_data_size =
        std::max(encoded_data_left.size(), encoded_data_right.size());

    uint16_t packet_size =
        CalcCompressedAudioPacketSize(codec_in_use, default_data_interval_ms);

    for (size_t i = 0; i < encoded_data_size; i += packet_size) {
      if (left) {
        left->audio_stats.packet_send_count++;
        SendAudio(encoded_data_left.data() + i, packet_size, left);
      }
      if (right) {
        right->audio_stats.packet_send_count++;
        SendAudio(encoded_data_right.data() + i, packet_size, right);
      }
      seq_counter++;
    }
    if (left) left->audio_stats.frame_send_count++;
    if (right) right->audio_stats.frame_send_count++;
  }

  void SendAudio(uint8_t* encoded_data, uint16_t packet_size,
                 HearingDevice* hearingAid) {
<<<<<<< HEAD
    if (!hearingAid->playback_started || !hearingAid->command_acked) {
      VLOG(2) << __func__
              << ": Playback stalled, device=" << hearingAid->address
              << ", cmd send=" << hearingAid->playback_started
              << ", cmd acked=" << hearingAid->command_acked;
=======
    if (!hearingAid->playback_started) {
      LOG(INFO) << __func__
                << ": Playback not started, device=" << hearingAid->address;
>>>>>>> 9ceb6038
      return;
    }

    BT_HDR* audio_packet = malloc_l2cap_buf(packet_size + 1);
    uint8_t* p = get_l2cap_sdu_start_ptr(audio_packet);
    *p = seq_counter;
    p++;
    memcpy(p, encoded_data, packet_size);

    DVLOG(2) << hearingAid->address << " : " << base::HexEncode(p, packet_size);

    uint16_t result = GAP_ConnWriteData(hearingAid->gap_handle, audio_packet);

    if (result != BT_PASS) {
      LOG(ERROR) << " Error sending data: " << loghex(result);
    }
  }

  void GapCallback(uint16_t gap_handle, uint16_t event, tGAP_CB_DATA* data) {
    HearingDevice* hearingDevice = hearingDevices.FindByGapHandle(gap_handle);
    if (!hearingDevice) {
      LOG(INFO) << "Skipping unknown device, gap_handle=" << gap_handle;
      return;
    }

    switch (event) {
      case GAP_EVT_CONN_OPENED: {
        RawAddress address = *GAP_ConnGetRemoteAddr(gap_handle);
        uint16_t tx_mtu = GAP_ConnGetRemMtuSize(gap_handle);

        LOG(INFO) << "GAP_EVT_CONN_OPENED " << address << ", tx_mtu=" << tx_mtu;
        OnGapConnection(address);
        break;
      }

      // TODO: handle properly!
      case GAP_EVT_CONN_CLOSED:
        LOG(INFO) << __func__
                  << ": GAP_EVT_CONN_CLOSED: " << hearingDevice->address
                  << ", playback_started=" << hearingDevice->playback_started;
        hearingDevice->accepting_audio = false;
        hearingDevice->gap_handle = 0;
        hearingDevice->playback_started = false;
<<<<<<< HEAD
        hearingDevice->command_acked = false;
=======
>>>>>>> 9ceb6038
        break;
      case GAP_EVT_CONN_DATA_AVAIL: {
        DVLOG(2) << "GAP_EVT_CONN_DATA_AVAIL";

        // only data we receive back from hearing aids are some stats, not
        // really important, but useful now for debugging.
        uint32_t bytes_to_read = 0;
        GAP_GetRxQueueCnt(gap_handle, &bytes_to_read);
        std::vector<uint8_t> buffer(bytes_to_read);

        uint16_t bytes_read = 0;
        // TODO:GAP_ConnReadData should accpet uint32_t for length!
        GAP_ConnReadData(gap_handle, buffer.data(), buffer.size(), &bytes_read);

        if (bytes_read < 4) {
          LOG(WARNING) << " Wrong data length";
          return;
        }

        uint8_t* p = buffer.data();

        DVLOG(1) << "stats from the hearing aid:";
        for (size_t i = 0; i + 4 <= buffer.size(); i += 4) {
          uint16_t event_counter, frame_index;
          STREAM_TO_UINT16(event_counter, p);
          STREAM_TO_UINT16(frame_index, p);
          DVLOG(1) << "event_counter=" << event_counter
                   << " frame_index: " << frame_index;
        }
        break;
      }

      case GAP_EVT_TX_EMPTY:
        DVLOG(2) << "GAP_EVT_TX_EMPTY";
        break;
      case GAP_EVT_CONN_CONGESTED:
        DVLOG(2) << "GAP_EVT_CONN_CONGESTED";

        // TODO: make it into function
        HearingAidAudioSource::Stop();
        // TODO: kill the encoder only if all hearing aids are down.
        // g722_encode_release(encoder_state);
        // encoder_state_left = nulllptr;
        // encoder_state_right = nulllptr;
        break;
      case GAP_EVT_CONN_UNCONGESTED:
        DVLOG(2) << "GAP_EVT_CONN_UNCONGESTED";
        break;

      case GAP_EVT_LE_COC_CREDITS: {
        auto& tmp = data->coc_credits;
        DVLOG(2) << "GAP_EVT_LE_COC_CREDITS, for device: "
                 << hearingDevice->address << " added" << tmp.credits_received
                 << " credit_count: " << tmp.credit_count;
        break;
      }
    }
  }

  static void GapCallbackStatic(uint16_t gap_handle, uint16_t event,
                                tGAP_CB_DATA* data) {
    if (instance) instance->GapCallback(gap_handle, event, data);
  }

  void Dump(int fd) {
    std::stringstream stream;
    for (const auto& device : hearingDevices.devices) {
      bool side = device.capabilities & CAPABILITY_SIDE;
      bool standalone = device.capabilities & CAPABILITY_BINAURAL;
      stream << "  " << device.address.ToString() << " "
             << (device.accepting_audio ? "" : "not ") << "connected"
             << "\n    " << (standalone ? "binaural" : "monaural") << " "
             << (side ? "right" : "left") << " " << loghex(device.hi_sync_id)
             << std::endl;
      stream
          << "    Packet counts (enqueued/flushed)                        : "
          << device.audio_stats.packet_send_count << " / "
          << device.audio_stats.packet_flush_count
          << "\n    Frame counts (enqueued/flushed)                         : "
          << device.audio_stats.frame_send_count << " / "
          << device.audio_stats.frame_flush_count << std::endl;
    }
    dprintf(fd, "%s", stream.str().c_str());
  }

  void Disconnect(const RawAddress& address) override {
    DVLOG(2) << __func__;
    HearingDevice* hearingDevice = hearingDevices.FindByAddress(address);
    if (!hearingDevice) {
      LOG(INFO) << "Device not connected to profile" << address;
      return;
    }

    VLOG(2) << __func__ << ": " << address;

    bool connected = hearingDevice->accepting_audio;

    LOG(INFO) << "GAP_EVT_CONN_CLOSED: " << hearingDevice->address
              << ", playback_started=" << hearingDevice->playback_started;

    LOG(INFO) << "GAP_EVT_CONN_CLOSED: " << hearingDevice->address
              << ", playback_started=" << hearingDevice->playback_started;
    hearingDevice->playback_started = false;

    if (hearingDevice->connecting_actively) {
      // cancel pending direct connect
      BTA_GATTC_CancelOpen(gatt_if, address, true);
    }

    // Removes all registrations for connection.
    BTA_GATTC_CancelOpen(0, address, false);

    // Inform the other side (if any) of this disconnection
    std::vector<uint8_t> inform_disconn_state(
        {CONTROL_POINT_OP_STATE_CHANGE, STATE_CHANGE_OTHER_SIDE_DISCONNECTED});
    send_state_change_to_other_side(hearingDevice, inform_disconn_state);

    DoDisconnectCleanUp(hearingDevice);

    DoDisconnectCleanUp(hearingDevice);

    hearingDevices.Remove(address);

    if (connected)
      callbacks->OnConnectionState(ConnectionState::DISCONNECTED, address);
  }

  void OnGattDisconnected(tGATT_STATUS status, uint16_t conn_id,
                          tGATT_IF client_if, RawAddress remote_bda,
                          tBTA_GATT_REASON reason) {
    HearingDevice* hearingDevice = hearingDevices.FindByConnId(conn_id);
    if (!hearingDevice) {
      VLOG(2) << "Skipping unknown device disconnect, conn_id="
              << loghex(conn_id);
      return;
    }

<<<<<<< HEAD
    // Inform the other side (if any) of this disconnection
    std::vector<uint8_t> inform_disconn_state(
        {CONTROL_POINT_OP_STATE_CHANGE, STATE_CHANGE_OTHER_SIDE_DISCONNECTED});
    send_state_change_to_other_side(hearingDevice, inform_disconn_state);

=======
>>>>>>> 9ceb6038
    DoDisconnectCleanUp(hearingDevice);

    callbacks->OnConnectionState(ConnectionState::DISCONNECTED, remote_bda);
  }

  void DoDisconnectCleanUp(HearingDevice* hearingDevice) {
<<<<<<< HEAD
    if (hearingDevice->connection_update_status != COMPLETED) {
=======
    if (hearingDevice->connection_update_status != NONE) {
>>>>>>> 9ceb6038
      LOG(INFO) << __func__ << ": connection update not completed. Current="
                << hearingDevice->connection_update_status
                << ", device=" << hearingDevice->address;

      if (hearingDevice->connection_update_status == STARTED) {
        OnConnectionUpdateComplete(hearingDevice->conn_id, NULL);
      }
<<<<<<< HEAD
    }
    hearingDevice->connection_update_status = NONE;

    if (hearingDevice->conn_id) {
      BtaGattQueue::Clean(hearingDevice->conn_id);
      BTA_GATTC_Close(hearingDevice->conn_id);
      hearingDevice->conn_id = 0;
    }

    if (hearingDevice->gap_handle) {
      GAP_ConnClose(hearingDevice->gap_handle);
      hearingDevice->gap_handle = 0;
    }

    hearingDevice->accepting_audio = false;
    LOG(INFO) << __func__ << ": device=" << hearingDevice->address
              << ", playback_started=" << hearingDevice->playback_started;
    hearingDevice->playback_started = false;
    hearingDevice->command_acked = false;
=======
      hearingDevice->connection_update_status = NONE;
    }

    BtaGattQueue::Clean(hearingDevice->conn_id);

    hearingDevice->accepting_audio = false;
    hearingDevice->conn_id = 0;
    LOG(INFO) << __func__ << ": device=" << hearingDevice->address
              << ", playback_started=" << hearingDevice->playback_started;
    hearingDevice->playback_started = false;
>>>>>>> 9ceb6038
  }

  void SetVolume(int8_t volume) override {
    VLOG(2) << __func__ << ": " << +volume;
    current_volume = volume;
    for (HearingDevice& device : hearingDevices.devices) {
      if (!device.accepting_audio) continue;

      std::vector<uint8_t> volume_value({static_cast<unsigned char>(volume)});
      BtaGattQueue::WriteCharacteristic(device.conn_id, device.volume_handle,
                                        volume_value, GATT_WRITE_NO_RSP,
                                        nullptr, nullptr);
    }
  }

  void CleanUp() {
    BTA_GATTC_AppDeregister(gatt_if);
    for (HearingDevice& device : hearingDevices.devices) {
      DoDisconnectCleanUp(&device);
    }

    hearingDevices.devices.clear();
  }

 private:
  uint8_t gatt_if;
  uint8_t seq_counter;
  /* current volume gain for the hearing aids*/
  int8_t current_volume;
  bluetooth::hearing_aid::HearingAidCallbacks* callbacks;

  /* currently used codec */
  uint8_t codec_in_use;

  uint16_t default_data_interval_ms;

  HearingDevices hearingDevices;

  // Find the handle for the client characteristics configuration of a given
  // characteristics
  uint16_t find_ccc_handle(uint16_t conn_id, uint16_t char_handle) {
    const gatt::Characteristic* p_char =
        BTA_GATTC_GetCharacteristic(conn_id, char_handle);

    if (!p_char) {
      LOG(WARNING) << __func__ << ": No such characteristic: " << char_handle;
      return 0;
    }

    for (const gatt::Descriptor& desc : p_char->descriptors) {
      if (desc.uuid == Uuid::From16Bit(GATT_UUID_CHAR_CLIENT_CONFIG))
        return desc.handle;
    }

    return 0;
  }

  void send_state_change(HearingDevice* device, std::vector<uint8_t> payload) {
    if (device->conn_id != 0) {
      // Send the data packet
      LOG(INFO) << __func__ << ": Send State Change. device=" << device->address
                << ", status=" << loghex(payload[1]);
      BtaGattQueue::WriteCharacteristic(device->conn_id,
                                        device->audio_control_point_handle,
                                        payload, GATT_WRITE, nullptr, nullptr);
    }
  }

  void send_state_change_to_other_side(HearingDevice* this_side_device,
                                       std::vector<uint8_t> payload) {
    for (auto& device : hearingDevices.devices) {
      if ((device.address == this_side_device->address) ||
          (device.hi_sync_id != this_side_device->hi_sync_id)) {
        continue;
      }
      send_state_change(&device, payload);
    }
  }
};

void hearingaid_gattc_callback(tBTA_GATTC_EVT event, tBTA_GATTC* p_data) {
  VLOG(2) << __func__ << " event = " << +event;

  if (p_data == nullptr) return;

  switch (event) {
    case BTA_GATTC_DEREG_EVT:
      break;

    case BTA_GATTC_OPEN_EVT: {
      if (!instance) return;
      tBTA_GATTC_OPEN& o = p_data->open;
      instance->OnGattConnected(o.status, o.conn_id, o.client_if, o.remote_bda,
                                o.transport, o.mtu);
      break;
    }

    case BTA_GATTC_CLOSE_EVT: {
      if (!instance) return;
      tBTA_GATTC_CLOSE& c = p_data->close;
      instance->OnGattDisconnected(c.status, c.conn_id, c.client_if,
                                   c.remote_bda, c.reason);
    } break;

    case BTA_GATTC_SEARCH_CMPL_EVT:
      if (!instance) return;
      instance->OnServiceSearchComplete(p_data->search_cmpl.conn_id,
                                        p_data->search_cmpl.status);
      break;

    case BTA_GATTC_NOTIF_EVT:
      if (!instance) return;
      if (!p_data->notify.is_notify || p_data->notify.len > GATT_MAX_ATTR_LEN) {
        LOG(ERROR) << __func__ << ": rejected BTA_GATTC_NOTIF_EVT. is_notify="
                   << p_data->notify.is_notify
                   << ", len=" << p_data->notify.len;
        break;
      }
      instance->OnNotificationEvent(p_data->notify.conn_id,
                                    p_data->notify.handle, p_data->notify.len,
                                    p_data->notify.value);
      break;

    case BTA_GATTC_ENC_CMPL_CB_EVT:
      if (!instance) return;
      instance->OnEncryptionComplete(p_data->enc_cmpl.remote_bda, true);
      break;

    case BTA_GATTC_CONN_UPDATE_EVT:
      if (!instance) return;
      instance->OnConnectionUpdateComplete(p_data->conn_update.conn_id, p_data);
<<<<<<< HEAD
      break;

    case BTA_GATTC_SRVC_CHG_EVT:
      if (!instance) return;
      instance->OnServiceChangeEvent(p_data->remote_bda);
=======
>>>>>>> 9ceb6038
      break;

    default:
      break;
  }
}

void encryption_callback(const RawAddress* address, tGATT_TRANSPORT, void*,
                         tBTM_STATUS status) {
  if (instance) {
    instance->OnEncryptionComplete(*address,
                                   status == BTM_SUCCESS ? true : false);
  }
}

class HearingAidAudioReceiverImpl : public HearingAidAudioReceiver {
 public:
  void OnAudioDataReady(const std::vector<uint8_t>& data) override {
    if (instance) instance->OnAudioDataReady(data);
  }
  void OnAudioSuspend(std::promise<void> do_suspend_promise) override {
    if (instance) instance->OnAudioSuspend();
    do_suspend_promise.set_value();
  }

  void OnAudioResume(std::promise<void> do_resume_promise) override {
    if (instance) instance->OnAudioResume();
    do_resume_promise.set_value();
  }
};

HearingAidAudioReceiverImpl audioReceiverImpl;

}  // namespace

void HearingAid::Initialize(
    bluetooth::hearing_aid::HearingAidCallbacks* callbacks, Closure initCb) {
  if (instance) {
    LOG(ERROR) << "Already initialized!";
  }

  audioReceiver = &audioReceiverImpl;
  instance = new HearingAidImpl(callbacks, initCb);
  HearingAidAudioSource::Initialize();
}

bool HearingAid::IsHearingAidRunning() { return instance; }

HearingAid* HearingAid::Get() {
  CHECK(instance);
  return instance;
};

void HearingAid::AddFromStorage(const HearingDevice& dev_info,
                                uint16_t is_white_listed) {
  if (!instance) {
    LOG(ERROR) << "Not initialized yet";
  }

  instance->AddFromStorage(dev_info, is_white_listed);
};

int HearingAid::GetDeviceCount() {
  if (!instance) {
    LOG(INFO) << __func__ << ": Not initialized yet";
    return 0;
  }

  return (instance->GetDeviceCount());
}

void HearingAid::CleanUp() {
  // Must stop audio source to make sure it doesn't call any of callbacks on our
  // soon to be  null instance
  HearingAidAudioSource::Stop();

  HearingAidImpl* ptr = instance;
  instance = nullptr;
  HearingAidAudioSource::CleanUp();

  ptr->CleanUp();

  delete ptr;
};

void HearingAid::DebugDump(int fd) {
  dprintf(fd, "Hearing Aid Manager:\n");
  if (instance) instance->Dump(fd);
  HearingAidAudioSource::DebugDump(fd);
  dprintf(fd, "\n");
}<|MERGE_RESOLUTION|>--- conflicted
+++ resolved
@@ -44,16 +44,7 @@
 constexpr uint16_t CONNECTION_INTERVAL_10MS_PARAM = 0x0008;
 constexpr uint16_t CONNECTION_INTERVAL_20MS_PARAM = 0x0010;
 
-<<<<<<< HEAD
 void btif_storage_add_hearing_aid(const HearingDevice& dev_info);
-=======
-void btif_storage_add_hearing_aid(const RawAddress& address, uint16_t psm,
-                                  uint8_t capabilities, uint16_t codecs,
-                                  uint16_t audio_control_point_handle,
-                                  uint16_t volume_handle, uint64_t hiSyncId,
-                                  uint16_t render_delay,
-                                  uint16_t preparation_delay);
->>>>>>> 9ceb6038
 
 constexpr uint8_t CODEC_G722_16KHZ = 0x01;
 constexpr uint8_t CODEC_G722_24KHZ = 0x02;
@@ -74,13 +65,10 @@
 // audio type
 constexpr uint8_t AUDIOTYPE_UNKNOWN = 0x00;
 
-<<<<<<< HEAD
 // Status of the other side Hearing Aids device
 constexpr uint8_t OTHER_SIDE_NOT_STREAMING = 0x00;
 constexpr uint8_t OTHER_SIDE_IS_STREAMING = 0x01;
 
-=======
->>>>>>> 9ceb6038
 namespace {
 
 // clang-format off
@@ -112,99 +100,6 @@
 HearingAidImpl* instance;
 HearingAidAudioReceiver* audioReceiver;
 
-<<<<<<< HEAD
-=======
-/** Possible states for the Connection Update status */
-typedef enum {
-  NONE,      // Connection Update not pending or has completed
-  AWAITING,  // Waiting for start the Connection Update operation
-  STARTED    // Connection Update has started
-} connection_update_status_t;
-
-struct HearingDevice {
-  RawAddress address;
-  /* This is true only during first connection to profile, until we store the
-   * device */
-  bool first_connection;
-
-  /* we are making active attempt to connect to this device, 'direct connect'.
-   * This is true only during initial phase of first connection. */
-  bool connecting_actively;
-
-  /* For two hearing aids, you must update their parameters one after another,
-   * not simulteanously, to ensure start of connection events for both devices
-   * are far from each other. This status tracks whether this device is waiting
-   * for update of parameters, that should happen after "LE Connection Update
-   * Complete" event
-   */
-  connection_update_status_t connection_update_status;
-  uint16_t requested_connection_interval;
-
-  /* if true, we are connected, L2CAP socket is open, we can stream audio.
-     However, the actual audio stream also depends on whether the
-     Audio Service has resumed.
-   */
-  bool accepting_audio;
-
-  uint16_t conn_id;
-  uint16_t gap_handle;
-  uint16_t audio_control_point_handle;
-  uint16_t volume_handle;
-  uint16_t psm;
-
-  uint8_t capabilities;
-  uint64_t hi_sync_id;
-  uint16_t render_delay;
-  uint16_t preparation_delay;
-  uint16_t codecs;
-
-  AudioStats audio_stats;
-  /* Keep tracks of whether the "Start Cmd" has been send to this device. When
-     the "Stop Cmd" is send or when this device disconnects, then this flag is
-     cleared. Please note that the "Start Cmd" is not send during device
-     connection in the case when the audio is suspended. */
-  bool playback_started;
-
-  HearingDevice(const RawAddress& address, uint16_t psm, uint8_t capabilities,
-                uint16_t codecs, uint16_t audio_control_point_handle,
-                uint16_t volume_handle, uint64_t hiSyncId,
-                uint16_t render_delay, uint16_t preparation_delay)
-      : address(address),
-        first_connection(false),
-        connecting_actively(false),
-        connection_update_status(NONE),
-        accepting_audio(false),
-        conn_id(0),
-        gap_handle(0),
-        audio_control_point_handle(audio_control_point_handle),
-        volume_handle(volume_handle),
-        psm(psm),
-        capabilities(capabilities),
-        hi_sync_id(hiSyncId),
-        render_delay(render_delay),
-        preparation_delay(preparation_delay),
-        codecs(codecs),
-        playback_started(false) {}
-
-  HearingDevice(const RawAddress& address, bool first_connection)
-      : address(address),
-        first_connection(first_connection),
-        connecting_actively(first_connection),
-        connection_update_status(NONE),
-        accepting_audio(false),
-        conn_id(0),
-        gap_handle(0),
-        psm(0),
-        playback_started(false) {}
-
-  HearingDevice() { HearingDevice(RawAddress::kEmpty, false); }
-
-  /* return true if this device represents left Hearing Aid. Returned value is
-   * valid only after capabilities are discovered */
-  bool isLeft() const { return !(capabilities & CAPABILITY_SIDE); }
-};
-
->>>>>>> 9ceb6038
 class HearingDevices {
  public:
   void Add(HearingDevice device) {
@@ -351,16 +246,10 @@
     BTA_GATTC_Open(gatt_if, address, true, GATT_TRANSPORT_LE, false);
   }
 
-<<<<<<< HEAD
-  void AddFromStorage(const HearingDevice& dev_info, uint16_t is_white_listed) {
-    DVLOG(2) << __func__ << " " << dev_info.address
-             << ", hiSyncId=" << loghex(dev_info.hi_sync_id)
-=======
   void AddToWhiteList(const RawAddress& address) override {
     VLOG(2) << __func__ << " address: " << address;
     hearingDevices.Add(HearingDevice(address, true));
     BTA_GATTC_Open(gatt_if, address, false, GATT_TRANSPORT_LE, false);
-    BTA_DmBleStartAutoConn();
   }
 
   void RemoveFromWhiteList(const RawAddress& address) override {
@@ -368,14 +257,9 @@
     BTA_GATTC_CancelOpen(gatt_if, address, false);
   }
 
-  void AddFromStorage(const RawAddress& address, uint16_t psm,
-                      uint8_t capabilities, uint16_t codecs,
-                      uint16_t audio_control_point_handle,
-                      uint16_t volume_handle, uint64_t hiSyncId,
-                      uint16_t render_delay, uint16_t preparation_delay,
-                      uint16_t is_white_listed) {
-    DVLOG(2) << __func__ << " " << address << ", hiSyncId=" << loghex(hiSyncId)
->>>>>>> 9ceb6038
+  void AddFromStorage(const HearingDevice& dev_info, uint16_t is_white_listed) {
+    DVLOG(2) << __func__ << " " << dev_info.address
+             << ", hiSyncId=" << loghex(dev_info.hi_sync_id)
              << ", isWhiteListed=" << is_white_listed;
     if (is_white_listed) {
       hearingDevices.Add(dev_info);
@@ -482,7 +366,6 @@
     }
 
     if (p_data) {
-<<<<<<< HEAD
       if (p_data->conn_update.status == 0) {
         bool same_conn_interval =
             (hearingDevice->requested_connection_interval ==
@@ -549,33 +432,6 @@
     } else {
       hearingDevice->connection_update_status = NONE;
     }
-=======
-      if ((p_data->conn_update.status == 0) &&
-          (hearingDevice->requested_connection_interval !=
-           p_data->conn_update.interval)) {
-        LOG(WARNING) << __func__ << ": Ignored. Different connection interval="
-                     << p_data->conn_update.interval << ", expected="
-                     << hearingDevice->requested_connection_interval
-                     << ", conn_id=" << conn_id;
-        return;
-      }
-      LOG(INFO) << __func__ << ": interval=" << p_data->conn_update.interval
-                << ": status=" << loghex(p_data->conn_update.status)
-                << ", conn_id=" << conn_id;
-    }
-
-    if (hearingDevice->connection_update_status != STARTED) {
-      // TODO: We may get extra connection updates during service discovery and
-      // these updates are not accounted for.
-      LOG(INFO) << __func__
-                << ": Unexpected connection update complete. Expecting "
-                   "state=STARTED but current="
-                << hearingDevice->connection_update_status
-                << ", conn_id=" << conn_id
-                << ", device=" << hearingDevice->address;
-    }
-    hearingDevice->connection_update_status = NONE;
->>>>>>> 9ceb6038
 
     for (auto& device : hearingDevices.devices) {
       if (device.conn_id && (device.connection_update_status == AWAITING)) {
@@ -940,7 +796,6 @@
       hearingDevice->first_connection = false;
     }
 
-<<<<<<< HEAD
     LOG(INFO) << __func__ << ": audio_status_handle="
               << loghex(hearingDevice->audio_status_handle)
               << ", audio_status_ccc_handle="
@@ -973,21 +828,12 @@
           {CONTROL_POINT_OP_STATE_CHANGE, STATE_CHANGE_OTHER_SIDE_CONNECTED});
       send_state_change_to_other_side(hearingDevice, inform_conn_state);
     }
-=======
-    ChooseCodec(*hearingDevice);
-
-    SendStart(hearingDevice);
->>>>>>> 9ceb6038
 
     hearingDevice->accepting_audio = true;
     LOG(INFO) << __func__ << ": address=" << address
               << ", hi_sync_id=" << loghex(hearingDevice->hi_sync_id)
-<<<<<<< HEAD
               << ", codec_in_use=" << loghex(codec_in_use)
               << ", audio_running=" << audio_running;
-=======
-              << ", codec_in_use=" << loghex(codec_in_use);
->>>>>>> 9ceb6038
 
     StartSendingAudio(*hearingDevice);
 
@@ -1046,10 +892,7 @@
       } else {
         LOG(INFO) << __func__ << ": send Stop cmd, device=" << device.address;
         device.playback_started = false;
-<<<<<<< HEAD
         device.command_acked = false;
-=======
->>>>>>> 9ceb6038
         BtaGattQueue::WriteCharacteristic(device.conn_id,
                                           device.audio_control_point_handle,
                                           stop, GATT_WRITE, nullptr, nullptr);
@@ -1077,7 +920,6 @@
     for (auto& device : hearingDevices.devices) {
       if (!device.accepting_audio) continue;
       SendStart(&device);
-<<<<<<< HEAD
     }
   }
 
@@ -1092,15 +934,12 @@
       } else {
         return (OTHER_SIDE_NOT_STREAMING);
       }
-=======
->>>>>>> 9ceb6038
     }
     return (OTHER_SIDE_NOT_STREAMING);
   }
 
   void SendStart(HearingDevice* device) {
     std::vector<uint8_t> start({CONTROL_POINT_OP_START, codec_in_use,
-<<<<<<< HEAD
                                 AUDIOTYPE_UNKNOWN, (uint8_t)current_volume,
                                 OTHER_SIDE_NOT_STREAMING});
 
@@ -1116,34 +955,14 @@
       }
       return;
     }
-=======
-                                AUDIOTYPE_UNKNOWN, (uint8_t)current_volume});
->>>>>>> 9ceb6038
-
-    if (!audio_running) {
-      if (!device->playback_started) {
-        LOG(INFO) << __func__
-                  << ": Skip Send Start since audio is not running, device="
-                  << device->address;
-      } else {
-        LOG(ERROR) << __func__
-                   << ": Audio not running but Playback has started, device="
-                   << device->address;
-      }
-      return;
-    }
-
-<<<<<<< HEAD
-=======
+
     if (current_volume == VOLUME_UNKNOWN) start[3] = (uint8_t)VOLUME_MIN;
 
->>>>>>> 9ceb6038
     if (device->playback_started) {
       LOG(ERROR) << __func__
                  << ": Playback already started, skip send Start cmd, device="
                  << device->address;
     } else {
-<<<<<<< HEAD
       start[4] = GetOtherSideStreamStatus(device);
       LOG(INFO) << __func__ << ": send Start cmd, volume=" << loghex(start[3])
                 << ", audio type=" << loghex(start[2])
@@ -1151,12 +970,6 @@
                 << ", other side streaming=" << loghex(start[4]);
       device->playback_started = true;
       device->command_acked = false;
-=======
-      LOG(INFO) << __func__ << ": send Start cmd, volume=" << loghex(start[3])
-                << ", audio type=" << loghex(start[2])
-                << ", device=" << device->address;
-      device->playback_started = true;
->>>>>>> 9ceb6038
       BtaGattQueue::WriteCharacteristic(device->conn_id,
                                         device->audio_control_point_handle,
                                         start, GATT_WRITE, nullptr, nullptr);
@@ -1301,17 +1114,11 @@
 
   void SendAudio(uint8_t* encoded_data, uint16_t packet_size,
                  HearingDevice* hearingAid) {
-<<<<<<< HEAD
     if (!hearingAid->playback_started || !hearingAid->command_acked) {
       VLOG(2) << __func__
               << ": Playback stalled, device=" << hearingAid->address
               << ", cmd send=" << hearingAid->playback_started
               << ", cmd acked=" << hearingAid->command_acked;
-=======
-    if (!hearingAid->playback_started) {
-      LOG(INFO) << __func__
-                << ": Playback not started, device=" << hearingAid->address;
->>>>>>> 9ceb6038
       return;
     }
 
@@ -1355,10 +1162,7 @@
         hearingDevice->accepting_audio = false;
         hearingDevice->gap_handle = 0;
         hearingDevice->playback_started = false;
-<<<<<<< HEAD
         hearingDevice->command_acked = false;
-=======
->>>>>>> 9ceb6038
         break;
       case GAP_EVT_CONN_DATA_AVAIL: {
         DVLOG(2) << "GAP_EVT_CONN_DATA_AVAIL";
@@ -1496,25 +1300,18 @@
       return;
     }
 
-<<<<<<< HEAD
     // Inform the other side (if any) of this disconnection
     std::vector<uint8_t> inform_disconn_state(
         {CONTROL_POINT_OP_STATE_CHANGE, STATE_CHANGE_OTHER_SIDE_DISCONNECTED});
     send_state_change_to_other_side(hearingDevice, inform_disconn_state);
 
-=======
->>>>>>> 9ceb6038
     DoDisconnectCleanUp(hearingDevice);
 
     callbacks->OnConnectionState(ConnectionState::DISCONNECTED, remote_bda);
   }
 
   void DoDisconnectCleanUp(HearingDevice* hearingDevice) {
-<<<<<<< HEAD
     if (hearingDevice->connection_update_status != COMPLETED) {
-=======
-    if (hearingDevice->connection_update_status != NONE) {
->>>>>>> 9ceb6038
       LOG(INFO) << __func__ << ": connection update not completed. Current="
                 << hearingDevice->connection_update_status
                 << ", device=" << hearingDevice->address;
@@ -1522,7 +1319,6 @@
       if (hearingDevice->connection_update_status == STARTED) {
         OnConnectionUpdateComplete(hearingDevice->conn_id, NULL);
       }
-<<<<<<< HEAD
     }
     hearingDevice->connection_update_status = NONE;
 
@@ -1542,18 +1338,6 @@
               << ", playback_started=" << hearingDevice->playback_started;
     hearingDevice->playback_started = false;
     hearingDevice->command_acked = false;
-=======
-      hearingDevice->connection_update_status = NONE;
-    }
-
-    BtaGattQueue::Clean(hearingDevice->conn_id);
-
-    hearingDevice->accepting_audio = false;
-    hearingDevice->conn_id = 0;
-    LOG(INFO) << __func__ << ": device=" << hearingDevice->address
-              << ", playback_started=" << hearingDevice->playback_started;
-    hearingDevice->playback_started = false;
->>>>>>> 9ceb6038
   }
 
   void SetVolume(int8_t volume) override {
@@ -1685,14 +1469,11 @@
     case BTA_GATTC_CONN_UPDATE_EVT:
       if (!instance) return;
       instance->OnConnectionUpdateComplete(p_data->conn_update.conn_id, p_data);
-<<<<<<< HEAD
       break;
 
     case BTA_GATTC_SRVC_CHG_EVT:
       if (!instance) return;
       instance->OnServiceChangeEvent(p_data->remote_bda);
-=======
->>>>>>> 9ceb6038
       break;
 
     default:
