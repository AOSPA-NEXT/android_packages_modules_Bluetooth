--- conflicted
+++ resolved
@@ -27,10 +27,7 @@
     GattConnectTest,
     GattConnectWithIrkTest,
     GattNotifyTest,
-<<<<<<< HEAD
-=======
     LeAdvertisingTest,
->>>>>>> 4b03270b
     OobPairingTest,
 ]
 
