/*
 * Copyright 2022 The Android Open Source Project
 *
 * Licensed under the Apache License, Version 2.0 (the "License");
 * you may not use this file except in compliance with the License.
 * You may obtain a copy of the License at
 *
 *      http://www.apache.org/licenses/LICENSE-2.0
 *
 * Unless required by applicable law or agreed to in writing, software
 * distributed under the License is distributed on an "AS IS" BASIS,
 * WITHOUT WARRANTIES OR CONDITIONS OF ANY KIND, either express or implied.
 * See the License for the specific language governing permissions and
 * limitations under the License.
 */

#define LOG_TAG "BTAudioCodecStatusAIDL"

#include "codec_status_aidl.h"

#include <bluetooth/log.h>

#include <unordered_set>
#include <vector>

#include "a2dp_aac_constants.h"
#include "a2dp_sbc_constants.h"
#include "a2dp_vendor_aptx_constants.h"
#include "a2dp_vendor_aptx_hd_constants.h"
#include "a2dp_vendor_ldac_constants.h"
#include"a2dp_vendor_aptx_adaptive.h"
#include "bta/av/bta_av_int.h"
#include "client_interface_aidl.h"

namespace bluetooth {
namespace audio {
namespace aidl {
namespace codec {

using ::aidl::android::hardware::bluetooth::audio::AacCapabilities;
using ::aidl::android::hardware::bluetooth::audio::AacConfiguration;
using ::aidl::android::hardware::bluetooth::audio::AacObjectType;
using ::aidl::android::hardware::bluetooth::audio::AptxCapabilities;
using ::aidl::android::hardware::bluetooth::audio::AptxConfiguration;
using ::aidl::android::hardware::bluetooth::audio::AptxAdaptiveCapabilities;
using ::aidl::android::hardware::bluetooth::audio::AptxAdaptiveConfiguration;
using ::aidl::android::hardware::bluetooth::audio::AptxAdaptiveChannelMode;
using ::aidl::android::hardware::bluetooth::audio::AptxAdaptiveInputMode;
using ::aidl::android::hardware::bluetooth::audio::AudioCapabilities;
using ::aidl::android::hardware::bluetooth::audio::ChannelMode;
using ::aidl::android::hardware::bluetooth::audio::CodecCapabilities;
using ::aidl::android::hardware::bluetooth::audio::CodecType;
using ::aidl::android::hardware::bluetooth::audio::LdacCapabilities;
using ::aidl::android::hardware::bluetooth::audio::LdacChannelMode;
using ::aidl::android::hardware::bluetooth::audio::LdacConfiguration;
using ::aidl::android::hardware::bluetooth::audio::LdacQualityIndex;
using ::aidl::android::hardware::bluetooth::audio::OpusCapabilities;
using ::aidl::android::hardware::bluetooth::audio::OpusConfiguration;
using ::aidl::android::hardware::bluetooth::audio::SbcAllocMethod;
using ::aidl::android::hardware::bluetooth::audio::SbcCapabilities;
using ::aidl::android::hardware::bluetooth::audio::SbcChannelMode;
using ::aidl::android::hardware::bluetooth::audio::SbcConfiguration;
using ::aidl::android::hardware::bluetooth::audio::AptxMode;

namespace {

// capabilities from BluetoothAudioSinkClientInterface::GetAudioCapabilities()
std::vector<AudioCapabilities> audio_hal_capabilities(0);
// capabilities that audio HAL supports and frameworks / Bluetooth SoC / runtime
// preference would like to use.
std::vector<AudioCapabilities> offloading_preference(0);

template <typename T>
struct identity {
  typedef T type;
};

template <class T>
bool ContainedInVector(const std::vector<T>& vector,
                       const typename identity<T>::type& target) {
  return std::find(vector.begin(), vector.end(), target) != vector.end();
}

bool sbc_offloading_capability_match(const SbcCapabilities& sbc_capability,
                                     const SbcConfiguration& sbc_config) {
  if (!ContainedInVector(sbc_capability.channelMode, sbc_config.channelMode) ||
      !ContainedInVector(sbc_capability.allocMethod, sbc_config.allocMethod) ||
      !ContainedInVector(sbc_capability.blockLength, sbc_config.blockLength) ||
      !ContainedInVector(sbc_capability.numSubbands, sbc_config.numSubbands) ||
      !ContainedInVector(sbc_capability.bitsPerSample,
                         sbc_config.bitsPerSample) ||
      !ContainedInVector(sbc_capability.sampleRateHz,
                         sbc_config.sampleRateHz) ||
      (sbc_config.minBitpool < sbc_capability.minBitpool ||
       sbc_config.maxBitpool < sbc_config.minBitpool ||
       sbc_capability.maxBitpool < sbc_config.maxBitpool)) {
    log::warn("software codec={} capability={}", sbc_config.toString(),
              sbc_capability.toString());
    return false;
  }
  log::info("offload codec={} capability={}", sbc_config.toString(),
            sbc_capability.toString());
  return true;
}

bool aac_offloading_capability_match(const AacCapabilities& aac_capability,
                                     const AacConfiguration& aac_config) {
  if (!ContainedInVector(aac_capability.channelMode, aac_config.channelMode) ||
      !ContainedInVector(aac_capability.objectType, aac_config.objectType) ||
      !ContainedInVector(aac_capability.bitsPerSample,
                         aac_config.bitsPerSample) ||
      !ContainedInVector(aac_capability.sampleRateHz,
                         aac_config.sampleRateHz) ||
      (!aac_capability.variableBitRateSupported &&
       aac_config.variableBitRateEnabled)) {
    log::warn("software codec={} capability={}", aac_config.toString(),
              aac_capability.toString());
    return false;
  }
  log::info("offloading codec={} capability={}", aac_config.toString(),
            aac_capability.toString());
  return true;
}

bool aptx_offloading_capability_match(const AptxCapabilities& aptx_capability,
                                      const AptxConfiguration& aptx_config) {
  if (!ContainedInVector(aptx_capability.channelMode,
                         aptx_config.channelMode) ||
      !ContainedInVector(aptx_capability.bitsPerSample,
                         aptx_config.bitsPerSample) ||
      !ContainedInVector(aptx_capability.sampleRateHz,
                         aptx_config.sampleRateHz)) {
    log::warn("software codec={} capability={}", aptx_config.toString(),
              aptx_capability.toString());
    return false;
  }
  log::info("offloading codec={} capability={}", aptx_config.toString(),
            aptx_capability.toString());
  return true;
}

bool aptx_ad_offloading_capability_match(const AptxAdaptiveCapabilities& aptx_ad_capability,
                                      const AptxAdaptiveConfiguration& aptx_ad_config) {
  if (!ContainedInVector(aptx_ad_capability.channelMode,
                         aptx_ad_config.channelMode) ||
      !ContainedInVector(aptx_ad_capability.bitsPerSample,
                         aptx_ad_config.bitsPerSample) ||
      !ContainedInVector(aptx_ad_capability.sampleRateHz,
                         aptx_ad_config.sampleRateHz)) {
    LOG(WARNING) << __func__ << ": software codec=" << aptx_ad_config.toString()
                 << " capability=" << aptx_ad_capability.toString();
    return false;
  }
  LOG(INFO) << __func__ << ": offloading codec=" << aptx_ad_config.toString()
            << " capability=" << aptx_ad_capability.toString();
  return true;
}

bool ldac_offloading_capability_match(const LdacCapabilities& ldac_capability,
                                      const LdacConfiguration& ldac_config) {
  if (!ContainedInVector(ldac_capability.channelMode,
                         ldac_config.channelMode) ||
      !ContainedInVector(ldac_capability.bitsPerSample,
                         ldac_config.bitsPerSample) ||
      !ContainedInVector(ldac_capability.sampleRateHz,
                         ldac_config.sampleRateHz)) {
    log::warn("software codec={} capability={}", ldac_config.toString(),
              ldac_capability.toString());
    return false;
  }
  log::info("offloading codec={} capability={}", ldac_config.toString(),
            ldac_capability.toString());
  return true;
}

bool opus_offloading_capability_match(
    const std::optional<OpusCapabilities>& opus_capability,
    const std::optional<OpusConfiguration>& opus_config) {
  if (!ContainedInVector(opus_capability->channelMode,
                         opus_config->channelMode) ||
      !ContainedInVector(opus_capability->frameDurationUs,
                         opus_config->frameDurationUs) ||
      !ContainedInVector(opus_capability->samplingFrequencyHz,
                         opus_config->samplingFrequencyHz)) {
    log::warn("software codec={} capability={}", opus_config->toString(),
              opus_capability->toString());
    return false;
  }
  log::info("offloading codec={} capability={}", opus_config->toString(),
            opus_capability->toString());
  return true;
}

}  // namespace

const CodecConfiguration kInvalidCodecConfiguration = {};

int32_t A2dpCodecToHalSampleRate(
    const btav_a2dp_codec_config_t& a2dp_codec_config) {
  switch (a2dp_codec_config.sample_rate) {
    case BTAV_A2DP_CODEC_SAMPLE_RATE_44100:
      return 44100;
    case BTAV_A2DP_CODEC_SAMPLE_RATE_48000:
      return 48000;
    case BTAV_A2DP_CODEC_SAMPLE_RATE_88200:
      return 88200;
    case BTAV_A2DP_CODEC_SAMPLE_RATE_96000:
      return 96000;
    case BTAV_A2DP_CODEC_SAMPLE_RATE_176400:
      return 176400;
    case BTAV_A2DP_CODEC_SAMPLE_RATE_192000:
      return 192000;
    case BTAV_A2DP_CODEC_SAMPLE_RATE_16000:
      return 16000;
    case BTAV_A2DP_CODEC_SAMPLE_RATE_24000:
      return 24000;
    default:
      return 0;
  }
}

int8_t A2dpCodecToHalBitsPerSample(
    const btav_a2dp_codec_config_t& a2dp_codec_config) {
  switch (a2dp_codec_config.bits_per_sample) {
    case BTAV_A2DP_CODEC_BITS_PER_SAMPLE_16:
      return 16;
    case BTAV_A2DP_CODEC_BITS_PER_SAMPLE_24:
      return 24;
    case BTAV_A2DP_CODEC_BITS_PER_SAMPLE_32:
      return 32;
    default:
      return 0;
  }
}

ChannelMode A2dpCodecToHalChannelMode(
    const btav_a2dp_codec_config_t& a2dp_codec_config) {
  switch (a2dp_codec_config.channel_mode) {
    case BTAV_A2DP_CODEC_CHANNEL_MODE_MONO:
      return ChannelMode::MONO;
    case BTAV_A2DP_CODEC_CHANNEL_MODE_STEREO:
      return ChannelMode::STEREO;
    default:
      return ChannelMode::UNKNOWN;
  }
}

bool A2dpSbcToHalConfig(CodecConfiguration* codec_config,
                        A2dpCodecConfig* a2dp_config) {
  btav_a2dp_codec_config_t current_codec = a2dp_config->getCodecConfig();
  if (current_codec.codec_type != BTAV_A2DP_CODEC_INDEX_SOURCE_SBC &&
      current_codec.codec_type != BTAV_A2DP_CODEC_INDEX_SINK_SBC) {
    return false;
  }
  tBT_A2DP_OFFLOAD a2dp_offload;
  a2dp_config->getCodecSpecificConfig(&a2dp_offload);
  codec_config->codecType = CodecType::SBC;
  SbcConfiguration sbc_config = {};
  sbc_config.sampleRateHz = A2dpCodecToHalSampleRate(current_codec);
  if (sbc_config.sampleRateHz <= 0) {
    log::error("Unknown SBC sample_rate={}", current_codec.sample_rate);
    return false;
  }
  uint8_t channel_mode = a2dp_offload.codec_info[3] & A2DP_SBC_IE_CH_MD_MSK;
  switch (channel_mode) {
    case A2DP_SBC_IE_CH_MD_JOINT:
      sbc_config.channelMode = SbcChannelMode::JOINT_STEREO;
      break;
    case A2DP_SBC_IE_CH_MD_STEREO:
      sbc_config.channelMode = SbcChannelMode::STEREO;
      break;
    case A2DP_SBC_IE_CH_MD_DUAL:
      sbc_config.channelMode = SbcChannelMode::DUAL;
      break;
    case A2DP_SBC_IE_CH_MD_MONO:
      sbc_config.channelMode = SbcChannelMode::MONO;
      break;
    default:
      log::error("Unknown SBC channel_mode={}", channel_mode);
      sbc_config.channelMode = SbcChannelMode::UNKNOWN;
      return false;
  }
  uint8_t block_length = a2dp_offload.codec_info[0] & A2DP_SBC_IE_BLOCKS_MSK;
  switch (block_length) {
    case A2DP_SBC_IE_BLOCKS_4:
      sbc_config.blockLength = 4;
      break;
    case A2DP_SBC_IE_BLOCKS_8:
      sbc_config.blockLength = 8;
      break;
    case A2DP_SBC_IE_BLOCKS_12:
      sbc_config.blockLength = 12;
      break;
    case A2DP_SBC_IE_BLOCKS_16:
      sbc_config.blockLength = 16;
      break;
    default:
      log::error("Unknown SBC block_length={}", block_length);
      return false;
  }
  uint8_t sub_bands = a2dp_offload.codec_info[0] & A2DP_SBC_IE_SUBBAND_MSK;
  switch (sub_bands) {
    case A2DP_SBC_IE_SUBBAND_4:
      sbc_config.numSubbands = 4;
      break;
    case A2DP_SBC_IE_SUBBAND_8:
      sbc_config.numSubbands = 8;
      break;
    default:
      log::error("Unknown SBC Subbands={}", sub_bands);
      return false;
  }
  uint8_t alloc_method = a2dp_offload.codec_info[0] & A2DP_SBC_IE_ALLOC_MD_MSK;
  switch (alloc_method) {
    case A2DP_SBC_IE_ALLOC_MD_S:
      sbc_config.allocMethod = SbcAllocMethod::ALLOC_MD_S;
      break;
    case A2DP_SBC_IE_ALLOC_MD_L:
      sbc_config.allocMethod = SbcAllocMethod::ALLOC_MD_L;
      break;
    default:
      log::error("Unknown SBC alloc_method={}", alloc_method);
      return false;
  }
  sbc_config.minBitpool = a2dp_offload.codec_info[1];
  sbc_config.maxBitpool = a2dp_offload.codec_info[2];
  sbc_config.bitsPerSample = A2dpCodecToHalBitsPerSample(current_codec);
  if (sbc_config.bitsPerSample <= 0) {
    log::error("Unknown SBC bits_per_sample={}", current_codec.bits_per_sample);
    return false;
  }
  codec_config->config.set<CodecConfiguration::CodecSpecific::sbcConfig>(
      sbc_config);
  return true;
}

bool A2dpAacToHalConfig(CodecConfiguration* codec_config,
                        A2dpCodecConfig* a2dp_config) {
  btav_a2dp_codec_config_t current_codec = a2dp_config->getCodecConfig();
  if (current_codec.codec_type != BTAV_A2DP_CODEC_INDEX_SOURCE_AAC &&
      current_codec.codec_type != BTAV_A2DP_CODEC_INDEX_SINK_AAC) {
    return false;
  }
  tBT_A2DP_OFFLOAD a2dp_offload;
  a2dp_config->getCodecSpecificConfig(&a2dp_offload);
  codec_config->codecType = CodecType::AAC;
  AacConfiguration aac_config = {};
  uint8_t object_type = a2dp_offload.codec_info[0];
  switch (object_type) {
    case A2DP_AAC_OBJECT_TYPE_MPEG2_LC:
      aac_config.objectType = AacObjectType::MPEG2_LC;
      break;
    case A2DP_AAC_OBJECT_TYPE_MPEG4_LC:
      aac_config.objectType = AacObjectType::MPEG4_LC;
      break;
    case A2DP_AAC_OBJECT_TYPE_MPEG4_LTP:
      aac_config.objectType = AacObjectType::MPEG4_LTP;
      break;
    case A2DP_AAC_OBJECT_TYPE_MPEG4_SCALABLE:
      aac_config.objectType = AacObjectType::MPEG4_SCALABLE;
      break;
    default:
      log::error("Unknown AAC object_type={}", object_type);
      return false;
  }
  aac_config.sampleRateHz = A2dpCodecToHalSampleRate(current_codec);
  if (aac_config.sampleRateHz <= 0) {
    log::error("Unknown AAC sample_rate={}", current_codec.sample_rate);
    return false;
  }
  aac_config.channelMode = A2dpCodecToHalChannelMode(current_codec);
  if (aac_config.channelMode == ChannelMode::UNKNOWN) {
    log::error("Unknown AAC channel_mode={}", current_codec.channel_mode);
    return false;
  }
  uint8_t vbr_enabled =
      a2dp_offload.codec_info[1] & A2DP_AAC_VARIABLE_BIT_RATE_MASK;
  switch (vbr_enabled) {
    case A2DP_AAC_VARIABLE_BIT_RATE_ENABLED:
      aac_config.variableBitRateEnabled = true;
      break;
    case A2DP_AAC_VARIABLE_BIT_RATE_DISABLED:
      aac_config.variableBitRateEnabled = false;
      break;
    default:
      log::error("Unknown AAC VBR={}", vbr_enabled);
      return false;
  }
  aac_config.bitsPerSample = A2dpCodecToHalBitsPerSample(current_codec);
  if (aac_config.bitsPerSample <= 0) {
    log::error("Unknown AAC bits_per_sample={}", current_codec.bits_per_sample);
    return false;
  }
  codec_config->config.set<CodecConfiguration::CodecSpecific::aacConfig>(
      aac_config);
  return true;
}

bool A2dpAptxToHalConfig(CodecConfiguration* codec_config,
                         A2dpCodecConfig* a2dp_config) {
  btav_a2dp_codec_config_t current_codec = a2dp_config->getCodecConfig();
  if (current_codec.codec_type != BTAV_A2DP_CODEC_INDEX_SOURCE_APTX &&
      current_codec.codec_type != BTAV_A2DP_CODEC_INDEX_SOURCE_APTX_HD) {
    return false;
  }
  tBT_A2DP_OFFLOAD a2dp_offload;
  a2dp_config->getCodecSpecificConfig(&a2dp_offload);
  if (current_codec.codec_type == BTAV_A2DP_CODEC_INDEX_SOURCE_APTX) {
    codec_config->codecType = CodecType::APTX;
  } else {
    codec_config->codecType = CodecType::APTX_HD;
  }
  AptxConfiguration aptx_config = {};
  aptx_config.sampleRateHz = A2dpCodecToHalSampleRate(current_codec);
  if (aptx_config.sampleRateHz <= 0) {
    log::error("Unknown aptX sample_rate={}", current_codec.sample_rate);
    return false;
  }
  aptx_config.channelMode = A2dpCodecToHalChannelMode(current_codec);
  if (aptx_config.channelMode == ChannelMode::UNKNOWN) {
    log::error("Unknown aptX channel_mode={}", current_codec.channel_mode);
    return false;
  }
  aptx_config.bitsPerSample = A2dpCodecToHalBitsPerSample(current_codec);
  if (aptx_config.bitsPerSample <= 0) {
    log::error("Unknown aptX bits_per_sample={}",
               current_codec.bits_per_sample);
    return false;
  }
  codec_config->config.set<CodecConfiguration::CodecSpecific::aptxConfig>(
      aptx_config);
  return true;
}

AptxAdaptiveChannelMode AptxAdaptiveCodecToHalChannelMode(
    const btav_a2dp_codec_config_t& a2dp_codec_config) {
  switch (a2dp_codec_config.channel_mode) {
    case BTAV_A2DP_CODEC_CHANNEL_MODE_MONO:
      return AptxAdaptiveChannelMode::MONO;
    case BTAV_A2DP_CODEC_CHANNEL_MODE_STEREO:
      return AptxAdaptiveChannelMode::JOINT_STEREO;
    default:
      return AptxAdaptiveChannelMode::UNKNOWN;
   }
}

bool A2dpAptxAdaptiveToHalConfig(CodecConfiguration* codec_config,
                         A2dpCodecConfig* a2dp_config) {
  tA2DP_APTX_ADAPTIVE_CIE aptx_ad_cie;
  uint8_t p_ota_codec_config[AVDT_CODEC_SIZE];
  btav_a2dp_codec_config_t current_codec = a2dp_config->getCodecConfig();
  if (current_codec.codec_type != BTAV_A2DP_CODEC_INDEX_SOURCE_APTX_ADAPTIVE) {
    return false;
  }

  codec_config->codecType = CodecType::APTX_ADAPTIVE;

  AptxAdaptiveConfiguration aptx_adaptive_config = {};

  aptx_adaptive_config.sampleRateHz = A2dpCodecToHalSampleRate(current_codec);
  LOG(ERROR) << __func__ << ": sampleRateHz " << aptx_adaptive_config.sampleRateHz;
  if (aptx_adaptive_config.sampleRateHz <= 0) {
    LOG(ERROR) << __func__
               << ": Unknown aptX Adaptive sample_rate=" << current_codec.sample_rate;
    return false;
  }

  LOG(ERROR) << __func__
               << ": Current codec channel mode = " << current_codec.channel_mode;
  aptx_adaptive_config.channelMode =  AptxAdaptiveCodecToHalChannelMode(current_codec);
  if (aptx_adaptive_config.channelMode ==
             AptxAdaptiveChannelMode::UNKNOWN) {
    LOG(ERROR) << __func__ << ": Unknown aptX adaptive channel_mode=";
    return false;
  }

  LOG(ERROR) << __func__
               << ": Aptx Adaptive channel mode = " << (float)aptx_adaptive_config.channelMode
               << " Current Codec bitspersample = " << current_codec.bits_per_sample;

  aptx_adaptive_config.bitsPerSample = A2dpCodecToHalBitsPerSample(current_codec);
  if (aptx_adaptive_config.bitsPerSample == 0) {
    LOG(ERROR) << __func__ << ": Unknown aptX bits_per_sample = "
               << current_codec.bits_per_sample
               << " aptx_adaptive_config.bitsPerSample: "
               << aptx_adaptive_config.bitsPerSample;
    return false;
  }
  LOG(ERROR) << __func__
               << ": Aptx Adaptive bitspersample = " << current_codec.bits_per_sample;

  aptx_adaptive_config.aptxMode = static_cast<AptxMode>(0x1000);

  aptx_adaptive_config.sinkBufferingMs = { 20, 50, 20, 50, 20, 50 };

  memset(p_ota_codec_config, 0x0, AVDT_CODEC_SIZE);
  if(!a2dp_config->copyOutOtaCodecConfig(p_ota_codec_config)) {
    LOG(ERROR) << __func__
               << ": Aptx Adaptive ota codec config copy failed";
  }
  LOG(ERROR) << __func__
               << ": Aptx Adaptive ota codec config copy success";

  if(!A2DP_GetAptxAdaptiveCIE(p_ota_codec_config, &aptx_ad_cie)) {
    LOG(ERROR) << __func__
               << ": Aptx Adaptive cie fetch failed";
    return false;
  }
  LOG(ERROR) << __func__
               << ": Aptx Adaptive cie fetch success";

  aptx_adaptive_config.ttp = {
      static_cast<int8_t> (aptx_ad_cie.aptx_data.ttp_ll_0 - 128),
      static_cast<int8_t> (aptx_ad_cie.aptx_data.ttp_ll_1 - 128),
      static_cast<int8_t> (aptx_ad_cie.aptx_data.ttp_hq_0 - 128),
      static_cast<int8_t> (aptx_ad_cie.aptx_data.ttp_hq_1 - 128),
      static_cast<int8_t> (aptx_ad_cie.aptx_data.ttp_tws_0 - 128),
      static_cast<int8_t> (aptx_ad_cie.aptx_data.ttp_tws_1 - 128)
  };

  aptx_adaptive_config.inputMode = (AptxAdaptiveInputMode)0;

  aptx_adaptive_config.inputFadeDurationMs = 0xff;

  aptx_adaptive_config.aptxAdaptiveConfigStream = {
    aptx_ad_cie.aptx_data.cap_ext_ver_num,
    (uint8_t) (aptx_ad_cie.aptx_data.aptx_adaptive_sup_features & 0x000000FF),
    (uint8_t) ((aptx_ad_cie.aptx_data.aptx_adaptive_sup_features & 0x0000FF00) >> 8),
    (uint8_t) ((aptx_ad_cie.aptx_data.aptx_adaptive_sup_features & 0x00FF0000) >> 16),
    (uint8_t) ((aptx_ad_cie.aptx_data.aptx_adaptive_sup_features & 0xFF000000) >> 24),
    aptx_ad_cie.aptx_data.first_setup_pref,
    aptx_ad_cie.aptx_data.second_setup_pref,
    aptx_ad_cie.aptx_data.third_setup_pref,
    aptx_ad_cie.aptx_data.fourth_setup_pref,
    aptx_ad_cie.aptx_data.eoc0,
    aptx_ad_cie.aptx_data.eoc1
  };

  LOG(ERROR) << __func__
             << ": Aptx Adaptive aptxAdaptiveConfig data fill complete ";

  codec_config->config.set<CodecConfiguration::CodecSpecific::aptxAdaptiveConfig>(
        aptx_adaptive_config);

  LOG(ERROR) << __func__
              << ": Aptx Adaptive config set complete ";

  return true;
}

bool A2dpLdacToHalConfig(CodecConfiguration* codec_config,
                         A2dpCodecConfig* a2dp_config) {
  btav_a2dp_codec_config_t current_codec = a2dp_config->getCodecConfig();
  if (current_codec.codec_type != BTAV_A2DP_CODEC_INDEX_SOURCE_LDAC) {
    return false;
  }
  tBT_A2DP_OFFLOAD a2dp_offload;
  a2dp_config->getCodecSpecificConfig(&a2dp_offload);
  codec_config->codecType = CodecType::LDAC;
  LdacConfiguration ldac_config = {};
  ldac_config.sampleRateHz = A2dpCodecToHalSampleRate(current_codec);
  if (ldac_config.sampleRateHz <= 0) {
    log::error("Unknown LDAC sample_rate={}", current_codec.sample_rate);
    return false;
  }
  switch (a2dp_offload.codec_info[7]) {
    case A2DP_LDAC_CHANNEL_MODE_STEREO:
      ldac_config.channelMode = LdacChannelMode::STEREO;
      break;
    case A2DP_LDAC_CHANNEL_MODE_DUAL:
      ldac_config.channelMode = LdacChannelMode::DUAL;
      break;
    case A2DP_LDAC_CHANNEL_MODE_MONO:
      ldac_config.channelMode = LdacChannelMode::MONO;
      break;
    default:
      log::error("Unknown LDAC channel_mode={}", a2dp_offload.codec_info[7]);
      ldac_config.channelMode = LdacChannelMode::UNKNOWN;
      return false;
  }
  switch (a2dp_offload.codec_info[6]) {
    case A2DP_LDAC_QUALITY_HIGH:
      ldac_config.qualityIndex = LdacQualityIndex::HIGH;
      break;
    case A2DP_LDAC_QUALITY_MID:
      ldac_config.qualityIndex = LdacQualityIndex::MID;
      break;
    case A2DP_LDAC_QUALITY_LOW:
      ldac_config.qualityIndex = LdacQualityIndex::LOW;
      break;
    case A2DP_LDAC_QUALITY_ABR_OFFLOAD:
      ldac_config.qualityIndex = LdacQualityIndex::ABR;
      break;
    default:
      log::error("Unknown LDAC QualityIndex={}", a2dp_offload.codec_info[6]);
      return false;
  }
  ldac_config.bitsPerSample = A2dpCodecToHalBitsPerSample(current_codec);
  if (ldac_config.bitsPerSample <= 0) {
    log::error("Unknown LDAC bits_per_sample={}",
               current_codec.bits_per_sample);
    return false;
  }
  codec_config->config.set<CodecConfiguration::CodecSpecific::ldacConfig>(
      ldac_config);
  return true;
}

bool A2dpOpusToHalConfig(CodecConfiguration* codec_config,
                         A2dpCodecConfig* a2dp_config) {
  btav_a2dp_codec_config_t current_codec = a2dp_config->getCodecConfig();
  if (current_codec.codec_type != BTAV_A2DP_CODEC_INDEX_SOURCE_OPUS) {
    codec_config = {};
    return false;
  }
  tBT_A2DP_OFFLOAD a2dp_offload;
  a2dp_config->getCodecSpecificConfig(&a2dp_offload);
  codec_config->codecType = CodecType::OPUS;
  OpusConfiguration opus_config = {};

  opus_config.pcmBitDepth = A2dpCodecToHalBitsPerSample(current_codec);
  if (opus_config.pcmBitDepth <= 0) {
    log::error("Unknown Opus bits_per_sample={}",
               current_codec.bits_per_sample);
    return false;
  }
  opus_config.samplingFrequencyHz = A2dpCodecToHalSampleRate(current_codec);
  if (opus_config.samplingFrequencyHz <= 0) {
    log::error("Unknown Opus sample_rate={}", current_codec.sample_rate);
    return false;
  }
  opus_config.channelMode = A2dpCodecToHalChannelMode(current_codec);
  if (opus_config.channelMode == ChannelMode::UNKNOWN) {
    log::error("Unknown Opus channel_mode={}", current_codec.channel_mode);
    return false;
  }

  opus_config.frameDurationUs = 20000;

  if (opus_config.channelMode == ChannelMode::STEREO) {
    opus_config.octetsPerFrame = 640;
  } else {
    opus_config.octetsPerFrame = 320;
  }

  codec_config->config.set<CodecConfiguration::CodecSpecific::opusConfig>(
      opus_config);
  return true;
}

bool UpdateOffloadingCapabilities(
    const std::vector<btav_a2dp_codec_config_t>& framework_preference) {
  audio_hal_capabilities =
      BluetoothAudioSinkClientInterface::GetAudioCapabilities(
          SessionType::A2DP_HARDWARE_OFFLOAD_ENCODING_DATAPATH);
  std::unordered_set<CodecType> codec_type_set;
  for (auto preference : framework_preference) {
    switch (preference.codec_type) {
      case BTAV_A2DP_CODEC_INDEX_SOURCE_SBC:
        codec_type_set.insert(CodecType::SBC);
        break;
      case BTAV_A2DP_CODEC_INDEX_SOURCE_AAC:
        codec_type_set.insert(CodecType::AAC);
        break;
      case BTAV_A2DP_CODEC_INDEX_SOURCE_APTX:
        codec_type_set.insert(CodecType::APTX);
        break;
      case BTAV_A2DP_CODEC_INDEX_SOURCE_APTX_HD:
        codec_type_set.insert(CodecType::APTX_HD);
        break;
      case BTAV_A2DP_CODEC_INDEX_SOURCE_APTX_ADAPTIVE:
        codec_type_set.insert(CodecType::APTX_ADAPTIVE);
        break;
      case BTAV_A2DP_CODEC_INDEX_SOURCE_LDAC:
        codec_type_set.insert(CodecType::LDAC);
        break;
      case BTAV_A2DP_CODEC_INDEX_SOURCE_LC3:
        log::warn("Ignore source codec_type={}, not implemented",
                  preference.codec_type);
        break;
      case BTAV_A2DP_CODEC_INDEX_SOURCE_OPUS:
        codec_type_set.insert(CodecType::OPUS);
        break;
      case BTAV_A2DP_CODEC_INDEX_SINK_SBC:
        [[fallthrough]];
      case BTAV_A2DP_CODEC_INDEX_SINK_AAC:
        [[fallthrough]];
      case BTAV_A2DP_CODEC_INDEX_SINK_LDAC:
        [[fallthrough]];
      case BTAV_A2DP_CODEC_INDEX_SINK_OPUS:
        log::warn("Ignore sink codec_type={}", preference.codec_type);
        break;
      case BTAV_A2DP_CODEC_INDEX_MAX:
        [[fallthrough]];
      default:
<<<<<<< HEAD
        LOG(ERROR) << __func__
                   << ": Unknown codec_type=" << preference.codec_type;
        break;
=======
        log::error("Unknown codec_type={}", preference.codec_type);
        return false;
>>>>>>> 4d9c9aff
    }
  }
  offloading_preference.clear();
  for (auto capability : audio_hal_capabilities) {
    auto codec_type =
        capability.get<AudioCapabilities::a2dpCapabilities>().codecType;
    if (codec_type_set.find(codec_type) != codec_type_set.end()) {
      log::info("enabled offloading capability={}", capability.toString());
      offloading_preference.push_back(capability);
    } else {
      log::info("disabled offloading capability={}", capability.toString());
    }
  }

  // TODO: Bluetooth SoC and runtime property
  return true;
}

/***
 * Check whether this codec is supported by the audio HAL and is allowed to
 * use by prefernece of framework / Bluetooth SoC / runtime property.
 ***/
bool IsCodecOffloadingEnabled(const CodecConfiguration& codec_config) {
  for (auto preference : offloading_preference) {
    if (codec_config.codecType !=
        preference.get<AudioCapabilities::a2dpCapabilities>().codecType) {
      continue;
    }
    auto codec_capability =
        preference.get<AudioCapabilities::a2dpCapabilities>();
    switch (codec_capability.codecType) {
      case CodecType::SBC: {
        auto sbc_capability =
            codec_capability.capabilities
                .get<CodecCapabilities::Capabilities::sbcCapabilities>();
        auto sbc_config =
            codec_config.config
                .get<CodecConfiguration::CodecSpecific::sbcConfig>();
        return sbc_offloading_capability_match(sbc_capability, sbc_config);
      }
      case CodecType::AAC: {
        auto aac_capability =
            codec_capability.capabilities
                .get<CodecCapabilities::Capabilities::aacCapabilities>();
        auto aac_config =
            codec_config.config
                .get<CodecConfiguration::CodecSpecific::aacConfig>();
        return aac_offloading_capability_match(aac_capability, aac_config);
      }
      case CodecType::APTX:
        [[fallthrough]];
      case CodecType::APTX_HD: {
        auto aptx_capability =
            codec_capability.capabilities
                .get<CodecCapabilities::Capabilities::aptxCapabilities>();
        auto aptx_config =
            codec_config.config
                .get<CodecConfiguration::CodecSpecific::aptxConfig>();
        return aptx_offloading_capability_match(aptx_capability, aptx_config);
      }
      case CodecType::APTX_ADAPTIVE: {
        auto aptx_ad_capability =
            codec_capability.capabilities
                .get<CodecCapabilities::Capabilities::aptxAdaptiveCapabilities>();
        auto aptx_ad_config =
            codec_config.config
                .get<CodecConfiguration::CodecSpecific::aptxAdaptiveConfig>();
        return aptx_ad_offloading_capability_match(aptx_ad_capability, aptx_ad_config);
      }
      case CodecType::LDAC: {
        auto ldac_capability =
            codec_capability.capabilities
                .get<CodecCapabilities::Capabilities::ldacCapabilities>();
        auto ldac_config =
            codec_config.config
                .get<CodecConfiguration::CodecSpecific::ldacConfig>();
        return ldac_offloading_capability_match(ldac_capability, ldac_config);
      }
      case CodecType::OPUS: {
        std::optional<OpusCapabilities> opus_capability =
            codec_capability.capabilities
                .get<CodecCapabilities::Capabilities::opusCapabilities>();
        std::optional<OpusConfiguration> opus_config =
            codec_config.config
                .get<CodecConfiguration::CodecSpecific::opusConfig>();
        return opus_offloading_capability_match(opus_capability, opus_config);
      }
      case CodecType::UNKNOWN:
        [[fallthrough]];
      default:
        log::error("Unknown codecType={}",
                   toString(codec_capability.codecType));
        return false;
    }
  }
  log::info("software codec={}", codec_config.toString());
  return false;
}

}  // namespace codec
}  // namespace aidl
}  // namespace audio
}  // namespace bluetooth<|MERGE_RESOLUTION|>--- conflicted
+++ resolved
@@ -693,14 +693,8 @@
       case BTAV_A2DP_CODEC_INDEX_MAX:
         [[fallthrough]];
       default:
-<<<<<<< HEAD
-        LOG(ERROR) << __func__
-                   << ": Unknown codec_type=" << preference.codec_type;
-        break;
-=======
         log::error("Unknown codec_type={}", preference.codec_type);
-        return false;
->>>>>>> 4d9c9aff
+        break;
     }
   }
   offloading_preference.clear();
