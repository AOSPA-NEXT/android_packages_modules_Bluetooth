/*
 * Copyright 2020 HIMSA II K/S - www.himsa.com.
 * Represented by EHIMA - www.ehima.com
 *
 * Licensed under the Apache License, Version 2.0 (the "License");
 * you may not use this file except in compliance with the License.
 * You may obtain a copy of the License at
 *
 *      http://www.apache.org/licenses/LICENSE-2.0
 *
 * Unless required by applicable law or agreed to in writing, software
 * distributed under the License is distributed on an "AS IS" BASIS,
 * WITHOUT WARRANTIES OR CONDITIONS OF ANY KIND, either express or implied.
 * See the License for the specific language governing permissions and
 * limitations under the License.
 */

#include "mock_stack_btm_iso.h"

<<<<<<< HEAD
using bluetooth::hci::iso_manager::BigCallbacks;
using bluetooth::hci::iso_manager::CigCallbacks;
using bluetooth::hci::iso_manager::VscCallback;
=======
namespace {
MockIsoManager* mock_pimpl_;
}

MockIsoManager* MockIsoManager::GetInstance() {
  bluetooth::hci::IsoManager::GetInstance();
  return mock_pimpl_;
}
>>>>>>> 4d9c9aff

namespace bluetooth {
namespace hci {

struct IsoManager::impl : public MockIsoManager {
 public:
  impl() = default;
  ~impl() = default;
};

IsoManager::IsoManager() {}
<<<<<<< HEAD
IsoManager::~IsoManager() {}
void IsoManager::RegisterCigCallbacks(CigCallbacks* /* callbacks */) const {}
void IsoManager::RegisterVscCallback(VscCallback* /* callbacks */) const {}
void IsoManager::RegisterBigCallbacks(BigCallbacks* /* callbacks */) const {}
void IsoManager::RegisterOnIsoTrafficActiveCallback(void (*)(bool)) const {}
void IsoManager::CreateCig(
    uint8_t /* cig_id */,
    struct iso_manager::cig_create_params /* cig_params */) {}
=======

void IsoManager::RegisterCigCallbacks(
    iso_manager::CigCallbacks* callbacks) const {
  if (!pimpl_) return;
  pimpl_->RegisterCigCallbacks(callbacks);
}

void IsoManager::RegisterBigCallbacks(
    iso_manager::BigCallbacks* callbacks) const {
  if (!pimpl_) return;
  pimpl_->RegisterBigCallbacks(callbacks);
}

void IsoManager::RegisterOnIsoTrafficActiveCallback(void callback(bool)) const {
  if (!pimpl_) return;
  pimpl_->RegisterOnIsoTrafficActiveCallbacks(callback);
}

void IsoManager::CreateCig(uint8_t cig_id,
                           struct iso_manager::cig_create_params cig_params) {
  if (!pimpl_) return;
  pimpl_->CreateCig(cig_id, std::move(cig_params));
}

>>>>>>> 4d9c9aff
void IsoManager::ReconfigureCig(
    uint8_t cig_id, struct iso_manager::cig_create_params cig_params) {
  if (!pimpl_) return;
  pimpl_->ReconfigureCig(cig_id, std::move(cig_params));
}

void IsoManager::RemoveCig(uint8_t cig_id, bool force) {
  pimpl_->RemoveCig(cig_id, force);
}

void IsoManager::EstablishCis(
    struct iso_manager::cis_establish_params conn_params) {
  if (!pimpl_) return;
  pimpl_->EstablishCis(std::move(conn_params));
}

void IsoManager::DisconnectCis(uint16_t cis_handle, uint8_t reason) {
  if (!pimpl_) return;
  pimpl_->DisconnectCis(cis_handle, reason);
}

void IsoManager::SetupIsoDataPath(
<<<<<<< HEAD
    uint16_t /* iso_handle */,
    struct iso_manager::iso_data_path_params /* path_params */) {}
void IsoManager::RemoveIsoDataPath(uint16_t /* iso_handle */,
                                   uint8_t /* data_path_dir */) {}
void IsoManager::ReadIsoLinkQuality(uint16_t /* iso_handle */) {}
void IsoManager::SendIsoData(uint16_t /* iso_handle */,
                             const uint8_t* /* data */,
                             uint16_t /* data_len */) {}
void IsoManager::CreateBig(
    uint8_t /* big_id */,
    struct iso_manager::big_create_params /* big_params */) {}
void IsoManager::TerminateBig(uint8_t /* big_id */, uint8_t /* reason */) {}
void IsoManager::HandleIsoData(void* /* p_msg */) {}
void IsoManager::HandleDisconnect(uint16_t /* handle */, uint8_t /* reason */) {
}
void IsoManager::HandleNumComplDataPkts(uint16_t /* handle */,
                                        uint16_t /* credits */) {}
void IsoManager::HandleHciEvent(uint8_t /* sub_code */, uint8_t* /* params */,
                                uint16_t /* length */) {}
void IsoManager::HandleVscHciEvent(uint8_t /* sub_code */, uint8_t* /* params */,
                                uint16_t /* length */) {}
void IsoManager::Start() {}
void IsoManager::Stop() {}
=======
    uint16_t iso_handle, struct iso_manager::iso_data_path_params path_params) {
  if (!pimpl_) return;
  pimpl_->SetupIsoDataPath(iso_handle, std::move(path_params));
}

void IsoManager::RemoveIsoDataPath(uint16_t iso_handle, uint8_t data_path_dir) {
  if (!pimpl_) return;
  pimpl_->RemoveIsoDataPath(iso_handle, data_path_dir);
}

void IsoManager::ReadIsoLinkQuality(uint16_t iso_handle) {
  if (!pimpl_) return;
  pimpl_->ReadIsoLinkQuality(iso_handle);
}

void IsoManager::SendIsoData(uint16_t iso_handle, const uint8_t* data,
                             uint16_t data_len) {
  if (!pimpl_) return;
  pimpl_->SendIsoData(iso_handle, data, data_len);
}

void IsoManager::CreateBig(uint8_t big_id,
                           struct iso_manager::big_create_params big_params) {
  if (!pimpl_) return;
  pimpl_->CreateBig(big_id, std::move(big_params));
}

void IsoManager::TerminateBig(uint8_t big_id, uint8_t reason) {
  if (!pimpl_) return;
  pimpl_->TerminateBig(big_id, reason);
}

void IsoManager::HandleIsoData(void* p_msg) {
  if (!pimpl_) return;
  pimpl_->HandleIsoData(static_cast<BT_HDR*>(p_msg));
}

void IsoManager::HandleDisconnect(uint16_t handle, uint8_t reason) {
  if (!pimpl_) return;
  pimpl_->HandleDisconnect(handle, reason);
}

void IsoManager::HandleNumComplDataPkts(uint16_t handle, uint16_t credits) {
  if (!pimpl_) return;
  pimpl_->HandleNumComplDataPkts(handle, credits);
}

void IsoManager::HandleHciEvent(uint8_t sub_code, uint8_t* params,
                                uint16_t length) {
  if (!pimpl_) return;
  pimpl_->HandleHciEvent(sub_code, params, length);
}

void IsoManager::Start() {
  // It is needed here as IsoManager which is a singleton creates it, but in
  // this mock we want to destroy and recreate the mock on each test case.
  if (!pimpl_) {
    pimpl_ = std::make_unique<testing::NiceMock<impl>>();
  }

  mock_pimpl_ = pimpl_.get();
  pimpl_->Start();
}

void IsoManager::Stop() {
  // It is needed here as IsoManager which is a singleton creates it, but in
  // this mock we want to destroy and recreate the mock on each test case.
  if (pimpl_) {
    pimpl_->Stop();
    pimpl_.reset();
  }

  mock_pimpl_ = nullptr;
}

>>>>>>> 4d9c9aff
void IsoManager::Dump(int /* fd */) {}

IsoManager::~IsoManager() = default;

IsoManager* IsoManager::GetInstance() {
  static IsoManager* instance = new IsoManager();
  return instance;
}

}  // namespace hci
}  // namespace bluetooth<|MERGE_RESOLUTION|>--- conflicted
+++ resolved
@@ -17,11 +17,7 @@
 
 #include "mock_stack_btm_iso.h"
 
-<<<<<<< HEAD
-using bluetooth::hci::iso_manager::BigCallbacks;
-using bluetooth::hci::iso_manager::CigCallbacks;
 using bluetooth::hci::iso_manager::VscCallback;
-=======
 namespace {
 MockIsoManager* mock_pimpl_;
 }
@@ -30,7 +26,6 @@
   bluetooth::hci::IsoManager::GetInstance();
   return mock_pimpl_;
 }
->>>>>>> 4d9c9aff
 
 namespace bluetooth {
 namespace hci {
@@ -42,22 +37,15 @@
 };
 
 IsoManager::IsoManager() {}
-<<<<<<< HEAD
-IsoManager::~IsoManager() {}
-void IsoManager::RegisterCigCallbacks(CigCallbacks* /* callbacks */) const {}
 void IsoManager::RegisterVscCallback(VscCallback* /* callbacks */) const {}
-void IsoManager::RegisterBigCallbacks(BigCallbacks* /* callbacks */) const {}
-void IsoManager::RegisterOnIsoTrafficActiveCallback(void (*)(bool)) const {}
-void IsoManager::CreateCig(
-    uint8_t /* cig_id */,
-    struct iso_manager::cig_create_params /* cig_params */) {}
-=======
 
 void IsoManager::RegisterCigCallbacks(
     iso_manager::CigCallbacks* callbacks) const {
   if (!pimpl_) return;
   pimpl_->RegisterCigCallbacks(callbacks);
 }
+void IsoManager::HandleVscHciEvent(uint8_t /* sub_code */, uint8_t* /* params */,
+                                uint16_t /* length */) {}
 
 void IsoManager::RegisterBigCallbacks(
     iso_manager::BigCallbacks* callbacks) const {
@@ -76,7 +64,6 @@
   pimpl_->CreateCig(cig_id, std::move(cig_params));
 }
 
->>>>>>> 4d9c9aff
 void IsoManager::ReconfigureCig(
     uint8_t cig_id, struct iso_manager::cig_create_params cig_params) {
   if (!pimpl_) return;
@@ -99,31 +86,6 @@
 }
 
 void IsoManager::SetupIsoDataPath(
-<<<<<<< HEAD
-    uint16_t /* iso_handle */,
-    struct iso_manager::iso_data_path_params /* path_params */) {}
-void IsoManager::RemoveIsoDataPath(uint16_t /* iso_handle */,
-                                   uint8_t /* data_path_dir */) {}
-void IsoManager::ReadIsoLinkQuality(uint16_t /* iso_handle */) {}
-void IsoManager::SendIsoData(uint16_t /* iso_handle */,
-                             const uint8_t* /* data */,
-                             uint16_t /* data_len */) {}
-void IsoManager::CreateBig(
-    uint8_t /* big_id */,
-    struct iso_manager::big_create_params /* big_params */) {}
-void IsoManager::TerminateBig(uint8_t /* big_id */, uint8_t /* reason */) {}
-void IsoManager::HandleIsoData(void* /* p_msg */) {}
-void IsoManager::HandleDisconnect(uint16_t /* handle */, uint8_t /* reason */) {
-}
-void IsoManager::HandleNumComplDataPkts(uint16_t /* handle */,
-                                        uint16_t /* credits */) {}
-void IsoManager::HandleHciEvent(uint8_t /* sub_code */, uint8_t* /* params */,
-                                uint16_t /* length */) {}
-void IsoManager::HandleVscHciEvent(uint8_t /* sub_code */, uint8_t* /* params */,
-                                uint16_t /* length */) {}
-void IsoManager::Start() {}
-void IsoManager::Stop() {}
-=======
     uint16_t iso_handle, struct iso_manager::iso_data_path_params path_params) {
   if (!pimpl_) return;
   pimpl_->SetupIsoDataPath(iso_handle, std::move(path_params));
@@ -199,7 +161,6 @@
   mock_pimpl_ = nullptr;
 }
 
->>>>>>> 4d9c9aff
 void IsoManager::Dump(int /* fd */) {}
 
 IsoManager::~IsoManager() = default;
