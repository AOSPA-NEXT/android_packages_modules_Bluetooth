/*
 * Copyright 2023 The Android Open Source Project
 *
 * Licensed under the Apache License, Version 2.0 (the "License");
 * you may not use this file except in compliance with the License.
 * You may obtain a copy of the License at
 *
 *      http://www.apache.org/licenses/LICENSE-2.0
 *
 * Unless required by applicable law or agreed to in writing, software
 * distributed under the License is distributed on an "AS IS" BASIS,
 * WITHOUT WARRANTIES OR CONDITIONS OF ANY KIND, either express or implied.
 * See the License for the specific language governing permissions and
 * limitations under the License.
 */
/*
 * Generated mock file from original source file
 *   Functions generated:66
 *
 *  mockcify.pl ver 0.6.0
 */

#include <cstdint>
#include <functional>
#include <map>
#include <string>

// Mock include file to share data between tests and mock
#include "test/mock/mock_stack_btm_sec.h"

// Original usings

// Mocked internal structures, if any

namespace test {
namespace mock {
namespace stack_btm_sec {

// Function state capture and return values, if needed
struct BTM_BothEndsSupportSecureConnections
    BTM_BothEndsSupportSecureConnections;
struct BTM_CanReadDiscoverableCharacteristics
    BTM_CanReadDiscoverableCharacteristics;
struct BTM_ConfirmReqReply BTM_ConfirmReqReply;
struct BTM_GetClockOffset BTM_GetClockOffset;
struct BTM_GetPeerDeviceTypeFromFeatures BTM_GetPeerDeviceTypeFromFeatures;
struct BTM_GetSecurityFlagsByTransport BTM_GetSecurityFlagsByTransport;
struct BTM_IsAuthenticated BTM_IsAuthenticated;
struct BTM_IsEncrypted BTM_IsEncrypted;
struct BTM_IsLinkKeyAuthed BTM_IsLinkKeyAuthed;
struct BTM_IsLinkKeyKnown BTM_IsLinkKeyKnown;
struct BTM_PINCodeReply BTM_PINCodeReply;
struct BTM_PasskeyReqReply BTM_PasskeyReqReply;
struct BTM_PeerSupportsSecureConnections BTM_PeerSupportsSecureConnections;
struct BTM_ReadLocalOobData BTM_ReadLocalOobData;
struct BTM_RemoteOobDataReply BTM_RemoteOobDataReply;
struct BTM_SecAddRmtNameNotifyCallback BTM_SecAddRmtNameNotifyCallback;
struct BTM_SecBond BTM_SecBond;
struct BTM_SecBondCancel BTM_SecBondCancel;
struct BTM_SecClrService BTM_SecClrService;
struct BTM_SecClrServiceByPsm BTM_SecClrServiceByPsm;
struct BTM_SecDeleteRmtNameNotifyCallback BTM_SecDeleteRmtNameNotifyCallback;
struct BTM_SecGetDeviceLinkKeyType BTM_SecGetDeviceLinkKeyType;
struct BTM_SecIsSecurityPending BTM_SecIsSecurityPending;
struct BTM_SecRegister BTM_SecRegister;
struct BTM_SetEncryption BTM_SetEncryption;
struct BTM_SetPinType BTM_SetPinType;
struct BTM_SetSecurityLevel BTM_SetSecurityLevel;
struct BTM_update_version_info BTM_update_version_info;
struct NotifyBondingCanceled NotifyBondingCanceled;
struct btm_create_conn_cancel_complete btm_create_conn_cancel_complete;
struct btm_get_dev_class btm_get_dev_class;
struct btm_io_capabilities_req btm_io_capabilities_req;
struct btm_io_capabilities_rsp btm_io_capabilities_rsp;
struct btm_proc_sp_req_evt btm_proc_sp_req_evt;
struct btm_read_local_oob_complete btm_read_local_oob_complete;
struct btm_rem_oob_req btm_rem_oob_req;
struct btm_sec_abort_access_req btm_sec_abort_access_req;
struct btm_sec_auth_complete btm_sec_auth_complete;
struct btm_sec_bond_by_transport btm_sec_bond_by_transport;
struct btm_sec_check_pending_reqs btm_sec_check_pending_reqs;
struct btm_sec_clear_ble_keys btm_sec_clear_ble_keys;
struct btm_sec_conn_req btm_sec_conn_req;
struct btm_sec_connected btm_sec_connected;
struct btm_sec_cr_loc_oob_data_cback_event btm_sec_cr_loc_oob_data_cback_event;
struct btm_sec_dev_rec_cback_event btm_sec_dev_rec_cback_event;
struct btm_sec_dev_reset btm_sec_dev_reset;
struct btm_sec_disconnect btm_sec_disconnect;
struct btm_sec_disconnected btm_sec_disconnected;
struct btm_sec_encrypt_change btm_sec_encrypt_change;
struct btm_sec_execute_procedure btm_sec_execute_procedure;
struct btm_sec_find_first_serv btm_sec_find_first_serv;
struct btm_sec_is_a_bonded_dev btm_sec_is_a_bonded_dev;
struct btm_sec_l2cap_access_req btm_sec_l2cap_access_req;
struct btm_sec_l2cap_access_req_by_requirement
    btm_sec_l2cap_access_req_by_requirement;
struct btm_sec_link_key_notification btm_sec_link_key_notification;
struct btm_sec_link_key_request btm_sec_link_key_request;
struct btm_sec_mx_access_request btm_sec_mx_access_request;
struct btm_sec_pin_code_request btm_sec_pin_code_request;
struct btm_sec_rmt_host_support_feat_evt btm_sec_rmt_host_support_feat_evt;
struct btm_sec_rmt_name_request_complete btm_sec_rmt_name_request_complete;
struct btm_sec_role_changed btm_sec_role_changed;
struct btm_sec_set_peer_sec_caps btm_sec_set_peer_sec_caps;
struct btm_sec_update_clock_offset btm_sec_update_clock_offset;
struct btm_simple_pair_complete btm_simple_pair_complete;
struct is_sec_state_equal is_sec_state_equal;
struct is_state_getting_name is_state_getting_name;

}  // namespace stack_btm_sec
}  // namespace mock
}  // namespace test

// Mocked function return values, if any
namespace test {
namespace mock {
namespace stack_btm_sec {

bool BTM_BothEndsSupportSecureConnections::return_value = false;
bool BTM_CanReadDiscoverableCharacteristics::return_value = false;
uint16_t BTM_GetClockOffset::return_value = 0;
tBT_DEVICE_TYPE BTM_GetPeerDeviceTypeFromFeatures::return_value = 0;
bool BTM_GetSecurityFlagsByTransport::return_value = false;
bool BTM_IsAuthenticated::return_value = false;
bool BTM_IsEncrypted::return_value = false;
bool BTM_IsLinkKeyAuthed::return_value = false;
bool BTM_IsLinkKeyKnown::return_value = false;
bool BTM_PeerSupportsSecureConnections::return_value = false;
bool BTM_SecAddRmtNameNotifyCallback::return_value = false;
tBTM_STATUS BTM_SecBond::return_value = 0;
tBTM_STATUS BTM_SecBondCancel::return_value = 0;
uint8_t BTM_SecClrService::return_value = 0;
uint8_t BTM_SecClrServiceByPsm::return_value = 0;
bool BTM_SecDeleteRmtNameNotifyCallback::return_value = false;
tBTM_LINK_KEY_TYPE BTM_SecGetDeviceLinkKeyType::return_value = 0;
bool BTM_SecIsSecurityPending::return_value = false;
bool BTM_SecRegister::return_value = false;
tBTM_STATUS BTM_SetEncryption::return_value = 0;
bool BTM_SetSecurityLevel::return_value = false;
const uint8_t* btm_get_dev_class::return_value = nullptr;
tBTM_STATUS btm_sec_bond_by_transport::return_value = 0;
tBTM_STATUS btm_sec_disconnect::return_value = 0;
tBTM_STATUS btm_sec_execute_procedure::return_value = 0;
tBTM_SEC_SERV_REC* btm_sec_find_first_serv::return_value = nullptr;
bool btm_sec_is_a_bonded_dev::return_value = false;
tBTM_STATUS btm_sec_l2cap_access_req::return_value = 0;
tBTM_STATUS btm_sec_l2cap_access_req_by_requirement::return_value = 0;
tBTM_STATUS btm_sec_mx_access_request::return_value = 0;
bool is_sec_state_equal::return_value = false;
bool is_state_getting_name::return_value = false;

}  // namespace stack_btm_sec
}  // namespace mock
}  // namespace test

// Mocked functions, if any
bool BTM_BothEndsSupportSecureConnections(const RawAddress& bd_addr) {
  inc_func_call_count(__func__);
  return test::mock::stack_btm_sec::BTM_BothEndsSupportSecureConnections(
      bd_addr);
}
bool BTM_CanReadDiscoverableCharacteristics(const RawAddress& bd_addr) {
  inc_func_call_count(__func__);
  return test::mock::stack_btm_sec::BTM_CanReadDiscoverableCharacteristics(
      bd_addr);
}
void BTM_ConfirmReqReply(tBTM_STATUS res, const RawAddress& bd_addr) {
  inc_func_call_count(__func__);
  test::mock::stack_btm_sec::BTM_ConfirmReqReply(res, bd_addr);
}
uint16_t BTM_GetClockOffset(const RawAddress& remote_bda) {
  inc_func_call_count(__func__);
  return test::mock::stack_btm_sec::BTM_GetClockOffset(remote_bda);
}
tBT_DEVICE_TYPE BTM_GetPeerDeviceTypeFromFeatures(const RawAddress& bd_addr) {
  inc_func_call_count(__func__);
  return test::mock::stack_btm_sec::BTM_GetPeerDeviceTypeFromFeatures(bd_addr);
}
bool BTM_GetSecurityFlagsByTransport(const RawAddress& bd_addr,
                                     uint8_t* p_sec_flags,
                                     tBT_TRANSPORT transport) {
  inc_func_call_count(__func__);
  return test::mock::stack_btm_sec::BTM_GetSecurityFlagsByTransport(
      bd_addr, p_sec_flags, transport);
}
bool BTM_IsAuthenticated(const RawAddress& bd_addr, tBT_TRANSPORT transport) {
  inc_func_call_count(__func__);
  return test::mock::stack_btm_sec::BTM_IsAuthenticated(bd_addr, transport);
}
bool BTM_IsEncrypted(const RawAddress& bd_addr, tBT_TRANSPORT transport) {
  inc_func_call_count(__func__);
  return test::mock::stack_btm_sec::BTM_IsEncrypted(bd_addr, transport);
}
bool BTM_IsLinkKeyAuthed(const RawAddress& bd_addr, tBT_TRANSPORT transport) {
  inc_func_call_count(__func__);
  return test::mock::stack_btm_sec::BTM_IsLinkKeyAuthed(bd_addr, transport);
}
bool BTM_IsLinkKeyKnown(const RawAddress& bd_addr, tBT_TRANSPORT transport) {
  inc_func_call_count(__func__);
  return test::mock::stack_btm_sec::BTM_IsLinkKeyKnown(bd_addr, transport);
}
void BTM_PINCodeReply(const RawAddress& bd_addr, tBTM_STATUS res,
                      uint8_t pin_len, uint8_t* p_pin) {
  inc_func_call_count(__func__);
  test::mock::stack_btm_sec::BTM_PINCodeReply(bd_addr, res, pin_len, p_pin);
}
void BTM_PasskeyReqReply(tBTM_STATUS res, const RawAddress& bd_addr,
                         uint32_t passkey) {
  inc_func_call_count(__func__);
  test::mock::stack_btm_sec::BTM_PasskeyReqReply(res, bd_addr, passkey);
}
bool BTM_PeerSupportsSecureConnections(const RawAddress& bd_addr) {
  inc_func_call_count(__func__);
  return test::mock::stack_btm_sec::BTM_PeerSupportsSecureConnections(bd_addr);
}
void BTM_ReadLocalOobData(void) {
  inc_func_call_count(__func__);
  test::mock::stack_btm_sec::BTM_ReadLocalOobData();
}
<<<<<<< HEAD
tBTM_SEC_SERV_REC* btm_sec_find_first_serv(bool is_originator, uint16_t psm) {
=======
void BTM_RemoteOobDataReply(tBTM_STATUS res, const RawAddress& bd_addr,
                            const Octet16& c, const Octet16& r) {
  inc_func_call_count(__func__);
  test::mock::stack_btm_sec::BTM_RemoteOobDataReply(res, bd_addr, c, r);
}
bool BTM_SecAddRmtNameNotifyCallback(tBTM_RMT_NAME_CALLBACK* p_callback) {
>>>>>>> a5e8c6e4
  inc_func_call_count(__func__);
  return test::mock::stack_btm_sec::BTM_SecAddRmtNameNotifyCallback(p_callback);
}
tBTM_STATUS BTM_SecBond(const RawAddress& bd_addr, tBLE_ADDR_TYPE addr_type,
                        tBT_TRANSPORT transport, tBT_DEVICE_TYPE device_type,
                        uint8_t pin_len, uint8_t* p_pin) {
  inc_func_call_count(__func__);
  return test::mock::stack_btm_sec::BTM_SecBond(bd_addr, addr_type, transport,
                                                device_type, pin_len, p_pin);
}
tBTM_STATUS BTM_SecBondCancel(const RawAddress& bd_addr) {
  inc_func_call_count(__func__);
  return test::mock::stack_btm_sec::BTM_SecBondCancel(bd_addr);
}
uint8_t BTM_SecClrService(uint8_t service_id) {
  inc_func_call_count(__func__);
  return test::mock::stack_btm_sec::BTM_SecClrService(service_id);
}
uint8_t BTM_SecClrServiceByPsm(uint16_t psm) {
  inc_func_call_count(__func__);
  return test::mock::stack_btm_sec::BTM_SecClrServiceByPsm(psm);
}
bool BTM_SecDeleteRmtNameNotifyCallback(tBTM_RMT_NAME_CALLBACK* p_callback) {
  inc_func_call_count(__func__);
  return test::mock::stack_btm_sec::BTM_SecDeleteRmtNameNotifyCallback(
      p_callback);
}
tBTM_LINK_KEY_TYPE BTM_SecGetDeviceLinkKeyType(const RawAddress& bd_addr) {
  inc_func_call_count(__func__);
  return test::mock::stack_btm_sec::BTM_SecGetDeviceLinkKeyType(bd_addr);
}
bool BTM_SecIsSecurityPending(const RawAddress& bd_addr) {
  inc_func_call_count(__func__);
  return test::mock::stack_btm_sec::BTM_SecIsSecurityPending(bd_addr);
}
bool BTM_SecRegister(const tBTM_APPL_INFO* p_cb_info) {
  inc_func_call_count(__func__);
  return test::mock::stack_btm_sec::BTM_SecRegister(p_cb_info);
}
tBTM_STATUS BTM_SetEncryption(const RawAddress& bd_addr,
                              tBT_TRANSPORT transport,
                              tBTM_SEC_CALLBACK* p_callback, void* p_ref_data,
                              tBTM_BLE_SEC_ACT sec_act) {
  inc_func_call_count(__func__);
  return test::mock::stack_btm_sec::BTM_SetEncryption(
      bd_addr, transport, p_callback, p_ref_data, sec_act);
}
void BTM_SetPinType(uint8_t pin_type, PIN_CODE pin_code, uint8_t pin_code_len) {
  inc_func_call_count(__func__);
  test::mock::stack_btm_sec::BTM_SetPinType(pin_type, pin_code, pin_code_len);
}
bool BTM_SetSecurityLevel(bool is_originator, const char* p_name,
                          uint8_t service_id, uint16_t sec_level, uint16_t psm,
                          uint32_t mx_proto_id, uint32_t mx_chan_id) {
  inc_func_call_count(__func__);
  return test::mock::stack_btm_sec::BTM_SetSecurityLevel(
      is_originator, p_name, service_id, sec_level, psm, mx_proto_id,
      mx_chan_id);
}
void BTM_update_version_info(const RawAddress& bd_addr,
                             const remote_version_info& remote_version_info) {
  inc_func_call_count(__func__);
  test::mock::stack_btm_sec::BTM_update_version_info(bd_addr,
                                                     remote_version_info);
}
void NotifyBondingCanceled(tBTM_STATUS btm_status) {
  inc_func_call_count(__func__);
  test::mock::stack_btm_sec::NotifyBondingCanceled(btm_status);
}
void btm_create_conn_cancel_complete(const uint8_t* p, uint16_t evt_len) {
  inc_func_call_count(__func__);
  test::mock::stack_btm_sec::btm_create_conn_cancel_complete(p, evt_len);
}
const uint8_t* btm_get_dev_class(const RawAddress& bda) {
  inc_func_call_count(__func__);
  return test::mock::stack_btm_sec::btm_get_dev_class(bda);
}
void btm_io_capabilities_req(const RawAddress& p) {
  inc_func_call_count(__func__);
  test::mock::stack_btm_sec::btm_io_capabilities_req(p);
}
void btm_io_capabilities_rsp(const uint8_t* p) {
  inc_func_call_count(__func__);
  test::mock::stack_btm_sec::btm_io_capabilities_rsp(p);
}
void btm_proc_sp_req_evt(tBTM_SP_EVT event, const uint8_t* p) {
  inc_func_call_count(__func__);
  test::mock::stack_btm_sec::btm_proc_sp_req_evt(event, p);
}
void btm_read_local_oob_complete(uint8_t* p, uint16_t evt_len) {
  inc_func_call_count(__func__);
  test::mock::stack_btm_sec::btm_read_local_oob_complete(p, evt_len);
}
void btm_rem_oob_req(const uint8_t* p) {
  inc_func_call_count(__func__);
  test::mock::stack_btm_sec::btm_rem_oob_req(p);
}
void btm_sec_abort_access_req(const RawAddress& bd_addr) {
  inc_func_call_count(__func__);
  test::mock::stack_btm_sec::btm_sec_abort_access_req(bd_addr);
}
void btm_sec_auth_complete(uint16_t handle, tHCI_STATUS status) {
  inc_func_call_count(__func__);
  test::mock::stack_btm_sec::btm_sec_auth_complete(handle, status);
}
tBTM_STATUS btm_sec_bond_by_transport(const RawAddress& bd_addr,
                                      tBLE_ADDR_TYPE addr_type,
                                      tBT_TRANSPORT transport, uint8_t pin_len,
                                      uint8_t* p_pin) {
  inc_func_call_count(__func__);
  return test::mock::stack_btm_sec::btm_sec_bond_by_transport(
      bd_addr, addr_type, transport, pin_len, p_pin);
}
void btm_sec_check_pending_reqs(void) {
  inc_func_call_count(__func__);
  test::mock::stack_btm_sec::btm_sec_check_pending_reqs();
}
void btm_sec_clear_ble_keys(tBTM_SEC_DEV_REC* p_dev_rec) {
  inc_func_call_count(__func__);
  test::mock::stack_btm_sec::btm_sec_clear_ble_keys(p_dev_rec);
}
void btm_sec_conn_req(const RawAddress& bda, uint8_t* dc) {
  inc_func_call_count(__func__);
  test::mock::stack_btm_sec::btm_sec_conn_req(bda, dc);
}
void btm_sec_connected(const RawAddress& bda, uint16_t handle,
                       tHCI_STATUS status, uint8_t enc_mode,
                       tHCI_ROLE assigned_role) {
  inc_func_call_count(__func__);
  test::mock::stack_btm_sec::btm_sec_connected(bda, handle, status, enc_mode,
                                               assigned_role);
}
void btm_sec_cr_loc_oob_data_cback_event(const RawAddress& address,
                                         tSMP_LOC_OOB_DATA loc_oob_data) {
  inc_func_call_count(__func__);
  test::mock::stack_btm_sec::btm_sec_cr_loc_oob_data_cback_event(address,
                                                                 loc_oob_data);
}
void btm_sec_dev_rec_cback_event(tBTM_SEC_DEV_REC* p_dev_rec,
                                 tBTM_STATUS btm_status, bool is_le_transport) {
  inc_func_call_count(__func__);
  test::mock::stack_btm_sec::btm_sec_dev_rec_cback_event(p_dev_rec, btm_status,
                                                         is_le_transport);
}
void btm_sec_dev_reset(void) {
  inc_func_call_count(__func__);
  test::mock::stack_btm_sec::btm_sec_dev_reset();
}
tBTM_STATUS btm_sec_disconnect(uint16_t handle, tHCI_STATUS reason,
                               std::string comment) {
  inc_func_call_count(__func__);
  return test::mock::stack_btm_sec::btm_sec_disconnect(handle, reason, comment);
}
void btm_sec_disconnected(uint16_t handle, tHCI_REASON reason,
                          std::string comment) {
  inc_func_call_count(__func__);
  test::mock::stack_btm_sec::btm_sec_disconnected(handle, reason, comment);
}
void btm_sec_encrypt_change(uint16_t handle, tHCI_STATUS status,
                            uint8_t encr_enable) {
  inc_func_call_count(__func__);
  test::mock::stack_btm_sec::btm_sec_encrypt_change(handle, status,
                                                    encr_enable);
}
tBTM_STATUS btm_sec_execute_procedure(tBTM_SEC_DEV_REC* p_dev_rec) {
  inc_func_call_count(__func__);
  return test::mock::stack_btm_sec::btm_sec_execute_procedure(p_dev_rec);
}
tBTM_SEC_SERV_REC* btm_sec_find_first_serv(bool is_originator, uint16_t psm) {
  inc_func_call_count(__func__);
  return test::mock::stack_btm_sec::btm_sec_find_first_serv(is_originator, psm);
}
bool btm_sec_is_a_bonded_dev(const RawAddress& bda) {
  inc_func_call_count(__func__);
  return test::mock::stack_btm_sec::btm_sec_is_a_bonded_dev(bda);
}
tBTM_STATUS btm_sec_l2cap_access_req(const RawAddress& bd_addr, uint16_t psm,
                                     bool is_originator,
                                     tBTM_SEC_CALLBACK* p_callback,
                                     void* p_ref_data) {
  inc_func_call_count(__func__);
  return test::mock::stack_btm_sec::btm_sec_l2cap_access_req(
      bd_addr, psm, is_originator, p_callback, p_ref_data);
}
tBTM_STATUS btm_sec_l2cap_access_req_by_requirement(
    const RawAddress& bd_addr, uint16_t security_required, bool is_originator,
    tBTM_SEC_CALLBACK* p_callback, void* p_ref_data) {
  inc_func_call_count(__func__);
  return test::mock::stack_btm_sec::btm_sec_l2cap_access_req_by_requirement(
      bd_addr, security_required, is_originator, p_callback, p_ref_data);
}
void btm_sec_link_key_notification(const RawAddress& p_bda,
                                   const Octet16& link_key, uint8_t key_type) {
  inc_func_call_count(__func__);
  test::mock::stack_btm_sec::btm_sec_link_key_notification(p_bda, link_key,
                                                           key_type);
}
void btm_sec_link_key_request(const uint8_t* p_event) {
  inc_func_call_count(__func__);
  test::mock::stack_btm_sec::btm_sec_link_key_request(p_event);
}
tBTM_STATUS btm_sec_mx_access_request(const RawAddress& bd_addr,
                                      bool is_originator,
                                      uint16_t security_required,
                                      tBTM_SEC_CALLBACK* p_callback,
                                      void* p_ref_data) {
  inc_func_call_count(__func__);
  return test::mock::stack_btm_sec::btm_sec_mx_access_request(
      bd_addr, is_originator, security_required, p_callback, p_ref_data);
}
void btm_sec_pin_code_request(const uint8_t* p_event) {
  inc_func_call_count(__func__);
  test::mock::stack_btm_sec::btm_sec_pin_code_request(p_event);
}
void btm_sec_rmt_host_support_feat_evt(const uint8_t* p) {
  inc_func_call_count(__func__);
  test::mock::stack_btm_sec::btm_sec_rmt_host_support_feat_evt(p);
}
void btm_sec_rmt_name_request_complete(const RawAddress* p_bd_addr,
                                       const uint8_t* p_bd_name,
                                       tHCI_STATUS status) {
  inc_func_call_count(__func__);
  test::mock::stack_btm_sec::btm_sec_rmt_name_request_complete(
      p_bd_addr, p_bd_name, status);
}
void btm_sec_role_changed(tHCI_STATUS hci_status, const RawAddress& bd_addr,
                          tHCI_ROLE new_role) {
  inc_func_call_count(__func__);
  test::mock::stack_btm_sec::btm_sec_role_changed(hci_status, bd_addr,
                                                  new_role);
}
void btm_sec_set_peer_sec_caps(uint16_t hci_handle, bool ssp_supported,
                               bool sc_supported,
                               bool hci_role_switch_supported,
                               bool br_edr_supported, bool le_supported) {
  inc_func_call_count(__func__);
  test::mock::stack_btm_sec::btm_sec_set_peer_sec_caps(
      hci_handle, ssp_supported, sc_supported, hci_role_switch_supported,
      br_edr_supported, le_supported);
}
void btm_sec_update_clock_offset(uint16_t handle, uint16_t clock_offset) {
  inc_func_call_count(__func__);
  test::mock::stack_btm_sec::btm_sec_update_clock_offset(handle, clock_offset);
}
void btm_simple_pair_complete(const uint8_t* p) {
  inc_func_call_count(__func__);
  test::mock::stack_btm_sec::btm_simple_pair_complete(p);
}
bool is_sec_state_equal(void* data, void* context) {
  inc_func_call_count(__func__);
  return test::mock::stack_btm_sec::is_sec_state_equal(data, context);
}
bool is_state_getting_name(void* data, void* context) {
  inc_func_call_count(__func__);
  return test::mock::stack_btm_sec::is_state_getting_name(data, context);
}
// Mocked functions complete
// END mockcify generation<|MERGE_RESOLUTION|>--- conflicted
+++ resolved
@@ -217,16 +217,12 @@
   inc_func_call_count(__func__);
   test::mock::stack_btm_sec::BTM_ReadLocalOobData();
 }
-<<<<<<< HEAD
-tBTM_SEC_SERV_REC* btm_sec_find_first_serv(bool is_originator, uint16_t psm) {
-=======
 void BTM_RemoteOobDataReply(tBTM_STATUS res, const RawAddress& bd_addr,
                             const Octet16& c, const Octet16& r) {
   inc_func_call_count(__func__);
   test::mock::stack_btm_sec::BTM_RemoteOobDataReply(res, bd_addr, c, r);
 }
 bool BTM_SecAddRmtNameNotifyCallback(tBTM_RMT_NAME_CALLBACK* p_callback) {
->>>>>>> a5e8c6e4
   inc_func_call_count(__func__);
   return test::mock::stack_btm_sec::BTM_SecAddRmtNameNotifyCallback(p_callback);
 }
