/*
 * Copyright 2020 The Android Open Source Project
 *
 * Licensed under the Apache License, Version 2.0 (the "License");
 * you may not use this file except in compliance with the License.
 * You may obtain a copy of the License at
 *
 *      http://www.apache.org/licenses/LICENSE-2.0
 *
 * Unless required by applicable law or agreed to in writing, software
 * distributed under the License is distributed on an "AS IS" BASIS,
 * WITHOUT WARRANTIES OR CONDITIONS OF ANY KIND, either express or implied.
 * See the License for the specific language governing permissions and
 * limitations under the License.
 *
 * ​Changes from Qualcomm Innovation Center are provided under the following license:
 * Copyright (c) 2023 Qualcomm Innovation Center, Inc. All rights reserved.
 * SPDX-License-Identifier: BSD-3-Clause-Clear
 *
 */

#define LOG_TAG "bt_shim_advertiser"

#include "le_advertising_manager.h"

#include <base/logging.h>
#include <bluetooth/log.h>
#include <hardware/bluetooth.h>
#include <hardware/bt_gatt.h>

#include <vector>

#include "btif/include/btif_common.h"
#include "common/init_flags.h"
#include "hci/le_advertising_manager.h"
#include "main/shim/entry.h"
#include "main/shim/helpers.h"
#include "stack/include/btm_log_history.h"
#include "stack/include/main_thread.h"
#include "types/raw_address.h"
#include "utils.h"

using bluetooth::hci::Address;
using bluetooth::hci::AddressType;
using bluetooth::hci::AdvertiserAddressType;
using bluetooth::hci::ErrorCode;
using bluetooth::hci::GapData;
using bluetooth::hci::OwnAddressType;
using bluetooth::shim::parse_gap_data;
using std::vector;
using namespace bluetooth;

namespace {
constexpr char kBtmLogTag[] = "ADV";
}

class BleAdvertiserInterfaceImpl : public BleAdvertiserInterface,
                                   public bluetooth::hci::AdvertisingCallback {
 public:
  ~BleAdvertiserInterfaceImpl() override{};

  void Init() {
    // Register callback
    bluetooth::shim::GetAdvertising()->RegisterAdvertisingCallback(this);
  }

  void RegisterAdvertiser(IdStatusCallback cb) override {
    log::info("in shim layer");

    bluetooth::shim::GetAdvertising()->RegisterAdvertiser(
        bluetooth::shim::GetGdShimHandler()->BindOnce(
            [](IdStatusCallback cb, uint8_t id, uint8_t status) {
              do_in_main_thread(
                  FROM_HERE,
                  base::BindOnce([](IdStatusCallback cb, uint8_t id,
                                    uint8_t status) { cb.Run(id, status); },
                                 cb, id, status));
            },
            cb));
  }

  void Unregister(uint8_t advertiser_id) override {
    log::info("in shim layer");
    bluetooth::shim::GetAdvertising()->RemoveAdvertiser(advertiser_id);
    int reg_id =
        bluetooth::shim::GetAdvertising()->GetAdvertiserRegId(advertiser_id);
    uint8_t client_id = is_native_advertiser(reg_id);
    // if registered by native client, remove the register id
    if (client_id != kAdvertiserClientIdJni) {
      native_reg_id_map[client_id].erase(reg_id);
    }
    BTM_LogHistory(kBtmLogTag, RawAddress::kEmpty, "Le advert stopped",
                   base::StringPrintf("advert_id:%d", advertiser_id));
  }

  void GetOwnAddress(uint8_t advertiser_id, GetAddressCallback cb) override {
    log::info("in shim layer");
    address_callbacks_[advertiser_id] = jni_thread_wrapper(FROM_HERE, cb);
    bluetooth::shim::GetAdvertising()->GetOwnAddress(advertiser_id);
  }

  void SetParameters(uint8_t advertiser_id, AdvertiseParameters params,
                     ParametersCallback /* cb */) override {
    log::info("in shim layer");
    bluetooth::hci::AdvertisingConfig config{};
    parse_parameter(config, params);
    bluetooth::shim::GetAdvertising()->SetParameters(advertiser_id, config);
  }

  void SetData(int advertiser_id, bool set_scan_rsp, vector<uint8_t> data,
<<<<<<< HEAD
               vector<uint8_t> data_enc, StatusCallback /* cb */) override {
    LOG(INFO) << __func__ << " in shim layer";
=======
               StatusCallback /* cb */) override {
    log::info("in shim layer");
>>>>>>> c3abcfa7
    std::vector<GapData> advertising_data = {};
    parse_gap_data(data, advertising_data);
    bluetooth::shim::GetAdvertising()->SetData(advertiser_id, set_scan_rsp,
                                               advertising_data);
  }

  void Enable(uint8_t advertiser_id, bool enable, StatusCallback /* cb */,
              uint16_t duration, uint8_t maxExtAdvEvents,
              StatusCallback /* timeout_cb */) override {
    log::info("in shim layer");
    bluetooth::shim::GetAdvertising()->EnableAdvertiser(
        advertiser_id, enable, duration, maxExtAdvEvents);
  }

  // nobody use this function
  void StartAdvertising(uint8_t advertiser_id, StatusCallback cb,
                        AdvertiseParameters params,
                        std::vector<uint8_t> advertise_data,
                        std::vector<uint8_t> scan_response_data, int timeout_s,
                        StatusCallback timeout_cb) override {
    log::info("in shim layer");

    bluetooth::hci::AdvertisingConfig config{};
    parse_parameter(config, params);

    parse_gap_data(advertise_data, config.advertisement);
    parse_gap_data(scan_response_data, config.scan_response);

    bluetooth::shim::GetAdvertising()->StartAdvertising(
        advertiser_id, config, timeout_s * 100, cb, timeout_cb, scan_callback,
        set_terminated_callback, bluetooth::shim::GetGdShimHandler());
  }

<<<<<<< HEAD
  void StartAdvertisingSet(uint8_t client_id, int reg_id, IdTxPowerStatusCallback register_cb,
                              AdvertiseParameters params,
                              std::vector<uint8_t> advertise_data,
                              std::vector<uint8_t> advertise_data_enc,
                              std::vector<uint8_t> scan_response_data,
                              std::vector<uint8_t> scan_response_data_enc,
                              PeriodicAdvertisingParameters periodic_params,
                              std::vector<uint8_t> periodic_data,
                              std::vector<uint8_t> periodic_data_enc,
                              uint16_t duration, uint8_t maxExtAdvEvents,
                              std::vector<uint8_t> enc_key_value,
                              IdStatusCallback /* timeout_cb */) {
    LOG(INFO) << __func__ << " in shim layer";
=======
  void StartAdvertisingSet(uint8_t client_id, int reg_id,
                           IdTxPowerStatusCallback /* register_cb */,
                           AdvertiseParameters params,
                           std::vector<uint8_t> advertise_data,
                           std::vector<uint8_t> scan_response_data,
                           PeriodicAdvertisingParameters periodic_params,
                           std::vector<uint8_t> periodic_data,
                           uint16_t duration, uint8_t maxExtAdvEvents,
                           IdStatusCallback /* timeout_cb */) {
    log::info("in shim layer");
>>>>>>> c3abcfa7

    bluetooth::hci::AdvertisingConfig config{};
    parse_parameter(config, params);
    parse_periodic_advertising_parameter(config.periodic_advertising_parameters,
                                         periodic_params);

    parse_gap_data(advertise_data, config.advertisement);
    parse_gap_data(scan_response_data, config.scan_response);
    parse_gap_data(periodic_data, config.periodic_data);

    // if registered by native client, add the register id
    if (client_id != kAdvertiserClientIdJni) {
      native_reg_id_map[client_id].insert(reg_id);
    }

    bluetooth::shim::GetAdvertising()->ExtendedCreateAdvertiser(
        client_id, reg_id, config, scan_callback, set_terminated_callback,
        duration, maxExtAdvEvents, bluetooth::shim::GetGdShimHandler());

    log::info("create advertising set, client_id:{}, reg_id:{}", client_id,
              reg_id);
    BTM_LogHistory(kBtmLogTag, RawAddress::kEmpty, "Le advert started",
                   base::StringPrintf("reg_id:%d", reg_id));

    return;
  }

  void SetPeriodicAdvertisingParameters(
      int advertiser_id, PeriodicAdvertisingParameters periodic_params,
      StatusCallback /* cb */) override {
    log::info("in shim layer");
    bluetooth::hci::PeriodicAdvertisingParameters parameters;
    parameters.max_interval = periodic_params.max_interval;
    parameters.min_interval = periodic_params.min_interval;
    parameters.properties = periodic_params.periodic_advertising_properties;
    bluetooth::shim::GetAdvertising()->SetPeriodicParameters(advertiser_id,
                                                             parameters);
  }

  void SetPeriodicAdvertisingData(int advertiser_id, std::vector<uint8_t> data,
                                  std::vector<uint8_t> data_enc,
                                  StatusCallback /* cb */) override {
    log::info("in shim layer");
    std::vector<GapData> advertising_data = {};
    parse_gap_data(data, advertising_data);
    bluetooth::shim::GetAdvertising()->SetPeriodicData(advertiser_id,
                                                       advertising_data);
  }

  void SetPeriodicAdvertisingEnable(int advertiser_id, bool enable,
                                    bool include_adi,
                                    StatusCallback /* cb */) override {
    log::info("in shim layer");
    bluetooth::shim::GetAdvertising()->EnablePeriodicAdvertising(
        advertiser_id, enable, include_adi);
  }

  void RegisterCallbacks(AdvertisingCallbacks* callbacks) {
    advertising_callbacks_ = callbacks;
  }

  void RegisterCallbacksNative(AdvertisingCallbacks* callbacks,
                               uint8_t client_id) {
    native_adv_callbacks_map_[client_id] = callbacks;
  }

  void on_scan(Address /* address */, AddressType /* address_type */) {
    log::info("in shim layer");
  }

  void on_set_terminated(ErrorCode /* error_code */, uint8_t, uint8_t) {
    log::info("in shim layer");
  }

  const bluetooth::common::Callback<void(Address, AddressType)> scan_callback =
      bluetooth::common::Bind(&BleAdvertiserInterfaceImpl::on_scan,
                              bluetooth::common::Unretained(this));

  const bluetooth::common::Callback<void(ErrorCode, uint8_t, uint8_t)>
      set_terminated_callback = bluetooth::common::Bind(
          &BleAdvertiserInterfaceImpl::on_set_terminated,
          bluetooth::common::Unretained(this));

  // AdvertisingCallback
  void OnAdvertisingSetStarted(int reg_id, uint8_t advertiser_id,
                               int8_t tx_power,
                               AdvertisingStatus status) override {
    uint8_t client_id = is_native_advertiser(reg_id);
    if (client_id != kAdvertiserClientIdJni) {
      // Invoke callback for native client
      do_in_main_thread(
          FROM_HERE,
          base::Bind(&AdvertisingCallbacks::OnAdvertisingSetStarted,
                     base::Unretained(native_adv_callbacks_map_[client_id]),
                     reg_id, advertiser_id, tx_power, status));
      return;
    }
    do_in_jni_thread(
        FROM_HERE,
        base::BindOnce(&AdvertisingCallbacks::OnAdvertisingSetStarted,
                       base::Unretained(advertising_callbacks_), reg_id,
                       advertiser_id, tx_power, status));
  }

  void OnAdvertisingEnabled(uint8_t advertiser_id, bool enable,
                            uint8_t status) {
    int reg_id =
        bluetooth::shim::GetAdvertising()->GetAdvertiserRegId(advertiser_id);
    uint8_t client_id = is_native_advertiser(reg_id);
    if (client_id != kAdvertiserClientIdJni) {
      // Invoke callback for native client
      do_in_main_thread(
          FROM_HERE,
          base::Bind(&AdvertisingCallbacks::OnAdvertisingEnabled,
                     base::Unretained(native_adv_callbacks_map_[client_id]),
                     advertiser_id, enable, status));
      return;
    }
    do_in_jni_thread(FROM_HERE,
                     base::BindOnce(&AdvertisingCallbacks::OnAdvertisingEnabled,
                                    base::Unretained(advertising_callbacks_),
                                    advertiser_id, enable, status));
  }

  void OnAdvertisingDataSet(uint8_t advertiser_id, uint8_t status) {
    do_in_jni_thread(FROM_HERE,
                     base::BindOnce(&AdvertisingCallbacks::OnAdvertisingDataSet,
                                    base::Unretained(advertising_callbacks_),
                                    advertiser_id, status));
  }
  void OnScanResponseDataSet(uint8_t advertiser_id, uint8_t status) {
    do_in_jni_thread(
        FROM_HERE, base::BindOnce(&AdvertisingCallbacks::OnScanResponseDataSet,
                                  base::Unretained(advertising_callbacks_),
                                  advertiser_id, status));
  }

  void OnAdvertisingParametersUpdated(uint8_t advertiser_id, int8_t tx_power,
                                      uint8_t status) {
    do_in_jni_thread(
        FROM_HERE,
        base::BindOnce(&AdvertisingCallbacks::OnAdvertisingParametersUpdated,
                       base::Unretained(advertising_callbacks_), advertiser_id,
                       tx_power, status));
  }

  void OnPeriodicAdvertisingParametersUpdated(uint8_t advertiser_id,
                                              uint8_t status) {
    do_in_jni_thread(
        FROM_HERE,
        base::BindOnce(
            &AdvertisingCallbacks::OnPeriodicAdvertisingParametersUpdated,
            base::Unretained(advertising_callbacks_), advertiser_id, status));
  }

  void OnPeriodicAdvertisingDataSet(uint8_t advertiser_id, uint8_t status) {
    do_in_jni_thread(
        FROM_HERE,
        base::BindOnce(&AdvertisingCallbacks::OnPeriodicAdvertisingDataSet,
                       base::Unretained(advertising_callbacks_), advertiser_id,
                       status));
  }

  void OnPeriodicAdvertisingEnabled(uint8_t advertiser_id, bool enable,
                                    uint8_t status) {
    do_in_jni_thread(
        FROM_HERE,
        base::BindOnce(&AdvertisingCallbacks::OnPeriodicAdvertisingEnabled,
                       base::Unretained(advertising_callbacks_), advertiser_id,
                       enable, status));
  }

  void OnOwnAddressRead(uint8_t advertiser_id, uint8_t address_type,
                        bluetooth::hci::Address address) {
    RawAddress raw_address = bluetooth::ToRawAddress(address);
    if (address_callbacks_.find(advertiser_id) != address_callbacks_.end()) {
      address_callbacks_[advertiser_id].Run(address_type, raw_address);
      address_callbacks_.erase(advertiser_id);
      return;
    }
    do_in_jni_thread(FROM_HERE,
                     base::BindOnce(&AdvertisingCallbacks::OnOwnAddressRead,
                                    base::Unretained(advertising_callbacks_),
                                    advertiser_id, address_type, raw_address));
  }

  void CreateBIG(int advertiser_id, CreateBIGParameters create_big_params,
                 CreateBIGCallback cb) {}

  void TerminateBIG(int advertiser_id, int big_handle, int reason,
                    TerminateBIGCallback cb) {}

  AdvertisingCallbacks* advertising_callbacks_;
  std::map<uint8_t, AdvertisingCallbacks*> native_adv_callbacks_map_;

 private:
  void parse_parameter(bluetooth::hci::AdvertisingConfig& config,
                       AdvertiseParameters params) {
    config.connectable = params.advertising_event_properties & 0x01;
    config.scannable = params.advertising_event_properties & 0x02;
    config.discoverable = params.advertising_event_properties & 0x04;
    config.legacy_pdus = params.advertising_event_properties & 0x10;
    config.anonymous = params.advertising_event_properties & 0x20;
    config.include_tx_power = params.advertising_event_properties & 0x40;
    config.interval_min = params.min_interval;
    config.interval_max = params.max_interval;
    config.channel_map = params.channel_map;
    config.tx_power = params.tx_power;
    config.use_le_coded_phy = params.primary_advertising_phy == 0x03;
    config.secondary_advertising_phy =
        static_cast<bluetooth::hci::SecondaryPhyType>(
            params.secondary_advertising_phy);
    config.enable_scan_request_notifications =
        static_cast<bluetooth::hci::Enable>(
            params.scan_request_notification_enable);
    // Matching the ADDRESS_TYPE_* enums from Java
    switch (params.own_address_type) {
      case -1:
        config.requested_advertiser_address_type =
            AdvertiserAddressType::RESOLVABLE_RANDOM;
        break;
      case 0:
        config.requested_advertiser_address_type =
            AdvertiserAddressType::PUBLIC;
        break;
      case 1:
        config.requested_advertiser_address_type =
            AdvertiserAddressType::RESOLVABLE_RANDOM;
        break;
      case 2:
        config.requested_advertiser_address_type =
            AdvertiserAddressType::NONRESOLVABLE_RANDOM;
        break;
      default:
        log::error("Received unexpected address type: {}",
                   params.own_address_type);
        config.requested_advertiser_address_type =
            AdvertiserAddressType::RESOLVABLE_RANDOM;
    }
  }

  void parse_periodic_advertising_parameter(
      bluetooth::hci::PeriodicAdvertisingParameters& config,
      PeriodicAdvertisingParameters periodic_params) {
    config.max_interval = periodic_params.max_interval;
    config.min_interval = periodic_params.min_interval;
    config.properties = periodic_params.periodic_advertising_properties;
    config.enable = periodic_params.enable;
    config.include_adi = periodic_params.include_adi;
  }

  uint8_t is_native_advertiser(int reg_id) {
    // Return client id if it's native advertiser, otherwise return jni id as
    // default
    for (auto const& entry : native_adv_callbacks_map_) {
      if (native_reg_id_map[entry.first].count(reg_id)) {
        return entry.first;
      }
    }
    return kAdvertiserClientIdJni;
  }

  std::map<uint8_t, GetAddressCallback> address_callbacks_;
  std::map<uint8_t, std::set<int>> native_reg_id_map;
};

BleAdvertiserInterfaceImpl* bt_le_advertiser_instance = nullptr;

BleAdvertiserInterface* bluetooth::shim::get_ble_advertiser_instance() {
  if (bt_le_advertiser_instance == nullptr) {
    bt_le_advertiser_instance = new BleAdvertiserInterfaceImpl();
  }
  return bt_le_advertiser_instance;
};

void bluetooth::shim::init_advertising_manager() {
  static_cast<BleAdvertiserInterfaceImpl*>(
      bluetooth::shim::get_ble_advertiser_instance())
      ->Init();
}<|MERGE_RESOLUTION|>--- conflicted
+++ resolved
@@ -108,13 +108,8 @@
   }
 
   void SetData(int advertiser_id, bool set_scan_rsp, vector<uint8_t> data,
-<<<<<<< HEAD
                vector<uint8_t> data_enc, StatusCallback /* cb */) override {
-    LOG(INFO) << __func__ << " in shim layer";
-=======
-               StatusCallback /* cb */) override {
-    log::info("in shim layer");
->>>>>>> c3abcfa7
+    log::info("in shim layer");
     std::vector<GapData> advertising_data = {};
     parse_gap_data(data, advertising_data);
     bluetooth::shim::GetAdvertising()->SetData(advertiser_id, set_scan_rsp,
@@ -148,7 +143,6 @@
         set_terminated_callback, bluetooth::shim::GetGdShimHandler());
   }
 
-<<<<<<< HEAD
   void StartAdvertisingSet(uint8_t client_id, int reg_id, IdTxPowerStatusCallback register_cb,
                               AdvertiseParameters params,
                               std::vector<uint8_t> advertise_data,
@@ -161,19 +155,7 @@
                               uint16_t duration, uint8_t maxExtAdvEvents,
                               std::vector<uint8_t> enc_key_value,
                               IdStatusCallback /* timeout_cb */) {
-    LOG(INFO) << __func__ << " in shim layer";
-=======
-  void StartAdvertisingSet(uint8_t client_id, int reg_id,
-                           IdTxPowerStatusCallback /* register_cb */,
-                           AdvertiseParameters params,
-                           std::vector<uint8_t> advertise_data,
-                           std::vector<uint8_t> scan_response_data,
-                           PeriodicAdvertisingParameters periodic_params,
-                           std::vector<uint8_t> periodic_data,
-                           uint16_t duration, uint8_t maxExtAdvEvents,
-                           IdStatusCallback /* timeout_cb */) {
-    log::info("in shim layer");
->>>>>>> c3abcfa7
+    log::info("in shim layer");
 
     bluetooth::hci::AdvertisingConfig config{};
     parse_parameter(config, params);
