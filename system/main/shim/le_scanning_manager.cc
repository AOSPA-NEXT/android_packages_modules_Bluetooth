/*
 * Copyright 2020 The Android Open Source Project
 *
 * Licensed under the Apache License, Version 2.0 (the "License");
 * you may not use this file except in compliance with the License.
 * You may obtain a copy of the License at
 *
 *      http://www.apache.org/licenses/LICENSE-2.0
 *
 * Unless required by applicable law or agreed to in writing, software
 * distributed under the License is distributed on an "AS IS" BASIS,
 * WITHOUT WARRANTIES OR CONDITIONS OF ANY KIND, either express or implied.
 * See the License for the specific language governing permissions and
 * limitations under the License.
 */

#define LOG_TAG "bt_shim_scanner"

#include "le_scanning_manager.h"

#include <base/functional/bind.h>
#include <base/logging.h>
#include <base/threading/thread.h>
#include <hardware/bluetooth.h>
#include <stdio.h>

#include <unordered_set>

#include "advertise_data_parser.h"
#include "btif/include/btif_common.h"
#include "hci/address.h"
#include "hci/enum_helper.h"
#include "hci/le_scanning_manager.h"
#include "hci/msft.h"
#include "include/hardware/ble_scanner.h"
#include "main/shim/ble_scanner_interface_impl.h"
#include "main/shim/config.h"
#include "main/shim/dumpsys.h"
#include "main/shim/entry.h"
#include "main/shim/helpers.h"
#include "main/shim/le_scanning_manager.h"
#include "main/shim/shim.h"
#include "stack/btm/btm_int_types.h"
#include "stack/include/btm_log_history.h"
#include "types/ble_address_with_type.h"
#include "types/bluetooth/uuid.h"
#include "types/raw_address.h"

using bluetooth::ToGdAddress;
using bluetooth::ToRawAddress;

extern tBTM_CB btm_cb;

namespace {
constexpr char kBtmLogTag[] = "SCAN";
constexpr uint16_t kAllowServiceDataFilter = 0x0040;
constexpr uint16_t kAllowADTypeFilter = 0x80;
constexpr uint8_t kFilterLogicOr = 0x00;
constexpr uint8_t kFilterLogicAnd = 0x01;
constexpr uint8_t kLowestRssiValue = 129;
constexpr uint16_t kAllowAllFilter = 0x00;
constexpr uint16_t kListLogicOr = 0x01;

class DefaultScanningCallback : public ::ScanningCallbacks {
  void OnScannerRegistered(const bluetooth::Uuid app_uuid, uint8_t scanner_id,
                           uint8_t status) override {
    LogUnused();
  }
  void OnSetScannerParameterComplete(uint8_t scanner_id,
                                     uint8_t status) override {
    LogUnused();
  }
  void OnScanResult(uint16_t event_type, uint8_t address_type, RawAddress bda,
                    uint8_t primary_phy, uint8_t secondary_phy,
                    uint8_t advertising_sid, int8_t tx_power, int8_t rssi,
                    uint16_t periodic_advertising_interval,
                    std::vector<uint8_t> advertising_data) override {
    LogUnused();
  }
  void OnTrackAdvFoundLost(
      AdvertisingTrackInfo advertising_track_info) override {
    LogUnused();
  }
  void OnBatchScanReports(int client_if, int status, int report_format,
                          int num_records, std::vector<uint8_t> data) override {
    LogUnused();
  }
  void OnBatchScanThresholdCrossed(int client_if) override { LogUnused(); }
  void OnPeriodicSyncStarted(int reg_id, uint8_t status, uint16_t sync_handle,
                             uint8_t advertising_sid, uint8_t address_type,
                             RawAddress address, uint8_t phy,
                             uint16_t interval) override {
    LogUnused();
  };
  void OnPeriodicSyncReport(uint16_t sync_handle, int8_t tx_power, int8_t rssi,
                            uint8_t status,
                            std::vector<uint8_t> data) override {
    LogUnused();
  };
  void OnPeriodicSyncLost(uint16_t sync_handle) override { LogUnused(); };
  void OnPeriodicSyncTransferred(int pa_source, uint8_t status,
                                 RawAddress address) override {
    LogUnused();
  };

  void OnBigInfoReport(uint16_t sync_handle, bool encrypted) override {LogUnused(); };

 private:
  static void LogUnused() {
    LOG_WARN("BLE Scanning callbacks have not been registered");
  }
} default_scanning_callback_;

}  // namespace

::ScanningCallbacks* bluetooth::shim::default_scanning_callback =
    static_cast<::ScanningCallbacks*>(&default_scanning_callback_);
extern ::ScanningCallbacks* bluetooth::shim::default_scanning_callback;

extern tBTM_CB btm_cb;

void btm_ble_process_adv_pkt_cont_for_inquiry(
    uint16_t event_type, tBLE_ADDR_TYPE address_type,
    const RawAddress& raw_address, uint8_t primary_phy, uint8_t secondary_phy,
    uint8_t advertising_sid, int8_t tx_power, int8_t rssi,
    uint16_t periodic_adv_int, std::vector<uint8_t> advertising_data);

extern void btif_dm_update_ble_remote_properties(const RawAddress& bd_addr,
                                                 BD_NAME bd_name,
                                                 DEV_CLASS dev_class,
                                                 tBT_DEVICE_TYPE dev_type);

void btm_ble_process_adv_addr(RawAddress& raw_address,
                              tBLE_ADDR_TYPE* address_type);

extern bool btm_ble_get_appearance_as_cod(std::vector<uint8_t> const& data,
                                          DEV_CLASS dev_class);

using bluetooth::shim::BleScannerInterfaceImpl;

void BleScannerInterfaceImpl::Init() {
  LOG_INFO("init BleScannerInterfaceImpl");
  bluetooth::shim::GetScanning()->RegisterScanningCallback(this);

  if (bluetooth::shim::GetMsftExtensionManager()) {
    bluetooth::shim::GetMsftExtensionManager()->SetScanningCallback(this);
  }
}

/** Registers a scanner with the stack */
void BleScannerInterfaceImpl::RegisterScanner(const bluetooth::Uuid& uuid,
                                              RegisterCallback) {
  LOG(INFO) << __func__ << " in shim layer";
  auto app_uuid = bluetooth::hci::Uuid::From128BitBE(uuid.To128BitBE());
  bluetooth::shim::GetScanning()->RegisterScanner(app_uuid);
}

/** Unregister a scanner from the stack */
void BleScannerInterfaceImpl::Unregister(int scanner_id) {
  LOG(INFO) << __func__ << " in shim layer, scanner_id:" << scanner_id;
  bluetooth::shim::GetScanning()->Unregister(scanner_id);
}

  /** Start or stop LE device scanning */
void BleScannerInterfaceImpl::Scan(bool start) {
  LOG(INFO) << __func__ << " in shim layer " <<  ((start) ? "started" : "stopped");
  bluetooth::shim::GetScanning()->Scan(start);
  if (start && !btm_cb.ble_ctr_cb.is_ble_observe_active()) {
    btm_cb.neighbor.le_scan = {
        .start_time_ms = timestamper_in_milliseconds.GetTimestamp(),
        .results = 0,
    };
    BTM_LogHistory(kBtmLogTag, RawAddress::kEmpty, "Le scan started");
    btm_cb.ble_ctr_cb.set_ble_observe_active();
  } else if (!start && btm_cb.ble_ctr_cb.is_ble_observe_active()) {
    // stopped
    const unsigned long long duration_timestamp =
        timestamper_in_milliseconds.GetTimestamp() -
        btm_cb.neighbor.le_scan.start_time_ms;
    BTM_LogHistory(kBtmLogTag, RawAddress::kEmpty, "Le scan stopped",
                   base::StringPrintf("duration_s:%6.3f results:%-3lu",
                                      (double)duration_timestamp / 1000.0,
                                      btm_cb.neighbor.le_scan.results));
    btm_cb.ble_ctr_cb.reset_ble_observe();
    btm_cb.neighbor.le_scan = {};
  } else {
    LOG_WARN("Invalid state: start:%d, current scan state: %d", start,
             btm_cb.ble_ctr_cb.is_ble_observe_active());
    return;
  }

  do_in_jni_thread(FROM_HERE,
                   base::Bind(&BleScannerInterfaceImpl::AddressCache::init,
                              base::Unretained(&address_cache_)));
}

  /** Setup scan filter params */
void BleScannerInterfaceImpl::ScanFilterParamSetup(
    uint8_t client_if, uint8_t action, uint8_t filter_index,
    std::unique_ptr<btgatt_filt_param_setup_t> filt_param,
    FilterParamSetupCallback cb) {
  LOG(INFO) << __func__ << " in shim layer";

  auto apcf_action = static_cast<bluetooth::hci::ApcfAction>(action);
  bluetooth::hci::AdvertisingFilterParameter advertising_filter_parameter;

  if (filt_param != nullptr) {
    if (filt_param && filt_param->dely_mode == 1 &&
        apcf_action == hci::ApcfAction::ADD) {
      bluetooth::shim::GetScanning()->TrackAdvertiser(filter_index, client_if);
    }
    advertising_filter_parameter.feature_selection = filt_param->feat_seln;
    advertising_filter_parameter.list_logic_type = filt_param->list_logic_type;
    advertising_filter_parameter.filter_logic_type =
        filt_param->filt_logic_type;
    advertising_filter_parameter.rssi_high_thresh = filt_param->rssi_high_thres;
    advertising_filter_parameter.delivery_mode =
        static_cast<bluetooth::hci::DeliveryMode>(filt_param->dely_mode);
    if (filt_param && filt_param->dely_mode == 1) {
      advertising_filter_parameter.onfound_timeout = filt_param->found_timeout;
      advertising_filter_parameter.onfound_timeout_cnt =
          filt_param->found_timeout_cnt;
      advertising_filter_parameter.rssi_low_thresh = filt_param->rssi_low_thres;
      advertising_filter_parameter.onlost_timeout = filt_param->lost_timeout;
      advertising_filter_parameter.num_of_tracking_entries =
          filt_param->num_of_tracking_entries;
    }
  }

  bluetooth::shim::GetScanning()->ScanFilterParameterSetup(
      apcf_action, filter_index, advertising_filter_parameter);
  // TODO refactor callback mechanism
  do_in_jni_thread(FROM_HERE,
                   base::Bind(cb, 0, 0, btm_status_value(BTM_SUCCESS)));
}

/** Configure a scan filter condition  */
void BleScannerInterfaceImpl::ScanFilterAdd(int filter_index,
                                            std::vector<ApcfCommand> filters,
                                            FilterConfigCallback cb) {
  LOG(INFO) << __func__ << " in shim layer";
  std::vector<bluetooth::hci::AdvertisingPacketContentFilterCommand>
      new_filters = {};
  for (size_t i = 0; i < filters.size(); i++) {
    bluetooth::hci::AdvertisingPacketContentFilterCommand command{};
    if (!parse_filter_command(command, filters[i])) {
      LOG_ERROR("invalid apcf command");
      return;
    }
    new_filters.push_back(command);
  }
  bluetooth::shim::GetScanning()->ScanFilterAdd(filter_index, new_filters);
  do_in_jni_thread(FROM_HERE,
                   base::Bind(cb, 0, 0, 0, btm_status_value(BTM_SUCCESS)));
}

/** Clear all scan filter conditions for specific filter index*/
void BleScannerInterfaceImpl::ScanFilterClear(int filter_index,
                                              FilterConfigCallback cb) {
  LOG(INFO) << __func__ << " in shim layer";
  // This function doesn't used in java layer
}

/** Enable / disable scan filter feature*/
void BleScannerInterfaceImpl::ScanFilterEnable(bool enable, EnableCallback cb) {
  LOG(INFO) << __func__ << " in shim layer";
  bluetooth::shim::GetScanning()->ScanFilterEnable(enable);

  uint8_t action = enable ? 1 : 0;
  do_in_jni_thread(FROM_HERE,
                   base::Bind(cb, action, btm_status_value(BTM_SUCCESS)));
}

/** Is MSFT Extension supported? */
bool BleScannerInterfaceImpl::IsMsftSupported() {
  LOG_INFO("in shim layer");

  return bluetooth::shim::GetMsftExtensionManager()->SupportsMsftExtensions();
}

/** Adds MSFT filter */
void BleScannerInterfaceImpl::MsftAdvMonitorAdd(MsftAdvMonitor monitor,
                                                MsftAdvMonitorAddCallback cb) {
  LOG_INFO("in shim layer");
  msft_callbacks_.Add = cb;
  bluetooth::shim::GetMsftExtensionManager()->MsftAdvMonitorAdd(
      monitor, base::Bind(&BleScannerInterfaceImpl::OnMsftAdvMonitorAdd,
                          base::Unretained(this)));
}

/** Removes MSFT filter */
void BleScannerInterfaceImpl::MsftAdvMonitorRemove(
    uint8_t monitor_handle, MsftAdvMonitorRemoveCallback cb) {
  LOG_INFO("in shim layer");
  msft_callbacks_.Remove = cb;
  bluetooth::shim::GetMsftExtensionManager()->MsftAdvMonitorRemove(
      monitor_handle,
      base::Bind(&BleScannerInterfaceImpl::OnMsftAdvMonitorRemove,
                 base::Unretained(this)));
}

/** Enable / disable MSFT scan filter */
void BleScannerInterfaceImpl::MsftAdvMonitorEnable(
    bool enable, MsftAdvMonitorEnableCallback cb) {
  LOG_INFO("in shim layer");
  msft_callbacks_.Enable = cb;
  bluetooth::shim::GetMsftExtensionManager()->MsftAdvMonitorEnable(
      enable, base::Bind(&BleScannerInterfaceImpl::OnMsftAdvMonitorEnable,
                         base::Unretained(this), enable));
}

/** Callback of adding MSFT filter */
void BleScannerInterfaceImpl::OnMsftAdvMonitorAdd(
    uint8_t monitor_handle, bluetooth::hci::ErrorCode status) {
  LOG_INFO("in shim layer");
  msft_callbacks_.Add.Run(monitor_handle, (uint8_t)status);
}

/** Callback of removing MSFT filter */
void BleScannerInterfaceImpl::OnMsftAdvMonitorRemove(
    bluetooth::hci::ErrorCode status) {
  LOG_INFO("in shim layer");
  msft_callbacks_.Remove.Run((uint8_t)status);
}

/** Callback of enabling / disabling MSFT scan filter */
void BleScannerInterfaceImpl::OnMsftAdvMonitorEnable(
    bool enable, bluetooth::hci::ErrorCode status) {
  LOG_INFO("in shim layer");

  if (status == bluetooth::hci::ErrorCode::SUCCESS) {
    bluetooth::shim::GetScanning()->SetScanFilterPolicy(
        enable ? bluetooth::hci::LeScanningFilterPolicy::FILTER_ACCEPT_LIST_ONLY
               : bluetooth::hci::LeScanningFilterPolicy::ACCEPT_ALL);
  }

  msft_callbacks_.Enable.Run((uint8_t)status);
}

/** Sets the LE scan interval and window in units of N*0.625 msec */
void BleScannerInterfaceImpl::SetScanParameters(int scanner_id,
                                                int scan_interval,
                                                int scan_window, Callback cb) {
  LOG(INFO) << __func__ << " in shim layer";
  tBTM_BLE_INQ_CB* p_cb = &btm_cb.ble_ctr_cb.inq_var;
  if (BTM_BLE_ISVALID_PARAM(scan_interval, BTM_BLE_SCAN_INT_MIN,
                            BTM_BLE_EXT_SCAN_INT_MAX) &&
      BTM_BLE_ISVALID_PARAM(scan_window, BTM_BLE_SCAN_WIN_MIN,
                            BTM_BLE_EXT_SCAN_WIN_MAX)) {
    p_cb->scan_type = BTM_BLE_SCAN_MODE_ACTI;
    p_cb->scan_interval = scan_interval;
    p_cb->scan_window = scan_window;
  }

  // use active scan
  auto scan_type = static_cast<bluetooth::hci::LeScanType>(0x01);
  bluetooth::shim::GetScanning()->SetScanParameters(scanner_id, scan_type,
                                                    scan_interval, scan_window);
}

/* Configure the batchscan storage */
void BleScannerInterfaceImpl::BatchscanConfigStorage(
    int client_if, int batch_scan_full_max, int batch_scan_trunc_max,
    int batch_scan_notify_threshold, Callback cb) {
  LOG(INFO) << __func__ << " in shim layer";
  bluetooth::shim::GetScanning()->BatchScanConifgStorage(
      batch_scan_full_max, batch_scan_trunc_max, batch_scan_notify_threshold,
      client_if);
  do_in_jni_thread(FROM_HERE, base::Bind(cb, btm_status_value(BTM_SUCCESS)));
}

/* Enable batchscan */
void BleScannerInterfaceImpl::BatchscanEnable(int scan_mode, int scan_interval,
                                              int scan_window, int addr_type,
                                              int discard_rule, Callback cb) {
  LOG(INFO) << __func__ << " in shim layer";
  auto batch_scan_mode = static_cast<bluetooth::hci::BatchScanMode>(scan_mode);
  auto batch_scan_discard_rule =
      static_cast<bluetooth::hci::BatchScanDiscardRule>(discard_rule);
  bluetooth::shim::GetScanning()->BatchScanEnable(
      batch_scan_mode, scan_window, scan_interval, batch_scan_discard_rule);
  do_in_jni_thread(FROM_HERE, base::Bind(cb, btm_status_value(BTM_SUCCESS)));
}

/* Disable batchscan */
void BleScannerInterfaceImpl::BatchscanDisable(Callback cb) {
  LOG(INFO) << __func__ << " in shim layer";
  bluetooth::shim::GetScanning()->BatchScanDisable();
  do_in_jni_thread(FROM_HERE, base::Bind(cb, btm_status_value(BTM_SUCCESS)));
}

/* Read out batchscan reports */
void BleScannerInterfaceImpl::BatchscanReadReports(int client_if,
                                                   int scan_mode) {
  LOG(INFO) << __func__ << " in shim layer";
  auto batch_scan_mode = static_cast<bluetooth::hci::BatchScanMode>(scan_mode);
  auto scanner_id = static_cast<bluetooth::hci::ScannerId>(client_if);
  bluetooth::shim::GetScanning()->BatchScanReadReport(scanner_id,
                                                      batch_scan_mode);
}

bool btm_random_pseudo_to_identity_addr(RawAddress* random_pseudo,
                                        tBLE_ADDR_TYPE* p_identity_addr_type);

bool btm_identity_addr_to_random_pseudo(RawAddress* bd_addr,
                                        tBLE_ADDR_TYPE* p_addr_type,
                                        bool refresh);

extern tACL_CONN* btm_acl_for_bda(const RawAddress& bd_addr,
                                  tBT_TRANSPORT transport);

void BleScannerInterfaceImpl::StartSync(uint8_t sid, RawAddress address,
                                        uint16_t skip, uint16_t timeout,
                                        int reg_id) {
  LOG(INFO) << __func__ << " in shim layer";
  tBLE_ADDR_TYPE address_type = BLE_ADDR_RANDOM;
  tINQ_DB_ENT* p_i = btm_inq_db_find(address);
  if (p_i) {
    address_type = p_i->inq_info.results.ble_addr_type;  // Random
  }
  btm_random_pseudo_to_identity_addr(&address, &address_type);
  address_type &= ~BLE_ADDR_TYPE_ID_BIT;
  bluetooth::shim::GetScanning()->StartSync(
      sid, ToAddressWithType(address, address_type), skip, timeout, reg_id);
}

void BleScannerInterfaceImpl::StopSync(uint16_t handle) {
  LOG(INFO) << __func__ << " in shim layer";
  bluetooth::shim::GetScanning()->StopSync(handle);
}

void BleScannerInterfaceImpl::CancelCreateSync(uint8_t sid,
                                               RawAddress address) {
  LOG(INFO) << __func__ << " in shim layer";
  bluetooth::shim::GetScanning()->CancelCreateSync(sid, ToGdAddress(address));
}

void BleScannerInterfaceImpl::TransferSync(RawAddress address,
                                           uint16_t service_data,
                                           uint16_t sync_handle,
                                           int pa_source) {
  LOG(INFO) << __func__ << " in shim layer";
  tACL_CONN* p_acl = btm_acl_for_bda(address, BT_TRANSPORT_LE);
  if (p_acl == NULL || !HCI_LE_PERIODIC_ADVERTISING_SYNC_TRANSFER_RECIPIENT(
                           p_acl->peer_le_features)) {
    LOG_ERROR("[PAST] Remote doesn't support PAST");
    scanning_callbacks_->OnPeriodicSyncTransferred(
        pa_source, BTM_MODE_UNSUPPORTED, address);
    return;
  }
  bluetooth::shim::GetScanning()->TransferSync(
      ToGdAddress(address), service_data, sync_handle, pa_source);
}

void BleScannerInterfaceImpl::TransferSetInfo(RawAddress address,
                                              uint16_t service_data,
                                              uint8_t adv_handle,
                                              int pa_source) {
  LOG(INFO) << __func__ << " in shim layer";
  tACL_CONN* p_acl = btm_acl_for_bda(address, BT_TRANSPORT_LE);
  if (p_acl == NULL || !HCI_LE_PERIODIC_ADVERTISING_SYNC_TRANSFER_RECIPIENT(
                           p_acl->peer_le_features)) {
    LOG_ERROR("[PAST] Remote doesn't support PAST");
    scanning_callbacks_->OnPeriodicSyncTransferred(
        pa_source, BTM_MODE_UNSUPPORTED, address);
    return;
  }
  bluetooth::shim::GetScanning()->TransferSetInfo(
      ToGdAddress(address), service_data, adv_handle, pa_source);
}

void BleScannerInterfaceImpl::SyncTxParameters(RawAddress addr, uint8_t mode,
                                               uint16_t skip, uint16_t timeout,
                                               int reg_id) {
  LOG(INFO) << __func__ << " in shim layer";
  bluetooth::shim::GetScanning()->SyncTxParameters(ToGdAddress(addr), mode,
                                                   skip, timeout, reg_id);
}

void BleScannerInterfaceImpl::RegisterCallbacks(ScanningCallbacks* callbacks) {
  LOG(INFO) << __func__ << " in shim layer";
  scanning_callbacks_ = callbacks;
}

void BleScannerInterfaceImpl::OnScannerRegistered(
    const bluetooth::hci::Uuid app_uuid, bluetooth::hci::ScannerId scanner_id,
    ScanningStatus status) {
  auto uuid = bluetooth::Uuid::From128BitBE(app_uuid.To128BitBE());
  do_in_jni_thread(FROM_HERE,
                   base::Bind(&ScanningCallbacks::OnScannerRegistered,
                              base::Unretained(scanning_callbacks_), uuid,
                              scanner_id, status));
}

void BleScannerInterfaceImpl::OnSetScannerParameterComplete(
    bluetooth::hci::ScannerId scanner_id, ScanningStatus status) {
  do_in_jni_thread(
      FROM_HERE,
      base::Bind(&ScanningCallbacks::OnSetScannerParameterComplete,
                 base::Unretained(scanning_callbacks_), scanner_id, status));
}

void BleScannerInterfaceImpl::OnScanResult(
    uint16_t event_type, uint8_t address_type, bluetooth::hci::Address address,
    uint8_t primary_phy, uint8_t secondary_phy, uint8_t advertising_sid,
    int8_t tx_power, int8_t rssi, uint16_t periodic_advertising_interval,
    std::vector<uint8_t> advertising_data) {
  RawAddress raw_address = ToRawAddress(address);
  tBLE_ADDR_TYPE ble_addr_type = to_ble_addr_type(address_type);

  btm_cb.neighbor.le_scan.results++;
  if (ble_addr_type != BLE_ADDR_ANONYMOUS) {
    btm_ble_process_adv_addr(raw_address, &ble_addr_type);
  }

  do_in_jni_thread(
      FROM_HERE,
      base::BindOnce(&BleScannerInterfaceImpl::handle_remote_properties,
                     base::Unretained(this), raw_address, ble_addr_type,
                     advertising_data));

  do_in_jni_thread(
      FROM_HERE,
      base::BindOnce(&ScanningCallbacks::OnScanResult,
                     base::Unretained(scanning_callbacks_), event_type,
                     static_cast<uint8_t>(address_type), raw_address,
                     primary_phy, secondary_phy, advertising_sid, tx_power,
                     rssi, periodic_advertising_interval, advertising_data));

  // TODO: Remove when StartInquiry in GD part implemented
  btm_ble_process_adv_pkt_cont_for_inquiry(
      event_type, ble_addr_type, raw_address, primary_phy, secondary_phy,
      advertising_sid, tx_power, rssi, periodic_advertising_interval,
      advertising_data);
}

void BleScannerInterfaceImpl::OnTrackAdvFoundLost(
    bluetooth::hci::AdvertisingFilterOnFoundOnLostInfo on_found_on_lost_info) {
  AdvertisingTrackInfo track_info = {};
  RawAddress raw_address =
      ToRawAddress(on_found_on_lost_info.advertiser_address);

  if (on_found_on_lost_info.advertiser_address_type != BLE_ADDR_ANONYMOUS) {
    btm_ble_process_adv_addr(raw_address,
                             &on_found_on_lost_info.advertiser_address_type);
  }

  track_info.monitor_handle = on_found_on_lost_info.monitor_handle;
  track_info.advertiser_address = raw_address;
  track_info.advertiser_address_type =
      on_found_on_lost_info.advertiser_address_type;
  track_info.scanner_id = on_found_on_lost_info.scanner_id;
  track_info.filter_index = on_found_on_lost_info.filter_index;
  track_info.advertiser_state = on_found_on_lost_info.advertiser_state;
  track_info.advertiser_info_present =
      static_cast<uint8_t>(on_found_on_lost_info.advertiser_info_present);
  if (on_found_on_lost_info.advertiser_info_present ==
      bluetooth::hci::AdvtInfoPresent::ADVT_INFO_PRESENT) {
    track_info.tx_power = on_found_on_lost_info.tx_power;
    track_info.rssi = on_found_on_lost_info.rssi;
    track_info.time_stamp = on_found_on_lost_info.time_stamp;
    auto adv_data = on_found_on_lost_info.adv_packet;
    track_info.adv_packet_len = (uint8_t)adv_data.size();
    track_info.adv_packet.reserve(adv_data.size());
    track_info.adv_packet.insert(track_info.adv_packet.end(), adv_data.begin(),
                                 adv_data.end());
    auto scan_rsp_data = on_found_on_lost_info.scan_response;
    track_info.scan_response_len = (uint8_t)scan_rsp_data.size();
    track_info.scan_response.reserve(adv_data.size());
    track_info.scan_response.insert(track_info.scan_response.end(),
                                    scan_rsp_data.begin(), scan_rsp_data.end());
  }
  do_in_jni_thread(
      FROM_HERE,
      base::BindOnce(&ScanningCallbacks::OnTrackAdvFoundLost,
                     base::Unretained(scanning_callbacks_), track_info));
}

void BleScannerInterfaceImpl::OnBatchScanReports(int client_if, int status,
                                                 int report_format,
                                                 int num_records,
                                                 std::vector<uint8_t> data) {
  do_in_jni_thread(
      FROM_HERE,
      base::BindOnce(&ScanningCallbacks::OnBatchScanReports,
                     base::Unretained(scanning_callbacks_), client_if, status,
                     report_format, num_records, data));
}

void BleScannerInterfaceImpl::OnBatchScanThresholdCrossed(int client_if) {
  do_in_jni_thread(
      FROM_HERE,
      base::BindOnce(&ScanningCallbacks::OnBatchScanThresholdCrossed,
                     base::Unretained(scanning_callbacks_), client_if));
}

void BleScannerInterfaceImpl::OnPeriodicSyncStarted(
    int reg_id, uint8_t status, uint16_t sync_handle, uint8_t advertising_sid,
    bluetooth::hci::AddressWithType address_with_type, uint8_t phy,
    uint16_t interval) {
  RawAddress raw_address = ToRawAddress(address_with_type.GetAddress());
  tBLE_ADDR_TYPE ble_addr_type =
      to_ble_addr_type((uint8_t)address_with_type.GetAddressType());
  if (ble_addr_type & BLE_ADDR_TYPE_ID_BIT) {
    btm_identity_addr_to_random_pseudo(&raw_address, &ble_addr_type, true);
  }

  do_in_jni_thread(FROM_HERE,
                   base::BindOnce(&ScanningCallbacks::OnPeriodicSyncStarted,
                                  base::Unretained(scanning_callbacks_), reg_id,
                                  status, sync_handle, advertising_sid,
                                  static_cast<int>(ble_addr_type), raw_address,
                                  phy, interval));
}

void BleScannerInterfaceImpl::OnPeriodicSyncReport(uint16_t sync_handle,
                                                   int8_t tx_power, int8_t rssi,
                                                   uint8_t status,
                                                   std::vector<uint8_t> data) {
  do_in_jni_thread(
      FROM_HERE,
      base::BindOnce(&ScanningCallbacks::OnPeriodicSyncReport,
                     base::Unretained(scanning_callbacks_), sync_handle,
                     tx_power, rssi, status, std::move(data)));
}

void BleScannerInterfaceImpl::OnPeriodicSyncLost(uint16_t sync_handle) {
  do_in_jni_thread(
      FROM_HERE,
      base::BindOnce(&ScanningCallbacks::OnPeriodicSyncLost,
                     base::Unretained(scanning_callbacks_), sync_handle));
}

void BleScannerInterfaceImpl::OnPeriodicSyncTransferred(
    int pa_source, uint8_t status, bluetooth::hci::Address address) {
  do_in_jni_thread(FROM_HERE,
                   base::BindOnce(&ScanningCallbacks::OnPeriodicSyncTransferred,
                                  base::Unretained(scanning_callbacks_),
                                  pa_source, status, ToRawAddress(address)));
}

void BleScannerInterfaceImpl::OnBigInfoReport(uint16_t sync_handle, bool encrypted) {
  do_in_jni_thread(FROM_HERE,
                   base::BindOnce(&ScanningCallbacks::OnBigInfoReport,
                   base::Unretained(scanning_callbacks_), sync_handle, encrypted));
}

void BleScannerInterfaceImpl::OnTimeout() {}
void BleScannerInterfaceImpl::OnFilterEnable(bluetooth::hci::Enable enable,
                                             uint8_t status) {}
void BleScannerInterfaceImpl::OnFilterParamSetup(
    uint8_t available_spaces, bluetooth::hci::ApcfAction action,
    uint8_t status) {}
void BleScannerInterfaceImpl::OnFilterConfigCallback(
    bluetooth::hci::ApcfFilterType filter_type, uint8_t available_spaces,
    bluetooth::hci::ApcfAction action, uint8_t status) {}

bool BleScannerInterfaceImpl::parse_filter_command(
    bluetooth::hci::AdvertisingPacketContentFilterCommand&
        advertising_packet_content_filter_command,
    ApcfCommand apcf_command) {
  advertising_packet_content_filter_command.filter_type =
      static_cast<bluetooth::hci::ApcfFilterType>(apcf_command.type);
  bluetooth::hci::Address address = ToGdAddress(apcf_command.address);
  advertising_packet_content_filter_command.address = address;
  advertising_packet_content_filter_command.application_address_type =
      static_cast<bluetooth::hci::ApcfApplicationAddressType>(
          apcf_command.addr_type);

  if (!apcf_command.uuid.IsEmpty()) {
    uint8_t uuid_len = apcf_command.uuid.GetShortestRepresentationSize();
    switch (uuid_len) {
      case bluetooth::Uuid::kNumBytes16: {
        advertising_packet_content_filter_command.uuid =
            bluetooth::hci::Uuid::From16Bit(apcf_command.uuid.As16Bit());
      } break;
      case bluetooth::Uuid::kNumBytes32: {
        advertising_packet_content_filter_command.uuid =
            bluetooth::hci::Uuid::From32Bit(apcf_command.uuid.As32Bit());
      } break;
      case bluetooth::Uuid::kNumBytes128: {
        advertising_packet_content_filter_command.uuid =
            bluetooth::hci::Uuid::From128BitBE(apcf_command.uuid.To128BitBE());
      } break;
      default:
        LOG_WARN("illegal UUID length %d", (uint16_t)uuid_len);
        return false;
    }
  }

  if (!apcf_command.uuid_mask.IsEmpty()) {
    uint8_t uuid_len = apcf_command.uuid.GetShortestRepresentationSize();
    switch (uuid_len) {
      case bluetooth::Uuid::kNumBytes16: {
        advertising_packet_content_filter_command.uuid_mask =
            bluetooth::hci::Uuid::From16Bit(apcf_command.uuid_mask.As16Bit());
      } break;
      case bluetooth::Uuid::kNumBytes32: {
        advertising_packet_content_filter_command.uuid_mask =
            bluetooth::hci::Uuid::From32Bit(apcf_command.uuid_mask.As32Bit());
      } break;
      case bluetooth::Uuid::kNumBytes128: {
        advertising_packet_content_filter_command.uuid_mask =
            bluetooth::hci::Uuid::From128BitBE(
                apcf_command.uuid_mask.To128BitBE());
      } break;
      default:
        LOG_WARN("illegal UUID length %d", (uint16_t)uuid_len);
        return false;
    }
  }

  advertising_packet_content_filter_command.name.assign(
      apcf_command.name.begin(), apcf_command.name.end());
  advertising_packet_content_filter_command.company = apcf_command.company;
  advertising_packet_content_filter_command.company_mask =
      apcf_command.company_mask;
  advertising_packet_content_filter_command.ad_type = apcf_command.ad_type;
  advertising_packet_content_filter_command.org_id = apcf_command.org_id;
  advertising_packet_content_filter_command.tds_flags = apcf_command.tds_flags;
  advertising_packet_content_filter_command.tds_flags_mask =
      apcf_command.tds_flags_mask;
  advertising_packet_content_filter_command.meta_data_type =
      static_cast<bluetooth::hci::ApcfMetaDataType>(
          apcf_command.meta_data_type);
  advertising_packet_content_filter_command.meta_data.assign(
      apcf_command.meta_data.begin(), apcf_command.meta_data.end());
  advertising_packet_content_filter_command.data.assign(
      apcf_command.data.begin(), apcf_command.data.end());
  advertising_packet_content_filter_command.data_mask.assign(
      apcf_command.data_mask.begin(), apcf_command.data_mask.end());
  advertising_packet_content_filter_command.irk = apcf_command.irk;
  return true;
}

void BleScannerInterfaceImpl::handle_remote_properties(
    RawAddress bd_addr, tBLE_ADDR_TYPE addr_type,
    std::vector<uint8_t> advertising_data) {
  if (!bluetooth::shim::is_gd_stack_started_up()) {
    LOG_WARN("Gd stack is stopped, return");
    return;
  }

  // skip anonymous advertisment
  if (addr_type == BLE_ADDR_ANONYMOUS) {
    return;
  }

  auto device_type = bluetooth::hci::DeviceType::LE;
  uint8_t flag_len;
  const uint8_t* p_flag = AdvertiseDataParser::GetFieldByType(
      advertising_data, BTM_BLE_AD_TYPE_FLAG, &flag_len);

  if (p_flag != NULL && flag_len != 0) {
    if ((BTM_BLE_BREDR_NOT_SPT & *p_flag) == 0) {
      device_type = bluetooth::hci::DeviceType::DUAL;
    }
  }

  uint8_t remote_name_len;
  const uint8_t* p_eir_remote_name = AdvertiseDataParser::GetFieldByType(
      advertising_data, HCI_EIR_COMPLETE_LOCAL_NAME_TYPE, &remote_name_len);

  if (p_eir_remote_name == NULL) {
    p_eir_remote_name = AdvertiseDataParser::GetFieldByType(
        advertising_data, HCI_EIR_SHORTENED_LOCAL_NAME_TYPE, &remote_name_len);
  }

  bt_bdname_t bdname = {0};

  // update device name
  if (p_eir_remote_name) {
    if (!address_cache_.find(bd_addr)) {
      address_cache_.add(bd_addr);

      if (p_eir_remote_name) {
        if (remote_name_len > BD_NAME_LEN + 1 ||
            (remote_name_len == BD_NAME_LEN + 1 &&
             p_eir_remote_name[BD_NAME_LEN] != '\0')) {
          LOG_INFO("%s dropping invalid packet - device name too long: %d",
                   __func__, remote_name_len);
          return;
        }

        memcpy(bdname.name, p_eir_remote_name, remote_name_len);
        if (remote_name_len < BD_NAME_LEN + 1)
          bdname.name[remote_name_len] = '\0';
        btif_dm_update_ble_remote_properties(bd_addr, bdname.name, NULL,
                                             device_type);
      }
    }
  }

  DEV_CLASS dev_class;
  if (btm_ble_get_appearance_as_cod(advertising_data, dev_class)) {
    btif_dm_update_ble_remote_properties(bd_addr, bdname.name, dev_class,
                                         device_type);
  }

<<<<<<< HEAD
  auto* storage_module = bluetooth::shim::GetStorage();
=======
>>>>>>> f013135d
  bluetooth::hci::Address address = ToGdAddress(bd_addr);

  std::string device_type_property = "";
  // update device type
  switch (device_type) {
    case bluetooth::hci::DeviceType::UNKNOWN:
      device_type_property = "UNKNOWN";
      break;
    case bluetooth::hci::DeviceType::BR_EDR:
      device_type_property = "BR_EDR";
      break;
    case bluetooth::hci::DeviceType::LE:
      device_type_property = "LE";
      break;
    case bluetooth::hci::DeviceType::DUAL:
      device_type_property = "DUAL";
      break;
  }
  bluetooth::shim::BtifConfigInterface::SetStr(address.ToString(), "DevType",
                                               device_type_property);
  // update address type
  std::string address_type = bluetooth::hci::AddressTypeText(
      static_cast<bluetooth::hci::AddressType>(addr_type));
  bluetooth::shim::BtifConfigInterface::SetStr(address.ToString(), "AddrType",
                                               address_type);
}

void BleScannerInterfaceImpl::AddressCache::add(const RawAddress& p_bda) {
  // Remove the oldest entries
  while (remote_bdaddr_cache_.size() >= remote_bdaddr_cache_max_size_) {
    const RawAddress& raw_address = remote_bdaddr_cache_ordered_.front();
    remote_bdaddr_cache_.erase(raw_address);
    remote_bdaddr_cache_ordered_.pop();
  }
  remote_bdaddr_cache_.insert(p_bda);
  remote_bdaddr_cache_ordered_.push(p_bda);
}

bool BleScannerInterfaceImpl::AddressCache::find(const RawAddress& p_bda) {
  return (remote_bdaddr_cache_.find(p_bda) != remote_bdaddr_cache_.end());
}

void BleScannerInterfaceImpl::AddressCache::init(void) {
  remote_bdaddr_cache_.clear();
  remote_bdaddr_cache_ordered_ = {};
}

BleScannerInterfaceImpl* bt_le_scanner_instance = nullptr;

BleScannerInterface* bluetooth::shim::get_ble_scanner_instance() {
  if (bt_le_scanner_instance == nullptr) {
    bt_le_scanner_instance = new BleScannerInterfaceImpl();
  }
  return bt_le_scanner_instance;
}

void bluetooth::shim::init_scanning_manager() {
  static_cast<BleScannerInterfaceImpl*>(
      bluetooth::shim::get_ble_scanner_instance())
      ->Init();
}

bool bluetooth::shim::is_ad_type_filter_supported() {
  return bluetooth::shim::GetScanning()->IsAdTypeFilterSupported();
}

void bluetooth::shim::set_ad_type_rsi_filter(bool enable) {
  bluetooth::hci::AdvertisingFilterParameter advertising_filter_parameter;
  bluetooth::shim::GetScanning()->ScanFilterParameterSetup(
      bluetooth::hci::ApcfAction::DELETE, 0x00, advertising_filter_parameter);
  if (enable) {
    std::vector<bluetooth::hci::AdvertisingPacketContentFilterCommand> filters =
        {};
    bluetooth::hci::AdvertisingPacketContentFilterCommand filter{};
    filter.filter_type = bluetooth::hci::ApcfFilterType::AD_TYPE;
    filter.ad_type = BTM_BLE_AD_TYPE_RSI;
    filters.push_back(filter);
    bluetooth::shim::GetScanning()->ScanFilterAdd(0x00, filters);

    advertising_filter_parameter.delivery_mode =
        bluetooth::hci::DeliveryMode::IMMEDIATE;
    advertising_filter_parameter.feature_selection = kAllowADTypeFilter;
    advertising_filter_parameter.list_logic_type = kAllowADTypeFilter;
    advertising_filter_parameter.filter_logic_type = kFilterLogicOr;
    advertising_filter_parameter.rssi_high_thresh = kLowestRssiValue;
    bluetooth::shim::GetScanning()->ScanFilterParameterSetup(
        bluetooth::hci::ApcfAction::ADD, 0x00, advertising_filter_parameter);
  }
}

void bluetooth::shim::set_empty_filter(bool enable) {
  bluetooth::hci::AdvertisingFilterParameter advertising_filter_parameter;
  bluetooth::shim::GetScanning()->ScanFilterParameterSetup(
      bluetooth::hci::ApcfAction::DELETE, 0x00, advertising_filter_parameter);
  if (enable) {
    /* Add an allow-all filter on index 0 */
    advertising_filter_parameter.delivery_mode =
        bluetooth::hci::DeliveryMode::IMMEDIATE;
    advertising_filter_parameter.feature_selection = kAllowAllFilter;
    advertising_filter_parameter.list_logic_type = kListLogicOr;
    advertising_filter_parameter.filter_logic_type = kFilterLogicOr;
    advertising_filter_parameter.rssi_high_thresh = kLowestRssiValue;
    bluetooth::shim::GetScanning()->ScanFilterParameterSetup(
        bluetooth::hci::ApcfAction::ADD, 0x00, advertising_filter_parameter);
  }
}

void bluetooth::shim::set_target_announcements_filter(bool enable) {
  uint8_t filter_index = 0x03;

  LOG_DEBUG(" enable %d", enable);

  bluetooth::hci::AdvertisingFilterParameter advertising_filter_parameter = {};
  bluetooth::shim::GetScanning()->ScanFilterParameterSetup(
      bluetooth::hci::ApcfAction::DELETE, filter_index,
      advertising_filter_parameter);

  if (!enable) return;

  advertising_filter_parameter.delivery_mode =
      bluetooth::hci::DeliveryMode::IMMEDIATE;
  advertising_filter_parameter.feature_selection = kAllowServiceDataFilter;
  advertising_filter_parameter.list_logic_type = kListLogicOr;
  advertising_filter_parameter.filter_logic_type = kFilterLogicAnd;
  advertising_filter_parameter.rssi_high_thresh = kLowestRssiValue;

  /* Add targeted announcements filter on index 4 */
  std::vector<bluetooth::hci::AdvertisingPacketContentFilterCommand>
      cap_bap_filter = {};

  bluetooth::hci::AdvertisingPacketContentFilterCommand cap_filter{};
  cap_filter.filter_type = bluetooth::hci::ApcfFilterType::SERVICE_DATA;
  cap_filter.data = {0x53, 0x18, 0x01};
  cap_filter.data_mask = {0x53, 0x18, 0xFF};
  cap_bap_filter.push_back(cap_filter);

  bluetooth::hci::AdvertisingPacketContentFilterCommand bap_filter{};
  bap_filter.filter_type = bluetooth::hci::ApcfFilterType::SERVICE_DATA;
  bap_filter.data = {0x4e, 0x18, 0x01};
  bap_filter.data_mask = {0x4e, 0x18, 0xFF};

  cap_bap_filter.push_back(bap_filter);
  bluetooth::shim::GetScanning()->ScanFilterAdd(filter_index, cap_bap_filter);

  bluetooth::shim::GetScanning()->ScanFilterParameterSetup(
      bluetooth::hci::ApcfAction::ADD, filter_index,
      advertising_filter_parameter);
}<|MERGE_RESOLUTION|>--- conflicted
+++ resolved
@@ -797,10 +797,6 @@
                                          device_type);
   }
 
-<<<<<<< HEAD
-  auto* storage_module = bluetooth::shim::GetStorage();
-=======
->>>>>>> f013135d
   bluetooth::hci::Address address = ToGdAddress(bd_addr);
 
   std::string device_type_property = "";
