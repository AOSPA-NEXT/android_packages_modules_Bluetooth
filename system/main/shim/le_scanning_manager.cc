--- conflicted
+++ resolved
@@ -349,16 +349,10 @@
 
 /** Sets the LE scan interval and window in units of N*0.625 msec */
 void BleScannerInterfaceImpl::SetScanParameters(int scanner_id,
-<<<<<<< HEAD
+                                                uint8_t scan_type,
                                                 std::vector<uint32_t> scan_interval,
                                                 std::vector<uint32_t> scan_window,
-                                                Callback cb) {
-=======
-                                                uint8_t scan_type,
-                                                int scan_interval,
-                                                int scan_window,
                                                 Callback /* cb */) {
->>>>>>> 2e483b29
   LOG(INFO) << __func__ << " in shim layer";
   if (scan_interval.size() == 0 || scan_window.size() == 0) {
     LOG_INFO("Empty scan interval or window");
