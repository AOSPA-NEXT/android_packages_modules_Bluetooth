--- conflicted
+++ resolved
@@ -160,20 +160,6 @@
                                                      &le_meta_event_view));
 }
 
-<<<<<<< HEAD
-static void vendor_specific_event_callback(
-    bluetooth::hci::VendorSpecificEventView vendor_specific_event_view) {
-  auto bqr =
-      bluetooth::hci::BqrEventView::CreateOptional(vendor_specific_event_view);
-  if (!bqr) {
-    return;
-  }
-
-  auto payload = vendor_specific_event_view.GetPayload();
-  std::vector<uint8_t> bytes{payload.begin(), payload.end()};
-  btm_vendor_specific_evt(bytes.data(), bytes.size());
-}
-
 static void qbce_vse_cb(
     bluetooth::hci::VendorSpecificEventView vendor_specific_event_view) {
   auto payload = vendor_specific_event_view.GetPayload();
@@ -200,8 +186,6 @@
       bytes.size(), bytes.data());
 }
 
-=======
->>>>>>> cf49fe8b
 void OnTransmitPacketCommandComplete(command_complete_cb complete_callback,
                                      void* context,
                                      bluetooth::hci::CommandCompleteView view) {
@@ -303,18 +287,6 @@
   auto handler = bluetooth::shim::GetGdShimHandler();
   bluetooth::shim::GetHciLayer()->RegisterEventHandler(
       event_code, handler->Bind(event_callback));
-}
-
-static void register_vs_event() {
-  bluetooth::shim::GetVendorSpecificEventManager()->RegisterEventHandler(
-      bluetooth::hci::VseSubeventCode::QBCE_VS_EVENT,
-      get_main_thread()->Bind(cpp::qbce_vse_cb));
-  bluetooth::shim::GetVendorSpecificEventManager()->RegisterEventHandler(
-      bluetooth::hci::VseSubeventCode::QBCE_VS_PARAM_REPORT_EVENT,
-      get_main_thread()->Bind(cpp::qbce_param_report_vse_cb));
-  bluetooth::shim::GetVendorSpecificEventManager()->RegisterEventHandler(
-      bluetooth::hci::VseSubeventCode::QBCE_VS_LINK_POWER_CTRL_EVENT,
-      get_main_thread()->Bind(cpp::qbce_link_power_ctrl_vse_cb));
 }
 
 static void register_le_event(bluetooth::hci::SubeventCode subevent_code) {
@@ -461,15 +433,6 @@
     cpp::register_le_event(subevent_code);
   }
 
-<<<<<<< HEAD
-  // TODO handle BQR event in GD
-  bluetooth::shim::GetVendorSpecificEventManager()->RegisterEventHandler(
-      bluetooth::hci::VseSubeventCode::BQR_EVENT,
-      get_main_thread()->Bind(cpp::vendor_specific_event_callback));
-
-  cpp::register_vs_event();
-=======
->>>>>>> cf49fe8b
   cpp::register_for_iso();
 }
 
