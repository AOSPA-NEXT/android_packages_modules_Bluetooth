--- conflicted
+++ resolved
@@ -54,16 +54,12 @@
         "libtinyxml2",
         "libz",
         "libcrypto",
-<<<<<<< HEAD
-=======
         "android.hardware.keymaster@4.0",
         "android.hardware.keymaster@3.0",
         "libkeymaster4support",
         "libkeystore_aidl",
         "libkeystore_binder",
         "libkeystore_parcelables",
-        "libstatslog",
->>>>>>> ab1312fc
     ],
     static_libs: [
         "libbt-sbc-decoder",
