/*
 * Copyright (C) 2015 The Android Open Source Project
 *
 * Licensed under the Apache License, Version 2.0 (the "License");
 * you may not use this file except in compliance with the License.
 * You may obtain a copy of the License at
 *
 *   http://www.apache.org/licenses/LICENSE-2.0
 *
 * Unless required by applicable law or agreed to in writing, software
 * distributed under the License is distributed on an "AS IS" BASIS,
 * WITHOUT WARRANTIES OR CONDITIONS OF ANY KIND, either express or implied.
 * See the License for the specific language governing permissions and
 * limitations under the License.
 */

/******************************************************************************
 *
 * This file contains constants and definitions that can be used commonly
 * between JNI and stack layer
 *
 ******************************************************************************/
#ifndef ANDROID_INCLUDE_BT_COMMON_TYPES_H
#define ANDROID_INCLUDE_BT_COMMON_TYPES_H

#include <bluetooth/uuid.h>
#include <raw_address.h>

#include <vector>

#include "bluetooth.h"

typedef struct {
  uint8_t client_if;
  uint8_t filt_index;
  uint8_t advertiser_state;
  uint8_t advertiser_info_present;
  uint8_t addr_type;
  uint8_t tx_power;
  int8_t rssi_value;
  uint16_t time_stamp;
  RawAddress bd_addr;
  uint8_t adv_pkt_len;
  uint8_t* p_adv_pkt_data;
  uint8_t scan_rsp_len;
  uint8_t* p_scan_rsp_data;
} btgatt_track_adv_info_t;

typedef enum {
  BTGATT_DB_PRIMARY_SERVICE,
  BTGATT_DB_SECONDARY_SERVICE,
  BTGATT_DB_INCLUDED_SERVICE,
  BTGATT_DB_CHARACTERISTIC,
  BTGATT_DB_DESCRIPTOR,
} bt_gatt_db_attribute_type_t;

typedef struct {
  uint16_t id;
  bluetooth::Uuid uuid;
  bt_gatt_db_attribute_type_t type;
  uint16_t attribute_handle;

  /*
   * If |type| is |BTGATT_DB_PRIMARY_SERVICE|, or
   * |BTGATT_DB_SECONDARY_SERVICE|, this contains the start and end attribute
   * handles.
   */
  uint16_t start_handle;
  uint16_t end_handle;

  /*
   * If |type| is |BTGATT_DB_CHARACTERISTIC|, this contains the properties of
   * the characteristic.
   */
  uint8_t properties;
  uint16_t extended_properties;

  uint16_t permissions;
} btgatt_db_element_t;

typedef struct {
  uint16_t feat_seln;
  uint16_t list_logic_type;
  uint8_t filt_logic_type;
  uint8_t rssi_high_thres;
  uint8_t rssi_low_thres;
  uint8_t dely_mode;
  uint16_t found_timeout;
  uint16_t lost_timeout;
  uint8_t found_timeout_cnt;
  uint16_t num_of_tracking_entries;
} btgatt_filt_param_setup_t;

// Advertising Packet Content Filter
struct ApcfCommand {
  uint8_t type;
  RawAddress address;
  uint8_t addr_type;
  bluetooth::Uuid uuid;
  bluetooth::Uuid uuid_mask;
  std::vector<uint8_t> name;
  uint16_t company;
  uint16_t company_mask;
<<<<<<< HEAD
=======
  uint8_t org_id;
  uint8_t tds_flags;
  uint8_t tds_flags_mask;
  uint8_t meta_data_type;
  std::vector<uint8_t> meta_data;
>>>>>>> ac96606b
  uint8_t ad_type;
  std::vector<uint8_t> data;
  std::vector<uint8_t> data_mask;
  std::array<uint8_t, 16> irk;  // 128 bit/16 octet IRK
  uint8_t org_id;
  uint8_t tds_flags;
  uint8_t tds_flags_mask;
  bool group_filter_enabled;
};

// MSFT scan filter pattern
struct MsftAdvMonitorPattern {
  uint8_t ad_type;
  uint8_t start_byte;
  std::vector<uint8_t> pattern;
};

// LE Scan filter defined by MSFT extension.
struct MsftAdvMonitor {
  uint8_t rssi_threshold_high;
  uint8_t rssi_threshold_low;
  uint8_t rssi_threshold_low_time_interval;
  uint8_t rssi_sampling_period;
  std::vector<MsftAdvMonitorPattern> patterns;
};

#endif /* ANDROID_INCLUDE_BT_COMMON_TYPES_H */<|MERGE_RESOLUTION|>--- conflicted
+++ resolved
@@ -101,14 +101,8 @@
   std::vector<uint8_t> name;
   uint16_t company;
   uint16_t company_mask;
-<<<<<<< HEAD
-=======
-  uint8_t org_id;
-  uint8_t tds_flags;
-  uint8_t tds_flags_mask;
   uint8_t meta_data_type;
   std::vector<uint8_t> meta_data;
->>>>>>> ac96606b
   uint8_t ad_type;
   std::vector<uint8_t> data;
   std::vector<uint8_t> data_mask;
