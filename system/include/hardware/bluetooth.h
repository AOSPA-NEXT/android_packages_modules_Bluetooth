--- conflicted
+++ resolved
@@ -398,21 +398,19 @@
    */
   BT_PROPERTY_REMOTE_MODEL_NUM,
 
-<<<<<<< HEAD
   /*
    * Description - Encrypted Data Key material char value
     * Access mode - GET.
     * Data type   - uint8_t*.
     */
   BT_PROPERTY_ENC_KEY_MATERIAL,
-=======
+
   /**
    * Description - Address type of the remote device - PUBLIC or REMOTE
    * Access mode - GET.
    * Data Type - uint8_t.
    */
   BT_PROPERTY_REMOTE_ADDR_TYPE,
->>>>>>> 020d8f64
 
   BT_PROPERTY_REMOTE_DEVICE_TIMESTAMP = 0xFF,
 } bt_property_type_t;
