--- conflicted
+++ resolved
@@ -183,13 +183,9 @@
                                     MsftAdvMonitorEnableCallback cb) = 0;
 
   /** Sets the LE scan interval and window in units of N*0.625 msec */
-<<<<<<< HEAD
-  virtual void SetScanParameters(int scanner_id, std::vector<uint32_t> scan_interval,
+  virtual void SetScanParameters(int scanner_id, uint8_t scan_type,
+                                 std::vector<uint32_t> scan_interval,
                                  std::vector<uint32_t> scan_window,
-=======
-  virtual void SetScanParameters(int scanner_id, uint8_t scan_type,
-                                 int scan_interval, int scan_window,
->>>>>>> 2e483b29
                                  Callback cb) = 0;
 
   /* Configure the batchscan storage */
