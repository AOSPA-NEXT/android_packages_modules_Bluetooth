--- conflicted
+++ resolved
@@ -184,13 +184,8 @@
 
   /** Sets the LE scan interval and window in units of N*0.625 msec */
   virtual void SetScanParameters(int scanner_id, uint8_t scan_type,
-<<<<<<< HEAD
-                                 int scan_interval,int scan_window,
-                                 Callback cb) = 0;
-=======
                                  int scan_interval, int scan_window,
                                  int scan_phy, Callback cb) = 0;
->>>>>>> 4d9c9aff
 
   /* Configure the batchscan storage */
   virtual void BatchscanConfigStorage(int client_if, int batch_scan_full_max,
