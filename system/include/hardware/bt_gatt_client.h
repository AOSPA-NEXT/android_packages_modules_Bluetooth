/*
 * Copyright (C) 2013 The Android Open Source Project
 *
 * Licensed under the Apache License, Version 2.0 (the "License");
 * you may not use this file except in compliance with the License.
 * You may obtain a copy of the License at
 *
 *      http://www.apache.org/licenses/LICENSE-2.0
 *
 * Unless required by applicable law or agreed to in writing, software
 * distributed under the License is distributed on an "AS IS" BASIS,
 * WITHOUT WARRANTIES OR CONDITIONS OF ANY KIND, either express or implied.
 * See the License for the specific language governing permissions and
 * limitations under the License.
 *
 * Changes from Qualcomm Innovation Center are provided under the following license:
 *
 * Copyright (c) 2022 Qualcomm Innovation Center, Inc. All rights reserved.
 *
 * Redistribution and use in source and binary forms, with or without
 * modification, are permitted (subject to the limitations in the
 * disclaimer below) provided that the following conditions are met:
 *
 * Redistributions of source code must retain the above copyright
 * notice, this list of conditions and the following disclaimer.
 *
 * Redistributions in binary form must reproduce the above
 * copyright notice, this list of conditions and the following
 * disclaimer in the documentation and/or other materials provided
 * with the distribution.
 *
 * Neither the name of Qualcomm Innovation Center, Inc. nor the names of its
 * contributors may be used to endorse or promote products derived
 * from this software without specific prior written permission.
 *
 * NO EXPRESS OR IMPLIED LICENSES TO ANY PARTY'S PATENT RIGHTS ARE
 * GRANTED BY THIS LICENSE. THIS SOFTWARE IS PROVIDED BY THE COPYRIGHT
 * HOLDERS AND CONTRIBUTORS "AS IS" AND ANY EXPRESS OR IMPLIED
 * WARRANTIES, INCLUDING, BUT NOT LIMITED TO, THE IMPLIED WARRANTIES OF
 * MERCHANTABILITY AND FITNESS FOR A PARTICULAR PURPOSE ARE DISCLAIMED.
 * IN NO EVENT SHALL THE COPYRIGHT HOLDER OR CONTRIBUTORS BE LIABLE FOR
 * ANY DIRECT, INDIRECT, INCIDENTAL, SPECIAL, EXEMPLARY, OR CONSEQUENTIAL
 * DAMAGES (INCLUDING, BUT NOT LIMITED TO, PROCUREMENT OF SUBSTITUTE
 * GOODS OR SERVICES; LOSS OF USE, DATA, OR PROFITS; OR BUSINESS
 * INTERRUPTION) HOWEVER CAUSED AND ON ANY THEORY OF LIABILITY, WHETHER
 * IN CONTRACT, STRICT LIABILITY, OR TORT (INCLUDING NEGLIGENCE OR
 * OTHERWISE) ARISING IN ANY WAY OUT OF THE USE OF THIS SOFTWARE, EVEN
 * IF ADVISED OF THE POSSIBILITY OF SUCH DAMAGE
 *
 */

#ifndef ANDROID_INCLUDE_BT_GATT_CLIENT_H
#define ANDROID_INCLUDE_BT_GATT_CLIENT_H

#include <bluetooth/uuid.h>
#include <raw_address.h>
#include <stdint.h>

#include "bt_common_types.h"
#include "bt_gatt_types.h"

__BEGIN_DECLS

/**
 * Buffer sizes for maximum attribute length and maximum read/write
 * operation buffer size.
 */
#define BTGATT_MAX_ATTR_LEN 600

/** Buffer type for unformatted reads/writes */
typedef struct {
  uint8_t value[BTGATT_MAX_ATTR_LEN];
  uint16_t len;
} btgatt_unformatted_value_t;

/** Parameters for GATT read operations */
typedef struct {
  uint16_t handle;
  btgatt_unformatted_value_t value;
  uint16_t value_type;
  uint8_t status;
} btgatt_read_params_t;

/** Parameters for GATT write operations */
typedef struct {
  btgatt_srvc_id_t srvc_id;
  btgatt_gatt_id_t char_id;
  btgatt_gatt_id_t descr_id;
  uint8_t status;
} btgatt_write_params_t;

/** Attribute change notification parameters */
typedef struct {
  uint8_t value[BTGATT_MAX_ATTR_LEN];
  RawAddress bda;
  uint16_t handle;
  uint16_t len;
  uint8_t is_notify;
} btgatt_notify_params_t;

typedef struct {
  RawAddress* bda1;
  bluetooth::Uuid* uuid1;
  uint16_t u1;
  uint16_t u2;
  uint16_t u3;
  uint16_t u4;
  uint16_t u5;
} btgatt_test_params_t;

/* BT GATT client error codes */
typedef enum {
  BT_GATTC_COMMAND_SUCCESS = 0, /* 0  Command succeeded                 */
  BT_GATTC_COMMAND_STARTED,     /* 1  Command started OK.               */
  BT_GATTC_COMMAND_BUSY,        /* 2  Device busy with another command  */
  BT_GATTC_COMMAND_STORED,      /* 3 request is stored in control block */
  BT_GATTC_NO_RESOURCES,        /* 4  No resources to issue command     */
  BT_GATTC_MODE_UNSUPPORTED,    /* 5  Request for 1 or more unsupported modes */
  BT_GATTC_ILLEGAL_VALUE,       /* 6  Illegal command /parameter value  */
  BT_GATTC_INCORRECT_STATE,     /* 7  Device in wrong state for request  */
  BT_GATTC_UNKNOWN_ADDR,        /* 8  Unknown remote BD address         */
  BT_GATTC_DEVICE_TIMEOUT,      /* 9  Device timeout                    */
  BT_GATTC_INVALID_CONTROLLER_OUTPUT, /* 10  An incorrect value was received
                                         from HCI */
  BT_GATTC_SECURITY_ERROR, /* 11 Authorization or security failure or not
                              authorized  */
  BT_GATTC_DELAYED_ENCRYPTION_CHECK, /*12 Delayed encryption check */
  BT_GATTC_ERR_PROCESSING            /* 12 Generic error                     */
} btgattc_error_t;

/** BT-GATT Client callback structure. */

/** Callback invoked in response to register_client */
typedef void (*register_client_callback)(int status, int client_if,
                                         const bluetooth::Uuid& app_uuid);

/** GATT open callback invoked in response to open */
typedef void (*connect_callback)(int conn_id, int status, int client_if,
                                 const RawAddress& bda);

/** Callback invoked in response to close */
typedef void (*disconnect_callback)(int conn_id, int status, int client_if,
                                    const RawAddress& bda);

/**
 * Invoked in response to search_service when the GATT service search
 * has been completed.
 */
typedef void (*search_complete_callback)(int conn_id, int status);

/** Callback invoked in response to (de)register_for_notification */
typedef void (*register_for_notification_callback)(int conn_id, int registered,
                                                   int status, uint16_t handle);

/**
 * Remote device notification callback, invoked when a remote device sends
 * a notification or indication that a client has registered for.
 */
typedef void (*notify_callback)(int conn_id,
                                const btgatt_notify_params_t& p_data);

/** Reports result of a GATT read operation */
typedef void (*read_characteristic_callback)(int conn_id, int status,
                                             btgatt_read_params_t* p_data);

/** GATT write characteristic operation callback */
typedef void (*write_characteristic_callback)(int conn_id, int status,
                                              uint16_t handle, uint16_t len,
                                              const uint8_t* value);

/** GATT execute prepared write callback */
typedef void (*execute_write_callback)(int conn_id, int status);

/** Callback invoked in response to read_descriptor */
typedef void (*read_descriptor_callback)(int conn_id, int status,
                                         const btgatt_read_params_t& p_data);

/** Callback invoked in response to write_descriptor */
typedef void (*write_descriptor_callback)(int conn_id, int status,
                                          uint16_t handle, uint16_t len,
                                              const uint8_t* value);

/** Callback triggered in response to read_remote_rssi */
typedef void (*read_remote_rssi_callback)(int client_if, const RawAddress& bda,
                                          int rssi, int status);

/** Callback invoked when the MTU for a given connection changes */
typedef void (*configure_mtu_callback)(int conn_id, int status, int mtu);

/**
 * Callback notifying an application that a remote device connection is
 * currently congested and cannot receive any more data. An application should
 * avoid sending more data until a further callback is received indicating the
 * congestion status has been cleared.
 */
typedef void (*congestion_callback)(int conn_id, bool congested);

/** GATT get database callback */
typedef void (*get_gatt_db_callback)(int conn_id, const btgatt_db_element_t* db,
                                     int count);

/** GATT services between start_handle and end_handle were removed */
typedef void (*services_removed_callback)(int conn_id, uint16_t start_handle,
                                          uint16_t end_handle);

/** GATT services were added */
typedef void (*services_added_callback)(int conn_id,
                                        const btgatt_db_element_t& added,
                                        int added_count);

/** Callback invoked when the PHY for a given connection changes */
typedef void (*phy_updated_callback)(int conn_id, uint8_t tx_phy,
                                     uint8_t rx_phy, uint8_t status);

/** Callback invoked when the connection parameters for a given connection
 * changes */
typedef void (*conn_updated_callback)(int conn_id, uint16_t interval,
                                      uint16_t latency, uint16_t timeout,
                                      uint8_t status);

/** Callback when services are changed */
typedef void (*service_changed_callback)(int conn_id);

/** Callback invoked when the subrate change event for a given connection
 * is received */
typedef void (*subrate_change_callback)(int conn_id, uint16_t subrate_factor,
                                        uint16_t latency, uint16_t cont_num,
                                        uint16_t timeout, uint8_t status);

<<<<<<< HEAD

=======
>>>>>>> d1cc8fa3
typedef struct {
  register_client_callback register_client_cb;
  connect_callback open_cb;
  disconnect_callback close_cb;
  search_complete_callback search_complete_cb;
  register_for_notification_callback register_for_notification_cb;
  notify_callback notify_cb;
  read_characteristic_callback read_characteristic_cb;
  write_characteristic_callback write_characteristic_cb;
  read_descriptor_callback read_descriptor_cb;
  write_descriptor_callback write_descriptor_cb;
  execute_write_callback execute_write_cb;
  read_remote_rssi_callback read_remote_rssi_cb;
  configure_mtu_callback configure_mtu_cb;
  congestion_callback congestion_cb;
  get_gatt_db_callback get_gatt_db_cb;
  services_removed_callback services_removed_cb;
  services_added_callback services_added_cb;
  phy_updated_callback phy_updated_cb;
  conn_updated_callback conn_updated_cb;
  service_changed_callback service_changed_cb;
  subrate_change_callback subrate_chg_cb;
} btgatt_client_callbacks_t;

/** Represents the standard BT-GATT client interface. */

typedef struct {
  /** Registers a GATT client application with the stack */
  bt_status_t (*register_client)(const bluetooth::Uuid& uuid,
                                 bool eatt_support);

  /** Unregister a client application from the stack */
  bt_status_t (*unregister_client)(int client_if);

  /** Create a connection to a remote LE or dual-mode device */
  bt_status_t (*connect)(int client_if, const RawAddress& bd_addr,
                         bool is_direct, int transport, bool opportunistic,
                         int initiating_phys);

  /** Disconnect a remote device or cancel a pending connection */
  bt_status_t (*disconnect)(int client_if, const RawAddress& bd_addr,
                            int conn_id);

  /** Clear the attribute cache for a given device */
  bt_status_t (*refresh)(int client_if, const RawAddress& bd_addr);

  /**
   * Enumerate all GATT services on a connected device.
   * Optionally, the results can be filtered for a given UUID.
   */
  bt_status_t (*search_service)(int conn_id,
                                const bluetooth::Uuid* filter_uuid);

  /**
   * Sead "Find service by UUID" request. Used only for PTS tests.
   */
  void (*btif_gattc_discover_service_by_uuid)(int conn_id,
                                              const bluetooth::Uuid& uuid);

  /** Read a characteristic on a remote device */
  bt_status_t (*read_characteristic)(int conn_id, uint16_t handle,
                                     int auth_req);

  /** Read a characteristic on a remote device */
  bt_status_t (*read_using_characteristic_uuid)(int conn_id,
                                                const bluetooth::Uuid& uuid,
                                                uint16_t s_handle,
                                                uint16_t e_handle,
                                                int auth_req);

  /** Write a remote characteristic */
  bt_status_t (*write_characteristic)(int conn_id, uint16_t handle,
                                      int write_type, int auth_req,
                                      const uint8_t* value, size_t length);

  /** Read the descriptor for a given characteristic */
  bt_status_t (*read_descriptor)(int conn_id, uint16_t handle, int auth_req);

  /** Write a remote descriptor for a given characteristic */
  bt_status_t (*write_descriptor)(int conn_id, uint16_t handle, int auth_req,
                                  const uint8_t* value, size_t length);

  /** Execute a prepared write operation */
  bt_status_t (*execute_write)(int conn_id, int execute);

  /**
   * Register to receive notifications or indications for a given
   * characteristic
   */
  bt_status_t (*register_for_notification)(int client_if,
                                           const RawAddress& bd_addr,
                                           uint16_t handle);

  /** Deregister a previous request for notifications/indications */
  bt_status_t (*deregister_for_notification)(int client_if,
                                             const RawAddress& bd_addr,
                                             uint16_t handle);

  /** Request RSSI for a given remote device */
  bt_status_t (*read_remote_rssi)(int client_if, const RawAddress& bd_addr);

  /** Determine the type of the remote device (LE, BR/EDR, Dual-mode) */
  int (*get_device_type)(const RawAddress& bd_addr);

  /** Configure the MTU for a given connection */
  bt_status_t (*configure_mtu)(int conn_id, int mtu);

  /** Request a connection parameter update */
  bt_status_t (*conn_parameter_update)(const RawAddress& bd_addr,
                                       int min_interval, int max_interval,
                                       int latency, int timeout,
                                       uint16_t min_ce_len,
                                       uint16_t max_ce_len);

  bt_status_t (*set_preferred_phy)(const RawAddress& bd_addr, uint8_t tx_phy,
                                   uint8_t rx_phy, uint16_t phy_options);

  bt_status_t (*read_phy)(
      const RawAddress& bd_addr,
      base::Callback<void(uint8_t tx_phy, uint8_t rx_phy, uint8_t status)> cb);

  /** Test mode interface */
  bt_status_t (*test_command)(int command, const btgatt_test_params_t& params);

  /** Get gatt db content */
  bt_status_t (*get_gatt_db)(int conn_id);

  /** Request a BLE subrate request procedure */
<<<<<<< HEAD
  bt_status_t (*subrate_request)(const RawAddress& bd_addr,
                                 int subrate_min, int subrate_max,
                                 int max_latency, int cont_num,
=======
  bt_status_t (*subrate_request)(const RawAddress& bd_addr, int subrate_min,
                                 int subrate_max, int max_latency, int cont_num,
>>>>>>> d1cc8fa3
                                 int timeout);

} btgatt_client_interface_t;

__END_DECLS

#endif /* ANDROID_INCLUDE_BT_GATT_CLIENT_H */<|MERGE_RESOLUTION|>--- conflicted
+++ resolved
@@ -227,10 +227,6 @@
                                         uint16_t latency, uint16_t cont_num,
                                         uint16_t timeout, uint8_t status);
 
-<<<<<<< HEAD
-
-=======
->>>>>>> d1cc8fa3
 typedef struct {
   register_client_callback register_client_cb;
   connect_callback open_cb;
@@ -359,14 +355,8 @@
   bt_status_t (*get_gatt_db)(int conn_id);
 
   /** Request a BLE subrate request procedure */
-<<<<<<< HEAD
-  bt_status_t (*subrate_request)(const RawAddress& bd_addr,
-                                 int subrate_min, int subrate_max,
-                                 int max_latency, int cont_num,
-=======
   bt_status_t (*subrate_request)(const RawAddress& bd_addr, int subrate_min,
                                  int subrate_max, int max_latency, int cont_num,
->>>>>>> d1cc8fa3
                                  int timeout);
 
 } btgatt_client_interface_t;
