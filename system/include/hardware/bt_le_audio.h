--- conflicted
+++ resolved
@@ -110,15 +110,11 @@
   LE_AUDIO_SAMPLE_RATE_INDEX_32000HZ = 0x01 << 5,
   LE_AUDIO_SAMPLE_RATE_INDEX_44100HZ = 0x01 << 6,
   LE_AUDIO_SAMPLE_RATE_INDEX_48000HZ = 0x01 << 7,
-<<<<<<< HEAD
-  LE_AUDIO_SAMPLE_RATE_INDEX_96000HZ = 0x01 << 8
-=======
   LE_AUDIO_SAMPLE_RATE_INDEX_88200HZ = 0x01 << 8,
   LE_AUDIO_SAMPLE_RATE_INDEX_96000HZ = 0x01 << 9,
   LE_AUDIO_SAMPLE_RATE_INDEX_176400HZ = 0x01 << 10,
   LE_AUDIO_SAMPLE_RATE_INDEX_192000HZ = 0x01 << 11,
   LE_AUDIO_SAMPLE_RATE_INDEX_384000HZ = 0x01 << 12
->>>>>>> 2e483b29
 } btle_audio_sample_rate_index_t;
 
 typedef enum {
@@ -201,17 +197,12 @@
       case LE_AUDIO_SAMPLE_RATE_INDEX_48000HZ:
         sample_rate_str = "48000 hz";
         break;
-<<<<<<< HEAD
+      case LE_AUDIO_SAMPLE_RATE_INDEX_88200HZ:
+        sample_rate_str = "88200 hz";
+        break;
       case LE_AUDIO_SAMPLE_RATE_INDEX_96000HZ:
         sample_rate_str = "96000 hz";
         break;
-=======
-      case LE_AUDIO_SAMPLE_RATE_INDEX_88200HZ:
-        sample_rate_str = "88200 hz";
-        break;
-      case LE_AUDIO_SAMPLE_RATE_INDEX_96000HZ:
-        sample_rate_str = "96000 hz";
-        break;
       case LE_AUDIO_SAMPLE_RATE_INDEX_176400HZ:
         sample_rate_str = "176400 hz";
         break;
@@ -221,7 +212,6 @@
       case LE_AUDIO_SAMPLE_RATE_INDEX_384000HZ:
         sample_rate_str = "384000 hz";
         break;
->>>>>>> 2e483b29
       default:
         sample_rate_str =
             "Unknown LE sample rate " + std::to_string(sample_rate);
