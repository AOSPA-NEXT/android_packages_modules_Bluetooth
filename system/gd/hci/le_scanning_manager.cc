--- conflicted
+++ resolved
@@ -1774,10 +1774,6 @@
 }
 
 void LeScanningManager::SetScanParameters(
-<<<<<<< HEAD
-    ScannerId scanner_id, LeScanType scan_type, int scan_interval, int scan_window) {
-  CallOn(pimpl_.get(), &impl::set_scan_parameters, scanner_id, scan_type, scan_interval, scan_window);
-=======
     ScannerId scanner_id,
     LeScanType scan_type,
     uint16_t scan_interval,
@@ -1791,7 +1787,6 @@
       scan_interval,
       scan_window,
       scan_phy);
->>>>>>> 4d9c9aff
 }
 
 void LeScanningManager::SetScanFilterPolicy(LeScanningFilterPolicy filter_policy) {
