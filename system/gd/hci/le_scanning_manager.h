--- conflicted
+++ resolved
@@ -53,15 +53,11 @@
   virtual void Scan(bool start);
 
   virtual void SetScanParameters(
-<<<<<<< HEAD
-      ScannerId scanner_id, LeScanType scan_type, int scan_interval, int scan_window);
-=======
       ScannerId scanner_id,
       LeScanType scan_type,
       uint16_t scan_interval,
       uint16_t scan_window,
       uint8_t scan_phy);
->>>>>>> 4d9c9aff
 
   virtual void SetScanFilterPolicy(LeScanningFilterPolicy filter_policy);
 
