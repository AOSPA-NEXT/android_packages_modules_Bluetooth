/*
 * Copyright 2024 The Android Open Source Project
 *
 * Licensed under the Apache License, Version 2.0 (the "License");
 * you may not use this file except in compliance with the License.
 * You may obtain a copy of the License at
 *
 *      http://www.apache.org/licenses/LICENSE-2.0
 *
 * Unless required by applicable law or agreed to in writing, software
 * distributed under the License is distributed on an "AS IS" BASIS,
 * WITHOUT WARRANTIES OR CONDITIONS OF ANY KIND, either express or implied.
 * See the License for the specific language governing permissions and
 * limitations under the License.
 */

#include "discovery/device/bt_property.h"

#include <base/strings/stringprintf.h>

#include <string>

#include "include/hardware/bluetooth.h"
#include "os/log.h"
#include "stack/include/bt_name.h"
#include "types/bluetooth/uuid.h"

std::string bt_property_type_text(const bt_property_type_t& type) {
  switch (type) {
    CASE_RETURN_TEXT(BT_PROPERTY_BDNAME);
    CASE_RETURN_TEXT(BT_PROPERTY_BDADDR);
    CASE_RETURN_TEXT(BT_PROPERTY_UUIDS);
    CASE_RETURN_TEXT(BT_PROPERTY_CLASS_OF_DEVICE);
    CASE_RETURN_TEXT(BT_PROPERTY_TYPE_OF_DEVICE);
    CASE_RETURN_TEXT(BT_PROPERTY_SERVICE_RECORD);
    CASE_RETURN_TEXT(BT_PROPERTY_ADAPTER_SCAN_MODE);
    CASE_RETURN_TEXT(BT_PROPERTY_ADAPTER_BONDED_DEVICES);
    CASE_RETURN_TEXT(BT_PROPERTY_ADAPTER_DISCOVERABLE_TIMEOUT);
    CASE_RETURN_TEXT(BT_PROPERTY_REMOTE_FRIENDLY_NAME);
    CASE_RETURN_TEXT(BT_PROPERTY_REMOTE_RSSI);
    CASE_RETURN_TEXT(BT_PROPERTY_REMOTE_VERSION_INFO);
    CASE_RETURN_TEXT(BT_PROPERTY_LOCAL_LE_FEATURES);
    CASE_RETURN_TEXT(BT_PROPERTY_LOCAL_IO_CAPS);
    CASE_RETURN_TEXT(BT_PROPERTY_RESERVED_0F);
    CASE_RETURN_TEXT(BT_PROPERTY_DYNAMIC_AUDIO_BUFFER);
    CASE_RETURN_TEXT(BT_PROPERTY_REMOTE_IS_COORDINATED_SET_MEMBER);
    CASE_RETURN_TEXT(BT_PROPERTY_APPEARANCE);
    CASE_RETURN_TEXT(BT_PROPERTY_VENDOR_PRODUCT_INFO);
    CASE_RETURN_TEXT(BT_PROPERTY_WL_MEDIA_PLAYERS_LIST);
    CASE_RETURN_TEXT(BT_PROPERTY_REMOTE_ASHA_CAPABILITY);
    CASE_RETURN_TEXT(BT_PROPERTY_REMOTE_ASHA_TRUNCATED_HISYNCID);
    CASE_RETURN_TEXT(BT_PROPERTY_REMOTE_MODEL_NUM);
    CASE_RETURN_TEXT(BT_PROPERTY_REMOTE_ADDR_TYPE);
    CASE_RETURN_TEXT(BT_PROPERTY_REMOTE_DEVICE_TIMESTAMP);
<<<<<<< HEAD
   default: break;
=======
    CASE_RETURN_TEXT(BT_PROPERTY_REMOTE_SECURE_CONNECTIONS_SUPPORTED);
    CASE_RETURN_TEXT(BT_PROPERTY_REMOTE_MAX_SESSION_KEY_SIZE);
>>>>>>> 2e483b29
  }
  return base::StringPrintf("Unknown [%d]", (int)type);
}

std::string bt_property_text(const bt_property_t& property) {
  switch (property.type) {
    case BT_PROPERTY_BDNAME:
      return base::StringPrintf(
          "type:%s name:%s",
          bt_property_type_text(property.type).c_str(),
          (const char*)property.val);
    case BT_PROPERTY_BDADDR:
      return base::StringPrintf(
          "type:%s addr:%s",
          bt_property_type_text(property.type).c_str(),
          ((const RawAddress*)property.val)->ToString().c_str());
    case BT_PROPERTY_UUIDS: {
      std::ostringstream oss;
      const bluetooth::Uuid* it = (const bluetooth::Uuid*)property.val;
      for (size_t i = 0; i < (size_t)property.len; i += sizeof(bluetooth::Uuid), it++) {
        (i == 0) ? oss << *it : oss << " " << *it;
      }
      return base::StringPrintf(
          "type:%s uuids:%s", bt_property_type_text(property.type).c_str(), oss.str().c_str());
    }
    case BT_PROPERTY_CLASS_OF_DEVICE:
      return base::StringPrintf(
          "type:%s cod:0x%x",
          bt_property_type_text(property.type).c_str(),
          *(uint32_t*)(property.val));

    case BT_PROPERTY_TYPE_OF_DEVICE:
      return base::StringPrintf(
          "type:%s type_of_device:%d",
          bt_property_type_text(property.type).c_str(),
          *(uint32_t*)(property.val));

    case BT_PROPERTY_SERVICE_RECORD:
      return base::StringPrintf(
          "type:%s uuid:%s channel:%u name:\"%s\"",
          bt_property_type_text(property.type).c_str(),
          (((bt_service_record_t*)property.val)->uuid).ToString().c_str(),
          (((bt_service_record_t*)property.val)->channel),
          (((bt_service_record_t*)property.val)->name));

    case BT_PROPERTY_ADAPTER_SCAN_MODE:
      return base::StringPrintf(
          "type:%s scan_mode:%u",
          bt_property_type_text(property.type).c_str(),
          *((bt_scan_mode_t*)property.val));

    case BT_PROPERTY_ADAPTER_BONDED_DEVICES: {
      std::ostringstream oss;
      const RawAddress* it = (const RawAddress*)property.val;
      for (size_t i = 0; i < (size_t)property.len; i += sizeof(RawAddress), it++) {
        (i == 0) ? oss << *it : oss << " " << *it;
      }
      return base::StringPrintf(
          "type:%s addrs:%s", bt_property_type_text(property.type).c_str(), oss.str().c_str());
    }
    case BT_PROPERTY_ADAPTER_DISCOVERABLE_TIMEOUT:
      return base::StringPrintf(
          "type:%s discoverable_timeout:%u",
          bt_property_type_text(property.type).c_str(),
          *((uint32_t*)property.val));

    case BT_PROPERTY_REMOTE_FRIENDLY_NAME:
      return base::StringPrintf(
          "type:%s remote_friendly_name:%s",
          bt_property_type_text(property.type).c_str(),
          (uint8_t*)property.val);

    case BT_PROPERTY_REMOTE_RSSI:
      return base::StringPrintf(
          "type:%s rssi:%hhd",
          bt_property_type_text(property.type).c_str(),
          *(int8_t*)property.val);

    case BT_PROPERTY_REMOTE_VERSION_INFO:
      return base::StringPrintf(
          "type:%s version:%d sub:%d mfr:%d",
          bt_property_type_text(property.type).c_str(),
          ((bt_remote_version_t*)property.val)->version,
          ((bt_remote_version_t*)property.val)->sub_ver,
          ((bt_remote_version_t*)property.val)->manufacturer);

    case BT_PROPERTY_LOCAL_LE_FEATURES:
      return base::StringPrintf(
          "type:%s version_supported:%d local_privacy_enabled:%d"
          " max_adv_instance:%d rpa_offload_supported:%d max_irk_list_size:%d"
          " max_adv_filter_supported:%d activity_energy_info_supported:%d"
          " scan_result_storage_size:%d total_trackable_advertisers:%d"
          " extended_scan_support:%d debug_logging_supported:%d le_2m_phy_supported:%d"
          " le_coded_phy_supported:%d le_extended_advertising_supported:%d"
          " le_periodic_advertising_supported:%d le_maximum_advertising_data_length:%d"
          " dynamic_audio_buffer_supported:%d "
          "le_periodic_advertising_sync_transfer_sender_supported:%d"
          " le_connected_isochronous_stream_central_supported:%d "
          "le_isochronous_broadcast_supported:%d"
          " le_periodic_advertising_sync_transfer_recipient_supported:%d "
          "adv_filter_extended_features_mask:%d",
          bt_property_type_text(property.type).c_str(),
          ((bt_local_le_features_t*)property.val)->version_supported,
          ((bt_local_le_features_t*)property.val)->local_privacy_enabled,
          ((bt_local_le_features_t*)property.val)->max_adv_instance,
          ((bt_local_le_features_t*)property.val)->rpa_offload_supported,
          ((bt_local_le_features_t*)property.val)->max_irk_list_size,
          ((bt_local_le_features_t*)property.val)->max_adv_filter_supported,
          ((bt_local_le_features_t*)property.val)->activity_energy_info_supported,
          ((bt_local_le_features_t*)property.val)->scan_result_storage_size,
          ((bt_local_le_features_t*)property.val)->total_trackable_advertisers,
          ((bt_local_le_features_t*)property.val)->extended_scan_support,
          ((bt_local_le_features_t*)property.val)->debug_logging_supported,
          ((bt_local_le_features_t*)property.val)->le_2m_phy_supported,
          ((bt_local_le_features_t*)property.val)->le_coded_phy_supported,
          ((bt_local_le_features_t*)property.val)->le_extended_advertising_supported,
          ((bt_local_le_features_t*)property.val)->le_periodic_advertising_supported,
          ((bt_local_le_features_t*)property.val)->le_maximum_advertising_data_length,
          ((bt_local_le_features_t*)property.val)->dynamic_audio_buffer_supported,
          ((bt_local_le_features_t*)property.val)
              ->le_periodic_advertising_sync_transfer_sender_supported,
          ((bt_local_le_features_t*)property.val)
              ->le_connected_isochronous_stream_central_supported,
          ((bt_local_le_features_t*)property.val)->le_isochronous_broadcast_supported,
          ((bt_local_le_features_t*)property.val)
              ->le_periodic_advertising_sync_transfer_recipient_supported,
          ((bt_local_le_features_t*)property.val)->adv_filter_extended_features_mask);

    case BT_PROPERTY_LOCAL_IO_CAPS:
      return base::StringPrintf(
          "type:%s local_io_caps:%d",
          bt_property_type_text(property.type).c_str(),
          *(bt_io_cap_t*)property.val);

    case BT_PROPERTY_RESERVED_0F:
      return base::StringPrintf("type:%s", bt_property_type_text(property.type).c_str());

    case BT_PROPERTY_DYNAMIC_AUDIO_BUFFER:
      return base::StringPrintf("type:%s", bt_property_type_text(property.type).c_str());

    case BT_PROPERTY_REMOTE_IS_COORDINATED_SET_MEMBER:
      return base::StringPrintf(
          "type:%s is_coordinated_set_member:%s",
          bt_property_type_text(property.type).c_str(),
          (*(bool*)property.val) ? "true" : "false");

    case BT_PROPERTY_APPEARANCE:
      return base::StringPrintf(
          "type:%s appearance:0x%x",
          bt_property_type_text(property.type).c_str(),
          (*(uint16_t*)property.val));

    case BT_PROPERTY_VENDOR_PRODUCT_INFO:
      return base::StringPrintf(
          "type:%s vendor_id_src:%hhu vendor_id:%hu product_id:%hu version:%hu",
          bt_property_type_text(property.type).c_str(),
          ((bt_vendor_product_info_t*)property.val)->vendor_id_src,
          ((bt_vendor_product_info_t*)property.val)->vendor_id,
          ((bt_vendor_product_info_t*)property.val)->product_id,
          ((bt_vendor_product_info_t*)property.val)->version);

    case BT_PROPERTY_WL_MEDIA_PLAYERS_LIST:
      return base::StringPrintf("type:%s", bt_property_type_text(property.type).c_str());

    case BT_PROPERTY_REMOTE_ASHA_CAPABILITY:
      return base::StringPrintf(
          "type:%s remote_asha_capability:%hd",
          bt_property_type_text(property.type).c_str(),
          (*(int16_t*)property.val));

    case BT_PROPERTY_REMOTE_ASHA_TRUNCATED_HISYNCID:
      return base::StringPrintf(
          "type:%s remote_asha_truncated_hisyncid:%u",
          bt_property_type_text(property.type).c_str(),
          (*(uint32_t*)property.val));

    case BT_PROPERTY_REMOTE_MODEL_NUM:
      return base::StringPrintf(
          "type:%s remote_model_num:%s",
          bt_property_type_text(property.type).c_str(),
          (char*)property.val);

    case BT_PROPERTY_REMOTE_ADDR_TYPE:
      return base::StringPrintf(
          "type:%s remote_asha_truncated_hisyncid:0x%x",
          bt_property_type_text(property.type).c_str(),
          (*(uint8_t*)property.val));

    case BT_PROPERTY_REMOTE_DEVICE_TIMESTAMP:
      return base::StringPrintf("type:%s", bt_property_type_text(property.type).c_str());
<<<<<<< HEAD
    default: break;
=======

    case BT_PROPERTY_REMOTE_SECURE_CONNECTIONS_SUPPORTED:
      return base::StringPrintf(
          "type:%s remote secure connections supported:%hhd",
          bt_property_type_text(property.type).c_str(),
          (*(uint8_t*)property.val));

    case BT_PROPERTY_REMOTE_MAX_SESSION_KEY_SIZE:
      return base::StringPrintf(
          "type:%s remote max session key size:%hhd",
          bt_property_type_text(property.type).c_str(),
          (*(uint8_t*)property.val));
>>>>>>> 2e483b29
  }
  return std::string("Unknown");
}

namespace bluetooth::property {

BtPropertyLegacy::BtPropertyLegacy(const std::vector<std::shared_ptr<BtProperty>>& bt_properties)
    : bt_properties_(bt_properties) {
  properties_.resize(bt_properties.size());
  std::vector<bt_property_t>::iterator it = properties_.begin();
  for (const auto& p : bt_properties) {
    *it++ = {
        .type = p->Type(),
        .len = (int)p->Size(),
        .val = (void*)p->Val(),
    };
  }
}

void BtPropertyLegacy::Export(bt_property_t* bt_properties, size_t size) {
  ASSERT(bt_properties != nullptr);
  ASSERT(size >= properties_.size());

  for (const auto& p : bt_properties_) {
    *bt_properties++ = {
        .type = p->Type(),
        .len = (int)p->Size(),
        .val = (void*)p->Val(),
    };
  }
}

size_t BtPropertyLegacy::NumProperties() const {
  return properties_.size();
}

const std::vector<bt_property_t>& BtPropertyLegacy::Properties() const {
  return properties_;
}

std::shared_ptr<BdName> BdName::Create(const BD_NAME bd_name) {
  return std::make_shared<BdName>(BdName(bd_name));
}
std::shared_ptr<BdAddr> BdAddr::Create(const RawAddress& bd_addr) {
  return std::make_shared<BdAddr>(BdAddr(bd_addr));
}
std::shared_ptr<Uuids> Uuids::Create(const std::vector<bluetooth::Uuid>& uuids) {
  return std::make_shared<Uuids>(Uuids(uuids));
}
std::shared_ptr<ClassOfDevice> ClassOfDevice::Create(const uint32_t& cod) {
  return std::make_shared<ClassOfDevice>(ClassOfDevice(cod));
}
std::shared_ptr<TypeOfDevice> TypeOfDevice::Create(const bt_device_type_t& type) {
  return std::make_shared<TypeOfDevice>(TypeOfDevice(type));
}
std::shared_ptr<ServiceRecord> ServiceRecord::Create(const bt_service_record_t& record) {
  return std::make_shared<ServiceRecord>(ServiceRecord(record));
}
std::shared_ptr<AdapterScanMode> AdapterScanMode::Create(const bt_scan_mode_t& mode) {
  return std::make_shared<AdapterScanMode>(AdapterScanMode(mode));
}
std::shared_ptr<AdapterBondedDevices> AdapterBondedDevices::Create(
    const RawAddress* bd_addr, size_t len) {
  ASSERT(bd_addr != nullptr);
  return std::make_shared<AdapterBondedDevices>(AdapterBondedDevices(bd_addr, len));
}
std::shared_ptr<AdapterDiscoverableTimeout> AdapterDiscoverableTimeout::Create(
    const uint32_t& timeout) {
  return std::make_shared<AdapterDiscoverableTimeout>(AdapterDiscoverableTimeout(timeout));
}
std::shared_ptr<RemoteFriendlyName> RemoteFriendlyName::Create(
    const uint8_t bd_name[], size_t len) {
  return std::make_shared<RemoteFriendlyName>(RemoteFriendlyName(bd_name, len));
}
std::shared_ptr<RemoteRSSI> RemoteRSSI::Create(const int8_t& rssi) {
  return std::make_shared<RemoteRSSI>(RemoteRSSI(rssi));
}
std::shared_ptr<RemoteVersionInfo> RemoteVersionInfo::Create(const bt_remote_version_t& info) {
  return std::make_shared<RemoteVersionInfo>(RemoteVersionInfo(info));
}
std::shared_ptr<LocalLeFeatures> LocalLeFeatures::Create(const bt_local_le_features_t& features) {
  return std::make_shared<LocalLeFeatures>(LocalLeFeatures(features));
}
std::shared_ptr<LocalIOCaps> LocalIOCaps::Create(const bt_io_cap_t& caps) {
  return std::make_shared<LocalIOCaps>(LocalIOCaps(caps));
}
std::shared_ptr<RemoteIsCoordinatedSetMember> RemoteIsCoordinatedSetMember::Create(
    const bool& is_set_member) {
  return std::make_shared<RemoteIsCoordinatedSetMember>(
      RemoteIsCoordinatedSetMember(is_set_member));
}
std::shared_ptr<Appearance> Appearance::Create(const uint16_t& appearance) {
  return std::make_shared<Appearance>(Appearance(appearance));
}
std::shared_ptr<VendorProductInfo> VendorProductInfo::Create(const bt_vendor_product_info_t& info) {
  return std::make_shared<VendorProductInfo>(VendorProductInfo(info));
}
std::shared_ptr<RemoteASHACapability> RemoteASHACapability::Create(const int16_t& capability) {
  return std::make_shared<RemoteASHACapability>(RemoteASHACapability(capability));
}
std::shared_ptr<RemoteASHATruncatedHiSyncId> RemoteASHATruncatedHiSyncId::Create(
    const uint32_t& id) {
  return std::make_shared<RemoteASHATruncatedHiSyncId>(RemoteASHATruncatedHiSyncId(id));
}
std::shared_ptr<RemoteModelNum> RemoteModelNum::Create(const bt_bdname_t& name) {
  return std::make_shared<RemoteModelNum>(RemoteModelNum(name));
}
std::shared_ptr<RemoteAddrType> RemoteAddrType::Create(const uint8_t& addr) {
  return std::make_shared<RemoteAddrType>(RemoteAddrType(addr));
}
std::shared_ptr<RemoteDeviceTimestamp> RemoteDeviceTimestamp::Create(const int& timestamp) {
  return std::make_shared<RemoteDeviceTimestamp>(RemoteDeviceTimestamp(timestamp));
}

}  // namespace bluetooth::property<|MERGE_RESOLUTION|>--- conflicted
+++ resolved
@@ -52,12 +52,9 @@
     CASE_RETURN_TEXT(BT_PROPERTY_REMOTE_MODEL_NUM);
     CASE_RETURN_TEXT(BT_PROPERTY_REMOTE_ADDR_TYPE);
     CASE_RETURN_TEXT(BT_PROPERTY_REMOTE_DEVICE_TIMESTAMP);
-<<<<<<< HEAD
-   default: break;
-=======
     CASE_RETURN_TEXT(BT_PROPERTY_REMOTE_SECURE_CONNECTIONS_SUPPORTED);
     CASE_RETURN_TEXT(BT_PROPERTY_REMOTE_MAX_SESSION_KEY_SIZE);
->>>>>>> 2e483b29
+   default: break;
   }
   return base::StringPrintf("Unknown [%d]", (int)type);
 }
@@ -248,22 +245,18 @@
 
     case BT_PROPERTY_REMOTE_DEVICE_TIMESTAMP:
       return base::StringPrintf("type:%s", bt_property_type_text(property.type).c_str());
-<<<<<<< HEAD
+    case BT_PROPERTY_REMOTE_SECURE_CONNECTIONS_SUPPORTED:
+      return base::StringPrintf(
+          "type:%s remote secure connections supported:%hhd",
+          bt_property_type_text(property.type).c_str(),
+          (*(uint8_t*)property.val));
+
+    case BT_PROPERTY_REMOTE_MAX_SESSION_KEY_SIZE:
+      return base::StringPrintf(
+          "type:%s remote max session key size:%hhd",
+          bt_property_type_text(property.type).c_str(),
+          (*(uint8_t*)property.val));
     default: break;
-=======
-
-    case BT_PROPERTY_REMOTE_SECURE_CONNECTIONS_SUPPORTED:
-      return base::StringPrintf(
-          "type:%s remote secure connections supported:%hhd",
-          bt_property_type_text(property.type).c_str(),
-          (*(uint8_t*)property.val));
-
-    case BT_PROPERTY_REMOTE_MAX_SESSION_KEY_SIZE:
-      return base::StringPrintf(
-          "type:%s remote max session key size:%hhd",
-          bt_property_type_text(property.type).c_str(),
-          (*(uint8_t*)property.val));
->>>>>>> 2e483b29
   }
   return std::string("Unknown");
 }
