--- conflicted
+++ resolved
@@ -15,13 +15,6 @@
     edition: "2018",
     proc_macros: ["libgddi_macros"],
     rustlibs: ["libtokio"],
-<<<<<<< HEAD
-    apex_available: [
-        "//apex_available:platform",
-        "com.android.btservices",
-    ],
-=======
->>>>>>> 0e948f6f
     min_sdk_version: "30",
 }
 
