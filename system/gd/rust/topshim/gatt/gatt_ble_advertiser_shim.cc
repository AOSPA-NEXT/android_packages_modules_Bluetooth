/*
 * Copyright (C) 2022 The Android Open Source Project
 *
 * Licensed under the Apache License, Version 2.0 (the "License");
 * you may not use this file except in compliance with the License.
 * You may obtain a copy of the License at
 *
 *      http://www.apache.org/licenses/LICENSE-2.0
 *
 * Unless required by applicable law or agreed to in writing, software
 * distributed under the License is distributed on an "AS IS" BASIS,
 * WITHOUT WARRANTIES OR CONDITIONS OF ANY KIND, either express or implied.
 * See the License for the specific language governing permissions and
 * limitations under the License.
 *
 * Changes from Qualcomm Innovation Center, Inc. are provided under the following license:
 * Copyright (c) 2024 Qualcomm Innovation Center, Inc. All rights reserved.
 * SPDX-License-Identifier: BSD-3-Clause-Clear
 */

#include "rust/topshim/gatt/gatt_ble_advertiser_shim.h"

#include <base/functional/bind.h>
#include <base/functional/callback.h>

#include <algorithm>
#include <iterator>
#include <memory>
#include <vector>

#include "bind_helpers.h"
#include "include/hardware/bt_common_types.h"
#include "rust/cxx.h"
#include "src/profiles/gatt.rs.h"
#include "types/bluetooth/uuid.h"
#include "types/raw_address.h"

namespace bluetooth {
namespace topshim {
namespace rust {

namespace rusty = ::bluetooth::topshim::rust;

// AdvertisingCallbacks implementations

void BleAdvertiserIntf::OnAdvertisingSetStarted(int reg_id, uint8_t advertiser_id, int8_t tx_power, uint8_t status) {
  rusty::gdadv_on_advertising_set_started(reg_id, advertiser_id, tx_power, status);
}
void BleAdvertiserIntf::OnAdvertisingEnabled(uint8_t advertiser_id, bool enable, uint8_t status) {
  rusty::gdadv_on_advertising_enabled(advertiser_id, enable, status);
}
void BleAdvertiserIntf::OnAdvertisingDataSet(uint8_t advertiser_id, uint8_t status) {
  rusty::gdadv_on_advertising_data_set(advertiser_id, status);
}
void BleAdvertiserIntf::OnScanResponseDataSet(uint8_t advertiser_id, uint8_t status) {
  rusty::gdadv_on_scan_response_data_set(advertiser_id, status);
}
void BleAdvertiserIntf::OnAdvertisingParametersUpdated(uint8_t advertiser_id, int8_t tx_power, uint8_t status) {
  rusty::gdadv_on_advertising_parameters_updated(advertiser_id, tx_power, status);
}
void BleAdvertiserIntf::OnPeriodicAdvertisingParametersUpdated(uint8_t advertiser_id, uint8_t status) {
  rusty::gdadv_on_periodic_advertising_parameters_updated(advertiser_id, status);
}
void BleAdvertiserIntf::OnPeriodicAdvertisingDataSet(uint8_t advertiser_id, uint8_t status) {
  rusty::gdadv_on_periodic_advertising_data_set(advertiser_id, status);
}
void BleAdvertiserIntf::OnPeriodicAdvertisingEnabled(uint8_t advertiser_id, bool enable, uint8_t status) {
  rusty::gdadv_on_periodic_advertising_enabled(advertiser_id, enable, status);
}
void BleAdvertiserIntf::OnOwnAddressRead(uint8_t advertiser_id, uint8_t address_type, RawAddress addr) {
  rusty::gdadv_on_own_address_read(advertiser_id, address_type, &addr);
}

// BleAdvertiserInterface implementations

void BleAdvertiserIntf::RegisterAdvertiser() {
  adv_intf_->RegisterAdvertiser(base::Bind(&BleAdvertiserIntf::OnIdStatusCallback, base::Unretained(this)));
}

void BleAdvertiserIntf::Unregister(uint8_t adv_id) {
  adv_intf_->Unregister(adv_id);
}

void BleAdvertiserIntf::GetOwnAddress(uint8_t adv_id) {
  adv_intf_->GetOwnAddress(
      adv_id, base::Bind(&BleAdvertiserIntf::OnGetAddressCallback, base::Unretained(this), adv_id));
}

void BleAdvertiserIntf::SetParameters(uint8_t adv_id, AdvertiseParameters params) {
  adv_intf_->SetParameters(
      adv_id,
      params,
      base::Bind(&BleAdvertiserIntf::OnParametersCallback, base::Unretained(this), adv_id));
}

void BleAdvertiserIntf::SetData(uint8_t adv_id, bool set_scan_rsp, ::rust::Vec<uint8_t> data) {
  std::vector<uint8_t> converted;
  std::vector<uint8_t> converted_enc;
  std::copy(data.begin(), data.end(), std::back_inserter(converted));

  adv_intf_->SetData(
      adv_id,
      set_scan_rsp,
      converted,
      converted_enc,
      base::Bind(&BleAdvertiserIntf::OnIdStatusCallback, base::Unretained(this), adv_id));
}

void BleAdvertiserIntf::Enable(uint8_t adv_id, bool enable, uint16_t duration, uint8_t max_ext_adv_events) {
  adv_intf_->Enable(
      adv_id,
      enable,
      base::Bind(&BleAdvertiserIntf::OnIdStatusCallback, base::Unretained(this), adv_id),
      duration,
      max_ext_adv_events,
      base::Bind(&BleAdvertiserIntf::OnIdStatusCallback, base::Unretained(this), adv_id));
}

void BleAdvertiserIntf::StartAdvertising(
    uint8_t adv_id,
    AdvertiseParameters params,
    ::rust::Vec<uint8_t> advertise_data,
    ::rust::Vec<uint8_t> scan_response_data,
    int32_t timeout_in_sec) {
  std::vector<uint8_t> converted_adv_data, converted_scan_rsp_data;
  std::copy(advertise_data.begin(), advertise_data.end(), std::back_inserter(converted_adv_data));
  std::copy(scan_response_data.begin(), scan_response_data.end(), std::back_inserter(converted_scan_rsp_data));

  adv_intf_->StartAdvertising(
      adv_id,
      base::Bind(&BleAdvertiserIntf::OnIdStatusCallback, base::Unretained(this), adv_id),
      params,
      converted_adv_data,
      converted_scan_rsp_data,
      timeout_in_sec,
      base::Bind(&BleAdvertiserIntf::OnIdStatusCallback, base::Unretained(this), adv_id));
}

void BleAdvertiserIntf::StartAdvertisingSet(
    int32_t reg_id,
    AdvertiseParameters params,
    ::rust::Vec<uint8_t> advertise_data,
    ::rust::Vec<uint8_t> scan_response_data,
    PeriodicAdvertisingParameters periodic_params,
    ::rust::Vec<uint8_t> periodic_data,
    uint16_t duration,
    uint8_t max_ext_adv_events) {
  std::vector<uint8_t> converted_adv_data, converted_scan_rsp_data, converted_periodic_data;
  std::vector<uint8_t> converted_adv_data_enc, converted_scan_rsp_data_enc,
      converted_periodic_data_enc;
  std::copy(advertise_data.begin(), advertise_data.end(), std::back_inserter(converted_adv_data));
  std::copy(scan_response_data.begin(), scan_response_data.end(), std::back_inserter(converted_scan_rsp_data));
  std::copy(periodic_data.begin(), periodic_data.end(), std::back_inserter(converted_periodic_data));
  std::vector<uint8_t> enc_key_value;

  adv_intf_->StartAdvertisingSet(
      kAdvertiserClientIdJni,
      reg_id,
      base::Bind(&BleAdvertiserIntf::OnIdTxPowerStatusCallback, base::Unretained(this)),
      params,
      converted_adv_data,
      converted_adv_data_enc,
      converted_scan_rsp_data,
<<<<<<< HEAD
      converted_scan_rsp_data_enc,
      converted_periodic_params,
=======
      periodic_params,
>>>>>>> 9396273f
      converted_periodic_data,
      converted_periodic_data_enc,
      duration,
      max_ext_adv_events,
      enc_key_value,
      base::Bind(&BleAdvertiserIntf::OnIdStatusCallback, base::Unretained(this)));
}

void BleAdvertiserIntf::SetPeriodicAdvertisingParameters(
    uint8_t adv_id, PeriodicAdvertisingParameters params) {
  adv_intf_->SetPeriodicAdvertisingParameters(
      adv_id,
      params,
      base::Bind(&BleAdvertiserIntf::OnIdStatusCallback, base::Unretained(this), adv_id));
}

void BleAdvertiserIntf::SetPeriodicAdvertisingData(uint8_t adv_id, ::rust::Vec<uint8_t> data) {
  std::vector<uint8_t> converted;
  std::vector<uint8_t> converted_enc;
  std::copy(data.begin(), data.end(), std::back_inserter(converted));

  adv_intf_->SetPeriodicAdvertisingData(
      adv_id,
      converted,
      converted_enc,
      base::Bind(&BleAdvertiserIntf::OnIdStatusCallback, base::Unretained(this), adv_id));
}

void BleAdvertiserIntf::SetPeriodicAdvertisingEnable(uint8_t adv_id, bool enable, bool include_adi) {
  adv_intf_->SetPeriodicAdvertisingEnable(
      adv_id, enable, include_adi, base::Bind(&BleAdvertiserIntf::OnIdStatusCallback, base::Unretained(this), adv_id));
}

void BleAdvertiserIntf::RegisterCallbacks() {
  adv_intf_->RegisterCallbacks(this);
}

// Inband callbacks

void BleAdvertiserIntf::OnIdStatusCallback(uint8_t adv_id, uint8_t status) {
  gdadv_idstatus_callback(adv_id, status);
}
void BleAdvertiserIntf::OnIdTxPowerStatusCallback(uint8_t adv_id, int8_t tx_power, uint8_t status) {
  gdadv_idtxpowerstatus_callback(adv_id, tx_power, status);
}
void BleAdvertiserIntf::OnParametersCallback(uint8_t adv_id, uint8_t status, int8_t tx_power) {
  gdadv_parameters_callback(adv_id, status, tx_power);
}
void BleAdvertiserIntf::OnGetAddressCallback(uint8_t adv_id, uint8_t addr_type, RawAddress addr) {
  gdadv_getaddress_callback(adv_id, addr_type, &addr);
}

std::unique_ptr<BleAdvertiserIntf> GetBleAdvertiserIntf(const unsigned char* gatt_intf) {
  return std::make_unique<BleAdvertiserIntf>(reinterpret_cast<const btgatt_interface_t*>(gatt_intf)->advertiser);
}

}  // namespace rust
}  // namespace topshim
}  // namespace bluetooth<|MERGE_RESOLUTION|>--- conflicted
+++ resolved
@@ -161,12 +161,8 @@
       converted_adv_data,
       converted_adv_data_enc,
       converted_scan_rsp_data,
-<<<<<<< HEAD
       converted_scan_rsp_data_enc,
-      converted_periodic_params,
-=======
       periodic_params,
->>>>>>> 9396273f
       converted_periodic_data,
       converted_periodic_data_enc,
       duration,
