--- conflicted
+++ resolved
@@ -276,14 +276,9 @@
     uint8_t scanner_id, uint8_t scan_type, uint16_t scan_interval, uint16_t scan_window) {
   scanner_intf_->SetScanParameters(
       scanner_id,
-<<<<<<< HEAD
+      scan_type,
       {scan_interval},
       {scan_window},
-=======
-      scan_type,
-      scan_interval,
-      scan_window,
->>>>>>> 2e483b29
       base::Bind(&BleScannerIntf::OnStatusCallback, base::Unretained(this), scanner_id));
 }
 
