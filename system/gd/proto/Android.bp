package {
    // See: http://go/android-license-faq
    // A large-scale-change added 'default_applicable_licenses' to import
    // all of the 'license_kinds' from "system_bt_license"
    // to get the below license kinds:
    //   SPDX-license-identifier-Apache-2.0
    default_applicable_licenses: ["system_bt_license"],
}

java_library_static {
    name: "bluetooth-protos-lite",
    host_supported: true,
    proto: {
        type: "lite",
    },
    srcs: [
        "bluetooth/metrics/bluetooth.proto",
        "bluetooth/bluetoothKeystore/keystore.proto",
    ],
    apex_available: [
<<<<<<< HEAD
        "//apex_available:platform",
        "com.android.bluetooth",
=======
        "com.android.btservices",
>>>>>>> 9708777a
    ],
    min_sdk_version: "30",
    sdk_version: "current",
}

cc_library_static {
    name: "libbt-protos-lite",
    host_supported: true,
    proto: {
        export_proto_headers: true,
        type: "lite",
    },
    srcs: [
        "bluetooth/metrics/bluetooth.proto",
        "bluetooth/bluetoothKeystore/keystore.proto",
    ],
    apex_available: [
<<<<<<< HEAD
        "//apex_available:platform",
        "com.android.bluetooth",
=======
        "com.android.btservices",
>>>>>>> 9708777a
    ],
    min_sdk_version: "30",
}

cc_library_static {
    name: "libbluetooth-protos",
    host_supported: true,
    proto: {
        export_proto_headers: true,
        type: "lite",
        include_dirs: ["external/protobuf/src"],
    },
    srcs: [
        "bluetooth/metrics/bluetooth.proto",
        "bluetooth/bluetoothKeystore/keystore.proto",
    ],
    apex_available: [
<<<<<<< HEAD
        "//apex_available:platform",
        "com.android.bluetooth",
=======
        "com.android.btservices",
>>>>>>> 9708777a
    ],
    min_sdk_version: "30",
}<|MERGE_RESOLUTION|>--- conflicted
+++ resolved
@@ -18,12 +18,8 @@
         "bluetooth/bluetoothKeystore/keystore.proto",
     ],
     apex_available: [
-<<<<<<< HEAD
         "//apex_available:platform",
-        "com.android.bluetooth",
-=======
         "com.android.btservices",
->>>>>>> 9708777a
     ],
     min_sdk_version: "30",
     sdk_version: "current",
@@ -41,12 +37,8 @@
         "bluetooth/bluetoothKeystore/keystore.proto",
     ],
     apex_available: [
-<<<<<<< HEAD
         "//apex_available:platform",
-        "com.android.bluetooth",
-=======
         "com.android.btservices",
->>>>>>> 9708777a
     ],
     min_sdk_version: "30",
 }
@@ -64,12 +56,8 @@
         "bluetooth/bluetoothKeystore/keystore.proto",
     ],
     apex_available: [
-<<<<<<< HEAD
         "//apex_available:platform",
-        "com.android.bluetooth",
-=======
         "com.android.btservices",
->>>>>>> 9708777a
     ],
     min_sdk_version: "30",
 }